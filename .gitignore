# See https://help.github.com/articles/ignoring-files/ for more about ignoring files.

# dependencies
node_modules
.pnp
.pnp.js

# testing
coverage

# next.js
.next/
out/
build
dist
# misc
.DS_Store
*.pem

# debug
npm-debug.log*
yarn-debug.log*
yarn-error.log*
.pnpm-debug.log*

# local env files
.env.local
.env.development.local
.env.test.local
.env.production.local

storybook-static
# turbo
.turbo

# yarn
.pnp.*
.yarn/*
!.yarn/patches
!.yarn/plugins
!.yarn/releases
!.yarn/sdks
!.yarn/versions

.nvmrc
.idea/
.exrc
.history
.envrc

.preview

*.sublime-workspace

**/.vim/

<<<<<<< HEAD
.env
=======
data/
registration.yaml

storybook-static
>>>>>>> a15b925c
<|MERGE_RESOLUTION|>--- conflicted
+++ resolved
@@ -54,11 +54,8 @@
 
 **/.vim/
 
-<<<<<<< HEAD
 .env
-=======
 data/
 registration.yaml
 
-storybook-static
->>>>>>> a15b925c
+storybook-static