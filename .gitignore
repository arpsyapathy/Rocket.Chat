# See https://help.github.com/articles/ignoring-files/ for more about ignoring files.

# dependencies
node_modules
.pnp
.pnp.js

# testing
coverage

# next.js
.next/
out/
build
dist
# misc
.DS_Store
*.pem

# debug
npm-debug.log*
yarn-debug.log*
yarn-error.log*
.pnpm-debug.log*

# local env files
.env.local
.env.development.local
.env.test.local
.env.production.local

# turbo
.turbo

# yarn
.pnp.*
.yarn/*
!.yarn/patches
!.yarn/plugins
!.yarn/releases
!.yarn/sdks
!.yarn/versions

.nvmrc
.idea/
<<<<<<< HEAD
=======
.exrc
>>>>>>> ea58d2cc
.envrc<|MERGE_RESOLUTION|>--- conflicted
+++ resolved
@@ -43,8 +43,5 @@
 
 .nvmrc
 .idea/
-<<<<<<< HEAD
-=======
 .exrc
->>>>>>> ea58d2cc
 .envrc