--- conflicted
+++ resolved
@@ -43,8 +43,5 @@
 
 .nvmrc
 .idea/
-<<<<<<< HEAD
-=======
 .exrc
->>>>>>> 1f799649
 .envrc