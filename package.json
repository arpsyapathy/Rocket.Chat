--- conflicted
+++ resolved
@@ -160,12 +160,8 @@
 		"ip-range-check": "^0.0.2",
 		"jquery": "^3.3.1",
 		"jschardet": "^1.6.0",
-<<<<<<< HEAD
 		"jsrsasign": "^8.0.12",
-		"juice": "^4.3.2",
-=======
 		"juice": "^5.0.1",
->>>>>>> 4d5508d4
 		"ldapjs": "^1.0.2",
 		"less": "https://github.com/meteor/less.js/tarball/8130849eb3d7f0ecf0ca8d0af7c4207b0442e3f6",
 		"less-plugin-autoprefix": "^2.0.0",
