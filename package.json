--- conflicted
+++ resolved
@@ -16,17 +16,10 @@
 		"fuselage": "./fuselage.sh"
 	},
 	"devDependencies": {
-<<<<<<< HEAD
-		"@changesets/cli": "^2.26.1",
-		"@types/chart.js": "^2.9.37",
-		"@types/js-yaml": "^4.0.5",
-		"husky": "^7.0.4",
-		"node-gyp": "^10.0.1",
-=======
 		"@changesets/cli": "^2.26.2",
 		"@types/chart.js": "^2.9.39",
 		"@types/js-yaml": "^4.0.8",
->>>>>>> e923ee4d
+		"node-gyp": "^10.0.1",
 		"turbo": "~1.10.16"
 	},
 	"workspaces": [
@@ -47,13 +40,8 @@
 	},
 	"homepage": "https://github.com/RocketChat/Rocket.Chat#readme",
 	"engines": {
-<<<<<<< HEAD
-		"yarn": "3.2.2",
+		"yarn": "3.5.0",
 		"node": "20.9.0",
-=======
-		"yarn": "3.5.0",
-		"node": "14.21.3",
->>>>>>> e923ee4d
 		"npm": "Use yarn instead"
 	},
 	"packageManager": "yarn@3.5.0",
