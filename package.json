{
	"name": "rocket.chat",
<<<<<<< HEAD
	"version": "6.6.0-develop",
=======
	"version": "6.5.0-rc.7",
>>>>>>> 2cca8952
	"description": "Rocket.Chat Monorepo",
	"main": "index.js",
	"private": true,
	"scripts": {
		"postinstall": "husky install",
		"build": "turbo run build",
		"build:services": "turbo run build --filter=rocketchat-services...",
		"build:ci": "turbo run build:ci",
		"testunit": "turbo run testunit",
		"dev": "turbo run dev --parallel --filter=@rocket.chat/meteor...",
		"dsv": "turbo run dsv --filter=@rocket.chat/meteor...",
		"lint": "turbo run lint",
		"storybook": "yarn workspace @rocket.chat/meteor run storybook",
		"fuselage": "./fuselage.sh"
	},
	"devDependencies": {
		"@changesets/cli": "^2.26.2",
		"@types/chart.js": "^2.9.39",
		"@types/js-yaml": "^4.0.8",
		"husky": "^7.0.4",
		"turbo": "~1.10.16"
	},
	"workspaces": [
		"apps/*",
		"packages/*",
		"ee/apps/*",
		"ee/packages/*",
		"apps/meteor/ee/server/services"
	],
	"repository": {
		"type": "git",
		"url": "git+https://github.com/RocketChat/Rocket.Chat.git"
	},
	"author": "",
	"license": "MIT",
	"bugs": {
		"url": "https://github.com/RocketChat/Rocket.Chat/issues"
	},
	"homepage": "https://github.com/RocketChat/Rocket.Chat#readme",
	"engines": {
		"yarn": "3.2.2",
		"node": "14.21.3",
		"npm": "Use yarn instead"
	},
	"packageManager": "yarn@3.2.2",
	"houston": {
		"minTag": "0.55.0-rc.0",
		"updateFiles": [
			"package.json",
			"apps/meteor/package.json",
			"apps/meteor/.docker/Dockerfile.rhel",
			"apps/meteor/app/utils/rocketchat.info"
		]
	},
	"volta": {
		"node": "14.21.3",
		"yarn": "1.22.18"
	},
	"resolutions": {
		"minimist": "1.2.6",
		"adm-zip": "0.5.9",
		"preact@10.15.1": "patch:preact@npm:10.15.1#.yarn/patches/preact-npm-10.15.1-bd458de913.patch",
		"@storybook/react-docgen-typescript-plugin@1.0.2-canary.6.9d540b91e815f8fc2f8829189deb00553559ff63.0": "patch:@storybook/react-docgen-typescript-plugin@npm%3A1.0.2-canary.6.9d540b91e815f8fc2f8829189deb00553559ff63.0#./.yarn/patches/@storybook-react-docgen-typescript-plugin-npm-1.0.2-canary.6.9d540b91e815f8fc2f8829189deb00553559ff63.0-b31cc57c40.patch",
		"mongodb@^4.17.1": "patch:mongodb@npm:4.17.1#.yarn/patches/mongodb-npm-4.17.1-a2fe811ff1.patch",
		"@rocket.chat/forked-matrix-sdk-crypto-nodejs": "0.1.0-beta.13"
	},
	"dependencies": {
		"node-gyp": "^9.4.1"
	}
}<|MERGE_RESOLUTION|>--- conflicted
+++ resolved
@@ -1,10 +1,6 @@
 {
 	"name": "rocket.chat",
-<<<<<<< HEAD
 	"version": "6.6.0-develop",
-=======
-	"version": "6.5.0-rc.7",
->>>>>>> 2cca8952
 	"description": "Rocket.Chat Monorepo",
 	"main": "index.js",
 	"private": true,
