{
	"name": "rocket.chat",
<<<<<<< HEAD
	"version": "6.1.0-develop",
=======
	"version": "6.1.0",
>>>>>>> ca1162d5
	"description": "Rocket.Chat Monorepo",
	"main": "index.js",
	"private": true,
	"scripts": {
		"postinstall": "husky install",
		"build": "turbo run build",
		"build:services": "turbo run build --filter=rocketchat-services...",
		"build:ci": "turbo run build:ci",
		"testunit": "turbo run testunit",
		"dev": "turbo run dev --parallel --filter=@rocket.chat/meteor...",
		"dsv": "turbo run dsv --filter=@rocket.chat/meteor...",
		"lint": "turbo run lint",
		"storybook": "yarn workspace @rocket.chat/meteor run storybook",
		"fuselage": "./fuselage.sh"
	},
	"devDependencies": {
		"@types/chart.js": "^2.9.37",
		"@types/js-yaml": "^4.0.5",
		"husky": "^7.0.4",
		"turbo": "~1.2.16"
	},
	"workspaces": [
		"apps/*",
		"packages/*",
		"ee/apps/*",
		"ee/packages/*",
		"apps/meteor/ee/server/services"
	],
	"repository": {
		"type": "git",
		"url": "git+https://github.com/RocketChat/Rocket.Chat.git"
	},
	"author": "",
	"license": "MIT",
	"bugs": {
		"url": "https://github.com/RocketChat/Rocket.Chat/issues"
	},
	"homepage": "https://github.com/RocketChat/Rocket.Chat#readme",
	"engines": {
		"yarn": "3.2.2",
		"node": "14.21.2",
		"npm": "Use yarn instead"
	},
	"packageManager": "yarn@3.2.2",
	"houston": {
		"minTag": "0.55.0-rc.0",
		"updateFiles": [
			"package.json",
			"apps/meteor/package.json",
			"apps/meteor/.docker/Dockerfile.rhel",
			"apps/meteor/app/utils/rocketchat.info"
		]
	},
	"volta": {
		"node": "14.21.2",
		"yarn": "1.22.18"
	},
	"resolutions": {
		"minimist": "1.2.6",
		"adm-zip": "0.5.9"
	}
}<|MERGE_RESOLUTION|>--- conflicted
+++ resolved
@@ -1,10 +1,6 @@
 {
 	"name": "rocket.chat",
-<<<<<<< HEAD
-	"version": "6.1.0-develop",
-=======
-	"version": "6.1.0",
->>>>>>> ca1162d5
+	"version": "6.2.0-develop",
 	"description": "Rocket.Chat Monorepo",
 	"main": "index.js",
 	"private": true,
