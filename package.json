{
	"name": "rocket.chat",
<<<<<<< HEAD
	"version": "5.1.4",
=======
	"version": "5.2.0-rc.6",
>>>>>>> 53acec85
	"description": "Rocket.Chat Monorepo",
	"main": "index.js",
	"private": true,
	"scripts": {
		"postinstall": "husky install",
		"build": "turbo run build",
		"build:services": "turbo run build --filter=rocketchat-services...",
		"build:ci": "turbo run build:ci",
		"testunit": "turbo run testunit",
		"dev": "turbo run dev --parallel --filter=@rocket.chat/meteor...",
		"dsv": "turbo run dsv --filter=@rocket.chat/meteor...",
		"lint": "turbo run lint",
		"storybook": "yarn workspace @rocket.chat/meteor run storybook"
	},
	"devDependencies": {
		"@types/chart.js": "^2.9.37",
		"@types/js-yaml": "^4.0.5",
		"husky": "^7.0.4",
		"turbo": "~1.2.16"
	},
	"workspaces": [
		"apps/*",
		"packages/*",
		"ee/apps/*",
		"ee/packages/*",
		"apps/meteor/ee/server/services"
	],
	"repository": {
		"type": "git",
		"url": "git+https://github.com/RocketChat/Rocket.Chat.git"
	},
	"author": "",
	"license": "MIT",
	"bugs": {
		"url": "https://github.com/RocketChat/Rocket.Chat/issues"
	},
	"homepage": "https://github.com/RocketChat/Rocket.Chat#readme",
	"engines": {
		"yarn": "3.2.2",
		"node": "14.19.3",
		"npm": "Use yarn instead"
	},
	"packageManager": "yarn@3.2.2",
	"houston": {
		"minTag": "0.55.0-rc.0",
		"updateFiles": [
			"package.json",
			"apps/meteor/package.json",
			"apps/meteor/.docker/Dockerfile.rhel",
			"apps/meteor/app/utils/rocketchat.info"
		]
	},
	"volta": {
		"node": "14.19.3",
		"yarn": "1.22.18"
	},
	"resolutions": {
		"minimist": "1.2.6",
		"adm-zip": "0.5.9"
	}
}<|MERGE_RESOLUTION|>--- conflicted
+++ resolved
@@ -1,10 +1,6 @@
 {
 	"name": "rocket.chat",
-<<<<<<< HEAD
-	"version": "5.1.4",
-=======
 	"version": "5.2.0-rc.6",
->>>>>>> 53acec85
 	"description": "Rocket.Chat Monorepo",
 	"main": "index.js",
 	"private": true,
