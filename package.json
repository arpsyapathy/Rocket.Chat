{
	"name": "Rocket.Chat",
	"description": "The Ultimate Open Source WebChat Platform",
<<<<<<< HEAD
	"version": "0.59.4",
=======
	"version": "0.60.0-rc.8",
>>>>>>> 80f79562
	"author": {
		"name": "Rocket.Chat",
		"url": "https://rocket.chat/"
	},
	"contributors": [
		{
			"name": "Aaron Ogle",
			"email": "aaron.ogle@rocket.chat"
		},
		{
			"name": "Bradley Hilton",
			"email": "bradley.hilton@rocket.chat"
		},
		{
			"name": "Diego Sampaio",
			"email": "diego.sampaio@rocket.chat"
		},
		{
			"name": "Gabriel Engel",
			"email": "gabriel.engel@rocket.chat"
		},
		{
			"name": "Guilherme Gazzo",
			"email": "guilherme.gazzo@rocket.chat"
		},
		{
			"name": "Karl Prieb",
			"email": "karl.priebk@rocket.chat"
		},
		{
			"name": "Marcelo Schmidt",
			"email": "marcelo.schmidt@rocket.chat"
		},
		{
			"name": "Rodrigo Nascimento",
			"email": "rodrigo.nascimento@rocket.chat"
		},
		{
			"name": "Sing Li",
			"email": "sing.li@rocket.chat"
		}
	],
	"mocha": {
		"tests": [
			"packages/**/*.tests.js"
		],
		"files": [
			"packages/**/*.mocks.js",
			"packages/**/*.js",
			"!packages/**/*.tests.js"
		]
	},
	"keywords": [
		"rocketchat",
		"rocket",
		"chat"
	],
	"scripts": {
		"start": "meteor npm i && meteor",
		"lint": "eslint .",
		"lint-fix": "eslint . --fix",
		"stylelint": "stylelint packages/**/*.css",
		"test": "node .scripts/start.js",
		"deploy": "npm run build && pm2 startOrRestart pm2.json",
		"chimp-watch": "chimp --ddp=http://localhost:3000 --watch --mocha --path=tests/end-to-end",
		"chimp-test": "chimp tests/chimp-config.js",
		"postinstall": "cd packages/rocketchat-katex && npm i",
		"testunit-watch": "mocha --watch --opts ./mocha.opts \"`node -e \"console.log(require('./package.json').mocha.tests.join(' '))\"`\"",
		"coverage": "nyc -r html mocha --opts ./mocha.opts \"`node -e \"console.log(require('./package.json').mocha.tests.join(' '))\"`\"",
		"testunit": "mocha --opts ./mocha.opts \"`node -e \"console.log(require('./package.json').mocha.tests.join(' '))\"`\"",
		"version": "node .scripts/version.js",
		"set-version": "node .scripts/set-version.js",
		"release": "npm run set-version --silent"
	},
	"license": "MIT",
	"repository": {
		"type": "git",
		"url": "https://github.com/RocketChat/Rocket.Chat.git"
	},
	"bugs": {
		"url": "https://github.com/RocketChat/Rocket.Chat/issues",
		"email": "support@rocket.chat"
	},
	"devDependencies": {
		"autoprefixer": "^7.2.3",
		"babel-mocha-es6-compiler": "^0.1.0",
		"babel-plugin-array-includes": "^2.0.3",
		"chimp": "^0.50.2",
		"conventional-changelog-cli": "^1.3.5",
		"eslint": "^4.13.1",
		"mock-require": "^2.0.2",
		"postcss-custom-properties": "^6.2.0",
		"postcss-import": "^11.0.0",
		"postcss-media-minmax": "^3.0.0",
		"postcss-nested": "^3.0.0",
		"postcss-selector-not": "^3.0.1",
		"proxyquire": "^1.8.0",
		"simple-git": "^1.85.0",
		"stylelint": "^8.4.0",
		"stylelint-order": "^0.8.0",
		"supertest": "^3.0.0"
	},
	"dependencies": {
		"@google-cloud/storage": "1.4.0",
		"aws-sdk": "^2.172.0",
		"babel-runtime": "^6.26.0",
		"bcrypt": "^1.0.3",
		"bunyan": "^1.8.12",
		"codemirror": "^5.32.0",
		"core-js": "2.5.3",
		"emailreplyparser": "0.0.5",
		"file-type": "^7.4.0",
		"highlight.js": "^9.12.0",
		"imap": "^0.8.19",
		"jquery": "^3.2.1",
		"ldapjs": "^1.0.1",
		"mailparser-node4": "^2.0.2-2",
		"mime-db": "^1.32.0",
		"mime-type": "^3.0.5",
		"moment": "^2.20.1",
		"moment-timezone": "^0.5.14",
		"photoswipe": "^4.1.2",
		"poplib": "^0.1.7",
		"prom-client": "^10.2.2",
		"semver": "^5.4.1",
		"toastr": "^2.1.4",
		"underscore": "^1.8.3",
		"underscore.string": "^3.3.4",
		"wolfy87-eventemitter": "^5.2.4"
	}
}<|MERGE_RESOLUTION|>--- conflicted
+++ resolved
@@ -1,11 +1,7 @@
 {
 	"name": "Rocket.Chat",
 	"description": "The Ultimate Open Source WebChat Platform",
-<<<<<<< HEAD
-	"version": "0.59.4",
-=======
 	"version": "0.60.0-rc.8",
->>>>>>> 80f79562
 	"author": {
 		"name": "Rocket.Chat",
 		"url": "https://rocket.chat/"
