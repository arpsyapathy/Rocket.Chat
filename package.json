--- conflicted
+++ resolved
@@ -1,132 +1,4 @@
 {
-<<<<<<< HEAD
-  "name": "Rocket.Chat",
-  "description": "The Ultimate Open Source WebChat Platform",
-  "version": "0.59.0-develop",
-  "author": {
-    "name": "Rocket.Chat",
-    "url": "https://rocket.chat/"
-  },
-  "contributors": [
-    {
-      "name": "Aaron Ogle",
-      "email": "aaron.ogle@rocket.chat"
-    },
-    {
-      "name": "Bradley Hilton",
-      "email": "bradley.hilton@rocket.chat"
-    },
-    {
-      "name": "Diego Sampaio",
-      "email": "diego.sampaio@rocket.chat"
-    },
-    {
-      "name": "Gabriel Engel",
-      "email": "gabriel.engel@rocket.chat"
-    },
-    {
-      "name": "Guilherme Gazzo",
-      "email": "guilherme.gazzo@rocket.chat"
-    },
-    {
-      "name": "Karl Prieb",
-      "email": "karl.priebk@rocket.chat"
-    },
-    {
-      "name": "Marcelo Schmidt",
-      "email": "marcelo.schmidt@rocket.chat"
-    },
-    {
-      "name": "Rodrigo Nascimento",
-      "email": "rodrigo.nascimento@rocket.chat"
-    },
-    {
-      "name": "Sing Li",
-      "email": "sing.li@rocket.chat"
-    }
-  ],
-  "mocha": {
-    "tests": [
-      "packages/**/*.tests.js"
-    ],
-    "files": [
-      "packages/**/*.mocks.js",
-      "packages/**/*.js",
-      "!packages/**/*.tests.js"
-    ]
-  },
-  "keywords": [
-    "rocketchat",
-    "rocket",
-    "chat"
-  ],
-  "scripts": {
-    "start": "meteor npm i && meteor",
-    "lint": "eslint .",
-    "lint-fix": "eslint . --fix",
-    "stylelint": "stylelint packages/**/*.css",
-    "test": "node .scripts/start.js",
-    "deploy": "npm run build && pm2 startOrRestart pm2.json",
-    "chimp-watch": "chimp --ddp=http://localhost:3000 --watch --mocha --path=tests/end-to-end",
-    "chimp-test": "chimp tests/chimp-config.js",
-    "postinstall": "cd packages/rocketchat-katex && npm i",
-    "testunit-watch": "mocha --watch --opts ./mocha.opts \"`node -e \"console.log(require('./package.json').mocha.tests.join(' '))\"`\"",
-    "coverage": "nyc -r html mocha --opts ./mocha.opts \"`node -e \"console.log(require('./package.json').mocha.tests.join(' '))\"`\"",
-    "testunit": "mocha --opts ./mocha.opts \"`node -e \"console.log(require('./package.json').mocha.tests.join(' '))\"`\"",
-    "version": "node .scripts/version.js",
-    "set-version": "node .scripts/set-version.js",
-    "release": "npm run set-version --silent"
-  },
-  "license": "MIT",
-  "repository": {
-    "type": "git",
-    "url": "https://github.com/RocketChat/Rocket.Chat.git"
-  },
-  "bugs": {
-    "url": "https://github.com/RocketChat/Rocket.Chat/issues",
-    "email": "support@rocket.chat"
-  },
-  "devDependencies": {
-    "babel-mocha-es6-compiler": "^0.1.0",
-    "babel-plugin-array-includes": "^2.0.3",
-    "chimp": "^0.50.0",
-    "conventional-changelog-cli": "^1.3.3",
-    "eslint": "^4.7.2",
-    "mock-require": "^2.0.2",
-    "postcss-cssnext": "^2.11.0",
-    "postcss-smart-import": "^0.7.5",
-    "proxyquire": "^1.8.0",
-    "simple-git": "^1.77.0",
-    "stylelint": "^8.1.1",
-    "stylelint-order": "^0.6.0",
-    "supertest": "^3.0.0",
-    "underscore": "^1.8.3",
-    "underscore.string": "^3.3.4"
-  },
-  "dependencies": {
-    "@google-cloud/storage": "^1.3.0",
-    "aws-sdk": "^2.122.0",
-    "babel-runtime": "^6.26.0",
-    "bcrypt": "^1.0.3",
-    "codemirror": "^5.30.0",
-    "emailreplyparser": "0.0.5",
-    "file-type": "^6.2.0",
-    "highlight.js": "^9.12.0",
-    "imap": "^0.8.19",
-    "jquery": "^3.2.1",
-    "mailparser-node4": "^2.0.2-2",
-    "mime-db": "^1.30.0",
-    "mime-type": "^3.0.5",
-    "moment": "^2.18.1",
-    "moment-timezone": "^0.5.13",
-    "photoswipe": "^4.1.2",
-    "poplib": "^0.1.7",
-    "prom-client": "^10.1.0",
-    "semver": "^5.4.1",
-    "toastr": "^2.1.2",
-    "wolfy87-eventemitter": "^5.2.2"
-  }
-=======
 	"name": "Rocket.Chat",
 	"description": "The Ultimate Open Source WebChat Platform",
 	"version": "0.59.0-develop",
@@ -255,5 +127,4 @@
 		"toastr": "^2.1.2",
 		"wolfy87-eventemitter": "^5.2.2"
 	}
->>>>>>> 298e3a65
 }