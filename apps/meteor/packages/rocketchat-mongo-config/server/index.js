import tls from 'tls';
// import { PassThrough } from 'stream';

import { Email } from 'meteor/email';
import { Mongo } from 'meteor/mongo';
import { WebApp } from 'meteor/webapp';
import { Meteor } from 'meteor/meteor';

WebApp.connectHandlers = WebApp.expressHandlers;
WebApp.rawConnectHandlers = WebApp.rawExpressHandlers;
Meteor.users.createIndex = function () {
	console.error('Meteor.users.createIndex');
};
Mongo.Collection.prototype._ensureIndex = function () {
	console.error('Calling _ensureIndex from collection', this._name);
};
Mongo.Collection.prototype._insert = function () {
	console.error('Calling _insert from collection', this._name);
};
Mongo.Collection.prototype.update = function () {
	console.error('Calling _update from collection', this._name);
};

// Temporal since still being used in some places
Promise.await = Promise.await || ((promise) => promise);

const shouldDisableOplog = ['yes', 'true'].includes(String(process.env.USE_NATIVE_OPLOG).toLowerCase());
if (!shouldDisableOplog) {
	Package['disable-oplog'] = {};
}

// FIX For TLS error see more here https://github.com/RocketChat/Rocket.Chat/issues/9316
// TODO: Remove after NodeJS fix it, more information
// https://github.com/nodejs/node/issues/16196
// https://github.com/nodejs/node/pull/16853
// This is fixed in Node 10, but this supports LTS versions
tls.DEFAULT_ECDH_CURVE = 'auto';

const mongoConnectionOptions = {
	// add retryWrites=false if not present in MONGO_URL
	...(!process.env.MONGO_URL.includes('retryWrites') && { retryWrites: false }),
	// ignoreUndefined: false, // TODO evaluate adding this config
};

const mongoOptionStr = process.env.MONGO_OPTIONS;
if (typeof mongoOptionStr !== 'undefined') {
	const mongoOptions = JSON.parse(mongoOptionStr);
	Object.assign(mongoConnectionOptions, mongoOptions);
}

if (Object.keys(mongoConnectionOptions).length > 0) {
	Mongo.setConnectionOptions(mongoConnectionOptions);
}

process.env.HTTP_FORWARDED_COUNT = process.env.HTTP_FORWARDED_COUNT || '1';

<<<<<<< HEAD
// Send emails to a "fake" stream instead of print them in console in case MAIL_URL or SMTP is not configured
/* if (process.env.NODE_ENV !== 'development') {
	const { sendAsync } = Email;
	const stream = new PassThrough();
	stream.on('data', () => {});
	stream.on('end', () => {});
	Email.sendAsync = function _sendAsync(options) {
		return sendAsync.call(this, { stream, ...options });
	};
}
 */
Email.sendAsync = function _sendAsync(options) {
	console.log('Email.sendAsync', options);
};
=======
// Just print to logs if in TEST_MODE due to a bug in Meteor 2.5: TypeError: Cannot read property '_syncSendMail' of null
if (process.env.TEST_MODE === 'true') {
	Email.sendAsync = function _sendAsync(options) {
		console.log('Email.sendAsync', options);
	};
} else if (process.env.NODE_ENV !== 'development') {
	// Send emails to a "fake" stream instead of print them in console in case MAIL_URL or SMTP is not configured
	const stream = new PassThrough();
	stream.on('data', () => {});
	stream.on('end', () => {});
>>>>>>> 662005d1

	const { sendAsync } = Email;
	Email.sendAsync = function _sendAsync(options) {
		return sendAsync.call(this, { stream, ...options });
	};
}<|MERGE_RESOLUTION|>--- conflicted
+++ resolved
@@ -2,9 +2,9 @@
 // import { PassThrough } from 'stream';
 
 import { Email } from 'meteor/email';
+import { Meteor } from 'meteor/meteor';
 import { Mongo } from 'meteor/mongo';
 import { WebApp } from 'meteor/webapp';
-import { Meteor } from 'meteor/meteor';
 
 WebApp.connectHandlers = WebApp.expressHandlers;
 WebApp.rawConnectHandlers = WebApp.rawExpressHandlers;
@@ -54,22 +54,6 @@
 
 process.env.HTTP_FORWARDED_COUNT = process.env.HTTP_FORWARDED_COUNT || '1';
 
-<<<<<<< HEAD
-// Send emails to a "fake" stream instead of print them in console in case MAIL_URL or SMTP is not configured
-/* if (process.env.NODE_ENV !== 'development') {
-	const { sendAsync } = Email;
-	const stream = new PassThrough();
-	stream.on('data', () => {});
-	stream.on('end', () => {});
-	Email.sendAsync = function _sendAsync(options) {
-		return sendAsync.call(this, { stream, ...options });
-	};
-}
- */
-Email.sendAsync = function _sendAsync(options) {
-	console.log('Email.sendAsync', options);
-};
-=======
 // Just print to logs if in TEST_MODE due to a bug in Meteor 2.5: TypeError: Cannot read property '_syncSendMail' of null
 if (process.env.TEST_MODE === 'true') {
 	Email.sendAsync = function _sendAsync(options) {
@@ -80,7 +64,6 @@
 	const stream = new PassThrough();
 	stream.on('data', () => {});
 	stream.on('end', () => {});
->>>>>>> 662005d1
 
 	const { sendAsync } = Email;
 	Email.sendAsync = function _sendAsync(options) {
