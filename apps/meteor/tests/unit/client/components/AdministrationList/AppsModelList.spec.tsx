--- conflicted
+++ resolved
@@ -53,13 +53,8 @@
 			const button = screen.getByText('Marketplace');
 
 			userEvent.click(button);
-<<<<<<< HEAD
 			await waitFor(() => expect(pushRoute).to.have.been.called.with('marketplace'));
-			await waitFor(() => expect(closeList).to.have.been.called());
-=======
-			await waitFor(() => expect(pushRoute).to.have.been.called.with('admin-marketplace'));
 			await waitFor(() => expect(handleDismiss).to.have.been.called());
->>>>>>> cdc2f99f
 		});
 
 		it('should go to installed', async () => {
@@ -74,13 +69,8 @@
 			const button = screen.getByText('Installed');
 
 			userEvent.click(button);
-<<<<<<< HEAD
 			await waitFor(() => expect(pushRoute).to.have.been.called.with('marketplace', { context: 'installed', page: 'list' }));
-			await waitFor(() => expect(closeList).to.have.been.called());
-=======
-			await waitFor(() => expect(pushRoute).to.have.been.called.with('admin-marketplace', { context: 'installed', page: 'list' }));
 			await waitFor(() => expect(handleDismiss).to.have.been.called());
->>>>>>> cdc2f99f
 		});
 
 		it('should render apps and trigger action', async () => {
