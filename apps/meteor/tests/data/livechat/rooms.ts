import { faker } from '@faker-js/faker';
import type {
	IInquiry,
	ILivechatAgent,
	ILivechatDepartment,
	ILivechatVisitor,
	IMessage,
	IOmnichannelRoom,
} from '@rocket.chat/core-typings';
import { api, credentials, methodCall, request } from '../api-data';
<<<<<<< HEAD
import { getSettingValueById, updatePermission, updateSetting } from '../permissions.helper';
=======
import { getSettingValueById, restorePermissionToRoles, updateSetting } from '../permissions.helper';
>>>>>>> d3c4ef1e
import { IUserCredentialsHeader, adminUsername } from '../user';
import { getRandomVisitorToken } from './users';
import { DummyResponse, sleep } from './utils';
import { Response } from 'supertest';

export const createLivechatRoom = async (visitorToken: string, extraRoomParams?: Record<string, string>): Promise<IOmnichannelRoom> => {
	const urlParams = new URLSearchParams();
	urlParams.append('token', visitorToken);
	if (extraRoomParams) {
		for (const [key, value] of Object.entries(extraRoomParams)) {
			urlParams.append(key, value);
		}
	}

	const response = await request
		.get(api(`livechat/room?${urlParams.toString()}`))
		.set(credentials)
		.expect(200);

	return response.body.room;
};

export const createVisitor = (department?: string): Promise<ILivechatVisitor> =>
	new Promise((resolve, reject) => {
		const token = getRandomVisitorToken();
		const email = `${token}@${token}.com`;
		const phone = `${Math.floor(Math.random() * 10000000000)}`;
		request.get(api(`livechat/visitor/${token}`)).end((err: Error, res: DummyResponse<ILivechatVisitor>) => {
			if (!err && res && res.body && res.body.visitor) {
				return resolve(res.body.visitor);
			}
			request
				.post(api('livechat/visitor'))
				.set(credentials)
				.send({
					visitor: {
						name: `Visitor ${Date.now()}`,
						email,
						token,
						phone,
						customFields: [{ key: 'address', value: 'Rocket.Chat street', overwrite: true }],
						...(department ? { department } : {}),
					},
				})
				.end((err: Error, res: DummyResponse<ILivechatVisitor>) => {
					if (err) {
						return reject(err);
					}
					resolve(res.body.visitor);
				});
		});
	});

export const takeInquiry = async (inquiryId: string, agentCredentials?: IUserCredentialsHeader): Promise<void> => {
    const userId = agentCredentials ? agentCredentials['X-User-Id'] : credentials['X-User-Id'];

    await request.post(api('livechat/inquiries.take')).set(agentCredentials || credentials).send({ userId, inquiryId }).expect(200);
};

export const fetchInquiry = (roomId: string): Promise<IInquiry> => {
	return new Promise((resolve, reject) => {
		request
			.get(api(`livechat/inquiries.getOne?roomId=${roomId}`))
			.set(credentials)
			.end((err: Error, res: DummyResponse<IInquiry>) => {
				if (err) {
					return reject(err);
				}
				resolve(res.body.inquiry);
			});
	});
};

export const createDepartment = (agents?: { agentId: string }[], name?: string, enabled = true): Promise<ILivechatDepartment> => {
	return new Promise((resolve, reject) => {
		request
			.post(api('livechat/department'))
			.set(credentials)
			.send({
				department: {
					name: name || `Department ${Date.now()}`,
					enabled,
					showOnOfflineForm: true,
					showOnRegistration: true,
					email: 'a@b.com',
				},
				agents,
			})
			.end((err: Error, res: DummyResponse<ILivechatDepartment>) => {
				if (err) {
					return reject(err);
				}
				resolve(res.body.department);
			});
	});
};

export const createAgent = (overrideUsername?: string): Promise<ILivechatAgent> =>
	new Promise((resolve, reject) => {
		request
			.post(api('livechat/users/agent'))
			.set(credentials)
			.send({
				username: overrideUsername || adminUsername,
			})
			.end((err: Error, res: DummyResponse<ILivechatAgent>) => {
				if (err) {
					return reject(err);
				}
				resolve(res.body.user);
			});
	});

export const createManager = (overrideUsername?: string): Promise<ILivechatAgent> =>
	new Promise((resolve, reject) => {
		request
			.post(api('livechat/users/manager'))
			.set(credentials)
			.send({
				username: overrideUsername || adminUsername,
			})
			.end((err: Error, res: DummyResponse<ILivechatAgent>) => {
				if (err) {
					return reject(err);
				}
				resolve(res.body.user);
			});
	});

export const makeAgentAvailable = async (overrideCredentials?: { 'X-Auth-Token': string | undefined; 'X-User-Id': string | undefined }): Promise<Response> => {
<<<<<<< HEAD
	await updatePermission('view-l-room', ['livechat-agent', 'livechat-manager', 'admin']);
=======
	await restorePermissionToRoles('view-l-room');
>>>>>>> d3c4ef1e
	await request
		.post(api('users.setStatus'))
		.set(overrideCredentials || credentials)
		.send({
			message: '',
			status: 'online',
		});

	return request
		.post(api('livechat/agent.status'))
		.set(overrideCredentials || credentials)
		.send({
			status: 'available',
		});
};

export const makeAgentUnavailable = async (overrideCredentials?: { 'X-Auth-Token': string; 'X-User-Id': string }): Promise<void> => {
	await request
		.post(api('users.setStatus'))
		.set(overrideCredentials || credentials)
		.send({ message: '', status: 'offline' })
		.expect(200);
	await request
		.post(api('livechat/agent.status'))
		.set(overrideCredentials || credentials)
		.send({
			status: 'not-available',
		})
		.expect(200);
};

export const getLivechatRoomInfo = (roomId: string): Promise<IOmnichannelRoom> => {
	return new Promise((resolve /* , reject*/) => {
		request
			.get(api('channels.info'))
			.set(credentials)
			.query({
				roomId,
			})
			.end((_err: Error, res: DummyResponse<IOmnichannelRoom>) => {
				resolve(res.body.channel);
			});
	});
};

export const sendMessage = (roomId: string, message: string, visitorToken: string): Promise<IMessage> => {
	return new Promise((resolve, reject) => {
		request
			.post(api('livechat/message'))
			.set(credentials)
			.send({
				rid: roomId,
				msg: message,
				token: visitorToken,
			})
			.end((err: Error, res: DummyResponse<IMessage>) => {
				if (err) {
					return reject(err);
				}
				resolve(res.body.message);
			});
	});
};

// Sends a message using sendMessage method from agent
export const sendAgentMessage = (roomId: string, msg?: string): Promise<IMessage> => {
	return new Promise((resolve, reject) => {
		request
			.post(methodCall('sendMessage'))
			.set(credentials)
			.send({
				message: JSON.stringify({
					method: 'sendMessage',
					params: [{ rid: roomId, msg: msg || faker.lorem.sentence() }],
					id: 'id',
					msg: 'method',
				}),
			})
			.end((err: Error, res: any) => {
				if (err) {
					return reject(err);
				}
				resolve(JSON.parse(res.body.message).result);
			});
	});
};

export const fetchMessages = (roomId: string, visitorToken: string): Promise<IMessage[]> => {
	return new Promise((resolve, reject) => {
		request
			.get(api(`livechat/messages.history/${roomId}`))
			.set(credentials)
			.query({
				token: visitorToken,
			})
			.end((err: Error, res: DummyResponse<IMessage[]>) => {
				if (err) {
					return reject(err);
				}
				resolve(res.body.messages);
			});
	});
};

export const closeOmnichannelRoom = async (roomId: string, tags?: string[]): Promise<void> => {
	await request.post(api('livechat/room.closeByUser')).set(credentials).send({ rid: roomId, ...tags && { tags } }).expect(200);
};

export const bulkCreateLivechatRooms = async (
	amount: number,
	department?: string,
	resolveRoomExtraParams?: (index: number) => Record<string, string> | undefined,
): Promise<IOmnichannelRoom[]> => {
	const rooms: IOmnichannelRoom[] = [];

	for (let i = 0; i < amount; i++) {
		const visitor = await createVisitor(department);
		const extraRoomParams = resolveRoomExtraParams ? resolveRoomExtraParams(i) : {};

		const room = await createLivechatRoom(visitor.token, extraRoomParams);

		rooms.push(room);
	}

	return rooms;
};

export const startANewLivechatRoomAndTakeIt = async ({
    departmentId,
    agent
}: {
    departmentId?: string;
    agent?: IUserCredentialsHeader;
} = {}): Promise<{ room: IOmnichannelRoom; visitor: ILivechatVisitor }> => {

    const currentRoutingMethod = await getSettingValueById('Livechat_Routing_Method');
    let routingMethodChanged = false;
    if (currentRoutingMethod !== 'Manual_Selection') {
        await updateSetting('Livechat_Routing_Method', 'Manual_Selection');

        // wait for routing algorithm to stop
        await sleep(1000);
    }


	const visitor = await createVisitor(departmentId);
	const room = await createLivechatRoom(visitor.token);
	const { _id: roomId } = room;
	const inq = await fetchInquiry(roomId);
	await takeInquiry(inq._id, agent);
	await sendMessage(roomId, 'test message', visitor.token);


    if (routingMethodChanged) {
        await updateSetting('Livechat_Routing_Method', currentRoutingMethod);

        // wait for routing algorithm to start
        await sleep(1000);
    }

	return { room, visitor };
};

export const placeRoomOnHold = async (roomId: string): Promise<void> => {
    await request
        .post(api('livechat/room.onHold'))
        .set(credentials)
        .send({ roomId })
        .expect(200);
}<|MERGE_RESOLUTION|>--- conflicted
+++ resolved
@@ -8,11 +8,7 @@
 	IOmnichannelRoom,
 } from '@rocket.chat/core-typings';
 import { api, credentials, methodCall, request } from '../api-data';
-<<<<<<< HEAD
-import { getSettingValueById, updatePermission, updateSetting } from '../permissions.helper';
-=======
 import { getSettingValueById, restorePermissionToRoles, updateSetting } from '../permissions.helper';
->>>>>>> d3c4ef1e
 import { IUserCredentialsHeader, adminUsername } from '../user';
 import { getRandomVisitorToken } from './users';
 import { DummyResponse, sleep } from './utils';
@@ -143,11 +139,7 @@
 	});
 
 export const makeAgentAvailable = async (overrideCredentials?: { 'X-Auth-Token': string | undefined; 'X-User-Id': string | undefined }): Promise<Response> => {
-<<<<<<< HEAD
-	await updatePermission('view-l-room', ['livechat-agent', 'livechat-manager', 'admin']);
-=======
 	await restorePermissionToRoles('view-l-room');
->>>>>>> d3c4ef1e
 	await request
 		.post(api('users.setStatus'))
 		.set(overrideCredentials || credentials)
