--- conflicted
+++ resolved
@@ -42,24 +42,11 @@
 	return response.body.department;
 };
 
-<<<<<<< HEAD
-const createDepartmentWithMethod = (
-	initialAgents: { agentId: string; username: string }[] = [],
-	{
-		allowReceiveForwardOffline = false,
-		fallbackForwardDepartment,
-		departmentsAllowedToForward,
-	}: {
-		allowReceiveForwardOffline?: boolean;
-		fallbackForwardDepartment?: string;
-		departmentsAllowedToForward?: string[];
-	} = {},
-) =>
-=======
 export const createDepartmentWithMethod = ({
 	initialAgents = [],
 	allowReceiveForwardOffline = false,
 	fallbackForwardDepartment,
+	departmentsAllowedToForward,
 	name,
 	departmentUnit,
 	userCredentials = credentials,
@@ -68,12 +55,12 @@
 	initialAgents?: { agentId: string; username: string }[];
 	allowReceiveForwardOffline?: boolean;
 	fallbackForwardDepartment?: string;
+	departmentsAllowedToForward?: string[];
 	name?: string;
 	departmentUnit?: { _id?: string };
 	userCredentials?: Credentials;
 	departmentId?: string;
 } = {}): Promise<ILivechatDepartment> =>
->>>>>>> af202c7a
 	new Promise((resolve, reject) => {
 		void request
 			.post(methodCall('livechat:saveDepartment'))
