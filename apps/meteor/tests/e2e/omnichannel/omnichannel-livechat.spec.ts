--- conflicted
+++ resolved
@@ -148,8 +148,6 @@
 	});
 });
 
-<<<<<<< HEAD
-=======
 test.describe('OC - Livechat - Resume chat after closing', () => {
 	let poLiveChat: OmnichannelLiveChat;
 	let poHomeOmnichannel: HomeOmnichannel;
@@ -258,7 +256,6 @@
 	});
 });
 
->>>>>>> 82f748cf
 test.describe('OC - Livechat - Livechat_Display_Offline_Form', () => {
 	let poLiveChat: OmnichannelLiveChat;
 	const message = 'This form is not available';
