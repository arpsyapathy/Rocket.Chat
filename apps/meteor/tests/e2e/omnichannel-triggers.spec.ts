import { faker } from '@faker-js/faker';
import type { Page } from '@playwright/test';

import { createAuxContext } from './fixtures/createAuxContext';
import { Users } from './fixtures/userStates';
import { OmnichannelLiveChat, HomeOmnichannel } from './page-objects';
import { test, expect } from './utils/test';

test.describe.serial('omnichannel-triggers', () => {
	let triggersName: string;
	let triggerMessage: string;
	let poLiveChat: OmnichannelLiveChat;
	let newUser: { email: string; name: string };
	let agent: { page: Page; poHomeOmnichannel: HomeOmnichannel };

	test.beforeAll(async ({ api, browser }) => {
		newUser = {
			name: faker.name.firstName(),
			email: faker.internet.email(),
		};
		triggersName = faker.datatype.uuid();
		triggerMessage = 'Welcome to Rocket.chat';
		await Promise.all([
			api.post('/livechat/users/agent', { username: 'user1' }),
			api.post('/livechat/users/manager', { username: 'user1' }),
		]);

		const { page } = await createAuxContext(browser, Users.user1);
		agent = { page, poHomeOmnichannel: new HomeOmnichannel(page) };

		await page.goto('/omnichannel/triggers');
		await page.locator('.main-content').waitFor();
	});

	test.beforeEach(async ({ page }) => {
		poLiveChat = new OmnichannelLiveChat(page);
	});

	test.afterAll(async ({ api }) => {
		await Promise.all([api.delete('/livechat/users/agent/user1'), api.delete('/livechat/users/manager/user1')]);
		await agent.page.close();
	});

<<<<<<< HEAD
	test('expect update trigger', async () => {
		const newTriggerName = `edited-${triggersName}`;
		await agent.poHomeOmnichannel.triggers.firstRowInTriggerTable(triggersName).click();
		await agent.poHomeOmnichannel.triggers.updateTrigger(newTriggerName);
		await expect(agent.poHomeOmnichannel.triggers.toastMessage).toBeVisible();
	});

	test('expect triggers to be displayed on Livechat', async ({ page }) => {
		await test.step('Expect send a message as a visitor', async () => {
			await page.goto('/livechat');
			await poLiveChat.btnOpenLiveChat('R').click();
			if (await page.locator('[type="button"] >> text="Chat now"').isVisible()) {
				await page.locator('[type="button"] >> text="Chat now"').click();
			}
			await poLiveChat.sendMessage(newUser, false);
			await expect(page.locator(`text=${triggerMessage} >> nth=0`)).toBeVisible();
=======
	test('Triggers', async ({ page }) => {
		await test.step('expect create new trigger', async () => {
			await agent.poHomeOmnichannel.triggers.createTrigger(triggersName, triggerMessage);
			await expect(agent.poHomeOmnichannel.triggers.toastMessage).toBeVisible();
		});
		await test.step('expect update trigger', async () => {
			const newTriggerName = `edited-${triggersName}`;
			await agent.poHomeOmnichannel.triggers.firstRowInTriggerTable(triggersName).click();
			await agent.poHomeOmnichannel.triggers.updateTrigger(newTriggerName);
			await expect(agent.poHomeOmnichannel.triggers.toastMessage).toBeVisible();
		});
		await test.step('expect triggers to be displaye on Livechat', async () => {
			await test.step('Expect send a message as a visitor', async () => {
				await page.goto('/livechat');
				await poLiveChat.btnOpenLiveChat('R').click();
				if (await page.locator('[type="button"] >> text="Chat now"').isVisible()) {
					await page.locator('[type="button"] >> text="Chat now"').click();
				}
				await poLiveChat.sendMessage(newUser, false);
				await expect(page.locator(`text=${triggerMessage} >> nth=0`)).toBeVisible();
				await page.goBack();
			});
		});
		await test.step('expect deleting trigger', async () => {
			await agent.poHomeOmnichannel.triggers.btnDeletefirstRowInTable.click();
			await agent.poHomeOmnichannel.triggers.btnModalRemove.click();
			await expect(agent.poHomeOmnichannel.triggers.removeToastMessage).toBeVisible();
>>>>>>> 187a9c94
		});
	});
});<|MERGE_RESOLUTION|>--- conflicted
+++ resolved
@@ -41,24 +41,6 @@
 		await agent.page.close();
 	});
 
-<<<<<<< HEAD
-	test('expect update trigger', async () => {
-		const newTriggerName = `edited-${triggersName}`;
-		await agent.poHomeOmnichannel.triggers.firstRowInTriggerTable(triggersName).click();
-		await agent.poHomeOmnichannel.triggers.updateTrigger(newTriggerName);
-		await expect(agent.poHomeOmnichannel.triggers.toastMessage).toBeVisible();
-	});
-
-	test('expect triggers to be displayed on Livechat', async ({ page }) => {
-		await test.step('Expect send a message as a visitor', async () => {
-			await page.goto('/livechat');
-			await poLiveChat.btnOpenLiveChat('R').click();
-			if (await page.locator('[type="button"] >> text="Chat now"').isVisible()) {
-				await page.locator('[type="button"] >> text="Chat now"').click();
-			}
-			await poLiveChat.sendMessage(newUser, false);
-			await expect(page.locator(`text=${triggerMessage} >> nth=0`)).toBeVisible();
-=======
 	test('Triggers', async ({ page }) => {
 		await test.step('expect create new trigger', async () => {
 			await agent.poHomeOmnichannel.triggers.createTrigger(triggersName, triggerMessage);
@@ -86,7 +68,6 @@
 			await agent.poHomeOmnichannel.triggers.btnDeletefirstRowInTable.click();
 			await agent.poHomeOmnichannel.triggers.btnModalRemove.click();
 			await expect(agent.poHomeOmnichannel.triggers.removeToastMessage).toBeVisible();
->>>>>>> 187a9c94
 		});
 	});
 });