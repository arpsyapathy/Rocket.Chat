import type { Locator, Page } from '@playwright/test';

<<<<<<< HEAD
import { HomeContent, HomeSidenav, HomeFlextab, Navbar, Sidebar, CreateRoomModal } from './fragments';
=======
import { HomeContent, HomeSidenav, HomeFlextab, Navbar, Sidebar, Sidepanel } from './fragments';
>>>>>>> f11efb40

export class HomeChannel {
	public readonly page: Page;

	readonly content: HomeContent;

	readonly sidenav: HomeSidenav;

	readonly sidebar: Sidebar;

	readonly sidepanel: Sidepanel;

	readonly navbar: Navbar;

	readonly tabs: HomeFlextab;

	readonly createRoomModal: CreateRoomModal;

	constructor(page: Page) {
		this.page = page;
		this.content = new HomeContent(page);
		this.sidenav = new HomeSidenav(page);
		this.sidebar = new Sidebar(page);
		this.sidepanel = new Sidepanel(page);
		this.navbar = new Navbar(page);
		this.tabs = new HomeFlextab(page);
		this.createRoomModal = new CreateRoomModal(page);
	}

	get toastSuccess(): Locator {
		return this.page.locator('.rcx-toastbar.rcx-toastbar--success');
	}

	get btnContextualbarClose(): Locator {
		return this.page.locator('[data-qa="ContextualbarActionClose"]');
	}

	async dismissToast() {
		// this is a workaround for when the toast is blocking the click of the button
		await this.toastSuccess.locator('button >> i.rcx-icon--name-cross.rcx-icon').click();
		await this.page.mouse.move(0, 0);
	}

	get composer(): Locator {
		return this.page.locator('textarea[name="msg"]');
	}

	get userCardToolbar(): Locator {
		return this.page.locator('[role=toolbar][aria-label="User card actions"]');
	}

	get composerToolbar(): Locator {
		return this.page.locator('[role=toolbar][aria-label="Composer Primary Actions"]');
	}

	get composerToolbarActions(): Locator {
		return this.page.locator('[role=toolbar][aria-label="Composer Primary Actions"] button');
	}

	get roomHeaderFavoriteBtn(): Locator {
		return this.page.getByRole('button', { name: 'Favorite' });
	}

	get readOnlyFooter(): Locator {
		return this.page.locator('footer', { hasText: 'This room is read only' });
	}

	get roomHeaderToolbar(): Locator {
		return this.page.locator('[role=toolbar][aria-label="Primary Room actions"]');
	}

	get markUnread(): Locator {
		return this.page.locator('role=menuitem[name="Mark Unread"]');
	}
}<|MERGE_RESOLUTION|>--- conflicted
+++ resolved
@@ -1,10 +1,6 @@
 import type { Locator, Page } from '@playwright/test';
 
-<<<<<<< HEAD
-import { HomeContent, HomeSidenav, HomeFlextab, Navbar, Sidebar, CreateRoomModal } from './fragments';
-=======
-import { HomeContent, HomeSidenav, HomeFlextab, Navbar, Sidebar, Sidepanel } from './fragments';
->>>>>>> f11efb40
+import { HomeContent, HomeSidenav, HomeFlextab, Navbar, Sidebar, Sidepanel, CreateRoomModal } from './fragments';
 
 export class HomeChannel {
 	public readonly page: Page;
