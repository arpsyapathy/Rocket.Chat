import type { Locator, Page } from '@playwright/test';

import { HomeOmnichannelContent, HomeSidenav, HomeFlextab, OmnichannelSidenav } from './fragments';
<<<<<<< HEAD
import { OmnichannelTranscript } from './omnichannel-chat-transcript';
=======
import { OmnichannelCurrentChats } from './omnichannel-current-chats';
>>>>>>> 74aa6770
import { OmnichannelTriggers } from './omnichannel-triggers';

export class HomeOmnichannel {
	private readonly page: Page;

	readonly content: HomeOmnichannelContent;

	readonly sidenav: HomeSidenav;

	readonly tabs: HomeFlextab;

	readonly triggers: OmnichannelTriggers;

	readonly omnisidenav: OmnichannelSidenav;

<<<<<<< HEAD
	readonly transcript: OmnichannelTranscript;
=======
	readonly currentChats: OmnichannelCurrentChats;
>>>>>>> 74aa6770

	constructor(page: Page) {
		this.page = page;
		this.content = new HomeOmnichannelContent(page);
		this.sidenav = new HomeSidenav(page);
		this.tabs = new HomeFlextab(page);
		this.triggers = new OmnichannelTriggers(page);
		this.omnisidenav = new OmnichannelSidenav(page);
<<<<<<< HEAD
		this.transcript = new OmnichannelTranscript(page);
=======
		this.currentChats = new OmnichannelCurrentChats(page);
>>>>>>> 74aa6770
	}

	get toastSuccess(): Locator {
		return this.page.locator('.rcx-toastbar.rcx-toastbar--success');
	}

	get btnContextualbarClose(): Locator {
		return this.page.locator('[data-qa="ContextualbarActionClose"]');
	}

	get btnCurrentChats(): Locator {
		return this.page.locator('[data-qa-id="ToolBoxAction-clock"]');
	}

	get historyItem(): Locator {
		return this.page.locator('[data-qa="chat-history-item"]').first();
	}

	get historyMessage(): Locator {
		return this.page.locator('[data-qa="chat-history-message"]').first();
	}
}<|MERGE_RESOLUTION|>--- conflicted
+++ resolved
@@ -1,11 +1,8 @@
 import type { Locator, Page } from '@playwright/test';
 
 import { HomeOmnichannelContent, HomeSidenav, HomeFlextab, OmnichannelSidenav } from './fragments';
-<<<<<<< HEAD
 import { OmnichannelTranscript } from './omnichannel-chat-transcript';
-=======
 import { OmnichannelCurrentChats } from './omnichannel-current-chats';
->>>>>>> 74aa6770
 import { OmnichannelTriggers } from './omnichannel-triggers';
 
 export class HomeOmnichannel {
@@ -21,11 +18,9 @@
 
 	readonly omnisidenav: OmnichannelSidenav;
 
-<<<<<<< HEAD
 	readonly transcript: OmnichannelTranscript;
-=======
+
 	readonly currentChats: OmnichannelCurrentChats;
->>>>>>> 74aa6770
 
 	constructor(page: Page) {
 		this.page = page;
@@ -34,11 +29,8 @@
 		this.tabs = new HomeFlextab(page);
 		this.triggers = new OmnichannelTriggers(page);
 		this.omnisidenav = new OmnichannelSidenav(page);
-<<<<<<< HEAD
 		this.transcript = new OmnichannelTranscript(page);
-=======
 		this.currentChats = new OmnichannelCurrentChats(page);
->>>>>>> 74aa6770
 	}
 
 	get toastSuccess(): Locator {
