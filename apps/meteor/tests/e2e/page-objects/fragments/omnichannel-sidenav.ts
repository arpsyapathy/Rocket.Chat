import type { Locator, Page } from '@playwright/test';

export class OmnichannelSidenav {
	private readonly page: Page;

	constructor(page: Page) {
		this.page = page;
	}

	get linkDepartments(): Locator {
		return this.page.locator('a[href="omnichannel/departments"]');
	}

	get linkAgents(): Locator {
		return this.page.locator('a[href="omnichannel/agents"]');
	}

	get linkManagers(): Locator {
		return this.page.locator('a[href="omnichannel/managers"]');
	}

	get linkCustomFields(): Locator {
		return this.page.locator('a[href="/omnichannel/customfields"]');
	}

	get linkCurrentChats(): Locator {
		return this.page.locator('a[href="omnichannel/current"]');
	}

	get linkTriggers(): Locator {
		return this.page.locator('a[href="/omnichannel/triggers"]');
	}
<<<<<<< HEAD
=======

	get linkSlaPolicies(): Locator {
		return this.page.locator('a[href="omnichannel/sla-policies"]');
	}

	get linkPriorities(): Locator {
		return this.page.locator('a[href="omnichannel/priorities"]');
	}
>>>>>>> 5bdf99ef
}<|MERGE_RESOLUTION|>--- conflicted
+++ resolved
@@ -30,8 +30,6 @@
 	get linkTriggers(): Locator {
 		return this.page.locator('a[href="/omnichannel/triggers"]');
 	}
-<<<<<<< HEAD
-=======
 
 	get linkSlaPolicies(): Locator {
 		return this.page.locator('a[href="omnichannel/sla-policies"]');
@@ -40,5 +38,4 @@
 	get linkPriorities(): Locator {
 		return this.page.locator('a[href="omnichannel/priorities"]');
 	}
->>>>>>> 5bdf99ef
 }