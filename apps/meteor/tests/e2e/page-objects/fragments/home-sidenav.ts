--- conflicted
+++ resolved
@@ -53,7 +53,31 @@
 		await this.page.locator(`[data-qa="sidebar-item-title"] >> text="${name}"`).first().click();
 	}
 
-<<<<<<< HEAD
+	async switchOmnichannelStatus(status: 'offline' | 'online') {
+		// button has a id of "omnichannel-status-toggle"
+		const toggleButton = this.page.locator('#omnichannel-status-toggle');
+		expect(toggleButton).toBeVisible();
+
+		enum StatusTitleMap {
+			offline = 'Turn on answer chats',
+			online = 'Turn off answer chats',
+		}
+
+		const currentStatus: StatusTitleMap = (await toggleButton.getAttribute('data-tooltip')) as any;
+		if (status === 'offline') {
+			if (currentStatus === StatusTitleMap.online) {
+				await toggleButton.click();
+			}
+		} else if (currentStatus === StatusTitleMap.offline) {
+			await toggleButton.click();
+		}
+
+		await this.page.waitForTimeout(500);
+
+		const newStatus: StatusTitleMap = (await this.page.locator('#omnichannel-status-toggle').getAttribute('data-tooltip')) as any;
+		expect(newStatus).toBe(status === 'offline' ? StatusTitleMap.offline : StatusTitleMap.online);
+	}
+
 	async openDisplayOptions(): Promise<void> {
 		await this.page.locator('[title="Display"]').click();
 	}
@@ -106,31 +130,6 @@
 		const filteredChannels = channels.filter((channel) => !!channel).slice(channelIndex);
 
 		return filteredChannels;
-=======
-	async switchOmnichannelStatus(status: 'offline' | 'online') {
-		// button has a id of "omnichannel-status-toggle"
-		const toggleButton = this.page.locator('#omnichannel-status-toggle');
-		expect(toggleButton).toBeVisible();
-
-		enum StatusTitleMap {
-			offline = 'Turn on answer chats',
-			online = 'Turn off answer chats',
-		}
-
-		const currentStatus: StatusTitleMap = (await toggleButton.getAttribute('data-tooltip')) as any;
-		if (status === 'offline') {
-			if (currentStatus === StatusTitleMap.online) {
-				await toggleButton.click();
-			}
-		} else if (currentStatus === StatusTitleMap.offline) {
-			await toggleButton.click();
-		}
-
-		await this.page.waitForTimeout(500);
-
-		const newStatus: StatusTitleMap = (await this.page.locator('#omnichannel-status-toggle').getAttribute('data-tooltip')) as any;
-		expect(newStatus).toBe(status === 'offline' ? StatusTitleMap.offline : StatusTitleMap.online);
->>>>>>> 2b079cde
 	}
 
 	// Note: this is a workaround for now since queued omnichannel chats are not searchable yet so we can't use openChat() :(
