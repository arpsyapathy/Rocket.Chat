/* eslint-env mocha */

import fs from 'fs';
import path from 'path';

<<<<<<< HEAD
import { faker } from '@faker-js/faker';
=======
import { expect } from 'chai';
>>>>>>> d3c4ef1e
import type {
	IOmnichannelRoom,
	ILivechatVisitor,
	IUser,
	IOmnichannelSystemMessage,
	ILivechatPriority,
	ILivechatDepartment,
} from '@rocket.chat/core-typings';
import { LivechatPriorityWeight } from '@rocket.chat/core-typings';
import { expect } from 'chai';
import type { Response } from 'supertest';
<<<<<<< HEAD

import type { SuccessResult } from '../../../../app/api/server/definition';
import { getCredentials, api, request, credentials, methodCall } from '../../../data/api-data';
import { createCustomField } from '../../../data/livechat/custom-fields';
import { createDepartmentWithAnOnlineAgent } from '../../../data/livechat/department';
import { createSLA, getRandomPriority } from '../../../data/livechat/priorities';
=======
import { faker } from '@faker-js/faker';

import { getCredentials, api, request, credentials, methodCall } from '../../../data/api-data';
>>>>>>> d3c4ef1e
import {
	createVisitor,
	createLivechatRoom,
	createAgent,
	makeAgentAvailable,
	getLivechatRoomInfo,
	sendMessage,
	startANewLivechatRoomAndTakeIt,
	createManager,
	closeOmnichannelRoom,
} from '../../../data/livechat/rooms';
<<<<<<< HEAD
import { saveTags } from '../../../data/livechat/tags';
=======
import {
	restorePermissionToRoles,
	addPermissions,
	removePermissionFromAllRoles,
	updateEEPermission,
	updatePermission,
	updateSetting,
} from '../../../data/permissions.helper';
import { createUser, deleteUser, login } from '../../../data/users.helper.js';
import { adminUsername, password } from '../../../data/user';
import { createDepartmentWithAnOnlineAgent } from '../../../data/livechat/department';
>>>>>>> d3c4ef1e
import type { DummyResponse } from '../../../data/livechat/utils';
import { sleep } from '../../../data/livechat/utils';
import {
	restorePermissionToRoles,
	addPermissions,
	removePermissionFromAllRoles,
	updateEEPermission,
	updatePermission,
	updateSetting,
} from '../../../data/permissions.helper';
import { getSubscriptionForRoom } from '../../../data/subscriptions';
<<<<<<< HEAD
import { adminUsername, password } from '../../../data/user';
import { createUser, login } from '../../../data/users.helper.js';
import { IS_EE } from '../../../e2e/config/constants';
=======
import { saveTags } from '../../../data/livechat/tags';
>>>>>>> d3c4ef1e

describe('LIVECHAT - rooms', function () {
	this.retries(0);
	let visitor: ILivechatVisitor;
	let room: IOmnichannelRoom;

	before((done) => getCredentials(done));

	before(async () => {
		await updateSetting('Livechat_enabled', true);
		await createAgent();
		await makeAgentAvailable();
		visitor = await createVisitor();

		room = await createLivechatRoom(visitor.token);
	});

	describe('livechat/room', () => {
		it('should fail when token is not passed as query parameter', async () => {
			await request.get(api('livechat/room')).expect(400);
		});
		it('should fail when token is not a valid guest token', async () => {
			await request.get(api('livechat/room')).query({ token: 'invalid-token' }).expect(400);
		});
		it('should fail if rid is passed but doesnt point to a valid room', async () => {
			const visitor = await createVisitor();
			await request.get(api('livechat/room')).query({ token: visitor.token, rid: 'invalid-rid' }).expect(400);
		});
		it('should create a room for visitor', async () => {
			const visitor = await createVisitor();
			const { body } = await request.get(api('livechat/room')).query({ token: visitor.token });

			expect(body).to.have.property('success', true);
			expect(body).to.have.property('room');
			expect(body.room).to.have.property('v');
			expect(body.room.v).to.have.property('token', visitor.token);
			expect(body.room.source.type).to.be.equal('api');
		});
		it('should return an existing open room when visitor has one available', async () => {
			const visitor = await createVisitor();
			const { body } = await request.get(api('livechat/room')).query({ token: visitor.token });

			expect(body).to.have.property('success', true);
			expect(body).to.have.property('room');
			expect(body.room).to.have.property('v');
			expect(body.room.v).to.have.property('token', visitor.token);

			const { body: body2 } = await request.get(api('livechat/room')).query({ token: visitor.token });

			expect(body2).to.have.property('success', true);
			expect(body2).to.have.property('room');
			expect(body2.room).to.have.property('_id', body.room._id);
			expect(body2.newRoom).to.be.false;
		});
		it('should return a room for the visitor when rid points to a valid open room', async () => {
			const visitor = await createVisitor();
			const room = await createLivechatRoom(visitor.token);
			const { body } = await request.get(api('livechat/room')).query({ token: visitor.token, rid: room._id });

			expect(body).to.have.property('success', true);
			expect(body).to.have.property('room');
			expect(body.room.v).to.have.property('token', visitor.token);
			expect(body.newRoom).to.be.false;
		});
		it('should properly read widget cookies', async () => {
			const visitor = await createVisitor();
			const { body } = await request
				.get(api('livechat/room'))
				.set('Cookie', [`rc_room_type=l`, `rc_is_widget=t`])
				.query({ token: visitor.token });

			expect(body).to.have.property('success', true);
			expect(body).to.have.property('room');
			expect(body.room.v).to.have.property('token', visitor.token);
			expect(body.room.source.type).to.be.equal('widget');
		});
	});

	describe('livechat/rooms', () => {
		it('should return an "unauthorized error" when the user does not have the necessary permission', async () => {
			await removePermissionFromAllRoles('view-livechat-rooms');
			await request
				.get(api('livechat/rooms'))
				.set(credentials)
				.expect('Content-Type', 'application/json')
				.expect(403)
				.expect((res: Response) => {
					expect(res.body).to.have.property('success', false);
					expect(res.body.error).to.be.equal('unauthorized');
				});

			await restorePermissionToRoles('view-livechat-rooms');
		});
		it('should return an error when the "agents" query parameter is not valid', async () => {
			await request
				.get(api('livechat/rooms?agents=invalid'))
				.set(credentials)
				.expect('Content-Type', 'application/json')
				.expect(400)
				.expect((res: Response) => {
					expect(res.body).to.have.property('success', false);
				});
		});
		it('should return an error when the "roomName" query parameter is not valid', async () => {
			await request
				.get(api('livechat/rooms?roomName[]=invalid'))
				.set(credentials)
				.expect('Content-Type', 'application/json')
				.expect(400)
				.expect((res: Response) => {
					expect(res.body).to.have.property('success', false);
				});
		});
		it('should return an error when the "departmentId" query parameter is not valid', async () => {
			await request
				.get(api('livechat/rooms?departmentId[]=marcos'))
				.set(credentials)
				.expect('Content-Type', 'application/json')
				.expect(400)
				.expect((res: Response) => {
					expect(res.body).to.have.property('success', false);
				});
		});
		it('should return an error when the "open" query parameter is not valid', async () => {
			await request
				.get(api('livechat/rooms?open[]=true'))
				.set(credentials)
				.expect('Content-Type', 'application/json')
				.expect(400)
				.expect((res: Response) => {
					expect(res.body).to.have.property('success', false);
				});
		});
		it('should return an error when the "tags" query parameter is not valid', async () => {
			await request
				.get(api('livechat/rooms?tags=invalid'))
				.set(credentials)
				.expect('Content-Type', 'application/json')
				.expect(400)
				.expect((res: Response) => {
					expect(res.body).to.have.property('success', false);
				});
		});
		it('should return an error when the "createdAt" query parameter is not valid', async () => {
			await request
				.get(api('livechat/rooms?createdAt=invalid'))
				.set(credentials)
				.expect('Content-Type', 'application/json')
				.expect(400)
				.expect((res: Response) => {
					expect(res.body).to.have.property('success', false);
				});
		});
		it('should return an error when the "closedAt" query parameter is not valid', async () => {
			await request
				.get(api('livechat/rooms?closedAt=invalid'))
				.set(credentials)
				.expect('Content-Type', 'application/json')
				.expect(400)
				.expect((res: Response) => {
					expect(res.body).to.have.property('success', false);
				});
		});
		it('should return an error when the "customFields" query parameter is not valid', async () => {
			await request
				.get(api('livechat/rooms?customFields=invalid'))
				.set(credentials)
				.expect('Content-Type', 'application/json')
				.expect(400)
				.expect((res: Response) => {
					expect(res.body).to.have.property('success', false);
				});
		});
		it('should return an array of rooms when has no parameters', async () => {
			await request
				.get(api('livechat/rooms'))
				.set(credentials)
				.expect('Content-Type', 'application/json')
				.expect(200)
				.expect((res: Response) => {
					expect(res.body).to.have.property('success', true);
					expect(res.body.rooms).to.be.an('array');
					expect(res.body).to.have.property('offset');
					expect(res.body).to.have.property('total');
					expect(res.body).to.have.property('count');
				});
		});
		it('should return an array of rooms when the query params is all valid', async () => {
			await request
				.get(api(`livechat/rooms`))
				.set(credentials)
				.query({
					'agents[]': 'teste',
					'departmentId': '123',
					'open': true,
					'createdAt': '{"start":"2018-01-26T00:11:22.345Z","end":"2018-01-26T00:11:22.345Z"}',
					'closedAt': '{"start":"2018-01-26T00:11:22.345Z","end":"2018-01-26T00:11:22.345Z"}',
					'tags[]': 'rocket',
					'customFields': '{ "docId": "031041" }',
					'count': 3,
					'offset': 1,
					'sort': '{ "_updatedAt": 1 }',
					'fields': '{ "msgs": 0 }',
					'roomName': 'test',
				})
				.expect('Content-Type', 'application/json')
				.expect(200)
				.expect((res: Response) => {
					expect(res.body).to.have.property('success', true);
					expect(res.body.rooms).to.be.an('array');
					expect(res.body).to.have.property('offset');
					expect(res.body).to.have.property('total');
					expect(res.body).to.have.property('count');
				});
		});
		it('should not cause issues when the customFields is empty', async () => {
			await request
				.get(api(`livechat/rooms`))
				.set(credentials)
				.query({ customFields: {}, roomName: 'test' })
				.expect('Content-Type', 'application/json')
				.expect(200)
				.expect((res: Response) => {
					expect(res.body).to.have.property('success', true);
					expect(res.body.rooms).to.be.an('array');
					expect(res.body).to.have.property('offset');
					expect(res.body).to.have.property('total');
					expect(res.body).to.have.property('count');
				});
		});
		it('should throw an error if customFields param is not a object', async () => {
			await request
				.get(api(`livechat/rooms`))
				.set(credentials)
				.query({ customFields: 'string' })
				.expect('Content-Type', 'application/json')
				.expect(400)
				.expect((res: Response) => {
					expect(res.body).to.have.property('success', false);
				});
		});
		it('should only return closed rooms when "open" is set to false', async () => {
			// Create and close a room
			const visitor = await createVisitor();
			const room = await createLivechatRoom(visitor.token);
			await closeOmnichannelRoom(room._id);

			const { body } = await request.get(api('livechat/rooms')).query({ open: false, roomName: room.fname }).set(credentials).expect(200);
			expect(body.rooms.every((room: IOmnichannelRoom) => !!room.closedAt)).to.be.true;
			expect(body.rooms.find((froom: IOmnichannelRoom) => froom._id === room._id)).to.be.not.undefined;
		});
		it('should only return open rooms when "open" is set to true', async () => {
			// Create and close a room
			const visitor = await createVisitor();
			const room = await createLivechatRoom(visitor.token);
			await closeOmnichannelRoom(room._id);

			const { body } = await request.get(api('livechat/rooms')).query({ open: true, roomName: room.fname }).set(credentials).expect(200);
			expect(body.rooms.every((room: IOmnichannelRoom) => room.open)).to.be.true;
			expect(body.rooms.find((froom: IOmnichannelRoom) => froom._id === room._id)).to.be.undefined;
		});
		it('should return both closed/open when open param is not passed', async () => {
			// Create and close a room
			const visitor = await createVisitor();
			const room = await createLivechatRoom(visitor.token);
			await closeOmnichannelRoom(room._id);

			const { body } = await request.get(api('livechat/rooms')).set(credentials).expect(200);
			expect(body.rooms.some((room: IOmnichannelRoom) => !!room.closedAt)).to.be.true;
			expect(body.rooms.some((room: IOmnichannelRoom) => room.open)).to.be.true;
		});
		(IS_EE ? it : it.skip)('should return only rooms with the given department', async () => {
			const { department } = await createDepartmentWithAnOnlineAgent();

			const { room: expectedRoom } = await startANewLivechatRoomAndTakeIt({
				departmentId: department._id,
			});

			const { body } = await request.get(api('livechat/rooms')).query({ departmentId: department._id }).set(credentials).expect(200);

			expect(body.rooms.length).to.be.equal(1);
			expect(body.rooms.some((room: IOmnichannelRoom) => room._id === expectedRoom._id)).to.be.true;
		});
		(IS_EE ? it : it.skip)('should return rooms with the given department and the given status', async () => {
			const { department } = await createDepartmentWithAnOnlineAgent();

			const { room: expectedRoom } = await startANewLivechatRoomAndTakeIt({
				departmentId: department._id,
			});

			const { body } = await request
				.get(api('livechat/rooms'))
				.query({ departmentId: department._id, open: true })
				.set(credentials)
				.expect(200);

			expect(body.rooms.length).to.be.equal(1);
			expect(body.rooms.some((room: IOmnichannelRoom) => room._id === expectedRoom._id)).to.be.true;
		});
		(IS_EE ? it : it.skip)('should return no rooms with the given department and the given status (if none match the filter)', async () => {
			const { department } = await createDepartmentWithAnOnlineAgent();

			await startANewLivechatRoomAndTakeIt({
				departmentId: department._id,
			});

			const { body } = await request
				.get(api('livechat/rooms'))
				.query({ departmentId: department._id, open: false })
				.set(credentials)
				.expect(200);

			expect(body.rooms.length).to.be.equal(0);
		});
		(IS_EE ? it : it.skip)('should return only rooms served by the given agent', async () => {
			const { department, agent } = await createDepartmentWithAnOnlineAgent();

			const { room: expectedRoom } = await startANewLivechatRoomAndTakeIt({
				departmentId: department._id,
				agent: agent.credentials,
			});

			const { body } = await request
				.get(api(`livechat/rooms?agents[]=${agent.user._id}`))
				.set(credentials)
				.expect(200);

			expect(body.rooms.length).to.be.equal(1);
			expect(body.rooms.some((room: IOmnichannelRoom) => room._id === expectedRoom._id)).to.be.true;
		});
		(IS_EE ? it : it.skip)('should return only rooms with the given tags', async () => {
			const tag = await saveTags();

			const { room: expectedRoom } = await startANewLivechatRoomAndTakeIt();
			await closeOmnichannelRoom(expectedRoom._id, [tag.name]);

			const { body } = await request
				.get(api(`livechat/rooms?tags[]=${tag.name}`))
				.set(credentials)
				.expect(200);

			expect(body.rooms.length).to.be.equal(1);
			expect(body.rooms.some((room: IOmnichannelRoom) => room._id === expectedRoom._id)).to.be.true;
		});
		(IS_EE ? describe : describe.skip)('sort', () => {
			let openRoom: IOmnichannelRoom;
			let closeRoom: IOmnichannelRoom;
			let department: ILivechatDepartment;

			it('prepare data for further tests', async () => {
				const { department: localDepartment } = await createDepartmentWithAnOnlineAgent();
				department = localDepartment;

				const { room: localOpenRoom } = await startANewLivechatRoomAndTakeIt({
					departmentId: department._id,
				});
				openRoom = localOpenRoom;
				const { room: localCloseRoom } = await startANewLivechatRoomAndTakeIt({
					departmentId: department._id,
				});
				closeRoom = localCloseRoom;
				await closeOmnichannelRoom(closeRoom._id);
			});
			it('should return only rooms in the asc order', async () => {
				const { body } = await request
					.get(api('livechat/rooms'))
					.query({ sort: JSON.stringify({ open: 1 }), departmentId: department._id })
					.set(credentials)
					.expect(200);

				expect(body.rooms.length).to.be.equal(2);
				expect(body.rooms[0]._id).to.be.equal(closeRoom._id);
				expect(body.rooms[1]._id).to.be.equal(openRoom._id);
			});
			it('should return only rooms in the desc order', async () => {
				const { body } = await request
					.get(api('livechat/rooms'))
					.query({ sort: JSON.stringify({ open: -1 }), departmentId: department._id })
					.set(credentials)
					.expect(200);

				expect(body.rooms.length).to.be.equal(2);
				expect(body.rooms[0]._id).to.be.equal(openRoom._id);
				expect(body.rooms[1]._id).to.be.equal(closeRoom._id);
			});
		});
	});

	describe('livechat/room.join', () => {
		it('should fail if user doesnt have view-l-room permission', async () => {
			await removePermissionFromAllRoles('view-l-room');
			await request.get(api('livechat/room.join')).set(credentials).query({ roomId: '123' }).send().expect(403);

			await restorePermissionToRoles('view-l-room');
		});
		it('should fail if no roomId is present on query params', async () => {
			await request.get(api('livechat/room.join')).set(credentials).expect(400);
		});
		it('should fail if room is present but invalid', async () => {
			await request.get(api('livechat/room.join')).set(credentials).query({ roomId: 'invalid' }).send().expect(400);
		});
		it('should allow user to join room', async () => {
			const visitor = await createVisitor();
			const room = await createLivechatRoom(visitor.token);

			await request.get(api('livechat/room.join')).set(credentials).query({ roomId: room._id }).send().expect(200);
		});
	});

	describe('livechat/room.join', () => {
		it('should fail if user doesnt have view-l-room permission', async () => {
			await removePermissionFromAllRoles('view-l-room');

			await request.get(api('livechat/room.join')).set(credentials).query({ roomId: '123' }).send().expect(403);

			await restorePermissionToRoles('view-l-room');
		});
		it('should fail if no roomId is present on query params', async () => {
			await request.get(api('livechat/room.join')).set(credentials).expect(400);
		});
		it('should fail if room is present but invalid', async () => {
			await request.get(api('livechat/room.join')).set(credentials).query({ roomId: 'invalid' }).send().expect(400);
		});
		it('should allow user to join room', async () => {
			const visitor = await createVisitor();
			const room = await createLivechatRoom(visitor.token);

			await request.get(api('livechat/room.join')).set(credentials).query({ roomId: room._id }).send().expect(200);
		});
		it('should allow managers to join a room which is already being served by an agent', async () => {
			await updateSetting('Livechat_Routing_Method', 'Manual_Selection');
			// delay for 1 second to make sure the routing queue gets stopped
			await sleep(1000);

			const {
				room: { _id: roomId },
			} = await startANewLivechatRoomAndTakeIt();

			const manager: IUser = await createUser();
			const managerCredentials = await login(manager.username, password);
			await createManager(manager.username);

			await request.get(api('livechat/room.join')).set(managerCredentials).query({ roomId }).send().expect(200);

			await updateSetting('Livechat_Routing_Method', 'Auto_Selection');
<<<<<<< HEAD
=======

			// cleanup
			await deleteUser(manager);
>>>>>>> d3c4ef1e
		});
	});

	describe('livechat/room.close', () => {
		it('should return an "invalid-token" error when the visitor is not found due to an invalid token', async () => {
			await request
				.post(api('livechat/room.close'))
				.send({
					token: 'invalid-token',
					rid: room._id,
				})
				.expect('Content-Type', 'application/json')
				.expect(400);
		});

		it('should return an "invalid-room" error when the room is not found due to invalid token and/or rid', async () => {
			await request
				.post(api('livechat/room.close'))
				.send({
					token: visitor.token,
					rid: 'invalid-rid',
				})
				.expect('Content-Type', 'application/json')
				.expect(400);
		});

		it('should return both the rid and the comment of the room when the query params is all valid', async () => {
			await request
				.post(api(`livechat/room.close`))
				.send({
					token: visitor.token,
					rid: room._id,
				})
				.expect('Content-Type', 'application/json')
				.expect(200)
				.expect((res: Response) => {
					expect(res.body).to.have.property('success', true);
					expect(res.body).to.have.property('rid');
					expect(res.body).to.have.property('comment');
				});
		});

		it('should return an "room-closed" error when the room is already closed', async () => {
			await request
				.post(api('livechat/room.close'))
				.send({
					token: visitor.token,
					rid: room._id,
				})
				.expect('Content-Type', 'application/json')
				.expect(400);
		});

		(IS_EE ? it : it.skip)(
			'should close room when chat is closed by visitor and should also generate pdf transcript if serving agent has set appropriate preference set',
			async () => {
				const {
					room: { _id: roomId },
					visitor,
				} = await startANewLivechatRoomAndTakeIt();

				await request
					.post(api('users.setPreferences'))
					.set(credentials)
					.send({
						data: {
							omnichannelTranscriptPDF: true,
						},
					})
					.expect(200);

				// Give time for the setting to be on the user's preferences
				await sleep(500);

				await request.post(api('livechat/room.close')).send({ rid: roomId, token: visitor.token }).expect(200);

				const latestRoom = await getLivechatRoomInfo(roomId);
				expect(latestRoom).to.have.property('pdfTranscriptFileId').and.to.be.a('string');
			},
		);

		(IS_EE ? it : it.skip)(
			'should close room when chat is closed by visitor and should not generate pdf transcript if serving agent has not set appropriate preference set',
			async () => {
				const {
					room: { _id: roomId },
					visitor,
				} = await startANewLivechatRoomAndTakeIt();

				await request
					.post(api('users.setPreferences'))
					.set(credentials)
					.send({ data: { omnichannelTranscriptPDF: false } })
					.expect(200);

				await request.post(api('livechat/room.close')).send({ rid: roomId, token: visitor.token }).expect(200);

				// Wait for the pdf to not be generated
				await sleep(1500);

				const latestRoom = await getLivechatRoomInfo(roomId);
				expect(latestRoom).to.not.have.property('pdfTranscriptFileId');
			},
		);
	});

	describe('livechat/room.forward', () => {
		it('should return an "unauthorized error" when the user does not have "view-l-room" permission', async () => {
			await updatePermission('transfer-livechat-guest', ['admin']);
			await removePermissionFromAllRoles('view-l-room');

			await request
				.post(api('livechat/room.forward'))
				.set(credentials)
				.send({
					roomId: 'invalid-room-id',
				})
				.expect('Content-Type', 'application/json')
				.expect(403)
				.expect((res: Response) => {
					expect(res.body).to.have.property('success', false);
					expect(res.body.error).to.have.string('unauthorized');
				});
		});

		it('should return an "unauthorized error" when the user does not have "transfer-livechat-guest" permission', async () => {
			await removePermissionFromAllRoles('transfer-livechat-guest');
			await updatePermission('view-l-room', ['admin']);

			await request
				.post(api('livechat/room.forward'))
				.set(credentials)
				.send({
					roomId: 'invalid-room-id',
				})
				.expect('Content-Type', 'application/json')
				.expect(403)
				.expect((res: Response) => {
					expect(res.body).to.have.property('success', false);
					expect(res.body.error).to.have.string('unauthorized');
				});

			await restorePermissionToRoles('transfer-livechat-guest');
			await restorePermissionToRoles('view-l-room');
		});

		it('should not be successful when no target (userId or departmentId) was specified', async () => {
			await request
				.post(api('livechat/room.forward'))
				.set(credentials)
				.send({
					roomId: room._id,
				})
				.expect('Content-Type', 'application/json')
				.expect(400)
				.expect((res: Response) => {
					expect(res.body).to.have.property('success', false);
				});
		});

		it('should return a success message when transferred successfully to agent', async () => {
			const initialAgentAssignedToChat: IUser = await createUser();
			const initialAgentCredentials = await login(initialAgentAssignedToChat.username, password);
			await createAgent(initialAgentAssignedToChat.username);
			await makeAgentAvailable(initialAgentCredentials);

			const newVisitor = await createVisitor();
			// at this point, the chat will get transferred to agent "user"
			const newRoom = await createLivechatRoom(newVisitor.token);

			const forwardChatToUser: IUser = await createUser();
			const forwardChatToUserCredentials = await login(forwardChatToUser.username, password);
			await createAgent(forwardChatToUser.username);
			await makeAgentAvailable(forwardChatToUserCredentials);

			await request
				.post(api('livechat/room.forward'))
				.set(credentials)
				.send({
					roomId: newRoom._id,
					userId: forwardChatToUser._id,
					clientAction: true,
					comment: 'test comment',
				})
				.expect('Content-Type', 'application/json')
				.expect(200)
				.expect((res: Response) => {
					expect(res.body).to.have.property('success', true);
				});

			const latestRoom = await getLivechatRoomInfo(newRoom._id);

			expect(latestRoom).to.have.property('lastMessage');
			expect(latestRoom.lastMessage?.t).to.be.equal('livechat_transfer_history');
			expect(latestRoom.lastMessage?.u?.username).to.be.equal(adminUsername);
			const { lastMessage } = latestRoom as { lastMessage: IOmnichannelSystemMessage };
			expect(lastMessage?.transferData?.comment).to.be.equal('test comment');
			expect(lastMessage?.transferData?.scope).to.be.equal('agent');
			expect(lastMessage?.transferData?.transferredTo?.username).to.be.equal(forwardChatToUser.username);

			// cleanup
			await deleteUser(initialAgentAssignedToChat);
			await deleteUser(forwardChatToUser);
		});
		(IS_EE ? it : it.skip)('should return a success message when transferred successfully to a department', async () => {
			const { department: initialDepartment } = await createDepartmentWithAnOnlineAgent();
			const { department: forwardToDepartment } = await createDepartmentWithAnOnlineAgent();

			const newVisitor = await createVisitor(initialDepartment._id);
			const newRoom = await createLivechatRoom(newVisitor.token);

			await request
				.post(api('livechat/room.forward'))
				.set(credentials)
				.send({
					roomId: newRoom._id,
					departmentId: forwardToDepartment._id,
					clientAction: true,
					comment: 'test comment',
				})
				.expect('Content-Type', 'application/json')
				.expect(200)
				.expect((res: Response) => {
					expect(res.body).to.have.property('success', true);
				});

			const latestRoom = await getLivechatRoomInfo(newRoom._id);

			expect(latestRoom).to.have.property('departmentId');
			expect(latestRoom.departmentId).to.be.equal(forwardToDepartment._id);

			expect(latestRoom).to.have.property('lastMessage');
			expect(latestRoom.lastMessage?.t).to.be.equal('livechat_transfer_history');
			expect(latestRoom.lastMessage?.u?.username).to.be.equal(adminUsername);
			expect((latestRoom.lastMessage as any)?.transferData?.comment).to.be.equal('test comment');
			expect((latestRoom.lastMessage as any)?.transferData?.scope).to.be.equal('department');
			expect((latestRoom.lastMessage as any)?.transferData?.nextDepartment?._id).to.be.equal(forwardToDepartment._id);
		});
	});

	describe('livechat/room.survey', () => {
		it('should return an "invalid-token" error when the visitor is not found due to an invalid token', async () => {
			await request
				.post(api('livechat/room.survey'))
				.set(credentials)
				.send({
					token: 'invalid-token',
					rid: room._id,
					data: [{ name: 'question', value: 'answer' }],
				})
				.expect('Content-Type', 'application/json')
				.expect(400)
				.expect((res: Response) => {
					expect(res.body).to.have.property('success', false);
				});
		});

		it('should return an "invalid-room" error when the room is not found due to invalid token and/or rid', async () => {
			await request
				.post(api('livechat/room.survey'))
				.set(credentials)
				.send({
					token: visitor.token,
					rid: 'invalid-rid',
					data: [{ name: 'question', value: 'answer' }],
				})
				.expect('Content-Type', 'application/json')
				.expect(400)
				.expect((res: Response) => {
					expect(res.body).to.have.property('success', false);
				});
		});

		it('should return "invalid-data" when the items answered are not part of config.survey.items', async () => {
			await request
				.post(api('livechat/room.survey'))
				.set(credentials)
				.send({
					token: visitor.token,
					rid: room._id,
					data: [{ name: 'question', value: 'answer' }],
				})
				.expect('Content-Type', 'application/json')
				.expect(400)
				.expect((res: Response) => {
					expect(res.body).to.have.property('success', false);
				});
		});

		it('should return the room id and the answers when the query params is all valid', async () => {
			await request
				.post(api('livechat/room.survey'))
				.set(credentials)
				.send({
					token: visitor.token,
					rid: room._id,
					data: [
						{ name: 'satisfaction', value: '5' },
						{ name: 'agentKnowledge', value: '3' },
					],
				})
				.expect('Content-Type', 'application/json')
				.expect(200)
				.expect((res: Response) => {
					expect(res.body).to.have.property('success', true);
					expect(res.body).to.have.property('rid');
					expect(res.body).to.have.property('data');
					expect(res.body.data.satisfaction).to.be.equal('5');
					expect(res.body.data.agentKnowledge).to.be.equal('3');
				});
		});
	});

	describe('livechat/upload/:rid', () => {
		it('should throw an error if x-visitor-token header is not present', async () => {
			await request
				.post(api('livechat/upload/test'))
				.set(credentials)
				.attach('file', fs.createReadStream(path.join(__dirname, '../../../data/livechat/sample.png')))
				.expect('Content-Type', 'application/json')
				.expect(403);
		});

		it('should throw an error if x-visitor-token is present but with an invalid value', async () => {
			await request
				.post(api('livechat/upload/test'))
				.set(credentials)
				.set('x-visitor-token', 'invalid-token')
				.attach('file', fs.createReadStream(path.join(__dirname, '../../../data/livechat/sample.png')))
				.expect('Content-Type', 'application/json')
				.expect(403);
		});

		it('should throw unauthorized if visitor with token exists but room is invalid', async () => {
			const visitor = await createVisitor();
			await request
				.post(api('livechat/upload/test'))
				.set(credentials)
				.set('x-visitor-token', visitor.token)
				.attach('file', fs.createReadStream(path.join(__dirname, '../../../data/livechat/sample.png')))
				.expect('Content-Type', 'application/json')
				.expect(403);
		});

		it('should throw an error if the file is not attached', async () => {
			const visitor = await createVisitor();
			const room = await createLivechatRoom(visitor.token);
			await request
				.post(api(`livechat/upload/${room._id}`))
				.set(credentials)
				.set('x-visitor-token', visitor.token)
				.expect('Content-Type', 'application/json')
				.expect(400);
		});

		it('should upload an image on the room if all params are valid', async () => {
			const visitor = await createVisitor();
			const room = await createLivechatRoom(visitor.token);
			await request
				.post(api(`livechat/upload/${room._id}`))
				.set(credentials)
				.set('x-visitor-token', visitor.token)
				.attach('file', fs.createReadStream(path.join(__dirname, '../../../data/livechat/sample.png')))
				.expect('Content-Type', 'application/json')
				.expect(200);
		});
	});

	describe('livechat/:rid/messages', () => {
		it('should fail if room provided is invalid', async () => {
			await request.get(api('livechat/test/messages')).set(credentials).expect('Content-Type', 'application/json').expect(400);
		});
		it('should throw an error if user doesnt have permission view-l-room', async () => {
			await removePermissionFromAllRoles('view-l-room');

			await request.get(api('livechat/test/messages')).set(credentials).expect('Content-Type', 'application/json').expect(403);

			await restorePermissionToRoles('view-l-room');
		});
		it('should return the messages of the room', async () => {
			const visitor = await createVisitor();
			const room = await createLivechatRoom(visitor.token);
			await sendMessage(room._id, 'Hello', visitor.token);

			const { body } = await request
				.get(api(`livechat/${room._id}/messages`))
				.set(credentials)
				.expect('Content-Type', 'application/json')
				.expect(200);

			expect(body).to.have.property('success', true);
			expect(body).to.have.property('messages');
			expect(body.messages).to.be.an('array');
			expect(body.total).to.be.an('number').equal(1);
			expect(body.messages[0]).to.have.property('msg', 'Hello');
		});
		it('should return the messages of the room matching by searchTerm', async () => {
			const visitor = await createVisitor();
			const room = await createLivechatRoom(visitor.token);
			await sendMessage(room._id, 'Hello', visitor.token);
			await sendMessage(room._id, 'Random', visitor.token);

			const { body } = await request
				.get(api(`livechat/${room._id}/messages`))
				.query({ searchTerm: 'Ran' })
				.set(credentials)
				.expect('Content-Type', 'application/json')
				.expect(200);

			expect(body).to.have.property('success', true);
			expect(body).to.have.property('messages');
			expect(body.messages).to.be.an('array');
			expect(body.total).to.be.an('number').equal(1);
			expect(body.messages[0]).to.have.property('msg', 'Random');
		});
		it('should return the messages of the room matching by partial searchTerm', async () => {
			const visitor = await createVisitor();
			const room = await createLivechatRoom(visitor.token);
			await sendMessage(room._id, 'Hello', visitor.token);
			await sendMessage(room._id, 'Random', visitor.token);

			const { body } = await request
				.get(api(`livechat/${room._id}/messages`))
				.query({ searchTerm: 'ndo' })
				.set(credentials)
				.expect('Content-Type', 'application/json')
				.expect(200);

			expect(body).to.have.property('success', true);
			expect(body).to.have.property('messages');
			expect(body.messages).to.be.an('array');
			expect(body.total).to.be.an('number').equal(1);
			expect(body.messages[0]).to.have.property('msg', 'Random');
		});
		it('should return everything when searchTerm is ""', async () => {
			const visitor = await createVisitor();
			const room = await createLivechatRoom(visitor.token);
			await sendMessage(room._id, 'Hello', visitor.token);
			await sendMessage(room._id, 'Random', visitor.token);

			const { body } = await request
				.get(api(`livechat/${room._id}/messages`))
				.query({ searchTerm: '' })
				.set(credentials)
				.expect('Content-Type', 'application/json')
				.expect(200);

			expect(body).to.have.property('success', true);
			expect(body).to.have.property('messages');
			expect(body.messages).to.be.an('array');
			expect(body.messages).to.be.an('array').with.lengthOf.greaterThan(1);
			expect(body.messages[0]).to.have.property('msg');
		});
	});

	describe('[GET] livechat/message/:_id', () => {
		it('should fail if message provided is invalid', async () => {
			await request.get(api('livechat/message/test')).set(credentials).expect('Content-Type', 'application/json').expect(400);
		});
		it('shoudl fail if token is not sent as query param', async () => {
			await request.get(api('livechat/message/test')).set(credentials).expect('Content-Type', 'application/json').expect(400);
		});
		it('should fail if rid is not sent as query param', async () => {
			await request
				.get(api('livechat/message/test'))
				.set(credentials)
				.query({ token: 'test' })
				.expect('Content-Type', 'application/json')
				.expect(400);
		});
		it('should return the message', async () => {
			const visitor = await createVisitor();
			const room = await createLivechatRoom(visitor.token);
			const message = await sendMessage(room._id, 'Hello', visitor.token);

			const { body } = await request
				.get(api(`livechat/message/${message._id}`))
				.query({
					token: visitor.token,
					rid: room._id,
				})
				.set(credentials)
				.expect('Content-Type', 'application/json')
				.expect(200);

			expect(body).to.have.property('success', true);
			expect(body).to.have.property('message');
			expect(body.message).to.have.property('msg', 'Hello');
		});
	});

	describe('[PUT] livechat/message/:_id', () => {
		it('should fail if room provided is invalid', async () => {
			await request
				.put(api('livechat/message/test'))
				.set(credentials)
				.send({ token: 'test', rid: 'fadsfdsafads', msg: 'fasfasdfdsf' })
				.expect('Content-Type', 'application/json')
				.expect(400);
		});
		it('should fail if token is not sent as body param', async () => {
			await request
				.put(api('livechat/message/test'))
				.set(credentials)
				.send({ msg: 'fasfadsf', rid: 'afdsfdsfads' })
				.expect('Content-Type', 'application/json')
				.expect(400);
		});
		it('should fail if rid is not sent as body param', async () => {
			await request
				.put(api('livechat/message/test'))
				.set(credentials)
				.send({ token: 'test', msg: 'fasfasdfdsf' })
				.expect('Content-Type', 'application/json')
				.expect(400);
		});
		it('should fail if msg is not sent as body param', async () => {
			await request
				.put(api(`livechat/message/test`))
				.set(credentials)
				.send({ token: 'fasdfdsf', rid: 'fadsfdsafads' })
				.expect('Content-Type', 'application/json')
				.expect(400);
		});
		it('should fail if token is not a valid token', async () => {
			await request
				.put(api(`livechat/message/test`))
				.set(credentials)
				.send({ token: 'test', rid: 'fadsfdsafads', msg: 'fasfasdfdsf' })
				.expect('Content-Type', 'application/json')
				.expect(400);
		});
		it('should fail if room is not a valid room', async () => {
			const visitor = await createVisitor();
			await request
				.put(api(`livechat/message/test`))
				.set(credentials)
				.send({ token: visitor.token, rid: 'fadsfdsafads', msg: 'fasfasdfdsf' })
				.expect('Content-Type', 'application/json')
				.expect(400);
		});
		it('should fail if _id is not a valid message id', async () => {
			const visitor = await createVisitor();
			const room = await createLivechatRoom(visitor.token);

			await request
				.put(api(`livechat/message/test`))
				.set(credentials)
				.send({ token: visitor.token, rid: room._id, msg: 'fasfasdfdsf' })
				.expect('Content-Type', 'application/json')
				.expect(400);
		});
		it('should update a message if everything is valid', async () => {
			const visitor = await createVisitor();
			const room = await createLivechatRoom(visitor.token);
			const message = await sendMessage(room._id, 'Hello', visitor.token);

			const { body } = await request
				.put(api(`livechat/message/${message._id}`))
				.set(credentials)
				.send({ token: visitor.token, rid: room._id, msg: 'Hello World' })
				.expect('Content-Type', 'application/json')
				.expect(200);

			expect(body).to.have.property('success', true);
			expect(body).to.have.property('message');
			expect(body.message).to.have.property('msg', 'Hello World');
			expect(body.message).to.have.property('editedAt');
			expect(body.message).to.have.property('editedBy');
			expect(body.message.editedBy).to.have.property('username', visitor.username);
		});
	});

	describe('[DELETE] livechat/message/_id', () => {
		it('should fail if token is not sent as body param', async () => {
			await request
				.delete(api('livechat/message/test'))
				.set(credentials)
				.send({ rid: 'afdsfdsfads' })
				.expect('Content-Type', 'application/json')
				.expect(400);
		});
		it('should fail if room provided is invalid', async () => {
			await request
				.delete(api('livechat/message/test'))
				.set(credentials)
				.send({ token: 'test', rid: 'fadsfdsafads' })
				.expect('Content-Type', 'application/json')
				.expect(400);
		});
		it('should fail if rid is not sent as body param', async () => {
			await request
				.delete(api('livechat/message/test'))
				.set(credentials)
				.send({ token: 'test' })
				.expect('Content-Type', 'application/json')
				.expect(400);
		});
		it('should fail if _id is not a valid message id', async () => {
			const visitor = await createVisitor();
			const room = await createLivechatRoom(visitor.token);

			await request
				.delete(api(`livechat/message/test`))
				.set(credentials)
				.send({ token: visitor.token, rid: room._id })
				.expect('Content-Type', 'application/json')
				.expect(400);
		});
		it('should delete a message if everything is valid', async () => {
			const visitor = await createVisitor();
			const room = await createLivechatRoom(visitor.token);
			const message = await sendMessage(room._id, 'Hello', visitor.token);

			const { body } = await request
				.delete(api(`livechat/message/${message._id}`))
				.set(credentials)
				.send({ token: visitor.token, rid: room._id })
				.expect('Content-Type', 'application/json')
				.expect(200);

			expect(body).to.have.property('success', true);
			expect(body).to.have.property('message');
			expect(body.message).to.have.property('_id', message._id);
			expect(body.message).to.have.property('ts');
		});
	});

	describe('livechat/messages.history/rid', () => {
		it('should fail if token is not sent as query param', async () => {
			await request.get(api('livechat/messages.history/test')).set(credentials).expect('Content-Type', 'application/json').expect(400);
		});
		it('should fail if token is not a valid guest token', async () => {
			await request
				.get(api('livechat/messages.history/test'))
				.set(credentials)
				.query({ token: 'test' })
				.expect('Content-Type', 'application/json')
				.expect(400);
		});
		it('should fail if token is good, but rid is not valid', async () => {
			const visitor = await createVisitor();
			await request
				.get(api('livechat/messages.history/fadsfdsafads'))
				.set(credentials)
				.query({ token: visitor.token })
				.expect('Content-Type', 'application/json')
				.expect(400);
		});
		it('should return message history for a valid room', async () => {
			const visitor = await createVisitor();
			const room = await createLivechatRoom(visitor.token);
			await sendMessage(room._id, 'Hello', visitor.token);

			const { body } = await request
				.get(api(`livechat/messages.history/${room._id}`))
				.set(credentials)
				.query({ token: visitor.token })
				.expect('Content-Type', 'application/json')
				.expect(200);

			expect(body).to.have.property('success', true);
			expect(body).to.have.property('messages');
			expect(body.messages).to.be.an('array');
			expect(body.messages.length <= 4).to.be.true;
			expect(body.messages[0]).to.have.property('msg', 'Hello');
			expect(body.messages[1]).to.have.property('t');
		});
		it('should return message history for a valid room with pagination', async () => {
			const visitor = await createVisitor();
			const room = await createLivechatRoom(visitor.token);
			await sendMessage(room._id, 'Hello', visitor.token);

			const { body } = await request
				.get(api(`livechat/messages.history/${room._id}`))
				.set(credentials)
				.query({ token: visitor.token, limit: 1 })
				.expect('Content-Type', 'application/json')
				.expect(200);

			expect(body).to.have.property('success', true);
			expect(body).to.have.property('messages').of.length(1);
			expect(body.messages[0]).to.have.property('msg', 'Hello');
		});
		it('should return message history for a valid room with pagination and offset', async () => {
			const visitor = await createVisitor();
			const room = await createLivechatRoom(visitor.token);
			await sendMessage(room._id, 'Hello', visitor.token);

			const { body } = await request
				.get(api(`livechat/messages.history/${room._id}`))
				.set(credentials)
				.query({ token: visitor.token, limit: 1, offset: 1 })
				.expect('Content-Type', 'application/json')
				.expect(200);

			expect(body).to.have.property('success', true);
			expect(body).to.have.property('messages').of.length(1);
			expect(body.messages[0]).to.have.property('t');
		});
		it('should return message history for a valid date filtering (max date)', async () => {
			const visitor = await createVisitor();
			const room = await createLivechatRoom(visitor.token);
			await sendMessage(room._id, 'Hello', visitor.token);
			const sendMessageTs = new Date();
			await sendMessage(room._id, 'Hello2', visitor.token);

			const { body } = await request
				.get(api(`livechat/messages.history/${room._id}`))
				.set(credentials)
				.query({ token: visitor.token, end: sendMessageTs.toISOString() })
				.expect('Content-Type', 'application/json')
				.expect(200);

			expect(body).to.have.property('success', true);
			expect(body).to.have.property('messages').that.is.an('array');
			expect(body.messages.length <= 4).to.be.true;
			expect(body.messages[0]).to.have.property('msg', 'Hello');
			expect(body.messages[1]).to.have.property('t');
		});
	});

	describe('livechat/messages', () => {
		it('should fail if visitor is not sent as body param', async () => {
			await request.post(api('livechat/messages')).set(credentials).expect('Content-Type', 'application/json').expect(400);
		});

		it('should fail if visitor.token is not sent as body param', async () => {
			await request
				.post(api('livechat/messages'))
				.set(credentials)
				.send({ visitor: {} })
				.expect('Content-Type', 'application/json')
				.expect(400);
		});

		it('should fail if messages is not sent as body param', async () => {
			await request
				.post(api('livechat/messages'))
				.set(credentials)
				.send({ visitor: { token: 'test' } })
				.expect('Content-Type', 'application/json')
				.expect(400);
		});

		it('should fail if messages is not an array', async () => {
			await request
				.post(api('livechat/messages'))
				.set(credentials)
				.send({ visitor: { token: 'test' }, messages: {} })
				.expect('Content-Type', 'application/json')
				.expect(400);
		});

		it('should fail if messages is an empty array', async () => {
			await request
				.post(api('livechat/messages'))
				.set(credentials)
				.send({ visitor: { token: 'test' }, messages: [] })
				.expect('Content-Type', 'application/json')
				.expect(400);
		});

		it('should be able to create messages on a room', async () => {
			const visitor = await createVisitor();
			const room = await createLivechatRoom(visitor.token);
			await sendMessage(room._id, 'Hello', visitor.token);

			const { body } = await request
				.post(api('livechat/messages'))
				.set(credentials)
				.send({ visitor: { token: visitor.token }, messages: [{ msg: 'Hello' }, { msg: 'Hello 2' }] })
				.expect('Content-Type', 'application/json')
				.expect(200);

			expect(body).to.have.property('success', true);
			expect(body).to.have.property('messages').of.length(2);
			expect(body.messages[0]).to.have.property('msg', 'Hello');
			expect(body.messages[0]).to.have.property('ts');
			expect(body.messages[0]).to.have.property('username', visitor.username);
			expect(body.messages[1]).to.have.property('msg', 'Hello 2');
			expect(body.messages[1]).to.have.property('ts');
			expect(body.messages[1]).to.have.property('username', visitor.username);
		});
	});

	describe('livechat/transfer.history/:rid', () => {
		it('should fail if user doesnt have "view-livechat-rooms" permission', async () => {
			await removePermissionFromAllRoles('view-livechat-rooms');
			const { body } = await request
				.get(api(`livechat/transfer.history/test`))
				.set(credentials)
				.expect('Content-Type', 'application/json')
				.expect(403);
			expect(body).to.have.property('success', false);

			await restorePermissionToRoles('view-livechat-rooms');
		});
		it('should fail if room is not a valid room id', async () => {
			const { body } = await request
				.get(api(`livechat/transfer.history/test`))
				.set(credentials)
				.expect('Content-Type', 'application/json')
				.expect(400);
			expect(body).to.have.property('success', false);
		});
		it('should return empty for a room without transfer history', async () => {
			const visitor = await createVisitor();
			const room = await createLivechatRoom(visitor.token);
			const { body } = await request
				.get(api(`livechat/transfer.history/${room._id}`))
				.set(credentials)
				.expect('Content-Type', 'application/json')
				.expect(200);
			expect(body).to.have.property('success', true);
			expect(body).to.have.property('history').that.is.an('array');
			expect(body.history.length).to.equal(0);
		});
		it('should return the transfer history for a room', async () => {
			await updatePermission('view-l-room', ['admin', 'livechat-manager', 'livechat-agent']);
			const initialAgentAssignedToChat: IUser = await createUser();
			const initialAgentCredentials = await login(initialAgentAssignedToChat.username, password);
			await createAgent(initialAgentAssignedToChat.username);
			await makeAgentAvailable(initialAgentCredentials);

			const newVisitor = await createVisitor();
			// at this point, the chat will get transferred to agent "user"
			const newRoom = await createLivechatRoom(newVisitor.token);

			const forwardChatToUser: IUser = await createUser();
			const forwardChatToUserCredentials = await login(forwardChatToUser.username, password);
			await createAgent(forwardChatToUser.username);
			await makeAgentAvailable(forwardChatToUserCredentials);

			await request
				.post(api('livechat/room.forward'))
				.set(credentials)
				.send({
					roomId: newRoom._id,
					userId: forwardChatToUser._id,
					clientAction: true,
					comment: 'test comment',
				})
				.expect('Content-Type', 'application/json')
				.expect(200)
				.expect((res: Response) => {
					expect(res.body).to.have.property('success', true);
				});

			const { body } = await request
				.get(api(`livechat/transfer.history/${newRoom._id}`))
				.set(credentials)
				.expect('Content-Type', 'application/json')
				.expect(200);

			expect(body).to.have.property('success', true);
			expect(body).to.have.property('history').that.is.an('array');
			expect(body.history.length).to.equal(1);
			expect(body.history[0]).to.have.property('scope', 'agent');
			expect(body.history[0]).to.have.property('comment', 'test comment');
			expect(body.history[0]).to.have.property('transferredBy').that.is.an('object');

			// cleanup
			await deleteUser(initialAgentAssignedToChat);
			await deleteUser(forwardChatToUser);
		});
	});

	describe('livechat/room.saveInfo', () => {
		it('should fail if no data is sent as body param', async () => {
			await request.post(api('livechat/room.saveInfo')).set(credentials).expect('Content-Type', 'application/json').expect(400);
		});

		it('should return an "unauthorized error" when the user does not have "view-l-room" permission', async () => {
			await updatePermission('view-l-room', []);

			await request
				.post(api('livechat/room.saveInfo'))
				.set(credentials)
				.send({
					roomData: {
						_id: 'invalid-room-id',
					},
					guestData: {
						_id: 'invalid-guest-id',
					},
				})
				.expect('Content-Type', 'application/json')
				.expect(403)
				.expect((res: Response) => {
					expect(res.body).to.have.property('success', false);
					expect(res.body.error).to.have.string('unauthorized');
				});
		});

		it('should not allow users to update room info without serving the chat or having "save-others-livechat-room-info" permission', async () => {
			await updatePermission('view-l-room', ['admin']);
			await updatePermission('save-others-livechat-room-info', []);

			await updateSetting('Livechat_Routing_Method', 'Manual_Selection');
			// delay for 1 second to make sure the routing queue gets stopped
			await sleep(1000);

			const newVisitor = await createVisitor();
			// at this point, the chat will get transferred to agent "user"
			const newRoom = await createLivechatRoom(newVisitor.token);

			await request
				.post(api('livechat/room.saveInfo'))
				.set(credentials)
				.send({
					roomData: {
						_id: newRoom._id,
					},
					guestData: {
						_id: newVisitor._id,
					},
				})
				.expect('Content-Type', 'application/json')
				.expect(403)
				.expect((res: Response) => {
					expect(res.body).to.have.property('success', false);
					expect(res.body.error).to.have.string('unauthorized');
				});

			await updatePermission('save-others-livechat-room-info', ['admin']);
			await updateSetting('Livechat_Routing_Method', 'Auto_Selection');
			// delay for 1 second to make sure the routing queue starts again
			await sleep(1000);
		});

		it('should throw an error if roomData is not provided', async () => {
			await updatePermission('view-l-room', ['admin']);

			await request
				.post(api('livechat/room.saveInfo'))
				.set(credentials)
				.send({
					guestData: {
						_id: 'invalid-guest-id',
					},
				})
				.expect('Content-Type', 'application/json')
				.expect(400);
		});

		it('should throw an error if guestData is not provided', async () => {
			await request
				.post(api('livechat/room.saveInfo'))
				.set(credentials)
				.send({
					roomData: {
						_id: 'invalid-room-id',
					},
				})
				.expect('Content-Type', 'application/json')
				.expect(400);
		});

		it('should throw an error if roomData is not of valid type', async () => {
			await request
				.post(api('livechat/room.saveInfo'))
				.set(credentials)
				.send({
					roomData: 'invalid-room-data',
					guestData: {
						_id: 'invalid-guest-id',
					},
				})
				.expect('Content-Type', 'application/json')
				.expect(400);
		});

		it('should throw an error if guestData is not of valid type', async () => {
			await request
				.post(api('livechat/room.saveInfo'))
				.set(credentials)
				.send({
					guestData: 'invalid-guest-data',
					roomData: {
						_id: 'invalid-room-id',
					},
				})
				.expect('Content-Type', 'application/json')
				.expect(400);
		});

		it('should allow user to update the room info', async () => {
			await updatePermission('view-l-room', ['admin']);

			const newVisitor = await createVisitor();
			// at this point, the chat will get transferred to agent "user"
			const newRoom = await createLivechatRoom(newVisitor.token);

			await request
				.post(api('livechat/room.saveInfo'))
				.set(credentials)
				.send({
					roomData: {
						_id: newRoom._id,
						topic: 'new topic',
						tags: ['tag1', 'tag2'],
					},
					guestData: {
						_id: newVisitor._id,
					},
				})
				.expect('Content-Type', 'application/json')
				.expect(200)
				.expect((res: Response) => {
					expect(res.body).to.have.property('success', true);
				});

			const latestRoom = await getLivechatRoomInfo(newRoom._id);
			expect(latestRoom).to.have.property('topic', 'new topic');
			expect(latestRoom).to.have.property('tags').of.length(2);
			expect(latestRoom).to.have.property('tags').to.include('tag1');
			expect(latestRoom).to.have.property('tags').to.include('tag2');
		});

		(IS_EE ? it : it.skip)('should allow user to update the room info - EE fields', async () => {
			const cfName = faker.lorem.word();
			await createCustomField({
				searchable: true,
				field: cfName,
				label: cfName,
				scope: 'room',
				visibility: 'visible',
				regexp: '',
			});

			const newVisitor = await createVisitor();
			const newRoom = await createLivechatRoom(newVisitor.token);

			await request
				.post(api('livechat/room.saveInfo'))
				.set(credentials)
				.send({
					roomData: {
						_id: newRoom._id,
						topic: 'new topic',
						tags: ['tag1', 'tag2'],
						livechatData: {
							[cfName]: 'test-input-1-value',
						},
					},
					guestData: {
						_id: newVisitor._id,
					},
				})
				.expect('Content-Type', 'application/json')
				.expect(200)
				.expect((res: Response) => {
					expect(res.body).to.have.property('success', true);
				});

			const latestRoom = await getLivechatRoomInfo(newRoom._id);
			expect(latestRoom).to.have.property('topic', 'new topic');
			expect(latestRoom).to.have.property('tags').of.length(2);
			expect(latestRoom).to.have.property('tags').to.include('tag1');
			expect(latestRoom).to.have.property('tags').to.include('tag2');
			expect(latestRoom).to.have.property('livechatData').to.have.property(cfName, 'test-input-1-value');
		});

		(IS_EE ? it : it.skip)('endpoint should handle empty custom fields', async () => {
			const newVisitor = await createVisitor();
			const newRoom = await createLivechatRoom(newVisitor.token);

			await request
				.post(api('livechat/room.saveInfo'))
				.set(credentials)
				.send({
					roomData: {
						_id: newRoom._id,
						topic: 'new topic',
						tags: ['tag1', 'tag2'],
						livechatData: {},
					},
					guestData: {
						_id: newVisitor._id,
					},
				})
				.expect('Content-Type', 'application/json')
				.expect(200)
				.expect((res: Response) => {
					expect(res.body).to.have.property('success', true);
				});

			const latestRoom = await getLivechatRoomInfo(newRoom._id);
			expect(latestRoom).to.have.property('topic', 'new topic');
			expect(latestRoom).to.have.property('tags').of.length(2);
			expect(latestRoom).to.have.property('tags').to.include('tag1');
			expect(latestRoom).to.have.property('tags').to.include('tag2');
			expect(latestRoom).to.not.have.property('livechatData');
		});

		(IS_EE ? it : it.skip)('should throw an error if custom fields are not valid', async () => {
			await request
				.post(api('livechat/room.saveInfo'))
				.set(credentials)
				.send({
					roomData: {
						_id: 'invalid-room-id',
						livechatData: {
							key: {
								value: 'invalid',
							},
						},
					},
					guestData: {
						_id: 'invalid-visitor-id',
					},
				})
				.expect('Content-Type', 'application/json')
				.expect(400);
		});
		(IS_EE ? it : it.skip)('should throw an error if a valid custom field fails the check', async () => {
			await request
				.post(methodCall('livechat:saveCustomField'))
				.set(credentials)
				.send({
					message: JSON.stringify({
						method: 'livechat:saveCustomField',
						params: [
							null,
							{
								field: 'intfield',
								label: 'intfield',
								scope: 'room',
								visibility: 'visible',
								regexp: '\\d+',
								searchable: true,
								type: 'input',
								required: false,
								defaultValue: '0',
								options: '',
								public: false,
							},
						],
						id: 'id',
						msg: 'method',
					}),
				})
				.expect(200);
			const newVisitor = await createVisitor();
			const newRoom = await createLivechatRoom(newVisitor.token);

			const response = await request
				.post(api('livechat/room.saveInfo'))
				.set(credentials)
				.send({
					roomData: {
						_id: newRoom._id,
						livechatData: { intfield: 'asdasd' },
					},
					guestData: {
						_id: newVisitor._id,
					},
				})
				.expect('Content-Type', 'application/json')
				.expect(400);
			expect(response.body).to.have.property('success', false);
			expect(response.body).to.have.property('error', 'Invalid value for intfield field');
		});
		(IS_EE ? it : it.skip)('should not throw an error if a valid custom field passes the check', async () => {
			const newVisitor = await createVisitor();
			const newRoom = await createLivechatRoom(newVisitor.token);

			const response2 = await request
				.post(api('livechat/room.saveInfo'))
				.set(credentials)
				.send({
					roomData: {
						_id: newRoom._id,
						livechatData: { intfield: '1' },
					},
					guestData: {
						_id: newVisitor._id,
					},
				})
				.expect('Content-Type', 'application/json')
				.expect(200);
			expect(response2.body).to.have.property('success', true);
		});

		(IS_EE ? it : it.skip)('should update room priority', async () => {
			await addPermissions({
				'save-others-livechat-room-info': ['admin', 'livechat-manager'],
				'view-l-room': ['livechat-agent', 'admin', 'livechat-manager'],
			});

			const newVisitor = await createVisitor();
			const newRoom = await createLivechatRoom(newVisitor.token);
			const priority = await getRandomPriority();

			await request
				.post(api('livechat/room.saveInfo'))
				.set(credentials)
				.send({
					roomData: {
						_id: newRoom._id,
						priorityId: priority._id,
					},
					guestData: {
						_id: newVisitor._id,
					},
				})
				.expect('Content-Type', 'application/json')
				.expect(200)
				.expect((res: Response) => {
					expect(res.body).to.have.property('success', true);
				});

			const updatedRoom = await getLivechatRoomInfo(newRoom._id);
			expect(updatedRoom).to.have.property('priorityId', priority._id);
			expect(updatedRoom).to.have.property('priorityWeight', priority.sortItem);
		});
		(IS_EE ? it : it.skip)('should update room sla', async () => {
			const newVisitor = await createVisitor();
			const newRoom = await createLivechatRoom(newVisitor.token);
			const sla = await createSLA();

			await request
				.post(api('livechat/room.saveInfo'))
				.set(credentials)
				.send({
					roomData: {
						_id: newRoom._id,
						slaId: sla._id,
					},
					guestData: {
						_id: newVisitor._id,
					},
				})
				.expect('Content-Type', 'application/json')
				.expect(200)
				.expect((res: Response) => {
					expect(res.body).to.have.property('success', true);
				});

			const updatedRoom = await getLivechatRoomInfo(newRoom._id);
			expect(updatedRoom).to.have.property('slaId', sla._id);
		});
	});
	(IS_EE ? describe : describe.skip)('livechat/room/:rid/priority', async () => {
		let priorities: ILivechatPriority[];
		let chosenPriority: ILivechatPriority;
		this.afterAll(async () => {
			await updateEEPermission('manage-livechat-priorities', ['admin', 'livechat-manager']);
			await updatePermission('view-l-room', ['admin', 'livechat-manager', 'livechat-agent']);
		});
		it('should return the list of priorities', async () => {
			const response = await request
				.get(api('livechat/priorities'))
				.set(credentials)
				.expect('Content-Type', 'application/json')
				.expect(200)
				.expect((res: DummyResponse<SuccessResult<{ priorities: ILivechatPriority[] }>>) => {
					expect(res.body).to.have.property('success', true);
					expect(res.body).to.have.property('priorities').and.to.be.an('array');
					expect(res.body.priorities).to.have.length.greaterThan(0);
				});
			priorities = response.body.priorities;
			const rnd = faker.number.int({ min: 0, max: priorities.length - 1 });
			chosenPriority = priorities[rnd];
		});
		it('should prioritize the room', async () => {
			const response = await request
				.post(api(`livechat/room/${room._id}/priority`))
				.set(credentials)
				.send({
					priorityId: chosenPriority._id,
				})
				.expect('Content-Type', 'application/json')
				.expect(200);
			expect(response.body).to.have.property('success', true);
		});
		it('should return the room with the new priority', async () => {
			const updatedRoom = await getLivechatRoomInfo(room._id);
			expect(updatedRoom).to.have.property('priorityId', chosenPriority._id);
			expect(updatedRoom).to.have.property('priorityWeight', chosenPriority.sortItem);
		});
		it('should unprioritize the room', async () => {
			const response = await request
				.delete(api(`livechat/room/${room._id}/priority`))
				.set(credentials)
				.send()
				.expect('Content-Type', 'application/json')
				.expect(200);
			expect(response.body).to.have.property('success', true);
		});
		it('should return the room with the new priority', async () => {
			const updatedRoom = await getLivechatRoomInfo(room._id);
			expect(updatedRoom).to.not.have.property('priorityId');
			expect(updatedRoom).to.have.property('priorityWeight', LivechatPriorityWeight.NOT_SPECIFIED);
		});
		it('should fail to return the priorities if lacking permissions', async () => {
			await updatePermission('manage-livechat-priorities', []);
			await updatePermission('view-l-room', []);
			await request.get(api('livechat/priorities')).set(credentials).expect('Content-Type', 'application/json').expect(403);
		});
		it('should fail to prioritize the room from a lack of permissions', async () => {
			await request
				.post(api(`livechat/room/${room._id}/priority`))
				.set(credentials)
				.send({
					priorityId: chosenPriority._id,
				})
				.expect(403);
		});
		it('should fail to unprioritize the room from a lack of permissions', async () => {
			await request
				.delete(api(`livechat/room/${room._id}/priority`))
				.set(credentials)
				.send()
				.expect(403);
		});
	});
	describe('livechat/rooms/filters', () => {
		it('should fail if user doesnt have view-l-room permission', async () => {
			await updatePermission('view-l-room', []);
			await request.get(api('livechat/rooms/filters')).set(credentials).expect(403);
		});
		it('should return a list of available source filters', async () => {
			await updatePermission('view-l-room', ['admin', 'livechat-agent', 'livechat-manager']);
			const response = await request.get(api('livechat/rooms/filters')).set(credentials).expect(200);
			expect(response.body).to.have.property('filters').and.to.be.an('array');
			expect(response.body.filters.find((f: IOmnichannelRoom['source']) => f.type === 'api')).to.not.be.undefined;
		});
	});

	describe('livechat/room.closeByUser', () => {
		it('should fail if user is not logged in', async () => {
			await request.post(api('livechat/room.closeByUser')).expect(401);
		});
		it('should fail if not all required params are passed (rid)', async () => {
			await request.post(api('livechat/room.closeByUser')).set(credentials).expect(400);
		});
		it('should fail if user doesnt have close-livechat-room permission', async () => {
			await updatePermission('close-livechat-room', []);
			await request.post(api('livechat/room.closeByUser')).set(credentials).send({ rid: 'invalid-room-id' }).expect(403);
		});
		it('should fail if room is not found', async () => {
			await updatePermission('close-livechat-room', ['admin']);
			await request.post(api('livechat/room.closeByUser')).set(credentials).send({ rid: 'invalid-room-id' }).expect(400);
		});
		it('should fail if user is not serving and doesnt have close-others-livechat-room permission', async () => {
			await updatePermission('close-others-livechat-room', []);
			const visitor = await createVisitor();
			const { _id } = await createLivechatRoom(visitor.token);
			await request.post(api('livechat/room.closeByUser')).set(credentials).send({ rid: _id }).expect(400);
		});
		it('should close room if user has permission', async () => {
			await updatePermission('close-others-livechat-room', ['admin']);
			const visitor = await createVisitor();
			const { _id } = await createLivechatRoom(visitor.token);
			await request.post(api('livechat/room.closeByUser')).set(credentials).send({ rid: _id }).expect(200);
		});
		it('should fail if room is closed', async () => {
			const visitor = await createVisitor();
			const { _id } = await createLivechatRoom(visitor.token);

			// close room
			await request.post(api('livechat/room.closeByUser')).set(credentials).send({ rid: _id }).expect(200);

			// try to close again
			await request.post(api('livechat/room.closeByUser')).set(credentials).send({ rid: _id }).expect(400);
		});

		(IS_EE ? it : it.skip)('should close room and generate transcript pdf', async () => {
			const {
				room: { _id: roomId },
			} = await startANewLivechatRoomAndTakeIt();

			await request.post(api('livechat/room.closeByUser')).set(credentials).send({ rid: roomId, generateTranscriptPdf: true }).expect(200);

			// Wait for the pdf to be generated
			await sleep(1500);

			const latestRoom = await getLivechatRoomInfo(roomId);
			expect(latestRoom).to.have.property('pdfTranscriptFileId').and.to.be.a('string');
		});

		(IS_EE ? it : it.skip)('should close room and not generate transcript pdf', async () => {
			const {
				room: { _id: roomId },
			} = await startANewLivechatRoomAndTakeIt();

			await request.post(api('livechat/room.closeByUser')).set(credentials).send({ rid: roomId, generateTranscriptPdf: false }).expect(200);

			// Wait for the pdf to not be generated
			await sleep(1500);

			const latestRoom = await getLivechatRoomInfo(roomId);
			expect(latestRoom).to.not.have.property('pdfTranscriptFileId');
		});
	});

	(IS_EE ? describe : describe.skip)('omnichannel/:rid/request-transcript', () => {
		before(async () => {
			await updateSetting('Livechat_Routing_Method', 'Manual_Selection');
			// Wait for one sec to be sure routing stops
			await sleep(1000);
		});

		it('should fail if user is not logged in', async () => {
			await request.post(api('omnichannel/rid/request-transcript')).expect(401);
		});
		it('should fail if :rid doesnt exists', async () => {
			await request.post(api('omnichannel/rid/request-transcript')).set(credentials).expect(400);
		});
		it('should fail if user doesnt have request-pdf-transcript permission', async () => {
			await updatePermission('request-pdf-transcript', []);
			const visitor = await createVisitor();
			const { _id } = await createLivechatRoom(visitor.token);
			await request
				.post(api(`omnichannel/${_id}/request-transcript`))
				.set(credentials)
				.expect(403);
		});
		it('should fail if room is not closed', async () => {
			await updatePermission('request-pdf-transcript', ['admin', 'livechat-agent', 'livechat-manager']);
			const visitor = await createVisitor();
			const { _id } = await createLivechatRoom(visitor.token);
			await request
				.post(api(`omnichannel/${_id}/request-transcript`))
				.set(credentials)
				.expect(400);
		});
		it('should return OK if no one is serving the room (queued)', async () => {
			const visitor = await createVisitor();
			const { _id } = await createLivechatRoom(visitor.token);
			await closeOmnichannelRoom(_id);
			await request
				.post(api(`omnichannel/${_id}/request-transcript`))
				.set(credentials)
				.expect(200);
		});
		let roomWithTranscriptGenerated: string;
		it('should request a pdf transcript when all conditions are met', async () => {
			const {
				room: { _id: roomId },
			} = await startANewLivechatRoomAndTakeIt();

			// close room since pdf transcript is only generated for closed rooms
			await closeOmnichannelRoom(roomId);

			await request
				.post(api(`omnichannel/${roomId}/request-transcript`))
				.set(credentials)
				.expect(200);

			// wait for the pdf to be generated
			await sleep(1500);

			const latestRoom = await getLivechatRoomInfo(roomId);
			expect(latestRoom).to.have.property('pdfTranscriptFileId').and.to.be.a('string');

			roomWithTranscriptGenerated = roomId;
		});
		it('should return immediately if transcript was already requested', async () => {
			await request
				.post(api(`omnichannel/${roomWithTranscriptGenerated}/request-transcript`))
				.set(credentials)
				.expect(200);
		});
	});

	describe('it should mark room as unread when a new message arrives and the config is activated', () => {
		let room: IOmnichannelRoom;
		let visitor: ILivechatVisitor;
		let totalMessagesSent = 0;
		let departmentWithAgent: Awaited<ReturnType<typeof createDepartmentWithAnOnlineAgent>>;

		before(async () => {
			await updateSetting('Livechat_Routing_Method', 'Auto_Selection');
			await updateSetting('Unread_Count_Omni', 'all_messages');
		});

		it('it should prepare the required data for further tests', async () => {
			departmentWithAgent = await createDepartmentWithAnOnlineAgent();
			visitor = await createVisitor(departmentWithAgent.department._id);
			room = await createLivechatRoom(visitor.token);

			await sendMessage(room._id, 'message 1', visitor.token);
			await sendMessage(room._id, 'message 2', visitor.token);

			// 1st message is for the room creation, so we need to add 1 to the total messages sent
			totalMessagesSent = 3;
		});

		it("room's subscription should have correct unread count", async () => {
			const { unread } = await getSubscriptionForRoom(room._id, departmentWithAgent.agent.credentials);
			expect(unread).to.equal(totalMessagesSent);
		});
	});

	(IS_EE ? describe : describe.skip)('it should NOT mark room as unread when a new message arrives and the config is deactivated', () => {
		let room: IOmnichannelRoom;
		let visitor: ILivechatVisitor;
		let totalMessagesSent = 0;
		let departmentWithAgent: Awaited<ReturnType<typeof createDepartmentWithAnOnlineAgent>>;

		before(async () => {
			await updateSetting('Livechat_Routing_Method', 'Auto_Selection');
			await updateSetting('Unread_Count_Omni', 'mentions_only');
		});

		it('it should prepare the required data for further tests', async () => {
			departmentWithAgent = await createDepartmentWithAnOnlineAgent();
			visitor = await createVisitor(departmentWithAgent.department._id);
			room = await createLivechatRoom(visitor.token);

			await sendMessage(room._id, 'message 1', visitor.token);
			await sendMessage(room._id, 'message 2', visitor.token);

			// 1st message is for the room creation, so we need to add 1 to the total messages sent
			totalMessagesSent = 1;
		});

		it("room's subscription should have correct unread count", async () => {
			const { unread } = await getSubscriptionForRoom(room._id, departmentWithAgent.agent.credentials);
			expect(unread).to.equal(totalMessagesSent);
		});
	});
});<|MERGE_RESOLUTION|>--- conflicted
+++ resolved
@@ -3,11 +3,7 @@
 import fs from 'fs';
 import path from 'path';
 
-<<<<<<< HEAD
 import { faker } from '@faker-js/faker';
-=======
-import { expect } from 'chai';
->>>>>>> d3c4ef1e
 import type {
 	IOmnichannelRoom,
 	ILivechatVisitor,
@@ -19,18 +15,12 @@
 import { LivechatPriorityWeight } from '@rocket.chat/core-typings';
 import { expect } from 'chai';
 import type { Response } from 'supertest';
-<<<<<<< HEAD
 
 import type { SuccessResult } from '../../../../app/api/server/definition';
 import { getCredentials, api, request, credentials, methodCall } from '../../../data/api-data';
 import { createCustomField } from '../../../data/livechat/custom-fields';
 import { createDepartmentWithAnOnlineAgent } from '../../../data/livechat/department';
 import { createSLA, getRandomPriority } from '../../../data/livechat/priorities';
-=======
-import { faker } from '@faker-js/faker';
-
-import { getCredentials, api, request, credentials, methodCall } from '../../../data/api-data';
->>>>>>> d3c4ef1e
 import {
 	createVisitor,
 	createLivechatRoom,
@@ -42,21 +32,7 @@
 	createManager,
 	closeOmnichannelRoom,
 } from '../../../data/livechat/rooms';
-<<<<<<< HEAD
 import { saveTags } from '../../../data/livechat/tags';
-=======
-import {
-	restorePermissionToRoles,
-	addPermissions,
-	removePermissionFromAllRoles,
-	updateEEPermission,
-	updatePermission,
-	updateSetting,
-} from '../../../data/permissions.helper';
-import { createUser, deleteUser, login } from '../../../data/users.helper.js';
-import { adminUsername, password } from '../../../data/user';
-import { createDepartmentWithAnOnlineAgent } from '../../../data/livechat/department';
->>>>>>> d3c4ef1e
 import type { DummyResponse } from '../../../data/livechat/utils';
 import { sleep } from '../../../data/livechat/utils';
 import {
@@ -68,13 +44,9 @@
 	updateSetting,
 } from '../../../data/permissions.helper';
 import { getSubscriptionForRoom } from '../../../data/subscriptions';
-<<<<<<< HEAD
 import { adminUsername, password } from '../../../data/user';
-import { createUser, login } from '../../../data/users.helper.js';
+import { createUser, deleteUser, login } from '../../../data/users.helper.js';
 import { IS_EE } from '../../../e2e/config/constants';
-=======
-import { saveTags } from '../../../data/livechat/tags';
->>>>>>> d3c4ef1e
 
 describe('LIVECHAT - rooms', function () {
 	this.retries(0);
@@ -520,12 +492,9 @@
 			await request.get(api('livechat/room.join')).set(managerCredentials).query({ roomId }).send().expect(200);
 
 			await updateSetting('Livechat_Routing_Method', 'Auto_Selection');
-<<<<<<< HEAD
-=======
 
 			// cleanup
 			await deleteUser(manager);
->>>>>>> d3c4ef1e
 		});
 	});
 
