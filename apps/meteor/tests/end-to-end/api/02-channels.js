--- conflicted
+++ resolved
@@ -1344,7 +1344,6 @@
 					expect(res.body).to.have.property('offset');
 				})
 				.end(done);
-<<<<<<< HEAD
 		});
 	});
 
@@ -1551,35 +1550,6 @@
 					}
 				})
 				.end(done);
-		});
-	});
-
-	it('/channels.rename', async () => {
-		const roomInfo = await getRoomInfo(channel._id);
-
-		function failRenameChannel(name) {
-			it(`should not rename a channel to the reserved name ${name}`, (done) => {
-				request
-					.post(api('channels.rename'))
-					.set(credentials)
-					.send({
-						roomId: channel._id,
-						name,
-					})
-					.expect('Content-Type', 'application/json')
-					.expect(400)
-					.expect((res) => {
-						expect(res.body).to.have.property('success', false);
-						expect(res.body).to.have.property('error', `${name} is already in use :( [error-field-unavailable]`);
-					})
-					.end(done);
-			});
-		}
-
-		reservedWords.forEach((name) => {
-			failRenameChannel(name);
-=======
->>>>>>> 16cb0eab
 		});
 	});
 
