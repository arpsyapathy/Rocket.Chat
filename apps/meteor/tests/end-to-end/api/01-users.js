--- conflicted
+++ resolved
@@ -2616,7 +2616,7 @@
 				.expect(403)
 				.expect((res) => {
 					expect(res.body).to.have.property('success', false);
-					expect(res.body).to.have.property('error', 'unauthorized');
+					expect(res.body).to.have.property('error', 'User does not have the permissions required for this action [error-unauthorized]');
 				});
 		});
 
@@ -2685,26 +2685,6 @@
 						expect(res.body).to.have.property('success', true);
 					});
 			});
-<<<<<<< HEAD
-		});
-
-		it('should return an error when trying delete user account without "delete-user" permission', async () => {
-			await updatePermission('delete-user', ['user']);
-			await request
-				.post(api('users.delete'))
-				.set(credentials)
-				.send({
-					userId: targetUser._id,
-				})
-				.expect('Content-Type', 'application/json')
-				.expect(403)
-				.expect((res) => {
-					expect(res.body).to.have.property('success', false);
-					expect(res.body).to.have.property('error', 'User does not have the permissions required for this action [error-unauthorized]');
-				});
-		});
-=======
->>>>>>> 105a1ebd
 
 			it('should assign a new owner to the room if the last room owner is deleted', async () => {
 				await updatePermission('delete-user', ['admin']);
