import { expect } from 'chai';

import { getCredentials, request, methodCall, api, credentials } from '../../data/api-data.js';
<<<<<<< HEAD
import { updatePermission } from '../../data/permissions.helper';
=======
import { updatePermission, updateSetting } from '../../data/permissions.helper.js';
>>>>>>> d49c9758

describe('Meteor.methods', function () {
	this.retries(0);

	before((done) => getCredentials(done));

	describe('[@getThreadMessages]', () => {
		let rid = false;
		let firstMessage = false;

		let channelName = false;

		before('create room', (done) => {
			channelName = `methods-test-channel-${Date.now()}`;
			request
				.post(api('groups.create'))
				.set(credentials)
				.send({
					name: channelName,
				})
				.expect('Content-Type', 'application/json')
				.expect(200)
				.expect((res) => {
					expect(res.body).to.have.property('success', true);
					expect(res.body).to.have.nested.property('group._id');
					expect(res.body).to.have.nested.property('group.name', channelName);
					expect(res.body).to.have.nested.property('group.t', 'p');
					expect(res.body).to.have.nested.property('group.msgs', 0);
					rid = res.body.group._id;
				})
				.end(done);
		});

		before('send sample message', (done) => {
			request
				.post(api('chat.sendMessage'))
				.set(credentials)
				.send({
					message: {
						text: 'Sample message',
						rid,
					},
				})
				.expect('Content-Type', 'application/json')
				.expect(200)
				.expect((res) => {
					expect(res.body).to.have.property('success', true);
					firstMessage = res.body.message;
				})
				.end(done);
		});

		before('send sample message into thread', (done) => {
			request
				.post(api('chat.sendMessage'))
				.set(credentials)
				.send({
					message: {
						text: 'Second Sample message',
						rid,
						tmid: firstMessage._id,
					},
				})
				.expect('Content-Type', 'application/json')
				.expect(200)
				.expect((res) => {
					expect(res.body).to.have.property('success', true);
				})
				.end(done);
		});

		it('should fail if not logged in', (done) => {
			request
				.post(methodCall('getThreadMessages'))
				.send({
					message: JSON.stringify({
						method: 'getThreadMessages',
						params: [],
						id: 'id',
						msg: 'method',
					}),
				})
				.expect('Content-Type', 'application/json')
				.expect(401)
				.expect((res) => {
					expect(res.body).to.have.property('status', 'error');
					expect(res.body).to.have.property('message');
				})
				.end(done);
		});

		it('should return message thread', (done) => {
			request
				.post(methodCall('getThreadMessages'))
				.set(credentials)
				.send({
					message: JSON.stringify({
						method: 'getThreadMessages',
						params: [{ tmid: firstMessage._id }],
						id: 'id',
						msg: 'method',
					}),
				})
				.expect('Content-Type', 'application/json')
				.expect(200)
				.expect((res) => {
					expect(res.body).to.have.a.property('success', true);
					expect(res.body).to.have.a.property('message').that.is.a('string');

					const data = JSON.parse(res.body.message);
					expect(data).to.have.a.property('result').that.is.an('array');
					expect(data.result.length).to.equal(2);
				})
				.end(done);
		});
	});

	describe('[@getMessages]', () => {
		let rid = false;
		let firstMessage = false;
		let lastMessage = false;

		let channelName = false;

		before('create room', (done) => {
			channelName = `methods-test-channel-${Date.now()}`;
			request
				.post(api('groups.create'))
				.set(credentials)
				.send({
					name: channelName,
				})
				.expect('Content-Type', 'application/json')
				.expect(200)
				.expect((res) => {
					expect(res.body).to.have.property('success', true);
					expect(res.body).to.have.nested.property('group._id');
					expect(res.body).to.have.nested.property('group.name', channelName);
					expect(res.body).to.have.nested.property('group.t', 'p');
					expect(res.body).to.have.nested.property('group.msgs', 0);
					rid = res.body.group._id;
				})
				.end(done);
		});

		before('send sample message', (done) => {
			request
				.post(api('chat.sendMessage'))
				.set(credentials)
				.send({
					message: {
						text: 'Sample message',
						rid,
					},
				})
				.expect('Content-Type', 'application/json')
				.expect(200)
				.expect((res) => {
					expect(res.body).to.have.property('success', true);
					firstMessage = res.body.message;
				})
				.end(done);
		});

		before('send another sample message', (done) => {
			request
				.post(api('chat.sendMessage'))
				.set(credentials)
				.send({
					message: {
						text: 'Second Sample message',
						rid,
					},
				})
				.expect('Content-Type', 'application/json')
				.expect(200)
				.expect((res) => {
					expect(res.body).to.have.property('success', true);
					lastMessage = res.body.message;
				})
				.end(done);
		});

		it('should fail if not logged in', (done) => {
			request
				.post(methodCall('getMessages'))
				.send({
					message: JSON.stringify({
						method: 'getMessages',
						params: [],
						id: 'id',
						msg: 'method',
					}),
				})
				.expect('Content-Type', 'application/json')
				.expect(401)
				.expect((res) => {
					expect(res.body).to.have.property('status', 'error');
					expect(res.body).to.have.property('message');
				})
				.end(done);
		});

		it('should fail if msgIds not specified', (done) => {
			request
				.post(methodCall('getMessages'))
				.set(credentials)
				.send({
					message: JSON.stringify({
						method: 'getMessages',
						params: [],
						id: 'id',
						msg: 'method',
					}),
				})
				.expect('Content-Type', 'application/json')
				.expect(200)
				.expect((res) => {
					expect(res.body).to.have.a.property('success', true);
					expect(res.body).to.have.a.property('message').that.is.a('string');

					const data = JSON.parse(res.body.message);
					expect(data).to.have.a.property('error').that.is.an('object');
					expect(data.error).to.have.a.property('sanitizedError');
					expect(data.error.sanitizedError).to.have.property('error', 400);
				})
				.end(done);
		});

		it('should return the first message', (done) => {
			request
				.post(methodCall('getMessages'))
				.set(credentials)
				.send({
					message: JSON.stringify({
						method: 'getMessages',
						params: [[firstMessage._id]],
						id: 'id',
						msg: 'method',
					}),
				})
				.expect('Content-Type', 'application/json')
				.expect(200)
				.expect((res) => {
					expect(res.body).to.have.a.property('success', true);
					expect(res.body).to.have.a.property('message').that.is.a('string');

					const data = JSON.parse(res.body.message);
					expect(data).to.have.a.property('result').that.is.an('array');
					expect(data.result.length).to.equal(1);
				})
				.end(done);
		});

		it('should return both messages', (done) => {
			request
				.post(methodCall('getMessages'))
				.set(credentials)
				.send({
					message: JSON.stringify({
						method: 'getMessages',
						params: [[firstMessage._id, lastMessage._id]],
						id: 'id',
						msg: 'method',
					}),
				})
				.expect('Content-Type', 'application/json')
				.expect(200)
				.expect((res) => {
					expect(res.body).to.have.a.property('success', true);
					expect(res.body).to.have.a.property('message').that.is.a('string');

					const data = JSON.parse(res.body.message);
					expect(data).to.have.a.property('result').that.is.an('array');
					expect(data.result.length).to.equal(2);
				})
				.end(done);
		});
	});

	describe('[@loadHistory]', () => {
		let rid = false;
		let postMessageDate = false;
		let lastMessage = false;

		let channelName = false;

		before('create room', (done) => {
			channelName = `methods-test-channel-${Date.now()}`;
			request
				.post(api('groups.create'))
				.set(credentials)
				.send({
					name: channelName,
				})
				.expect('Content-Type', 'application/json')
				.expect(200)
				.expect((res) => {
					expect(res.body).to.have.property('success', true);
					expect(res.body).to.have.nested.property('group._id');
					expect(res.body).to.have.nested.property('group.name', channelName);
					expect(res.body).to.have.nested.property('group.t', 'p');
					expect(res.body).to.have.nested.property('group.msgs', 0);
					rid = res.body.group._id;
				})
				.end(done);
		});

		before('send sample message', (done) => {
			request
				.post(api('chat.sendMessage'))
				.set(credentials)
				.send({
					message: {
						text: 'Sample message',
						rid,
					},
				})
				.expect('Content-Type', 'application/json')
				.expect(200)
				.expect((res) => {
					expect(res.body).to.have.property('success', true);
					postMessageDate = { $date: new Date().getTime() };
				})
				.end(done);
		});

		before('send another sample message', (done) => {
			request
				.post(api('chat.sendMessage'))
				.set(credentials)
				.send({
					message: {
						text: 'Second Sample message',
						rid,
					},
				})
				.expect('Content-Type', 'application/json')
				.expect(200)
				.expect((res) => {
					expect(res.body).to.have.property('success', true);
					lastMessage = res.body.message;
				})
				.end(done);
		});

		it('should fail if not logged in', (done) => {
			request
				.post(methodCall('loadHistory'))
				.send({
					message: JSON.stringify({
						method: 'loadHistory',
						params: [],
						id: 'id',
						msg: 'method',
					}),
				})
				.expect('Content-Type', 'application/json')
				.expect(401)
				.expect((res) => {
					expect(res.body).to.have.property('status', 'error');
					expect(res.body).to.have.property('message');
				})
				.end(done);
		});

		it('should fail if roomId not specified', (done) => {
			request
				.post(methodCall('loadHistory'))
				.set(credentials)
				.send({
					message: JSON.stringify({
						method: 'loadHistory',
						params: [],
						id: 'id',
						msg: 'method',
					}),
				})
				.expect('Content-Type', 'application/json')
				.expect(200)
				.expect((res) => {
					expect(res.body).to.have.a.property('success', true);
					expect(res.body).to.have.a.property('message').that.is.a('string');

					const data = JSON.parse(res.body.message);
					expect(data).to.have.a.property('error').that.is.an('object');
					expect(data.error).to.have.a.property('sanitizedError');
					expect(data.error.sanitizedError).to.have.property('error', 400);
				})
				.end(done);
		});

		it('should return all messages for the specified room', (done) => {
			request
				.post(methodCall('loadHistory'))
				.set(credentials)
				.send({
					message: JSON.stringify({
						id: 'id',
						msg: 'method',
						method: 'loadHistory',
						params: [rid],
					}),
				})
				.expect('Content-Type', 'application/json')
				.expect(200)
				.expect((res) => {
					expect(res.body).to.have.a.property('success', true);
					expect(res.body).to.have.a.property('message').that.is.a('string');

					const data = JSON.parse(res.body.message);
					expect(data).to.have.a.property('result').that.is.an('object');
					expect(data.result).to.have.a.property('messages').that.is.an('array');
					expect(data.result.messages.length).to.equal(2);
				})
				.end(done);
		});

		it('should return only the first message', (done) => {
			request
				.post(methodCall('loadHistory'))
				.set(credentials)
				.send({
					message: JSON.stringify({
						method: 'loadHistory',
						params: [rid, postMessageDate],
						id: 'id',
						msg: 'method',
					}),
				})
				.expect('Content-Type', 'application/json')
				.expect(200)
				.expect((res) => {
					expect(res.body).to.have.a.property('success', true);
					expect(res.body).to.have.a.property('message').that.is.a('string');

					const data = JSON.parse(res.body.message);
					expect(data).to.have.a.property('result').that.is.an('object');
					expect(data.result).to.have.a.property('messages').that.is.an('array');
					expect(data.result.messages.length).to.equal(1);
				})
				.end(done);
		});

		it('should return only one message when limit = 1', (done) => {
			request
				.post(methodCall('loadHistory'))
				.set(credentials)
				.send({
					message: JSON.stringify({
						method: 'loadHistory',
						params: [rid, { $date: new Date().getTime() }, 1],
						id: 'id',
						msg: 'method',
					}),
				})
				.expect('Content-Type', 'application/json')
				.expect(200)
				.expect((res) => {
					expect(res.body).to.have.a.property('success', true);
					expect(res.body).to.have.a.property('message').that.is.a('string');

					const data = JSON.parse(res.body.message);
					expect(data).to.have.a.property('result').that.is.an('object');
					expect(data.result).to.have.a.property('messages').that.is.an('array');
					expect(data.result.messages.length).to.equal(1);
				})
				.end(done);
		});

		it('should return the messages since the last one', (done) => {
			request
				.post(methodCall('loadHistory'))
				.set(credentials)
				.send({
					message: JSON.stringify({
						method: 'loadHistory',
						params: [rid, null, 20, lastMessage],
						id: 'id',
						msg: 'method',
					}),
				})
				.expect('Content-Type', 'application/json')
				.expect(200)
				.expect((res) => {
					expect(res.body).to.have.a.property('success', true);
					expect(res.body).to.have.a.property('message').that.is.a('string');

					const data = JSON.parse(res.body.message);
					expect(data).to.have.a.property('result').that.is.an('object');
					expect(data.result).to.have.a.property('messages').that.is.an('array');
					expect(data.result.messages.length).to.equal(2);
				})
				.end(done);
		});
	});

	describe('[@loadNextMessages]', () => {
		let rid = false;
		let postMessageDate = false;
		const startDate = { $date: new Date().getTime() };

		let channelName = false;

		before('create room', (done) => {
			channelName = `methods-test-channel-${Date.now()}`;
			request
				.post(api('groups.create'))
				.set(credentials)
				.send({
					name: channelName,
				})
				.expect('Content-Type', 'application/json')
				.expect(200)
				.expect((res) => {
					expect(res.body).to.have.property('success', true);
					expect(res.body).to.have.nested.property('group._id');
					expect(res.body).to.have.nested.property('group.name', channelName);
					expect(res.body).to.have.nested.property('group.t', 'p');
					expect(res.body).to.have.nested.property('group.msgs', 0);
					rid = res.body.group._id;
				})
				.end(done);
		});

		before('send sample message', (done) => {
			request
				.post(api('chat.sendMessage'))
				.set(credentials)
				.send({
					message: {
						text: 'Sample message',
						rid,
					},
				})
				.expect('Content-Type', 'application/json')
				.expect(200)
				.expect((res) => {
					expect(res.body).to.have.property('success', true);
					postMessageDate = { $date: new Date().getTime() };
				})
				.end(done);
		});

		before('send another sample message', (done) => {
			request
				.post(api('chat.sendMessage'))
				.set(credentials)
				.send({
					message: {
						text: 'Second Sample message',
						rid,
					},
				})
				.expect('Content-Type', 'application/json')
				.expect(200)
				.expect((res) => {
					expect(res.body).to.have.property('success', true);
				})
				.end(done);
		});

		it('should fail if not logged in', (done) => {
			request
				.post(methodCall('loadNextMessages'))
				.send({
					message: JSON.stringify({
						method: 'loadNextMessages',
						params: [],
						id: 'id',
						msg: 'method',
					}),
				})
				.expect('Content-Type', 'application/json')
				.expect(401)
				.expect((res) => {
					expect(res.body).to.have.property('status', 'error');
					expect(res.body).to.have.property('message');
				})
				.end(done);
		});

		it('should fail if roomId not specified', (done) => {
			request
				.post(methodCall('loadNextMessages'))
				.set(credentials)
				.send({
					message: JSON.stringify({
						method: 'loadNextMessages',
						params: [],
						id: 'id',
						msg: 'method',
					}),
				})
				.expect('Content-Type', 'application/json')
				.expect(200)
				.expect((res) => {
					expect(res.body).to.have.a.property('success', true);
					expect(res.body).to.have.a.property('message').that.is.a('string');

					const data = JSON.parse(res.body.message);
					expect(data).to.have.a.property('error').that.is.an('object');
					expect(data.error).to.have.a.property('sanitizedError');
					expect(data.error.sanitizedError).to.have.property('error', 400);
				})
				.end(done);
		});

		it('should return all messages for the specified room', (done) => {
			request
				.post(methodCall('loadNextMessages'))
				.set(credentials)
				.send({
					message: JSON.stringify({
						method: 'loadNextMessages',
						params: [rid],
						id: 'id',
						msg: 'method',
					}),
				})
				.expect('Content-Type', 'application/json')
				.expect(200)
				.expect((res) => {
					expect(res.body).to.have.a.property('success', true);
					expect(res.body).to.have.a.property('message').that.is.a('string');

					const data = JSON.parse(res.body.message);
					expect(data).to.have.a.property('result').that.is.an('object');
					expect(data.result).to.have.a.property('messages').that.is.an('array');
					expect(data.result.messages.length).to.equal(2);
				})
				.end(done);
		});

		it('should return only the latest message', (done) => {
			request
				.post(methodCall('loadNextMessages'))
				.set(credentials)
				.send({
					message: JSON.stringify({
						method: 'loadNextMessages',
						params: [rid, postMessageDate],
						id: 'id',
						msg: 'method',
					}),
				})
				.expect('Content-Type', 'application/json')
				.expect(200)
				.expect((res) => {
					expect(res.body).to.have.a.property('success', true);
					expect(res.body).to.have.a.property('message').that.is.a('string');

					const data = JSON.parse(res.body.message);
					expect(data).to.have.a.property('result').that.is.an('object');
					expect(data.result).to.have.a.property('messages').that.is.an('array');
					expect(data.result.messages.length).to.equal(1);
				})
				.end(done);
		});

		it('should return only one message when limit = 1', (done) => {
			request
				.post(methodCall('loadNextMessages'))
				.set(credentials)
				.send({
					message: JSON.stringify({
						method: 'loadNextMessages',
						params: [rid, startDate, 1],
						id: 'id',
						msg: 'method',
					}),
				})
				.expect('Content-Type', 'application/json')
				.expect(200)
				.expect((res) => {
					expect(res.body).to.have.a.property('success', true);
					expect(res.body).to.have.a.property('message').that.is.a('string');

					const data = JSON.parse(res.body.message);
					expect(data).to.have.a.property('result').that.is.an('object');
					expect(data.result).to.have.a.property('messages').that.is.an('array');
					expect(data.result.messages.length).to.equal(1);
				})
				.end(done);
		});
	});

	describe('[@getUsersOfRoom]', () => {
		let testUser;
		let rid = false;

		let channelName = false;

		before('create room', (done) => {
			channelName = `methods-test-channel-${Date.now()}`;
			request
				.post(api('groups.create'))
				.set(credentials)
				.send({
					name: channelName,
				})
				.expect('Content-Type', 'application/json')
				.expect(200)
				.expect((res) => {
					expect(res.body).to.have.property('success', true);
					expect(res.body).to.have.nested.property('group._id');
					expect(res.body).to.have.nested.property('group.name', channelName);
					expect(res.body).to.have.nested.property('group.t', 'p');
					expect(res.body).to.have.nested.property('group.msgs', 0);
					rid = res.body.group._id;
				})
				.end(done);
		});

		before('create test user', (done) => {
			const username = `user.test.${Date.now()}`;
			const email = `${username}@rocket.chat`;
			request
				.post(api('users.create'))
				.set(credentials)
				.send({ email, name: username, username, password: username })
				.end((err, res) => {
					testUser = res.body.user;
					done();
				});
		});

		before('add user to room', (done) => {
			request
				.post(api('groups.invite'))
				.set(credentials)
				.send({
					roomId: rid,
					userId: testUser._id,
				})
				.expect('Content-Type', 'application/json')
				.expect(200)
				.end(done);
		});

		it('should fail if not logged in', (done) => {
			request
				.post(methodCall('getUsersOfRoom'))
				.send({
					message: JSON.stringify({
						method: 'getUsersOfRoom',
						params: [],
						id: 'id',
						msg: 'method',
					}),
				})
				.expect('Content-Type', 'application/json')
				.expect(401)
				.expect((res) => {
					expect(res.body).to.have.property('status', 'error');
					expect(res.body).to.have.property('message');
				})
				.end(done);
		});

		it('should fail if roomId not specified', (done) => {
			request
				.post(methodCall('getUsersOfRoom'))
				.set(credentials)
				.send({
					message: JSON.stringify({
						method: 'getUsersOfRoom',
						params: [],
						id: 'id',
						msg: 'method',
					}),
				})
				.expect('Content-Type', 'application/json')
				.expect(200)
				.expect((res) => {
					expect(res.body).to.have.a.property('success', true);
					expect(res.body).to.have.a.property('message').that.is.a('string');

					const data = JSON.parse(res.body.message);
					expect(data).to.have.a.property('error').that.is.an('object');
					expect(data.error).to.have.a.property('error', 'error-invalid-room');
				})
				.end(done);
		});

		it('should return the users for the specified room', (done) => {
			request
				.post(methodCall('getUsersOfRoom'))
				.set(credentials)
				.send({
					message: JSON.stringify({
						method: 'getUsersOfRoom',
						params: [rid],
						id: 'id',
						msg: 'method',
					}),
				})
				.expect('Content-Type', 'application/json')
				.expect(200)
				.expect((res) => {
					expect(res.body).to.have.a.property('success', true);
					expect(res.body).to.have.a.property('message').that.is.a('string');

					const data = JSON.parse(res.body.message);
					expect(data).to.have.a.property('result').that.is.an('object');
					expect(data.result).to.have.a.property('total', 2);
				})
				.end(done);
		});
	});

	describe('[@getUserRoles]', () => {
		it('should fail if not logged in', (done) => {
			request
				.post(methodCall('getUserRoles'))
				.send({
					message: JSON.stringify({
						method: 'getUserRoles',
						params: [],
						id: 'id',
						msg: 'method',
					}),
				})
				.expect('Content-Type', 'application/json')
				.expect(401)
				.expect((res) => {
					expect(res.body).to.have.property('status', 'error');
					expect(res.body).to.have.property('message');
				})
				.end(done);
		});

		it('should return the roles for the current user', (done) => {
			request
				.post(methodCall('getUserRoles'))
				.set(credentials)
				.send({
					message: JSON.stringify({
						method: 'getUserRoles',
						params: [],
						id: 'id',
						msg: 'method',
					}),
				})
				.expect('Content-Type', 'application/json')
				.expect(200)
				.expect((res) => {
					expect(res.body).to.have.a.property('success', true);
					expect(res.body).to.have.a.property('message').that.is.a('string');

					const data = JSON.parse(res.body.message);
					expect(data).to.have.a.property('result').that.is.an('array');
				})
				.end(done);
		});
	});

	describe('[@listCustomUserStatus]', () => {
		it('should fail if not logged in', (done) => {
			request
				.post(methodCall('listCustomUserStatus'))
				.send({
					message: JSON.stringify({
						method: 'listCustomUserStatus',
						params: [],
						id: 'id',
						msg: 'method',
					}),
				})
				.expect('Content-Type', 'application/json')
				.expect(401)
				.expect((res) => {
					expect(res.body).to.have.property('status', 'error');
					expect(res.body).to.have.property('message');
				})
				.end(done);
		});

		it('should return custom status for the current user', (done) => {
			request
				.post(methodCall('listCustomUserStatus'))
				.set(credentials)
				.send({
					message: JSON.stringify({
						method: 'listCustomUserStatus',
						params: [],
						id: 'id',
						msg: 'method',
					}),
				})
				.expect('Content-Type', 'application/json')
				.expect(200)
				.expect((res) => {
					expect(res.body).to.have.a.property('success', true);
					expect(res.body).to.have.a.property('message').that.is.a('string');

					const data = JSON.parse(res.body.message);
					expect(data).to.have.a.property('result').that.is.an('array');
				})
				.end(done);
		});
	});

	describe('[@permissions:get]', () => {
		const date = {
			$date: new Date().getTime(),
		};

		it('should fail if not logged in', (done) => {
			request
				.post(methodCall('permissions:get'))
				.send({
					message: JSON.stringify({
						method: 'permissions/get',
						params: [date],
						id: 'id',
						msg: 'method',
					}),
				})
				.expect('Content-Type', 'application/json')
				.expect(401)
				.expect((res) => {
					expect(res.body).to.have.property('status', 'error');
					expect(res.body).to.have.property('message');
				})
				.end(done);
		});

		it('should return all permissions', (done) => {
			request
				.post(methodCall('permissions:get'))
				.set(credentials)
				.send({
					message: JSON.stringify({
						method: 'permissions/get',
						params: [],
						id: 'id',
						msg: 'method',
					}),
				})
				.expect('Content-Type', 'application/json')
				.expect(200)
				.expect((res) => {
					expect(res.body).to.have.a.property('success', true);
					expect(res.body).to.have.a.property('message').that.is.a('string');

					const data = JSON.parse(res.body.message);
					expect(data).to.have.a.property('result').that.is.an('array');
					expect(data.result.length).to.be.above(1);
				})
				.end(done);
		});

		it('should return all permissions after the given date', (done) => {
			request
				.post(methodCall('permissions:get'))
				.set(credentials)
				.send({
					message: JSON.stringify({
						method: 'permissions/get',
						params: [date],
						id: 'id',
						msg: 'method',
					}),
				})
				.expect('Content-Type', 'application/json')
				.expect(200)
				.expect((res) => {
					expect(res.body).to.have.a.property('success', true);
					expect(res.body).to.have.a.property('message').that.is.a('string');

					const data = JSON.parse(res.body.message);
					expect(data).to.have.a.property('result').that.is.an('object');
					expect(data.result).to.have.a.property('update').that.is.an('array');
				})
				.end(done);
		});
	});

	describe('[@loadMissedMessages]', () => {
		let rid = false;
		const date = {
			$date: new Date().getTime(),
		};
		let postMessageDate = false;

		const channelName = `methods-test-channel-${Date.now()}`;

		before('create test group', (done) => {
			request
				.post(api('groups.create'))
				.set(credentials)
				.send({
					name: channelName,
				})
				.expect('Content-Type', 'application/json')
				.expect(200)
				.expect((res) => {
					expect(res.body).to.have.property('success', true);
					expect(res.body).to.have.nested.property('group._id');
					expect(res.body).to.have.nested.property('group.name', channelName);
					expect(res.body).to.have.nested.property('group.t', 'p');
					expect(res.body).to.have.nested.property('group.msgs', 0);
					rid = res.body.group._id;
				})
				.end(done);
		});

		before('send sample message', (done) => {
			request
				.post(api('chat.sendMessage'))
				.set(credentials)
				.send({
					message: {
						text: 'Sample message',
						rid,
					},
				})
				.expect('Content-Type', 'application/json')
				.expect(200)
				.expect((res) => {
					expect(res.body).to.have.property('success', true);
					postMessageDate = { $date: new Date().getTime() };
				})
				.end(done);
		});

		before('send another sample message', (done) => {
			request
				.post(api('chat.sendMessage'))
				.set(credentials)
				.send({
					message: {
						text: 'Second Sample message',
						rid,
					},
				})
				.expect('Content-Type', 'application/json')
				.expect(200)
				.expect((res) => {
					expect(res.body).to.have.property('success', true);
				})
				.end(done);
		});

		it('should fail if not logged in', (done) => {
			request
				.post(methodCall('loadMissedMessages'))
				.send({
					message: JSON.stringify({
						method: 'loadMissedMessages',
						params: [rid, date],
						id: 'id',
						msg: 'method',
					}),
				})
				.expect('Content-Type', 'application/json')
				.expect(401)
				.expect((res) => {
					expect(res.body).to.have.property('status', 'error');
					expect(res.body).to.have.property('message');
				})
				.end(done);
		});

		it('should return an error if the rid param is empty', (done) => {
			request
				.post(methodCall('loadMissedMessages'))
				.set(credentials)
				.send({
					message: JSON.stringify({
						method: 'loadMissedMessages',
						params: ['', date],
						id: 'id',
						msg: 'method',
					}),
				})
				.expect('Content-Type', 'application/json')
				.expect(200)
				.expect((res) => {
					expect(res.body).to.have.a.property('success', true);
					expect(res.body).to.have.a.property('message').that.include('error-invalid-room');
				})
				.end(done);
		});

		it('should return an error if the start param is missing', (done) => {
			request
				.post(methodCall('loadMissedMessages'))
				.set(credentials)
				.send({
					message: JSON.stringify({
						method: 'loadMissedMessages',
						params: [rid],
						id: 'id',
						msg: 'method',
					}),
				})
				.expect('Content-Type', 'application/json')
				.expect(200)
				.expect((res) => {
					expect(res.body).to.have.a.property('success', true);
					expect(res.body).to.have.a.property('message').that.include('Match error');
				})
				.end(done);
		});

		it('should return and empty list if using current time', (done) => {
			request
				.post(methodCall('loadMissedMessages'))
				.set(credentials)
				.send({
					message: JSON.stringify({
						method: 'loadMissedMessages',
						params: [rid, { $date: new Date().getTime() }],
						id: 'id',
						msg: 'method',
					}),
				})
				.expect('Content-Type', 'application/json')
				.expect(200)
				.expect((res) => {
					expect(res.body).to.have.a.property('success', true);
					expect(res.body).to.have.a.property('message').that.is.a('string');

					const data = JSON.parse(res.body.message);
					expect(data).to.have.a.property('result').that.is.a('array');
					expect(data.result.length).to.be.equal(0);
				})
				.end(done);
		});

		it('should return two messages if using a time from before the first msg was sent', (done) => {
			request
				.post(methodCall('loadMissedMessages'))
				.set(credentials)
				.send({
					message: JSON.stringify({
						method: 'loadMissedMessages',
						params: [rid, date],
						id: 'id',
						msg: 'method',
					}),
				})
				.expect('Content-Type', 'application/json')
				.expect(200)
				.expect((res) => {
					expect(res.body).to.have.a.property('success', true);
					expect(res.body).to.have.a.property('message').that.is.a('string');

					const data = JSON.parse(res.body.message);
					expect(data).to.have.a.property('result').that.is.a('array');
					expect(data.result.length).to.be.equal(2);
				})
				.end(done);
		});

		it('should return a single message if using a time from in between the messages', (done) => {
			request
				.post(methodCall('loadMissedMessages'))
				.set(credentials)
				.send({
					message: JSON.stringify({
						method: 'loadMissedMessages',
						params: [rid, postMessageDate],
						id: 'id',
						msg: 'method',
					}),
				})
				.expect('Content-Type', 'application/json')
				.expect(200)
				.expect((res) => {
					expect(res.body).to.have.a.property('success', true);
					expect(res.body).to.have.a.property('message').that.is.a('string');

					const data = JSON.parse(res.body.message);
					expect(data).to.have.a.property('result').that.is.a('array');
					expect(data.result.length).to.be.equal(1);
				})
				.end(done);
		});
	});

	describe('[@public-settings:get]', () => {
		const date = {
			$date: new Date().getTime(),
		};

		it('should fail if not logged in', (done) => {
			request
				.post(methodCall('public-settings:get'))
				.send({
					message: JSON.stringify({
						method: 'public-settings/get',
						params: [date],
						id: 'id',
						msg: 'method',
					}),
				})
				.expect('Content-Type', 'application/json')
				.expect(401)
				.expect((res) => {
					expect(res.body).to.have.property('status', 'error');
					expect(res.body).to.have.property('message');
				})
				.end(done);
		});

		it('should return the list of public settings', (done) => {
			request
				.post(methodCall('public-settings:get'))
				.set(credentials)
				.send({
					message: JSON.stringify({
						method: 'public-settings/get',
						params: [date],
						id: 'id',
						msg: 'method',
					}),
				})
				.expect('Content-Type', 'application/json')
				.expect(200)
				.expect((res) => {
					expect(res.body).to.have.a.property('success', true);
					expect(res.body).to.have.a.property('message').that.is.a('string');

					const data = JSON.parse(res.body.message);
					expect(data).to.have.a.property('result').that.is.an('object');
				})
				.end(done);
		});
	});

	describe('[@private-settings:get]', () => {
		const date = {
			$date: 0,
		};

		it('should fail if not logged in', (done) => {
			request
				.post(methodCall('private-settings:get'))
				.send({
					message: JSON.stringify({
						method: 'private-settings/get',
						params: [date],
						id: 'id',
						msg: 'method',
					}),
				})
				.expect('Content-Type', 'application/json')
				.expect(401)
				.expect((res) => {
					expect(res.body).to.have.property('status', 'error');
					expect(res.body).to.have.property('message');
				})
				.end(done);
		});

		it('should return nothing when user doesnt have any permission', (done) => {
			updatePermission('view-privileged-setting', [])
				.then(updatePermission('edit-privileged-setting', []))
				.then(updatePermission('manage-selected-settings', []))
				.then(() => {
					request
						.post(methodCall('private-settings:get'))
						.set(credentials)
						.send({
							message: JSON.stringify({
								method: 'private-settings/get',
								params: [date],
								id: 'id',
								msg: 'method',
							}),
						})
						.expect('Content-Type', 'application/json')
						.expect(200)
						.expect((res) => {
							expect(res.body).to.have.a.property('success', true);
							expect(res.body).to.have.a.property('message').that.is.a('string');

							const data = JSON.parse(res.body.message);
							expect(data).to.have.a.property('result').that.is.an('array');
							expect(data.result.length).to.be.equal(0);
						})
						.end(done);
				});
		});

		it('should return properties when user has any related permissions', (done) => {
			updatePermission('view-privileged-setting', ['admin']).then(() => {
				request
					.post(methodCall('private-settings:get'))
					.set(credentials)
					.send({
						message: JSON.stringify({
							method: 'private-settings/get',
							params: [date],
							id: 'id',
							msg: 'method',
						}),
					})
					.expect('Content-Type', 'application/json')
					.expect(200)
					.expect((res) => {
						expect(res.body).to.have.a.property('success', true);
						expect(res.body).to.have.a.property('message').that.is.a('string');

						const data = JSON.parse(res.body.message);
						expect(data).to.have.a.property('result').that.is.an('object');
						expect(data.result).to.have.a.property('update').that.is.an('array');
						expect(data.result.update.length).to.not.equal(0);
					})
					.end(done);
			});
		});

		it('should return properties when user has all related permissions', (done) => {
			updatePermission('view-privileged-setting', ['admin'])
				.then(updatePermission('edit-privileged-setting', ['admin']))
				.then(updatePermission('manage-selected-settings', ['admin']))
				.then(() => {
					request
						.post(methodCall('private-settings:get'))
						.set(credentials)
						.send({
							message: JSON.stringify({
								method: 'private-settings/get',
								params: [date],
								id: 'id',
								msg: 'method',
							}),
						})
						.expect('Content-Type', 'application/json')
						.expect(200)
						.expect((res) => {
							expect(res.body).to.have.a.property('success', true);
							expect(res.body).to.have.a.property('message').that.is.a('string');

							const data = JSON.parse(res.body.message);
							expect(data).to.have.a.property('result').that.is.an('object');
							expect(data.result).to.have.a.property('update').that.is.an('array');
							expect(data.result.update.length).to.not.equal(0);
						})
						.end(done);
				});
		});
	});

	describe('[@subscriptions:get]', () => {
		const date = {
			$date: new Date().getTime(),
		};

		it('should fail if not logged in', (done) => {
			request
				.post(methodCall('subscriptions:get'))
				.send({
					message: JSON.stringify({
						method: 'subscriptions/get',
						params: [date],
						id: 'id',
						msg: 'method',
					}),
				})
				.expect('Content-Type', 'application/json')
				.expect(401)
				.expect((res) => {
					expect(res.body).to.have.property('status', 'error');
					expect(res.body).to.have.property('message');
				})
				.end(done);
		});

		it('should return all subscriptions', (done) => {
			request
				.post(methodCall('subscriptions:get'))
				.set(credentials)
				.send({
					message: JSON.stringify({
						method: 'subscriptions/get',
						params: [],
						id: 'id',
						msg: 'method',
					}),
				})
				.expect('Content-Type', 'application/json')
				.expect(200)
				.expect((res) => {
					expect(res.body).to.have.a.property('success', true);
					expect(res.body).to.have.a.property('message').that.is.a('string');

					const data = JSON.parse(res.body.message);
					expect(data).to.have.a.property('result').that.is.an('array');
					expect(data.result.length).to.be.above(1);
				})
				.end(done);
		});

		it('should return all subscriptions after the given date', (done) => {
			request
				.post(methodCall('subscriptions:get'))
				.set(credentials)
				.send({
					message: JSON.stringify({
						method: 'subscriptions/get',
						params: [date],
						id: 'id',
						msg: 'method',
					}),
				})
				.expect('Content-Type', 'application/json')
				.expect(200)
				.expect((res) => {
					expect(res.body).to.have.a.property('success', true);
					expect(res.body).to.have.a.property('message').that.is.a('string');

					const data = JSON.parse(res.body.message);
					expect(data).to.have.a.property('result').that.is.an('object');
					expect(data.result).to.have.a.property('update').that.is.an('array');
				})
				.end(done);
		});
	});

	describe('[@sendMessage]', () => {
		let rid = false;
		let channelName = false;

		before('create room', (done) => {
			channelName = `methods-test-channel-${Date.now()}`;
			request
				.post(api('groups.create'))
				.set(credentials)
				.send({
					name: channelName,
				})
				.expect('Content-Type', 'application/json')
				.expect(200)
				.expect((res) => {
					expect(res.body).to.have.property('success', true);
					expect(res.body).to.have.nested.property('group._id');
					expect(res.body).to.have.nested.property('group.name', channelName);
					expect(res.body).to.have.nested.property('group.t', 'p');
					expect(res.body).to.have.nested.property('group.msgs', 0);
					rid = res.body.group._id;
				})
				.end(done);
		});

		it('should send a message', (done) => {
			request
				.post(methodCall('sendMessage'))
				.set(credentials)
				.send({
					message: JSON.stringify({
						method: 'sendMessage',
						params: [{ _id: `${Date.now() + Math.random()}`, rid, msg: 'test message' }],
						id: 1000,
						msg: 'method',
					}),
				})
				.expect('Content-Type', 'application/json')
				.expect(200)
				.expect((res) => {
					expect(res.body).to.have.a.property('success', true);
					expect(res.body).to.have.a.property('message').that.is.a('string');

					const data = JSON.parse(res.body.message);
					expect(data).to.have.a.property('result').that.is.an('object');
					expect(data.result.msg).to.equal('test message');
				})
				.end(done);
		});

		it('should parse correctly urls sent in message', (done) => {
			request
				.post(methodCall('sendMessage'))
				.set(credentials)
				.send({
					message: JSON.stringify({
						method: 'sendMessage',
						params: [
							{
								_id: `${Date.now() + Math.random()}`,
								rid,
								msg: 'test message with https://github.com',
							},
						],
						id: 'id',
						msg: 'method',
					}),
				})
				.expect('Content-Type', 'application/json')
				.expect(200)
				.expect((res) => {
					expect(res.body).to.have.a.property('success', true);
					expect(res.body).to.have.a.property('message').that.is.a('string');

					const data = JSON.parse(res.body.message);
					expect(data).to.have.a.property('result').that.is.an('object');
					expect(data.result).to.have.a.property('urls').that.is.an('array');
					expect(data.result.urls[0].url).to.equal('https://github.com');
				})
				.end(done);
		});
	});

	describe('[@updateMessage]', () => {
		let rid = false;
		let messageId;
		let messageWithMarkdownId;
		let channelName = false;

		before('create room', (done) => {
			channelName = `methods-test-channel-${Date.now()}`;
			request
				.post(api('groups.create'))
				.set(credentials)
				.send({
					name: channelName,
				})
				.expect('Content-Type', 'application/json')
				.expect(200)
				.expect((res) => {
					expect(res.body).to.have.property('success', true);
					expect(res.body).to.have.nested.property('group._id');
					expect(res.body).to.have.nested.property('group.name', channelName);
					expect(res.body).to.have.nested.property('group.t', 'p');
					expect(res.body).to.have.nested.property('group.msgs', 0);
					rid = res.body.group._id;
				})
				.end(done);
		});

		before('send message with URL', (done) => {
			request
				.post(methodCall('sendMessage'))
				.set(credentials)
				.send({
					message: JSON.stringify({
						method: 'sendMessage',
						params: [
							{
								_id: `${Date.now() + Math.random()}`,
								rid,
								msg: 'test message with https://github.com',
							},
						],
						id: 'id',
						msg: 'method',
					}),
				})
				.expect('Content-Type', 'application/json')
				.expect(200)
				.expect((res) => {
					expect(res.body).to.have.a.property('success', true);
					expect(res.body).to.have.a.property('message').that.is.a('string');

					const data = JSON.parse(res.body.message);
					expect(data).to.have.a.property('result').that.is.an('object');
					expect(data.result).to.have.a.property('urls').that.is.an('array');
					expect(data.result.urls[0].url).to.equal('https://github.com');
					messageId = data.result._id;
				})
				.end(done);
		});

		before('send message with URL inside markdown', (done) => {
			request
				.post(methodCall('sendMessage'))
				.set(credentials)
				.send({
					message: JSON.stringify({
						method: 'sendMessage',
						params: [
							{
								_id: `${Date.now() + Math.random()}`,
								rid,
								msg: 'test message with ```https://github.com```',
							},
						],
						id: 'id',
						msg: 'method',
					}),
				})
				.expect('Content-Type', 'application/json')
				.expect(200)
				.expect((res) => {
					expect(res.body).to.have.a.property('success', true);
					expect(res.body).to.have.a.property('message').that.is.a('string');

					const data = JSON.parse(res.body.message);
					expect(data).to.have.a.property('result').that.is.an('object');
					messageWithMarkdownId = data.result._id;
				})
				.end(done);
		});

		it('should update a message with a URL', (done) => {
			request
				.post(methodCall('updateMessage'))
				.set(credentials)
				.send({
					message: JSON.stringify({
						method: 'updateMessage',
						params: [{ _id: messageId, rid, msg: 'https://github.com updated' }],
						id: 'id',
						msg: 'method',
					}),
				})
				.expect('Content-Type', 'application/json')
				.expect(200)
				.expect((res) => {
					expect(res.body).to.have.a.property('success', true);
					expect(res.body).to.have.a.property('message').that.is.a('string');
					const data = JSON.parse(res.body.message);
					expect(data).to.have.a.property('msg').that.is.an('string');
				})
				.end(done);
		});

		it('should update a message when bypass time limits permission is enabled', async () => {
			await Promise.all([
				updatePermission('bypass-time-limit-edit-and-delete', ['admin']),
				updateSetting('Message_AllowEditing_BlockEditInMinutes', 0.01),
			]);

			await request
				.post(methodCall('updateMessage'))
				.set(credentials)
				.send({
					message: JSON.stringify({
						method: 'updateMessage',
						params: [{ _id: messageId, rid, msg: 'https://github.com updated with bypass' }],
						id: 'id',
						msg: 'method',
					}),
				})
				.expect('Content-Type', 'application/json')
				.expect(200)
				.expect((res) => {
					expect(res.body).to.have.a.property('success', true);
					expect(res.body).to.have.a.property('message').that.is.a('string');
				});

			await request
				.get(api(`chat.getMessage?msgId=${messageId}`))
				.set(credentials)
				.expect('Content-Type', 'application/json')
				.expect(200)
				.expect((res) => {
					expect(res.body).to.have.property('message').that.is.an('object');
					expect(res.body.message.msg).to.equal('https://github.com updated with bypass');
				});

			await Promise.all([
				updatePermission('bypass-time-limit-edit-and-delete', ['bot', 'app']),
				updateSetting('Message_AllowEditing_BlockEditInMinutes', 0),
			]);
		});

		it('should not parse URLs inside markdown on update', (done) => {
			request
				.post(methodCall('updateMessage'))
				.set(credentials)
				.send({
					message: JSON.stringify({
						method: 'updateMessage',
						params: [
							{
								_id: messageWithMarkdownId,
								rid,
								msg: 'test message with ```https://github.com``` updated',
							},
						],
						id: 'id',
						msg: 'method',
					}),
				})
				.expect('Content-Type', 'application/json')
				.expect(200)
				.expect((res) => {
					expect(res.body).to.have.a.property('success', true);
					expect(res.body).to.have.a.property('message').that.is.a('string');

					const data = JSON.parse(res.body.message);
					expect(data).to.have.a.property('msg').that.is.an('string');
				})
				.then(() => {
					request
						.get(api(`chat.getMessage?msgId=${messageWithMarkdownId}`))
						.set(credentials)
						.expect('Content-Type', 'application/json')
						.expect(200)
						.expect((res) => {
							expect(res.body).to.have.property('message').that.is.an('object');
							expect(res.body.message.msg).to.equal('test message with ```https://github.com``` updated');
							expect(res.body.message).to.have.property('urls');
							expect(res.body.message.urls.length).to.be.equal(0);
						})
						.end(done);
				});
		});
	});

	describe('[@deleteMessage]', () => {
		let rid = false;
		let messageId;

		before('create room', (done) => {
			const channelName = `methods-test-channel-${Date.now()}`;
			request
				.post(api('groups.create'))
				.set(credentials)
				.send({
					name: channelName,
				})
				.expect('Content-Type', 'application/json')
				.expect(200)
				.expect((res) => {
					expect(res.body).to.have.property('success', true);
					expect(res.body).to.have.nested.property('group._id');
					expect(res.body).to.have.nested.property('group.name', channelName);
					expect(res.body).to.have.nested.property('group.t', 'p');
					expect(res.body).to.have.nested.property('group.msgs', 0);
					rid = res.body.group._id;
				})
				.end(done);
		});

		beforeEach('send message with URL', (done) => {
			request
				.post(methodCall('sendMessage'))
				.set(credentials)
				.send({
					message: JSON.stringify({
						method: 'sendMessage',
						params: [
							{
								_id: `${Date.now() + Math.random()}`,
								rid,
								msg: 'test message with https://github.com',
							},
						],
						id: 'id',
						msg: 'method',
					}),
				})
				.expect('Content-Type', 'application/json')
				.expect(200)
				.expect((res) => {
					expect(res.body).to.have.a.property('success', true);
					expect(res.body).to.have.a.property('message').that.is.a('string');

					const data = JSON.parse(res.body.message);
					expect(data).to.have.a.property('result').that.is.an('object');
					expect(data.result).to.have.a.property('urls').that.is.an('array');
					expect(data.result.urls[0].url).to.equal('https://github.com');
					messageId = data.result._id;
				})
				.end(done);
		});

		it('should delete a message', (done) => {
			request
				.post(methodCall('deleteMessage'))
				.set(credentials)
				.send({
					message: JSON.stringify({
						method: 'deleteMessage',
						params: [{ _id: messageId, rid }],
						id: 'id',
						msg: 'method',
					}),
				})
				.expect('Content-Type', 'application/json')
				.expect(200)
				.expect((res) => {
					expect(res.body).to.have.a.property('success', true);
					expect(res.body).to.have.a.property('message').that.is.a('string');
					const data = JSON.parse(res.body.message);
					expect(data).to.have.a.property('msg', 'result');
					expect(data).to.have.a.property('id', 'id');
				})
				.end(done);
		});

		it('should delete a message when bypass time limits permission is enabled', async () => {
			await Promise.all([
				updatePermission('bypass-time-limit-edit-and-delete', ['admin']),
				updateSetting('Message_AllowEditing_BlockEditInMinutes', 0.01),
			]);

			await request
				.post(methodCall('deleteMessage'))
				.set(credentials)
				.send({
					message: JSON.stringify({
						method: 'deleteMessage',
						params: [{ _id: messageId, rid }],
						id: 'id',
						msg: 'method',
					}),
				})
				.expect('Content-Type', 'application/json')
				.expect(200)
				.expect((res) => {
					expect(res.body).to.have.a.property('success', true);
					expect(res.body).to.have.a.property('message').that.is.a('string');
					const data = JSON.parse(res.body.message);
					expect(data).to.have.a.property('msg', 'result');
					expect(data).to.have.a.property('id', 'id');
				});

			await Promise.all([
				updatePermission('bypass-time-limit-edit-and-delete', ['bot', 'app']),
				updateSetting('Message_AllowEditing_BlockEditInMinutes', 0),
			]);
		});
	});

	describe('[@setUserActiveStatus]', () => {
		let testUser;
		let testUser2;
		const testUserCredentials = {};
		let dmId;
		let dmTestId;

		before('create test user', (done) => {
			const username = `user.test.${Date.now()}`;
			const email = `${username}@rocket.chat`;
			request
				.post(api('users.create'))
				.set(credentials)
				.send({ email, name: username, username, password: username, roles: ['user'] })
				.end((err, res) => {
					testUser = res.body.user;
					done();
				});
		});

		before('create test user 2', (done) => {
			const username = `user.test.${Date.now()}`;
			const email = `${username}@rocket.chat`;
			request
				.post(api('users.create'))
				.set(credentials)
				.send({ email, name: username, username, password: username, roles: ['user'] })
				.end((err, res) => {
					testUser2 = res.body.user;
					done();
				});
		});

		before('login testUser', (done) => {
			request
				.post(api('login'))
				.send({
					user: testUser.username,
					password: testUser.username,
				})
				.expect('Content-Type', 'application/json')
				.expect(200)
				.expect((res) => {
					testUserCredentials['X-Auth-Token'] = res.body.data.authToken;
					testUserCredentials['X-User-Id'] = res.body.data.userId;
				})
				.end(done);
		});

		before('create direct conversation with user', (done) => {
			request
				.post(methodCall('createDirectMessage'))
				.set(credentials)
				.send({
					message: JSON.stringify({
						method: 'createDirectMessage',
						params: [testUser.username],
						id: 'id',
						msg: 'method',
					}),
				})
				.end((err, res) => {
					const result = JSON.parse(res.body.message);
					expect(result.result).to.be.an('object');
					expect(result.result).to.have.property('rid').that.is.an('string');

					dmId = result.result.rid;
					done();
				});
		});

		before('create direct conversation between both users', (done) => {
			request
				.post(methodCall('createDirectMessage'))
				.set(testUserCredentials)
				.send({
					message: JSON.stringify({
						method: 'createDirectMessage',
						params: [testUser2.username],
						id: 'id',
						msg: 'method',
					}),
				})
				.end((err, res) => {
					const result = JSON.parse(res.body.message);
					expect(result.result).to.be.an('object');
					expect(result.result).to.have.property('rid').that.is.an('string');

					dmTestId = result.result.rid;
					done();
				});
		});

		it('should deactivate a user', (done) => {
			request
				.post(methodCall('setUserActiveStatus'))
				.set(credentials)
				.send({
					message: JSON.stringify({
						method: 'setUserActiveStatus',
						params: [testUser._id, false, false],
						id: 'id',
						msg: 'method',
					}),
				})
				.end((err, res) => {
					expect(res.body).to.have.property('success').that.is.an('boolean');
					const result = JSON.parse(res.body.message);
					expect(result.result).to.be.equal(true);
					done();
				});
		});

		it('should deactivate another user', (done) => {
			request
				.post(methodCall('setUserActiveStatus'))
				.set(credentials)
				.send({
					message: JSON.stringify({
						method: 'setUserActiveStatus',
						params: [testUser2._id, false, false],
						id: 'id',
						msg: 'method',
					}),
				})
				.end((err, res) => {
					expect(res.body).to.have.property('success').that.is.an('boolean');
					const result = JSON.parse(res.body.message);
					expect(result.result).to.be.equal(true);
					done();
				});
		});

		it('should mark the direct conversation between admin=>testUser as readonly when user is deactivated', (done) => {
			request
				.post(methodCall('getRoomByTypeAndName'))
				.set(credentials)
				.send({
					message: JSON.stringify({
						method: 'getRoomByTypeAndName',
						params: ['d', dmId],
						id: 'id',
						msg: 'method',
					}),
				})
				.end((err, res) => {
					expect(res.body.success).to.equal(true);
					const result = JSON.parse(res.body.message);
					expect(result.result.ro).to.equal(true);
					done();
				});
		});

		it('should activate a user', (done) => {
			request
				.post(methodCall('setUserActiveStatus'))
				.set(credentials)
				.send({
					message: JSON.stringify({
						method: 'setUserActiveStatus',
						params: [testUser._id, true, false],
						id: 'id',
						msg: 'method',
					}),
				})
				.end((err, res) => {
					expect(res.body).to.have.property('success').that.is.an('boolean');
					const result = JSON.parse(res.body.message);
					expect(result.result).to.be.equal(true);
					done();
				});
		});

		it('should set readonly=false when user is activated (and the other side is also active)', (done) => {
			request
				.post(methodCall('getRoomByTypeAndName'))
				.set(credentials)
				.send({
					message: JSON.stringify({
						method: 'getRoomByTypeAndName',
						params: ['d', dmId],
						id: 'id',
						msg: 'method',
					}),
				})
				.end((err, res) => {
					expect(res.body.success).to.equal(true);
					const result = JSON.parse(res.body.message);
					expect(result.result.ro).to.equal(false);
					done();
				});
		});

		it('should keep the direct conversation between testUser=>testUser2 as readonly when one of them is deactivated', (done) => {
			request
				.post(api('login'))
				.send({
					user: testUser.username,
					password: testUser.username,
				})
				.expect('Content-Type', 'application/json')
				.expect(200)
				.expect((res) => {
					testUserCredentials['X-Auth-Token'] = res.body.data.authToken;
					testUserCredentials['X-User-Id'] = res.body.data.userId;
				})
				.then(() => {
					request
						.post(methodCall('getRoomByTypeAndName'))
						.set(testUserCredentials)
						.send({
							message: JSON.stringify({
								method: 'getRoomByTypeAndName',
								params: ['d', dmTestId],
								id: 'id',
								msg: 'method',
							}),
						})
						.end((err, res) => {
							expect(res.body.success).to.equal(true);
							const result = JSON.parse(res.body.message);
							expect(result.result.ro).to.equal(true);
							done();
						});
				})
				.catch(done);
		});

		it('should activate another user', (done) => {
			request
				.post(methodCall('setUserActiveStatus'))
				.set(credentials)
				.send({
					message: JSON.stringify({
						method: 'setUserActiveStatus',
						params: [testUser2._id, true, false],
						id: 'id',
						msg: 'method',
					}),
				})
				.end((err, res) => {
					expect(res.body).to.have.property('success').that.is.an('boolean');
					const result = JSON.parse(res.body.message);
					expect(result.result).to.be.equal(true);
					done();
				});
		});

		it('should set readonly=false when both users are activated', (done) => {
			request
				.post(methodCall('getRoomByTypeAndName'))
				.set(testUserCredentials)
				.send({
					message: JSON.stringify({
						method: 'getRoomByTypeAndName',
						params: ['d', dmTestId],
						id: 'id',
						msg: 'method',
					}),
				})
				.end((err, res) => {
					expect(res.body.success).to.equal(true);
					const result = JSON.parse(res.body.message);
					expect(result.result.ro).to.equal(false);
					done();
				});
		});

		it('should keep readonly=true when user is activated (and the other side is deactivated)', (done) => {
			request
				.post(methodCall('getRoomByTypeAndName'))
				.set(testUserCredentials)
				.send({
					message: JSON.stringify({
						method: 'getRoomByTypeAndName',
						params: ['d', dmTestId],
						id: 'id',
						msg: 'method',
					}),
				})
				.end((err, res) => {
					expect(res.body.success).to.equal(true);
					const result = JSON.parse(res.body.message);
					expect(result.result.ro).to.equal(false);
					done();
				});
		});
	});
});<|MERGE_RESOLUTION|>--- conflicted
+++ resolved
@@ -1,11 +1,7 @@
 import { expect } from 'chai';
 
 import { getCredentials, request, methodCall, api, credentials } from '../../data/api-data.js';
-<<<<<<< HEAD
-import { updatePermission } from '../../data/permissions.helper';
-=======
 import { updatePermission, updateSetting } from '../../data/permissions.helper.js';
->>>>>>> d49c9758
 
 describe('Meteor.methods', function () {
 	this.retries(0);
