--- conflicted
+++ resolved
@@ -18,11 +18,8 @@
 	IOmnichannelRoom,
 	ILivechatTag,
 	SelectedAgent,
-<<<<<<< HEAD
+	InquiryWithAgentInfo,
 	IOmnichannelGenericRoom,
-=======
-	InquiryWithAgentInfo,
->>>>>>> baaa38f7
 } from '@rocket.chat/core-typings';
 import { Random } from '@rocket.chat/random';
 
@@ -96,11 +93,8 @@
 	'afterValidateLogin': (login: { user: IUser }) => void;
 	'afterJoinRoom': (user: IUser, room: IRoom) => void;
 	'beforeCreateRoom': (data: { type: IRoom['t']; extraData: { encrypted: boolean } }) => void;
-<<<<<<< HEAD
 	'verificationCheck': (room: IOmnichannelGenericRoom, msg: string) => void;
-=======
 	'afterSaveUser': ({ user, oldUser }: { user: IUser; oldUser: IUser | null }) => void;
->>>>>>> baaa38f7
 }
 
 /**
