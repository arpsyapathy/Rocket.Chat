import type { UrlWithParsedQuery } from 'url';

import type { FilterOperators } from 'mongodb';
import type {
	IMessage,
	IRoom,
	IUser,
	ILivechatDepartmentRecord,
	ILivechatAgent,
	OmnichannelAgentStatus,
	ILivechatInquiryRecord,
	ILivechatVisitor,
	VideoConference,
	ParsedUrl,
	OEmbedMeta,
	OEmbedUrlContent,
	Username,
	IOmnichannelRoom,
	ILivechatTag,
	SelectedAgent,
	InquiryWithAgentInfo,
	ILivechatTagRecord,
} from '@rocket.chat/core-typings';
import { Random } from '@rocket.chat/random';

import type { Logger } from '../app/logger/server';
import type { IBusinessHourBehavior } from '../app/livechat/server/business-hour/AbstractBusinessHour';
import type { ILoginAttempt } from '../app/authentication/server/ILoginAttempt';
import { compareByRanking } from './utils/comparisons';
import type { CloseRoomParams } from '../app/livechat/server/lib/LivechatTyped';

enum CallbackPriority {
	HIGH = -1000,
	MEDIUM = 0,
	LOW = 1000,
}

/**
 * Callbacks returning void, like event listeners.
 *
 * TODO: move those to event-based systems
 */
// eslint-disable-next-line @typescript-eslint/naming-convention
interface EventLikeCallbackSignatures {
	'afterActivateUser': (user: IUser) => void;
	'afterCreateChannel': (owner: IUser, room: IRoom) => void;
	'afterCreatePrivateGroup': (owner: IUser, room: IRoom) => void;
	'afterDeactivateUser': (user: IUser) => void;
	'afterDeleteMessage': (message: IMessage, room: IRoom) => void;
	'validateUserRoles': (userData: Partial<IUser>) => void;
	'workspaceLicenseChanged': (license: string) => void;
	'afterReadMessages': (rid: IRoom['_id'], params: { uid: IUser['_id']; lastSeen?: Date; tmid?: IMessage['_id'] }) => void;
	'beforeReadMessages': (rid: IRoom['_id'], uid: IUser['_id']) => void;
	'afterDeleteUser': (user: IUser) => void;
	'afterFileUpload': (params: { user: IUser; room: IRoom; message: IMessage }) => void;
	'afterRoomNameChange': (params: { rid: string; name: string; oldName: string }) => void;
	'afterSaveMessage': (message: IMessage, room: IRoom, uid?: string) => void;
	'livechat.removeAgentDepartment': (params: { departmentId: ILivechatDepartmentRecord['_id']; agentsId: ILivechatAgent['_id'][] }) => void;
	'livechat.saveAgentDepartment': (params: { departmentId: ILivechatDepartmentRecord['_id']; agentsId: ILivechatAgent['_id'][] }) => void;
	'livechat.closeRoom': (params: { room: IOmnichannelRoom; options: CloseRoomParams['options'] }) => void;
	'livechat.saveRoom': (room: IRoom) => void;
	'livechat:afterReturnRoomAsInquiry': (params: { room: IRoom }) => void;
	'livechat.setUserStatusLivechat': (params: { userId: IUser['_id']; status: OmnichannelAgentStatus }) => void;
	'livechat.agentStatusChanged': (params: { userId: IUser['_id']; status: OmnichannelAgentStatus }) => void;
	'livechat.onNewAgentCreated': (agentId: string) => void;
	'livechat.afterTakeInquiry': (inq: InquiryWithAgentInfo, agent: { agentId: string; username: string }) => void;
	'afterAddedToRoom': (params: { user: IUser; inviter?: IUser }, room: IRoom) => void;
	'beforeAddedToRoom': (params: { user: IUser; inviter: IUser }) => void;
	'afterCreateDirectRoom': (params: IRoom, second: { members: IUser[]; creatorId: IUser['_id'] }) => void;
	'beforeDeleteRoom': (params: IRoom) => void;
	'beforeJoinDefaultChannels': (user: IUser) => void;
	'beforeCreateChannel': (owner: IUser, room: IRoom) => void;
	'afterCreateRoom': (owner: IUser, room: IRoom) => void;
	'onValidateLogin': (login: ILoginAttempt) => void;
	'federation.afterCreateFederatedRoom': (room: IRoom, second: { owner: IUser; originalMemberList: string[] }) => void;
	'beforeCreateDirectRoom': (members: IUser[]) => void;
	'federation.beforeCreateDirectMessage': (members: IUser[]) => void;
	'afterSetReaction': (message: IMessage, { user, reaction }: { user: IUser; reaction: string; shouldReact: boolean }) => void;
	'afterUnsetReaction': (
		message: IMessage,
		{ user, reaction }: { user: IUser; reaction: string; shouldReact: boolean; oldMessage: IMessage },
	) => void;
	'federation.beforeAddUserToARoom': (params: { user: IUser | string; inviter: IUser }, room: IRoom) => void;
	'federation.onAddUsersToARoom': (params: { invitees: IUser[] | Username[]; inviter: IUser }, room: IRoom) => void;
	'onJoinVideoConference': (callId: VideoConference['_id'], userId?: IUser['_id']) => Promise<void>;
	'usernameSet': () => void;
	'beforeLeaveRoom': (user: IUser, room: IRoom) => void;
	'beforeJoinRoom': (user: IUser, room: IRoom) => void;
	'beforeMuteUser': (users: { mutedUser: IUser; fromUser: IUser }, room: IRoom) => void;
	'afterMuteUser': (users: { mutedUser: IUser; fromUser: IUser }, room: IRoom) => void;
	'beforeUnmuteUser': (users: { mutedUser: IUser; fromUser: IUser }, room: IRoom) => void;
	'afterUnmuteUser': (users: { mutedUser: IUser; fromUser: IUser }, room: IRoom) => void;
	'afterValidateLogin': (login: { user: IUser }) => void;
	'afterJoinRoom': (user: IUser, room: IRoom) => void;
	'beforeCreateRoom': (data: { type: IRoom['t']; extraData: { encrypted: boolean } }) => void;
	'livechat.afterDepartmentDisabled': (department: ILivechatDepartmentRecord) => void;
	'livechat.afterDepartmentArchived': (department: Pick<ILivechatDepartmentRecord, '_id'>) => void;
	'afterSaveUser': ({ user, oldUser }: { user: IUser; oldUser: IUser | null }) => void;
	'livechat.afterTagRemoved': (tag: ILivechatTagRecord) => void;
}

/**
 * Callbacks that are supposed to be composed like a chain.
 *
 * TODO: develop a middleware alternative and grant independence of execution order
 */
type ChainedCallbackSignatures = {
	'livechat.beforeRoom': (
		roomInfo: Record<string, unknown>,
		extraData?: Record<string, unknown> & { sla?: string },
	) => Record<string, unknown>;
	'livechat.newRoom': (room: IOmnichannelRoom) => IOmnichannelRoom;

	'livechat.beforeForwardRoomToDepartment': <T extends { room: IOmnichannelRoom; transferData?: { department: { _id: string } } }>(
		options: T,
	) => Promise<T>;

	'livechat.beforeRouteChat': (inquiry: ILivechatInquiryRecord, agent?: { agentId: string; username: string }) => ILivechatInquiryRecord;
	'livechat.checkDefaultAgentOnNewRoom': (agent: SelectedAgent, visitor?: ILivechatVisitor) => SelectedAgent | null;

	'livechat.onLoadForwardDepartmentRestrictions': (params: { departmentId: string }) => Record<string, unknown>;

	'livechat.saveInfo': (
		newRoom: IOmnichannelRoom,
		props: { user: Required<Pick<IUser, '_id' | 'username' | 'name'>>; oldRoom: IOmnichannelRoom },
	) => IOmnichannelRoom;

	'livechat.onCheckRoomApiParams': (params: Record<string, unknown>) => Record<string, unknown>;

	'livechat.onLoadConfigApi': (config: { room: IOmnichannelRoom }) => Record<string, unknown>;

	'beforeSaveMessage': (message: IMessage, room?: IRoom) => IMessage;
	'afterCreateUser': (user: IUser) => IUser;
	'afterDeleteRoom': (rid: IRoom['_id']) => IRoom['_id'];
	'livechat:afterOnHold': (room: Pick<IOmnichannelRoom, '_id'>) => Pick<IOmnichannelRoom, '_id'>;
	'livechat:afterOnHoldChatResumed': (room: Pick<IOmnichannelRoom, '_id'>) => Pick<IOmnichannelRoom, '_id'>;
	'livechat:onTransferFailure': (params: { room: IRoom; guest: ILivechatVisitor; transferData: { [k: string]: string | any } }) => {
		room: IRoom;
		guest: ILivechatVisitor;
		transferData: { [k: string]: string | any };
	};
	'livechat.afterForwardChatToAgent': (params: {
		rid: IRoom['_id'];
		servedBy: { _id: string; ts: Date; username?: string };
		oldServedBy: { _id: string; ts: Date; username?: string };
	}) => {
		rid: IRoom['_id'];
		servedBy: { _id: string; ts: Date; username?: string };
		oldServedBy: { _id: string; ts: Date; username?: string };
	};
	'livechat.afterForwardChatToDepartment': (params: {
		rid: IRoom['_id'];
		newDepartmentId: ILivechatDepartmentRecord['_id'];
		oldDepartmentId: ILivechatDepartmentRecord['_id'];
	}) => {
		rid: IRoom['_id'];
		newDepartmentId: ILivechatDepartmentRecord['_id'];
		oldDepartmentId: ILivechatDepartmentRecord['_id'];
	};
	'livechat.afterInquiryQueued': (inquiry: ILivechatInquiryRecord) => ILivechatInquiryRecord;
	'livechat.afterRemoveDepartment': (params: { department: ILivechatDepartmentRecord; agentsId: ILivechatAgent['_id'][] }) => {
		departmentId: ILivechatDepartmentRecord['_id'];
		agentsId: ILivechatAgent['_id'][];
	};
	'livechat.applySimultaneousChatRestrictions': (_: undefined, params: { departmentId?: ILivechatDepartmentRecord['_id'] }) => undefined;
	'livechat.beforeDelegateAgent': (agent: SelectedAgent | undefined, params?: { department?: string }) => SelectedAgent | null | undefined;
	'livechat.applyDepartmentRestrictions': (
		query: FilterOperators<ILivechatDepartmentRecord>,
		params: { userId: IUser['_id'] },
	) => FilterOperators<ILivechatDepartmentRecord>;
	'livechat.applyRoomRestrictions': (query: FilterOperators<IOmnichannelRoom>) => FilterOperators<IOmnichannelRoom>;
	'livechat.onMaxNumberSimultaneousChatsReached': (inquiry: ILivechatInquiryRecord) => ILivechatInquiryRecord;
	'on-business-hour-start': (params: { BusinessHourBehaviorClass: { new (): IBusinessHourBehavior } }) => {
		BusinessHourBehaviorClass: { new (): IBusinessHourBehavior };
	};
	'renderMessage': <T extends IMessage & { html: string }>(message: T) => T;
	'oembed:beforeGetUrlContent': (data: {
		urlObj: Omit<UrlWithParsedQuery, 'host' | 'search'> & { host?: unknown; search?: unknown };
		parsedUrl: ParsedUrl;
	}) => {
		urlObj: UrlWithParsedQuery;
		parsedUrl: ParsedUrl;
	};
	'oembed:afterParseContent': (data: {
		url: string;
		meta: OEmbedMeta;
		headers: { [k: string]: string };
		parsedUrl: ParsedUrl;
		content: OEmbedUrlContent;
	}) => {
		url: string;
		meta: OEmbedMeta;
		headers: { [k: string]: string };
		parsedUrl: ParsedUrl;
		content: OEmbedUrlContent;
	};
	'livechat.beforeListTags': () => ILivechatTag[];
	'livechat.offlineMessage': (data: { name: string; email: string; message: string; department?: string; host?: string }) => void;
	'livechat.chatQueued': (room: IOmnichannelRoom) => IOmnichannelRoom;
	'livechat.leadCapture': (room: IOmnichannelRoom) => IOmnichannelRoom;
	'beforeSendMessageNotifications': (message: string) => string;
	'livechat.onAgentAssignmentFailed': (params: {
		inquiry: {
			_id: string;
			rid: string;
			status: string;
		};
		room: IOmnichannelRoom;
		options: { forwardingToDepartment?: { oldDepartmentId?: string; transferData?: any }; clientAction?: boolean };
	}) => (IOmnichannelRoom & { chatQueued: boolean }) | void;
<<<<<<< HEAD
	'livechat.beforeInquiry': (data: Pick<ILivechatInquiryRecord, 'source'>) => Pick<ILivechatInquiryRecord, 'source'>;
=======
	'roomNameChanged': (room: IRoom) => void;
	'roomTopicChanged': (room: IRoom) => void;
	'roomAnnouncementChanged': (room: IRoom) => void;
	'roomTypeChanged': (room: IRoom) => void;
	'archiveRoom': (room: IRoom) => void;
	'unarchiveRoom': (room: IRoom) => void;
	'roomAvatarChanged': (room: IRoom) => void;
>>>>>>> bd231a06
};

export type Hook =
	| keyof EventLikeCallbackSignatures
	| keyof ChainedCallbackSignatures
	| 'afterLeaveRoom'
	| 'afterLogoutCleanUp'
	| 'afterProcessOAuthUser'
	| 'afterRemoveFromRoom'
	| 'afterRoomArchived'
	| 'afterRoomTopicChange'
	| 'afterSaveUser'
	| 'afterValidateNewOAuthUser'
	| 'beforeActivateUser'
	| 'beforeCreateUser'
	| 'beforeGetMentions'
	| 'beforeReadMessages'
	| 'beforeRemoveFromRoom'
	| 'beforeValidateLogin'
	| 'livechat.beforeForwardRoomToDepartment'
	| 'livechat.beforeRoom'
	| 'livechat.beforeRouteChat'
	| 'livechat.chatQueued'
	| 'livechat.checkAgentBeforeTakeInquiry'
	| 'livechat.sendTranscript'
	| 'livechat.closeRoom'
	| 'livechat.offlineMessage'
	| 'livechat.onCheckRoomApiParams'
	| 'livechat.onLoadConfigApi'
	| 'loginPageStateChange'
	| 'mapLDAPUserData'
	| 'onCreateUser'
	| 'onLDAPLogin'
	| 'onValidateLogin'
	| 'openBroadcast'
	| 'renderNotification'
	| 'setReaction'
	| 'streamMessage'
	| 'streamNewMessage'
	| 'unsetReaction'
	| 'userAvatarSet'
	| 'userConfirmationEmailRequested'
	| 'userForgotPasswordEmailRequested'
	| 'usernameSet'
	| 'userPasswordReset'
	| 'userRegistered'
	| 'userStatusManuallySet'
	| 'test';

type Callback = {
	(item: unknown, constant?: unknown): Promise<unknown>;
	hook: Hook;
	id: string;
	priority: CallbackPriority;
	stack: string;
};

type CallbackTracker = (callback: Callback) => () => void;

type HookTracker = (params: { hook: Hook; length: number }) => () => void;

export class Callbacks {
	private logger: Logger | undefined = undefined;

	private trackCallback: CallbackTracker | undefined = undefined;

	private trackHook: HookTracker | undefined = undefined;

	private callbacks = new Map<Hook, Callback[]>();

	private sequentialRunners = new Map<Hook, (item: unknown, constant?: unknown) => Promise<unknown>>();

	private asyncRunners = new Map<Hook, (item: unknown, constant?: unknown) => unknown>();

	readonly priority = CallbackPriority;

	setLogger(logger: Logger): void {
		this.logger = logger;
	}

	setMetricsTrackers({ trackCallback, trackHook }: { trackCallback?: CallbackTracker; trackHook?: HookTracker }): void {
		this.trackCallback = trackCallback;
		this.trackHook = trackHook;
	}

	private runOne(callback: Callback, item: unknown, constant: unknown): Promise<unknown> {
		const stopTracking = this.trackCallback?.(callback);

		return Promise.resolve(callback(item, constant)).finally(stopTracking);
	}

	private createSequentialRunner(hook: Hook, callbacks: Callback[]): (item: unknown, constant?: unknown) => Promise<unknown> {
		const wrapCallback =
			(callback: Callback) =>
			async (item: unknown, constant?: unknown): Promise<unknown> => {
				this.logger?.debug(`Executing callback with id ${callback.id} for hook ${callback.hook}`);

				return (await this.runOne(callback, item, constant)) ?? item;
			};

		const identity = <TItem>(item: TItem): Promise<TItem> => Promise.resolve(item);

		const pipe =
			(curr: (item: unknown, constant?: unknown) => Promise<unknown>, next: (item: unknown, constant?: unknown) => Promise<unknown>) =>
			async (item: unknown, constant?: unknown): Promise<unknown> =>
				next(await curr(item, constant), constant);

		const fn = callbacks.map(wrapCallback).reduce(pipe, identity);

		return async (item: unknown, constant?: unknown): Promise<unknown> => {
			const stopTracking = this.trackHook?.({ hook, length: callbacks.length });

			return fn(item, constant).finally(() => stopTracking?.());
		};
	}

	private createAsyncRunner(_: Hook, callbacks: Callback[]) {
		return (item: unknown, constant?: unknown): unknown => {
			if (typeof window !== 'undefined') {
				throw new Error('callbacks.runAsync on client server not allowed');
			}

			for (const callback of callbacks) {
				setTimeout(() => {
					void this.runOne(callback, item, constant);
				}, 0);
			}

			return item;
		};
	}

	getCallbacks(hook: Hook): Callback[] {
		return this.callbacks.get(hook) ?? [];
	}

	setCallbacks(hook: Hook, callbacks: Callback[]): void {
		this.callbacks.set(hook, callbacks);
		this.sequentialRunners.set(hook, this.createSequentialRunner(hook, callbacks));
		this.asyncRunners.set(hook, this.createAsyncRunner(hook, callbacks));
	}

	/**
	 * Add a callback function to a hook
	 *
	 * @param hook the name of the hook
	 * @param callback the callback function
	 * @param priority the callback run priority (order)
	 * @param id human friendly name for this callback
	 */
	add<THook extends keyof EventLikeCallbackSignatures>(
		hook: THook,
		callback: EventLikeCallbackSignatures[THook],
		priority?: CallbackPriority,
		id?: string,
	): void;

	add<THook extends keyof ChainedCallbackSignatures>(
		hook: THook,
		callback: ChainedCallbackSignatures[THook],
		priority?: CallbackPriority,
		id?: string,
	): void;

	add<TItem, TConstant, TNextItem = TItem>(
		hook: Hook,
		callback: (item: TItem, constant?: TConstant) => TNextItem,
		priority?: CallbackPriority,
		id?: string,
	): void;

	add(hook: Hook, callback: (item: unknown, constant?: unknown) => unknown, priority = this.priority.MEDIUM, id = Random.id()): void {
		const callbacks = this.getCallbacks(hook);

		if (callbacks.some((cb) => cb.id === id)) {
			return;
		}

		callbacks.push(
			Object.assign(callback as Callback, {
				hook,
				priority,
				id,
				stack: new Error().stack,
			}),
		);
		callbacks.sort(compareByRanking((callback: Callback): number => callback.priority ?? this.priority.MEDIUM));

		this.setCallbacks(hook, callbacks);
	}

	/**
	 * Remove a callback from a hook
	 *
	 * @param hook the name of the hook
	 * @param id the callback's id
	 */
	remove(hook: Hook, id: string): void {
		const hooks = this.getCallbacks(hook).filter((callback) => callback.id !== id);
		this.setCallbacks(hook, hooks);
	}

	run<THook extends keyof EventLikeCallbackSignatures>(hook: THook, ...args: Parameters<EventLikeCallbackSignatures[THook]>): void;

	run<THook extends keyof ChainedCallbackSignatures>(
		hook: THook,
		...args: Parameters<ChainedCallbackSignatures[THook]>
	): Promise<ReturnType<ChainedCallbackSignatures[THook]>>;

	run<TItem, TConstant, TNextItem = TItem>(hook: Hook, item: TItem, constant?: TConstant): Promise<TNextItem>;

	/**
	 * Successively run all of a hook's callbacks on an item
	 *
	 * @param hook the name of the hook
	 * @param item the post, comment, modifier, etc. on which to run the callbacks
	 * @param constant an optional constant that will be passed along to each callback
	 * @returns returns the item after it's been through all the callbacks for this hook
	 */
	run(hook: Hook, item: unknown, constant?: unknown): Promise<unknown> {
		const runner = this.sequentialRunners.get(hook) ?? (async (item: unknown, _constant?: unknown): Promise<unknown> => item);
		return runner(item, constant);
	}

	runAsync<THook extends keyof EventLikeCallbackSignatures>(hook: THook, ...args: Parameters<EventLikeCallbackSignatures[THook]>): void;

	/**
	 * Successively run all of a hook's callbacks on an item, in async mode (only works on server)
	 *
	 * @param hook the name of the hook
	 * @param item the post, comment, modifier, etc. on which to run the callbacks
	 * @param constant an optional constant that will be passed along to each callback
	 * @returns the post, comment, modifier, etc. on which to run the callbacks
	 */
	runAsync(hook: Hook, item: unknown, constant?: unknown): unknown {
		const runner = this.asyncRunners.get(hook) ?? ((item: unknown, _constant?: unknown): unknown => item);
		return runner(item, constant);
	}

	static create<I, R, C = undefined>(hook: string): Cb<I, R, C> {
		const callbacks = new Callbacks();

		return {
			add: (callback, priority, id) => callbacks.add(hook as any, callback, priority, id),
			remove: (id) => callbacks.remove(hook as any, id),
			run: (item, constant) => callbacks.run(hook as any, item, constant) as any,
		};
	}
}

/**
 * Callback hooks provide an easy way to add extra steps to common operations.
 * @deprecated
 */
type Cb<I, R, C = undefined> = {
	add: (callback: (item: I, constant?: C) => R | undefined, priority?: CallbackPriority, id?: string) => void;
	remove: (id: string) => void;
	run: (item: I, constant?: C) => Promise<R>;
};
/**
 * Callback hooks provide an easy way to add extra steps to common operations.
 * @deprecated
 */
export const callbacks = new Callbacks();<|MERGE_RESOLUTION|>--- conflicted
+++ resolved
@@ -208,9 +208,7 @@
 		room: IOmnichannelRoom;
 		options: { forwardingToDepartment?: { oldDepartmentId?: string; transferData?: any }; clientAction?: boolean };
 	}) => (IOmnichannelRoom & { chatQueued: boolean }) | void;
-<<<<<<< HEAD
 	'livechat.beforeInquiry': (data: Pick<ILivechatInquiryRecord, 'source'>) => Pick<ILivechatInquiryRecord, 'source'>;
-=======
 	'roomNameChanged': (room: IRoom) => void;
 	'roomTopicChanged': (room: IRoom) => void;
 	'roomAnnouncementChanged': (room: IRoom) => void;
@@ -218,7 +216,6 @@
 	'archiveRoom': (room: IRoom) => void;
 	'unarchiveRoom': (room: IRoom) => void;
 	'roomAvatarChanged': (room: IRoom) => void;
->>>>>>> bd231a06
 };
 
 export type Hook =
