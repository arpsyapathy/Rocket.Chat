# @rocket.chat/meteor

<<<<<<< HEAD
## 6.13.0-rc.0

### Minor Changes

- ([#33156](https://github.com/RocketChat/Rocket.Chat/pull/33156)) added `sidepanelNavigation` to feature preview list

- ([#32682](https://github.com/RocketChat/Rocket.Chat/pull/32682)) Added support for specifying a unit on departments' creation and update

- ([#33139](https://github.com/RocketChat/Rocket.Chat/pull/33139)) Added new setting `Allow visitors to finish conversations` that allows admins to decide if omnichannel visitors can close a conversation or not. This doesn't affect agent's capabilities of room closing, neither apps using the livechat bridge to close rooms.
  However, if currently your integration relies on `livechat/room.close` endpoint for closing conversations, it's advised to use the authenticated version `livechat/room.closeByUser` of it before turning off this setting.
- ([#32729](https://github.com/RocketChat/Rocket.Chat/pull/32729)) Implemented "omnichannel/contacts.update" endpoint to update contacts

- ([#32510](https://github.com/RocketChat/Rocket.Chat/pull/32510)) Added a new setting to enable mentions in end to end encrypted channels

- ([#32821](https://github.com/RocketChat/Rocket.Chat/pull/32821)) Replaced new `SidebarV2` components under feature preview

- ([#33011](https://github.com/RocketChat/Rocket.Chat/pull/33011)) Return `parent` and `team` information when calling `rooms.info` endpoint

- ([#32693](https://github.com/RocketChat/Rocket.Chat/pull/32693)) Introduced "create contacts" endpoint to omnichannel

- ([#33177](https://github.com/RocketChat/Rocket.Chat/pull/33177)) New `teams.listChildren` endpoint that allows users listing rooms & discussions from teams. Only the discussions from the team's main room are returned.

- ([#33114](https://github.com/RocketChat/Rocket.Chat/pull/33114)) Wraps some room settings in an accordion advanced settings section in room edit contextual bar to improve organization

- ([#33160](https://github.com/RocketChat/Rocket.Chat/pull/33160)) Implemented sending email via apps

- ([#32945](https://github.com/RocketChat/Rocket.Chat/pull/32945)) Added a new setting which allows workspace admins to disable email two factor authentication for SSO (OAuth) users. If enabled, SSO users won't be asked for email two factor authentication.

- ([#33225](https://github.com/RocketChat/Rocket.Chat/pull/33225)) Implemented new feature preview for Sidepanel

### Patch Changes

- ([#33317](https://github.com/RocketChat/Rocket.Chat/pull/33317)) Fixed error during sendmessage client stub

- ([#33211](https://github.com/RocketChat/Rocket.Chat/pull/33211)) Allow to use the token from `room.v` when requesting transcript instead of visitor token. Visitors may change their tokens at any time, rendering old conversations impossible to access for them (or for APIs depending on token) as the visitor token won't match the `room.v` token.

- ([#33298](https://github.com/RocketChat/Rocket.Chat/pull/33298)) Fixed a Federation callback not awaiting db call

- ([#32939](https://github.com/RocketChat/Rocket.Chat/pull/32939)) Fixed issue where when you marked a room as unread and you were part of it, sometimes it would mark it as read right after

- ([#33197](https://github.com/RocketChat/Rocket.Chat/pull/33197)) Fixes an issue where the retention policy warning keep displaying even if the retention is disabled inside the room

- ([#33321](https://github.com/RocketChat/Rocket.Chat/pull/33321)) Changed the contextualbar behavior based on chat size instead the viewport

- ([#33246](https://github.com/RocketChat/Rocket.Chat/pull/33246)) Security Hotfix (https://docs.rocket.chat/docs/security-fixes-and-updates)

- ([#32999](https://github.com/RocketChat/Rocket.Chat/pull/32999)) Fixes multiple selection for MultiStaticSelectElement in UiKit

- ([#33155](https://github.com/RocketChat/Rocket.Chat/pull/33155)) Fixed a code issue on NPS service. It was passing `startAt` as the expiration date when creating a banner.

- ([#33237](https://github.com/RocketChat/Rocket.Chat/pull/33237)) fixed retention policy max age settings not being respected after upgrade

- ([#33216](https://github.com/RocketChat/Rocket.Chat/pull/33216)) Prevented uiInteraction to subscribe multiple times

- ([#33295](https://github.com/RocketChat/Rocket.Chat/pull/33295)) Resolves the issue where outgoing integrations failed to trigger after the version 6.12.0 upgrade by correcting the parameter order from the `afterSaveMessage` callback to listener functions. This ensures the correct room information is passed, restoring the functionality of outgoing webhooks, IRC bridge, Autotranslate, and Engagement Dashboard.

- ([#33193](https://github.com/RocketChat/Rocket.Chat/pull/33193)) Fixed avatar blob image setting in setUserAvatar method by correcting service handling logic.

- ([#33209](https://github.com/RocketChat/Rocket.Chat/pull/33209)) Fixed `LivechatSessionTaken` webhook event being called without the `agent` param, which represents the agent serving the room.

- ([#33296](https://github.com/RocketChat/Rocket.Chat/pull/33296)) Fixed remaining direct references to external user avatar URLs

  Fixed local avatars having priority over external provider

  It mainly corrects the behavior of E2E encryption messages and desktop notifications.

- ([#33157](https://github.com/RocketChat/Rocket.Chat/pull/33157) by [@csuadev](https://github.com/csuadev)) Fixed inconsistency between the markdown parser from the composer and the rest of the application when using bold and italics in a text.

- ([#33181](https://github.com/RocketChat/Rocket.Chat/pull/33181)) Fixed issue that caused an infinite loading state when uploading a private app to Rocket.Chat

- ([#33158](https://github.com/RocketChat/Rocket.Chat/pull/33158)) Fixes an issue where multi-step modals were closing unexpectedly

- <details><summary>Updated dependencies [bb94c9c67a, 9a38c8e13f, 599762739a, 7c14fd1a80, 9eaefdc892, 274f4f5881, cd0d50016e, 78e6ba4820, 532f08819e, 79c16d315a, 927710d778, 3a161c4310, 0f21fa01a3, 12d6307998]:</summary>

  - @rocket.chat/ui-client@11.0.0-rc.0
  - @rocket.chat/i18n@0.8.0-rc.0
  - @rocket.chat/model-typings@0.8.0-rc.0
  - @rocket.chat/rest-typings@6.13.0-rc.0
  - @rocket.chat/fuselage-ui-kit@11.0.0-rc.0
  - @rocket.chat/core-typings@6.13.0-rc.0
  - @rocket.chat/ui-theming@0.3.0-rc.0
  - @rocket.chat/ui-video-conf@11.0.0-rc.0
  - @rocket.chat/ui-composer@0.3.0-rc.0
  - @rocket.chat/gazzodown@11.0.0-rc.0
  - @rocket.chat/ui-avatar@7.0.0-rc.0
  - @rocket.chat/core-services@0.7.0-rc.0
  - @rocket.chat/message-parser@0.31.30-rc.0
  - @rocket.chat/models@0.3.0-rc.0
  - @rocket.chat/web-ui-registration@11.0.0-rc.0
  - @rocket.chat/ui-contexts@11.0.0-rc.0
  - @rocket.chat/omnichannel-services@0.3.4-rc.0
  - @rocket.chat/apps@0.1.7-rc.0
  - @rocket.chat/presence@0.2.7-rc.0
  - @rocket.chat/api-client@0.2.7-rc.0
  - @rocket.chat/license@0.2.7-rc.0
  - @rocket.chat/pdf-worker@0.2.4-rc.0
  - @rocket.chat/cron@0.1.7-rc.0
  - @rocket.chat/instance-status@0.1.7-rc.0
  - @rocket.chat/server-cloud-communication@0.0.2
=======
## 6.12.1

### Patch Changes

- Bump @rocket.chat/meteor version.

- Bump @rocket.chat/meteor version.

- ([#33242](https://github.com/RocketChat/Rocket.Chat/pull/33242) by [@dionisio-bot](https://github.com/dionisio-bot)) Allow to use the token from `room.v` when requesting transcript instead of visitor token. Visitors may change their tokens at any time, rendering old conversations impossible to access for them (or for APIs depending on token) as the visitor token won't match the `room.v` token.

- ([#33268](https://github.com/RocketChat/Rocket.Chat/pull/33268) by [@dionisio-bot](https://github.com/dionisio-bot)) Security Hotfix (https://docs.rocket.chat/docs/security-fixes-and-updates)

- ([#33265](https://github.com/RocketChat/Rocket.Chat/pull/33265) by [@dionisio-bot](https://github.com/dionisio-bot)) fixed retention policy max age settings not being respected after upgrade

- <details><summary>Updated dependencies [3cbb9f6252]:</summary>

  - @rocket.chat/message-parser@0.31.30
  - @rocket.chat/core-services@0.6.1
  - @rocket.chat/core-typings@6.12.1
  - @rocket.chat/gazzodown@10.0.1
  - @rocket.chat/rest-typings@6.12.1
  - @rocket.chat/omnichannel-services@0.3.4
  - @rocket.chat/presence@0.2.7
  - @rocket.chat/license@0.2.7
  - @rocket.chat/pdf-worker@0.2.4
  - @rocket.chat/api-client@0.2.7
  - @rocket.chat/apps@0.1.7
  - @rocket.chat/cron@0.1.7
  - @rocket.chat/fuselage-ui-kit@10.0.1
  - @rocket.chat/model-typings@0.7.1
  - @rocket.chat/ui-contexts@10.0.1
  - @rocket.chat/server-cloud-communication@0.0.2
  - @rocket.chat/models@0.2.4
  - @rocket.chat/ui-theming@0.2.1
  - @rocket.chat/ui-avatar@6.0.1
  - @rocket.chat/ui-client@10.0.1
  - @rocket.chat/ui-video-conf@10.0.1
  - @rocket.chat/web-ui-registration@10.0.1
  - @rocket.chat/instance-status@0.1.7
>>>>>>> e22ea8f1
  </details>

## 6.12.0

### Minor Changes

- ([#32535](https://github.com/RocketChat/Rocket.Chat/pull/32535)) Federation actions like sending message in a federated DM, reacting in a federated chat, etc, will no longer work if the configuration is invalid.

- ([#32916](https://github.com/RocketChat/Rocket.Chat/pull/32916)) Added a new Audit endpoint `audit/rooms.members` that allows users with `view-members-list-all-rooms` to fetch a list of the members of any room even if the user is not part of it.

- ([#32032](https://github.com/RocketChat/Rocket.Chat/pull/32032)) Added a new 'Deactivated' tab to the users page, this tab lists users who have logged in for the first time but have been deactivated for any reason. Also added the UI code for the Active tab;

- ([#33044](https://github.com/RocketChat/Rocket.Chat/pull/33044)) Replaces an outdated banner with the Bubble component in order to display retention policy warning

- ([#32867](https://github.com/RocketChat/Rocket.Chat/pull/32867)) Added an accordion for advanced settings on Create teams and channels

- ([#32709](https://github.com/RocketChat/Rocket.Chat/pull/32709) by [@heet434](https://github.com/heet434)) Add "Created at" column to admin rooms table

- ([#32535](https://github.com/RocketChat/Rocket.Chat/pull/32535)) New button added to validate Matrix Federation configuration. A new field inside admin settings will reflect the configuration status being either 'Valid' or 'Invalid'.

- ([#32969](https://github.com/RocketChat/Rocket.Chat/pull/32969)) Upgrades fuselage-toastbar version in order to add pause on hover functionality

- ([#33003](https://github.com/RocketChat/Rocket.Chat/pull/33003)) Added a new setting to enable/disable file encryption in an end to end encrypted room.

- ([#32868](https://github.com/RocketChat/Rocket.Chat/pull/32868)) Added `sidepanel` field to `teams.create` and `rooms.saveRoomSettings` endpoints

- ([#33003](https://github.com/RocketChat/Rocket.Chat/pull/33003)) Fixed a bug related to uploading end to end encrypted file.

  E2EE files and uploads are uploaded as files of mime type `application/octet-stream` as we can't reveal the mime type of actual content since it is encrypted and has to be kept confidential.

  The server resolves the mime type of encrypted file as `application/octet-stream` but it wasn't playing nicely with existing settings related to whitelisted and blacklisted media types.

  E2EE files upload was getting blocked if `application/octet-stream` is not a whitelisted media type.

  Now this PR solves this issue by always accepting E2EE uploads even if `application/octet-stream` is not whitelisted but it will block the upload if `application/octet-stream` is black listed.

### Patch Changes

- ([#32968](https://github.com/RocketChat/Rocket.Chat/pull/32968)) Bumped @rocket.chat/fuselage that fixes the Menu onPointerUp event behavior

- Bump @rocket.chat/meteor version.

- Bump @rocket.chat/meteor version.

- Bump @rocket.chat/meteor version.

- Bump @rocket.chat/meteor version.

- Bump @rocket.chat/meteor version.

- Bump @rocket.chat/meteor version.

- Bump @rocket.chat/meteor version.

- ([#33159](https://github.com/RocketChat/Rocket.Chat/pull/33159)) Improves Omnichannel queue page performance

- ([#32986](https://github.com/RocketChat/Rocket.Chat/pull/32986)) Fixed login with third-party apps not working without the "Manage OAuth Apps" permission

- ([#32852](https://github.com/RocketChat/Rocket.Chat/pull/32852)) Federated users can no longer be deleted.

- ([#33033](https://github.com/RocketChat/Rocket.Chat/pull/33033) by [@csuadev](https://github.com/csuadev)) Fixed an issue due to an endpoint pagination that was causing that when an agent have assigned more than 50 departments, the departments have a blank space instead of the name.

- ([#33058](https://github.com/RocketChat/Rocket.Chat/pull/33058)) Prevent `processRoomAbandonment` callback from erroring out when a room was inactive during a day Business Hours was not configured for.

- ([#24889](https://github.com/RocketChat/Rocket.Chat/pull/24889) by [@Shivansh2287](https://github.com/Shivansh2287)) Fixes an issue where the Announcement modal with long words was adding a horizontal scrollbar

- ([#32940](https://github.com/RocketChat/Rocket.Chat/pull/32940)) Stopped non channel members from dragging and dropping files in a channel they do not belong

- ([#33001](https://github.com/RocketChat/Rocket.Chat/pull/33001)) Allow apps to react/unreact to messages via bridge

- ([#32809](https://github.com/RocketChat/Rocket.Chat/pull/32809)) Deactivating users who federated will now be permanent.

- ([#31525](https://github.com/RocketChat/Rocket.Chat/pull/31525)) Fix: Show correct user info actions for non-members in channels.

- ([#33136](https://github.com/RocketChat/Rocket.Chat/pull/33136)) Security Hotfix (https://docs.rocket.chat/docs/security-fixes-and-updates)

- ([#32931](https://github.com/RocketChat/Rocket.Chat/pull/32931)) Fixed an issue that caused UI to show an error when the call to get the Business Hour type from settings returned `undefined`.

- ([#32743](https://github.com/RocketChat/Rocket.Chat/pull/32743)) Fixes an issue where creating a new user with an invalid username (containing special characters) resulted in an error message, but the user was still created. The user creation process now properly aborts when an invalid username is provided.

- ([#33109](https://github.com/RocketChat/Rocket.Chat/pull/33109)) Fixes the `expanded` prop being accidentally forwarded to `ContextualbarHeader`

- ([#32846](https://github.com/RocketChat/Rocket.Chat/pull/32846)) Fixed issue with system messages being counted as agents' first responses in livechat rooms (which caused the "best first response time" and "average first response time" metrics to be unreliable for all agents)

- ([#32791](https://github.com/RocketChat/Rocket.Chat/pull/32791)) Fixed a behavior when updating messages that prevented the `customFields` prop from being updated if there were no changes to the `msg` property. Now, `customFields` will be always updated on message update even if `msg` doesn't change

- ([#33169](https://github.com/RocketChat/Rocket.Chat/pull/33169)) Fixed issue that prevented sending encrypted filed from the mobile app

- ([#33101](https://github.com/RocketChat/Rocket.Chat/pull/33101)) Fixed an issue where teams were being created with no room associated with it.

- ([#33036](https://github.com/RocketChat/Rocket.Chat/pull/33036)) Fixes multiple problems with the `processRoomAbandonment` hook. This hook is in charge of calculating the time a room has been abandoned (this means, the time that elapsed since a room was last answered by an agent until it was closed). However, when business hours were enabled and the user didn't open on one day, if an abandoned room happened to be abandoned _over_ the day there was no business hour configuration, then the process will error out.
  Additionally, the values the code was calculating were not right. When business hours are enabled, this code should only count the abandonment time _while a business hour was open_. When rooms were left abandoned for days or weeks, this will also throw an error or output an invalid count.
- ([#33174](https://github.com/RocketChat/Rocket.Chat/pull/33174)) Restored tooltips to the unit edit department field selected options

- ([#33054](https://github.com/RocketChat/Rocket.Chat/pull/33054)) Fixed issue with livechat analytics in a given date range considering conversation data from the following day

- ([#32981](https://github.com/RocketChat/Rocket.Chat/pull/32981)) fixed an issue with the "follow message" button not changing state after click

- ([#32928](https://github.com/RocketChat/Rocket.Chat/pull/32928)) Fixed issue where `after-registration-triggers` would show up in a page when the user was not yet registered

- ([#33047](https://github.com/RocketChat/Rocket.Chat/pull/33047)) Fixed: Custom fields in extraData now correctly added to extraRoomInfo by livechat.beforeRoom callback during livechat room creation.

- ([#33040](https://github.com/RocketChat/Rocket.Chat/pull/33040)) Fixed an issue related to setting Accounts_ForgetUserSessionOnWindowClose, this setting was not working as expected.

  The new meteor 2.16 release introduced a new option to configure the Accounts package and choose between the local storage or session storage. They also changed how Meteor.\_localstorage works internally. Due to these changes in Meteor, our setting to use session storage wasn't working as expected. This PR fixes this issue and configures the Accounts package according to the workspace settings.

- ([#33158](https://github.com/RocketChat/Rocket.Chat/pull/33158)) Fixes an issue where multi-step modals were closing unexpectedly

- <details><summary>Updated dependencies [8ea6517c4e, c11f3722df, 7f88158036, 127866ce97, 0c919db7b4, b764c415dc, 1f061a1aa5, dd37ea1b35, 7937ff741a, a14c0678bb, 58c0efc732, e28be46db7, 58c0efc732]:</summary>

  - @rocket.chat/fuselage-ui-kit@10.0.0
  - @rocket.chat/ui-theming@0.2.1
  - @rocket.chat/ui-video-conf@10.0.0
  - @rocket.chat/ui-composer@0.2.1
  - @rocket.chat/gazzodown@10.0.0
  - @rocket.chat/ui-avatar@6.0.0
  - @rocket.chat/ui-client@10.0.0
  - @rocket.chat/ui-kit@0.36.1
  - @rocket.chat/model-typings@0.7.0
  - @rocket.chat/i18n@0.7.0
  - @rocket.chat/rest-typings@6.12.0
  - @rocket.chat/web-ui-registration@10.0.0
  - @rocket.chat/core-typings@6.12.0
  - @rocket.chat/core-services@0.6.0
  - @rocket.chat/omnichannel-services@0.3.3
  - @rocket.chat/apps@0.1.6
  - @rocket.chat/models@0.2.3
  - @rocket.chat/ui-contexts@10.0.0
  - @rocket.chat/presence@0.2.6
  - @rocket.chat/api-client@0.2.6
  - @rocket.chat/license@0.2.6
  - @rocket.chat/pdf-worker@0.2.3
  - @rocket.chat/cron@0.1.6
  - @rocket.chat/instance-status@0.1.6
  - @rocket.chat/server-cloud-communication@0.0.2
  </details>

## 6.12.0-rc.6

### Patch Changes

- Bump @rocket.chat/meteor version.

- <details><summary>Updated dependencies []:</summary>

  - @rocket.chat/core-typings@6.12.0-rc.6
  - @rocket.chat/rest-typings@6.12.0-rc.6
  - @rocket.chat/license@0.2.6-rc.6
  - @rocket.chat/omnichannel-services@0.3.3-rc.6
  - @rocket.chat/pdf-worker@0.2.3-rc.6
  - @rocket.chat/presence@0.2.6-rc.6
  - @rocket.chat/api-client@0.2.6-rc.6
  - @rocket.chat/apps@0.1.6-rc.6
  - @rocket.chat/core-services@0.6.0-rc.6
  - @rocket.chat/cron@0.1.6-rc.6
  - @rocket.chat/fuselage-ui-kit@10.0.0-rc.6
  - @rocket.chat/gazzodown@10.0.0-rc.6
  - @rocket.chat/model-typings@0.7.0-rc.6
  - @rocket.chat/ui-contexts@10.0.0-rc.6
  - @rocket.chat/server-cloud-communication@0.0.2
  - @rocket.chat/models@0.2.3-rc.6
  - @rocket.chat/ui-theming@0.2.1-rc.0
  - @rocket.chat/ui-avatar@6.0.0-rc.6
  - @rocket.chat/ui-client@10.0.0-rc.6
  - @rocket.chat/ui-video-conf@10.0.0-rc.6
  - @rocket.chat/web-ui-registration@10.0.0-rc.6
  - @rocket.chat/instance-status@0.1.6-rc.6
  </details>

## 6.12.0-rc.5

### Patch Changes

- Bump @rocket.chat/meteor version.

- ([#33158](https://github.com/RocketChat/Rocket.Chat/pull/33158)) Fixes an issue where multi-step modals were closing unexpectedly

- <details><summary>Updated dependencies []:</summary>

  - @rocket.chat/core-typings@6.12.0-rc.5
  - @rocket.chat/rest-typings@6.12.0-rc.5
  - @rocket.chat/license@0.2.6-rc.5
  - @rocket.chat/omnichannel-services@0.3.3-rc.5
  - @rocket.chat/pdf-worker@0.2.3-rc.5
  - @rocket.chat/presence@0.2.6-rc.5
  - @rocket.chat/api-client@0.2.6-rc.5
  - @rocket.chat/apps@0.1.6-rc.5
  - @rocket.chat/core-services@0.6.0-rc.5
  - @rocket.chat/cron@0.1.6-rc.5
  - @rocket.chat/fuselage-ui-kit@10.0.0-rc.5
  - @rocket.chat/gazzodown@10.0.0-rc.5
  - @rocket.chat/model-typings@0.7.0-rc.5
  - @rocket.chat/ui-contexts@10.0.0-rc.5
  - @rocket.chat/server-cloud-communication@0.0.2
  - @rocket.chat/models@0.2.3-rc.5
  - @rocket.chat/ui-theming@0.2.1-rc.0
  - @rocket.chat/ui-avatar@6.0.0-rc.5
  - @rocket.chat/ui-client@10.0.0-rc.5
  - @rocket.chat/ui-video-conf@10.0.0-rc.5
  - @rocket.chat/web-ui-registration@10.0.0-rc.5
  - @rocket.chat/instance-status@0.1.6-rc.5
  </details>

## 6.12.0-rc.4

### Patch Changes

- Bump @rocket.chat/meteor version.

- <details><summary>Updated dependencies []:</summary>

  - @rocket.chat/core-typings@6.12.0-rc.4
  - @rocket.chat/rest-typings@6.12.0-rc.4
  - @rocket.chat/license@0.2.6-rc.4
  - @rocket.chat/omnichannel-services@0.3.3-rc.4
  - @rocket.chat/pdf-worker@0.2.3-rc.4
  - @rocket.chat/presence@0.2.6-rc.4
  - @rocket.chat/api-client@0.2.6-rc.4
  - @rocket.chat/apps@0.1.6-rc.4
  - @rocket.chat/core-services@0.6.0-rc.4
  - @rocket.chat/cron@0.1.6-rc.4
  - @rocket.chat/fuselage-ui-kit@10.0.0-rc.4
  - @rocket.chat/gazzodown@10.0.0-rc.4
  - @rocket.chat/model-typings@0.7.0-rc.4
  - @rocket.chat/ui-contexts@10.0.0-rc.4
  - @rocket.chat/server-cloud-communication@0.0.2
  - @rocket.chat/models@0.2.3-rc.4
  - @rocket.chat/ui-theming@0.2.1-rc.0
  - @rocket.chat/ui-avatar@6.0.0-rc.4
  - @rocket.chat/ui-client@10.0.0-rc.4
  - @rocket.chat/ui-video-conf@10.0.0-rc.4
  - @rocket.chat/web-ui-registration@10.0.0-rc.4
  - @rocket.chat/instance-status@0.1.6-rc.4
  </details>

## 6.11.2

### Patch Changes

- Bump @rocket.chat/meteor version.

## 6.12.0-rc.3

### Patch Changes

- Bump @rocket.chat/meteor version.

- ([#33159](https://github.com/RocketChat/Rocket.Chat/pull/33159)) Improves Omnichannel queue page performance

- <details><summary>Updated dependencies []:</summary>

  - @rocket.chat/core-typings@6.12.0-rc.3
  - @rocket.chat/rest-typings@6.12.0-rc.3
  - @rocket.chat/license@0.2.5-rc.3
  - @rocket.chat/omnichannel-services@0.3.2-rc.3
  - @rocket.chat/pdf-worker@0.2.2-rc.3
  - @rocket.chat/presence@0.2.5-rc.3
  - @rocket.chat/api-client@0.2.5-rc.3
  - @rocket.chat/apps@0.1.5-rc.3
  - @rocket.chat/core-services@0.6.0-rc.3
  - @rocket.chat/cron@0.1.5-rc.3
  - @rocket.chat/fuselage-ui-kit@10.0.0-rc.3
  - @rocket.chat/gazzodown@10.0.0-rc.3
  - @rocket.chat/model-typings@0.7.0-rc.3
  - @rocket.chat/ui-contexts@10.0.0-rc.3
  - @rocket.chat/server-cloud-communication@0.0.2
  - @rocket.chat/models@0.2.2-rc.3
  - @rocket.chat/ui-theming@0.2.1-rc.0
  - @rocket.chat/ui-avatar@6.0.0-rc.3
  - @rocket.chat/ui-client@10.0.0-rc.3
  - @rocket.chat/ui-video-conf@10.0.0-rc.3
  - @rocket.chat/web-ui-registration@10.0.0-rc.3
  - @rocket.chat/instance-status@0.1.5-rc.3
  </details>

## 6.12.0-rc.2

### Patch Changes

- Bump @rocket.chat/meteor version.

- ([#33169](https://github.com/RocketChat/Rocket.Chat/pull/33169)) Fixed issue that prevented sending encrypted filed from the mobile app

- ([#33174](https://github.com/RocketChat/Rocket.Chat/pull/33174)) Restored tooltips to the unit edit department field selected options

- <details><summary>Updated dependencies []:</summary>

  - @rocket.chat/core-typings@6.12.0-rc.2
  - @rocket.chat/rest-typings@6.12.0-rc.2
  - @rocket.chat/license@0.2.5-rc.2
  - @rocket.chat/omnichannel-services@0.3.2-rc.2
  - @rocket.chat/pdf-worker@0.2.2-rc.2
  - @rocket.chat/presence@0.2.5-rc.2
  - @rocket.chat/api-client@0.2.5-rc.2
  - @rocket.chat/apps@0.1.5-rc.2
  - @rocket.chat/core-services@0.6.0-rc.2
  - @rocket.chat/cron@0.1.5-rc.2
  - @rocket.chat/fuselage-ui-kit@10.0.0-rc.2
  - @rocket.chat/gazzodown@10.0.0-rc.2
  - @rocket.chat/model-typings@0.7.0-rc.2
  - @rocket.chat/ui-contexts@10.0.0-rc.2
  - @rocket.chat/server-cloud-communication@0.0.2
  - @rocket.chat/models@0.2.2-rc.2
  - @rocket.chat/ui-theming@0.2.1-rc.0
  - @rocket.chat/ui-avatar@6.0.0-rc.2
  - @rocket.chat/ui-client@10.0.0-rc.2
  - @rocket.chat/ui-video-conf@10.0.0-rc.2
  - @rocket.chat/web-ui-registration@10.0.0-rc.2
  - @rocket.chat/instance-status@0.1.5-rc.2
  </details>

## 6.12.0-rc.1

### Patch Changes

- Bump @rocket.chat/meteor version.

- ([#33136](https://github.com/RocketChat/Rocket.Chat/pull/33136)) Security Hotfix (https://docs.rocket.chat/docs/security-fixes-and-updates)

- <details><summary>Updated dependencies []:</summary>

  - @rocket.chat/core-typings@6.12.0-rc.1
  - @rocket.chat/rest-typings@6.12.0-rc.1
  - @rocket.chat/license@0.2.5-rc.1
  - @rocket.chat/omnichannel-services@0.3.2-rc.1
  - @rocket.chat/pdf-worker@0.2.2-rc.1
  - @rocket.chat/presence@0.2.5-rc.1
  - @rocket.chat/api-client@0.2.5-rc.1
  - @rocket.chat/apps@0.1.5-rc.1
  - @rocket.chat/core-services@0.6.0-rc.1
  - @rocket.chat/cron@0.1.5-rc.1
  - @rocket.chat/fuselage-ui-kit@10.0.0-rc.1
  - @rocket.chat/gazzodown@10.0.0-rc.1
  - @rocket.chat/model-typings@0.7.0-rc.1
  - @rocket.chat/ui-contexts@10.0.0-rc.1
  - @rocket.chat/server-cloud-communication@0.0.2
  - @rocket.chat/models@0.2.2-rc.1
  - @rocket.chat/ui-theming@0.2.1-rc.0
  - @rocket.chat/ui-avatar@6.0.0-rc.1
  - @rocket.chat/ui-client@10.0.0-rc.1
  - @rocket.chat/ui-video-conf@10.0.0-rc.1
  - @rocket.chat/web-ui-registration@10.0.0-rc.1
  - @rocket.chat/instance-status@0.1.5-rc.1
  </details>

## 6.12.0-rc.0

### Minor Changes

- ([#32535](https://github.com/RocketChat/Rocket.Chat/pull/32535)) Federation actions like sending message in a federated DM, reacting in a federated chat, etc, will no longer work if the configuration is invalid.

- ([#32916](https://github.com/RocketChat/Rocket.Chat/pull/32916)) Added a new Audit endpoint `audit/rooms.members` that allows users with `view-members-list-all-rooms` to fetch a list of the members of any room even if the user is not part of it.

- ([#32032](https://github.com/RocketChat/Rocket.Chat/pull/32032)) Added a new 'Deactivated' tab to the users page, this tab lists users who have logged in for the first time but have been deactivated for any reason. Also added the UI code for the Active tab;

- ([#33044](https://github.com/RocketChat/Rocket.Chat/pull/33044)) Replaces an outdated banner with the Bubble component in order to display retention policy warning

- ([#32867](https://github.com/RocketChat/Rocket.Chat/pull/32867)) Added an accordion for advanced settings on Create teams and channels

- ([#32709](https://github.com/RocketChat/Rocket.Chat/pull/32709) by [@heet434](https://github.com/heet434)) Add "Created at" column to admin rooms table

- ([#32535](https://github.com/RocketChat/Rocket.Chat/pull/32535)) New button added to validate Matrix Federation configuration. A new field inside admin settings will reflect the configuration status being either 'Valid' or 'Invalid'.

- ([#32969](https://github.com/RocketChat/Rocket.Chat/pull/32969)) Upgrades fuselage-toastbar version in order to add pause on hover functionality

- ([#33003](https://github.com/RocketChat/Rocket.Chat/pull/33003)) Added a new setting to enable/disable file encryption in an end to end encrypted room.

- ([#32868](https://github.com/RocketChat/Rocket.Chat/pull/32868)) Added `sidepanel` field to `teams.create` and `rooms.saveRoomSettings` endpoints

- ([#33003](https://github.com/RocketChat/Rocket.Chat/pull/33003)) Fixed a bug related to uploading end to end encrypted file.

  E2EE files and uploads are uploaded as files of mime type `application/octet-stream` as we can't reveal the mime type of actual content since it is encrypted and has to be kept confidential.

  The server resolves the mime type of encrypted file as `application/octet-stream` but it wasn't playing nicely with existing settings related to whitelisted and blacklisted media types.

  E2EE files upload was getting blocked if `application/octet-stream` is not a whitelisted media type.

  Now this PR solves this issue by always accepting E2EE uploads even if `application/octet-stream` is not whitelisted but it will block the upload if `application/octet-stream` is black listed.

### Patch Changes

- ([#32968](https://github.com/RocketChat/Rocket.Chat/pull/32968)) Bumped @rocket.chat/fuselage that fixes the Menu onPointerUp event behavior

- ([#32986](https://github.com/RocketChat/Rocket.Chat/pull/32986)) Fixed login with third-party apps not working without the "Manage OAuth Apps" permission

- ([#32852](https://github.com/RocketChat/Rocket.Chat/pull/32852)) Federated users can no longer be deleted.

- ([#33033](https://github.com/RocketChat/Rocket.Chat/pull/33033)) Fixed an issue due to an endpoint pagination that was causing that when an agent have assigned more than 50 departments, the departments have a blank space instead of the name.

- ([#33058](https://github.com/RocketChat/Rocket.Chat/pull/33058)) Prevent `processRoomAbandonment` callback from erroring out when a room was inactive during a day Business Hours was not configured for.

- ([#24889](https://github.com/RocketChat/Rocket.Chat/pull/24889) by [@Shivansh2287](https://github.com/Shivansh2287)) Fixes an issue where the Announcement modal with long words was adding a horizontal scrollbar

- ([#32940](https://github.com/RocketChat/Rocket.Chat/pull/32940)) Stopped non channel members from dragging and dropping files in a channel they do not belong

- ([#33001](https://github.com/RocketChat/Rocket.Chat/pull/33001)) Allow apps to react/unreact to messages via bridge

- ([#32809](https://github.com/RocketChat/Rocket.Chat/pull/32809)) Deactivating users who federated will now be permanent.

- ([#31525](https://github.com/RocketChat/Rocket.Chat/pull/31525)) Fix: Show correct user info actions for non-members in channels.

- ([#32931](https://github.com/RocketChat/Rocket.Chat/pull/32931)) Fixed an issue that caused UI to show an error when the call to get the Business Hour type from settings returned `undefined`.

- ([#32743](https://github.com/RocketChat/Rocket.Chat/pull/32743)) Fixes an issue where creating a new user with an invalid username (containing special characters) resulted in an error message, but the user was still created. The user creation process now properly aborts when an invalid username is provided.

- ([#33109](https://github.com/RocketChat/Rocket.Chat/pull/33109)) Fixes the `expanded` prop being accidentally forwarded to `ContextualbarHeader`

- ([#32846](https://github.com/RocketChat/Rocket.Chat/pull/32846)) Fixed issue with system messages being counted as agents' first responses in livechat rooms (which caused the "best first response time" and "average first response time" metrics to be unreliable for all agents)

- ([#32791](https://github.com/RocketChat/Rocket.Chat/pull/32791)) Fixed a behavior when updating messages that prevented the `customFields` prop from being updated if there were no changes to the `msg` property. Now, `customFields` will be always updated on message update even if `msg` doesn't change

- ([#33101](https://github.com/RocketChat/Rocket.Chat/pull/33101)) Fixed an issue where teams were being created with no room associated with it.

- ([#33036](https://github.com/RocketChat/Rocket.Chat/pull/33036)) Fixes multiple problems with the `processRoomAbandonment` hook. This hook is in charge of calculating the time a room has been abandoned (this means, the time that elapsed since a room was last answered by an agent until it was closed). However, when business hours were enabled and the user didn't open on one day, if an abandoned room happened to be abandoned _over_ the day there was no business hour configuration, then the process will error out.
  Additionally, the values the code was calculating were not right. When business hours are enabled, this code should only count the abandonment time _while a business hour was open_. When rooms were left abandoned for days or weeks, this will also throw an error or output an invalid count.
- ([#33054](https://github.com/RocketChat/Rocket.Chat/pull/33054)) Fixed issue with livechat analytics in a given date range considering conversation data from the following day

- ([#32981](https://github.com/RocketChat/Rocket.Chat/pull/32981)) fixed an issue with the "follow message" button not changing state after click

- ([#32928](https://github.com/RocketChat/Rocket.Chat/pull/32928)) Fixed issue where `after-registration-triggers` would show up in a page when the user was not yet registered

- ([#33047](https://github.com/RocketChat/Rocket.Chat/pull/33047)) Fixed: Custom fields in extraData now correctly added to extraRoomInfo by livechat.beforeRoom callback during livechat room creation.

- ([#33040](https://github.com/RocketChat/Rocket.Chat/pull/33040)) Fixed an issue related to setting Accounts_ForgetUserSessionOnWindowClose, this setting was not working as expected.

  The new meteor 2.16 release introduced a new option to configure the Accounts package and choose between the local storage or session storage. They also changed how Meteor.\_localstorage works internally. Due to these changes in Meteor, our setting to use session storage wasn't working as expected. This PR fixes this issue and configures the Accounts package according to the workspace settings.

- <details><summary>Updated dependencies [8ea6517c4e, c11f3722df, 7f88158036, 127866ce97, 0c919db7b4, b764c415dc, 1f061a1aa5, dd37ea1b35, 7937ff741a, a14c0678bb, 58c0efc732, e28be46db7, 58c0efc732]:</summary>

  - @rocket.chat/fuselage-ui-kit@10.0.0-rc.0
  - @rocket.chat/ui-theming@0.2.1-rc.0
  - @rocket.chat/ui-video-conf@10.0.0-rc.0
  - @rocket.chat/ui-composer@0.2.1-rc.0
  - @rocket.chat/gazzodown@10.0.0-rc.0
  - @rocket.chat/ui-avatar@6.0.0-rc.0
  - @rocket.chat/ui-client@10.0.0-rc.0
  - @rocket.chat/ui-kit@0.36.1-rc.0
  - @rocket.chat/model-typings@0.7.0-rc.0
  - @rocket.chat/i18n@0.7.0-rc.0
  - @rocket.chat/rest-typings@6.12.0-rc.0
  - @rocket.chat/web-ui-registration@10.0.0-rc.0
  - @rocket.chat/core-typings@6.12.0-rc.0
  - @rocket.chat/core-services@0.6.0-rc.0
  - @rocket.chat/omnichannel-services@0.3.1-rc.0
  - @rocket.chat/apps@0.1.4-rc.0
  - @rocket.chat/models@0.2.1-rc.0
  - @rocket.chat/ui-contexts@10.0.0-rc.0
  - @rocket.chat/presence@0.2.4-rc.0
  - @rocket.chat/api-client@0.2.4-rc.0
  - @rocket.chat/license@0.2.4-rc.0
  - @rocket.chat/pdf-worker@0.2.1-rc.0
  - @rocket.chat/cron@0.1.4-rc.0
  - @rocket.chat/instance-status@0.1.4-rc.0
  - @rocket.chat/server-cloud-communication@0.0.2
  </details>

- Bump @rocket.chat/meteor version.

- ([#33084](https://github.com/RocketChat/Rocket.Chat/pull/33084) by [@dionisio-bot](https://github.com/dionisio-bot)) Prevent `processRoomAbandonment` callback from erroring out when a room was inactive during a day Business Hours was not configured for.

- ([#33153](https://github.com/RocketChat/Rocket.Chat/pull/33153) by [@dionisio-bot](https://github.com/dionisio-bot)) Security Hotfix (https://docs.rocket.chat/docs/security-fixes-and-updates)

- ([#33185](https://github.com/RocketChat/Rocket.Chat/pull/33185) by [@dionisio-bot](https://github.com/dionisio-bot)) Restored tooltips to the unit edit department field selected options

- ([#33129](https://github.com/RocketChat/Rocket.Chat/pull/33129) by [@dionisio-bot](https://github.com/dionisio-bot)) Fixed an issue related to setting Accounts_ForgetUserSessionOnWindowClose, this setting was not working as expected.

  The new meteor 2.16 release introduced a new option to configure the Accounts package and choose between the local storage or session storage. They also changed how Meteor.\_localstorage works internally. Due to these changes in Meteor, our setting to use session storage wasn't working as expected. This PR fixes this issue and configures the Accounts package according to the workspace settings.

- ([#33178](https://github.com/RocketChat/Rocket.Chat/pull/33178) by [@dionisio-bot](https://github.com/dionisio-bot)) Fixes an issue where multi-step modals were closing unexpectedly

- <details><summary>Updated dependencies []:</summary>

  - @rocket.chat/core-typings@6.11.2
  - @rocket.chat/rest-typings@6.11.2
  - @rocket.chat/api-client@0.2.5
  - @rocket.chat/license@0.2.5
  - @rocket.chat/omnichannel-services@0.3.2
  - @rocket.chat/pdf-worker@0.2.2
  - @rocket.chat/presence@0.2.5
  - @rocket.chat/apps@0.1.5
  - @rocket.chat/core-services@0.5.2
  - @rocket.chat/cron@0.1.5
  - @rocket.chat/fuselage-ui-kit@9.0.2
  - @rocket.chat/gazzodown@9.0.2
  - @rocket.chat/model-typings@0.6.2
  - @rocket.chat/ui-contexts@9.0.2
  - @rocket.chat/server-cloud-communication@0.0.2
  - @rocket.chat/models@0.2.2
  - @rocket.chat/ui-theming@0.2.0
  - @rocket.chat/ui-avatar@5.0.2
  - @rocket.chat/ui-client@9.0.2
  - @rocket.chat/ui-video-conf@9.0.2
  - @rocket.chat/web-ui-registration@9.0.2
  - @rocket.chat/instance-status@0.1.5
  </details>

## 6.11.1

### Patch Changes

- Bump @rocket.chat/meteor version.

- Bump @rocket.chat/meteor version.

- ([#33062](https://github.com/RocketChat/Rocket.Chat/pull/33062)) Security Hotfix (https://docs.rocket.chat/docs/security-fixes-and-updates)

- <details><summary>Updated dependencies []:</summary>

  - @rocket.chat/core-typings@6.11.1
  - @rocket.chat/rest-typings@6.11.1
  - @rocket.chat/api-client@0.2.4
  - @rocket.chat/license@0.2.4
  - @rocket.chat/omnichannel-services@0.3.1
  - @rocket.chat/pdf-worker@0.2.1
  - @rocket.chat/presence@0.2.4
  - @rocket.chat/apps@0.1.4
  - @rocket.chat/core-services@0.5.1
  - @rocket.chat/cron@0.1.4
  - @rocket.chat/fuselage-ui-kit@9.0.1
  - @rocket.chat/gazzodown@9.0.1
  - @rocket.chat/model-typings@0.6.1
  - @rocket.chat/ui-contexts@9.0.1
  - @rocket.chat/server-cloud-communication@0.0.2
  - @rocket.chat/models@0.2.1
  - @rocket.chat/ui-theming@0.2.0
  - @rocket.chat/ui-avatar@5.0.1
  - @rocket.chat/ui-client@9.0.1
  - @rocket.chat/ui-video-conf@9.0.1
  - @rocket.chat/web-ui-registration@9.0.1
  - @rocket.chat/instance-status@0.1.4
  </details>

## 6.11.0

### Minor Changes

- ([#32498](https://github.com/RocketChat/Rocket.Chat/pull/32498)) Created a `transferChat` Livechat API endpoint for transferring chats programmatically, the endpoint has all the limitations & permissions required that transferring via UI has

- ([#32792](https://github.com/RocketChat/Rocket.Chat/pull/32792)) Allows admins to customize the `Subject` field of Omnichannel email transcripts via setting. By passing a value to the setting `Custom email subject for transcript`, system will use it as the `Subject` field, unless a custom subject is passed when requesting a transcript. If there's no custom subject and setting value is empty, the current default value will be used

- ([#32739](https://github.com/RocketChat/Rocket.Chat/pull/32739)) Fixed an issue where FCM actions did not respect environment's proxy settings

- ([#32706](https://github.com/RocketChat/Rocket.Chat/pull/32706)) Added the possibility for apps to remove users from a room

- ([#32517](https://github.com/RocketChat/Rocket.Chat/pull/32517)) Feature Preview: New Navigation - `Header` and `Contextualbar` size improvements consistent with the new global `NavBar`

- ([#32493](https://github.com/RocketChat/Rocket.Chat/pull/32493)) Fixed Livechat rooms being displayed in the Engagement Dashboard's "Channels" tab

- ([#32742](https://github.com/RocketChat/Rocket.Chat/pull/32742)) Fixed an issue where adding `OVERWRITE_SETTING_` for any setting wasn't immediately taking effect sometimes, and needed a server restart to reflect.

- ([#32752](https://github.com/RocketChat/Rocket.Chat/pull/32752)) Added system messages support for Omnichannel PDF transcripts and email transcripts. Currently these transcripts don't render system messages and is shown as an empty message in PDF/email. This PR adds this support for all valid livechat system messages.

  Also added a new setting under transcripts, to toggle the inclusion of system messages in email and PDF transcripts.

- ([#32793](https://github.com/RocketChat/Rocket.Chat/pull/32793)) New Feature: Video Conference Persistent Chat.
  This feature provides a discussion id for conference provider apps to store the chat messages exchanged during the conferences, so that those users may then access those messages again at any time through Rocket.Chat.
- ([#32176](https://github.com/RocketChat/Rocket.Chat/pull/32176)) Added a method to the Apps-Engine that allows apps to read multiple messages from a room

- ([#32493](https://github.com/RocketChat/Rocket.Chat/pull/32493)) Improved Engagement Dashboard's "Channels" tab performance by not returning rooms that had no activity in the analyzed period

- ([#32024](https://github.com/RocketChat/Rocket.Chat/pull/32024)) Implemented a new tab to the users page called 'Active', this tab lists all users who have logged in for the first time and are active.

- ([#32744](https://github.com/RocketChat/Rocket.Chat/pull/32744)) Added account setting `Accounts_Default_User_Preferences_sidebarSectionsOrder` to allow users to reorganize sidebar sections

- ([#32820](https://github.com/RocketChat/Rocket.Chat/pull/32820)) Added a new setting `Livechat_transcript_send_always` that allows admins to decide if email transcript should be sent all the times when a conversation is closed. This setting bypasses agent's preferences. For this setting to work, `Livechat_enable_transcript` should be off, meaning that visitors will no longer receive the option to decide if they want a transcript or not.

- ([#32724](https://github.com/RocketChat/Rocket.Chat/pull/32724)) Extended apps-engine events for users leaving a room to also fire when being removed by another user. Also added the triggering user's information to the event's context payload.

- ([#32777](https://github.com/RocketChat/Rocket.Chat/pull/32777)) Added handling of attachments in Omnichannel email transcripts. Earlier attachments were being skipped and were being shown as empty space, now it should render the image attachments and should show relevant error message for unsupported attachments.

- ([#32800](https://github.com/RocketChat/Rocket.Chat/pull/32800)) Added the ability to filter chats by `queued` on the Current Chats Omnichannel page

### Patch Changes

- Bump @rocket.chat/meteor version.

- Bump @rocket.chat/meteor version.

- Bump @rocket.chat/meteor version.

- Bump @rocket.chat/meteor version.

- Bump @rocket.chat/meteor version.

- Bump @rocket.chat/meteor version.

- Bump @rocket.chat/meteor version.

- ([#32679](https://github.com/RocketChat/Rocket.Chat/pull/32679)) Fix validations from "UiKit" modal component

- ([#32730](https://github.com/RocketChat/Rocket.Chat/pull/32730)) Fixed issue in Marketplace that caused a subscription app to show incorrect modals when subscribing

- ([#32628](https://github.com/RocketChat/Rocket.Chat/pull/32628)) Fixed SAML users' full names being updated on login regardless of the "Overwrite user fullname (use idp attribute)" setting

- ([#32692](https://github.com/RocketChat/Rocket.Chat/pull/32692)) Fixed an issue that caused the widget to set the wrong department when using the setDepartment Livechat api endpoint in conjunction with a Livechat Trigger

- ([#32527](https://github.com/RocketChat/Rocket.Chat/pull/32527)) Fixed an inconsistent evaluation of the `Accounts_LoginExpiration` setting over the codebase. In some places, it was being used as milliseconds while in others as days. Invalid values produced different results. A helper function was created to centralize the setting validation and the proper value being returned to avoid edge cases.
  Negative values may be saved on the settings UI panel but the code will interpret any negative, NaN or 0 value to the default expiration which is 90 days.
- ([#32626](https://github.com/RocketChat/Rocket.Chat/pull/32626)) livechat `setDepartment` livechat api fixes:
  - Changing department didn't reflect on the registration form in real time
  - Changing the department mid conversation didn't transfer the chat
  - Depending on the state of the department, it couldn't be set as default
- ([#32810](https://github.com/RocketChat/Rocket.Chat/pull/32810)) Fixed issue where bad word filtering was not working in the UI for messages

- ([#32707](https://github.com/RocketChat/Rocket.Chat/pull/32707)) Fixed issue with livechat agents not being able to leave omnichannel rooms if joining after a room has been closed by the visitor (due to race conditions)

- ([#32837](https://github.com/RocketChat/Rocket.Chat/pull/32837)) Fixed an issue where non-encrypted attachments were not being downloaded

- ([#32861](https://github.com/RocketChat/Rocket.Chat/pull/32861)) fixed the contextual bar closing when editing thread messages instead of cancelling the message edit

- ([#32713](https://github.com/RocketChat/Rocket.Chat/pull/32713)) Fixed the disappearance of some settings after navigation under network latency.

- ([#32592](https://github.com/RocketChat/Rocket.Chat/pull/32592)) Fixes Missing line breaks on Omnichannel Room Info Panel

- ([#32807](https://github.com/RocketChat/Rocket.Chat/pull/32807)) Fixed web client crashing on Firefox private window. Firefox disables access to service workers inside private windows. Rocket.Chat needs service workers to process E2EE encrypted files on rooms. These types of files won't be available inside private windows, but the rest of E2EE encrypted features should work normally

- ([#32864](https://github.com/RocketChat/Rocket.Chat/pull/32864)) fixed an issue in the "Create discussion" form, that would have the "Create" action button disabled even though the form is prefilled when opening it from the message action

- ([#32691](https://github.com/RocketChat/Rocket.Chat/pull/32691)) Removed 'Hide' option in the room menu for Omnichannel conversations.

- ([#32445](https://github.com/RocketChat/Rocket.Chat/pull/32445)) Fixed LDAP rooms, teams and roles syncs not being triggered on login even when the "Update User Data on Login" setting is enabled

- ([#32328](https://github.com/RocketChat/Rocket.Chat/pull/32328)) Allow customFields on livechat creation bridge

- ([#32803](https://github.com/RocketChat/Rocket.Chat/pull/32803)) Fixed "Copy link" message action enabled in Starred and Pinned list for End to End Encrypted channels, this action is disabled now

- ([#32769](https://github.com/RocketChat/Rocket.Chat/pull/32769)) Fixed issue that caused unintentional clicks when scrolling the channels sidebar on safari/chrome in iOS

- ([#32857](https://github.com/RocketChat/Rocket.Chat/pull/32857)) Fixed some anomalies related to disabled E2EE rooms. Earlier there are some weird issues with disabled E2EE rooms, this PR fixes these anomalies.

- ([#32765](https://github.com/RocketChat/Rocket.Chat/pull/32765)) Fixed an issue that prevented the option to start a discussion from being shown on the message actions

- ([#32671](https://github.com/RocketChat/Rocket.Chat/pull/32671)) Fix show correct user roles after updating user roles on admin edit user panel.

- ([#32482](https://github.com/RocketChat/Rocket.Chat/pull/32482)) Fixed an issue with blocked login when dismissed 2FA modal by clicking outside of it or pressing the escape key

- ([#32804](https://github.com/RocketChat/Rocket.Chat/pull/32804)) Fixes an issue not displaying all groups in settings list

- ([#32815](https://github.com/RocketChat/Rocket.Chat/pull/32815)) Security Hotfix (https://docs.rocket.chat/guides/security/security-updates)

- ([#32632](https://github.com/RocketChat/Rocket.Chat/pull/32632)) Improving UX by change the position of room info actions buttons and menu order to avoid missclick in destructive actions.

- ([#32752](https://github.com/RocketChat/Rocket.Chat/pull/32752)) Reduced time on generation of PDF transcripts. Earlier Rocket.Chat was fetching the required translations everytime a PDF transcript was requested, this process was async and was being unnecessarily being performed on every pdf transcript request. This PR improves this and now the translations are loaded at the start and kept in memory to process further pdf transcripts requests. This reduces the time of asynchronously fetching translations again and again.

- ([#32719](https://github.com/RocketChat/Rocket.Chat/pull/32719)) Added the `user` param to apps-engine update method call, allowing apps' new `onUpdate` hook to know who triggered the update.

- <details><summary>Updated dependencies [88e5219bd2, b4bbcbfc9a, 8fc6ca8b4e, 25da5280a5, 1b7b1161cf, 439faa87d3, 03c8b066f9, 2d89a0c448, 439faa87d3, 24f7df4894, 3ffe4a2944, 3b4b19cfc5, 4e8aa575a6, 03c8b066f9, 264d7d5496, b8e5887fb9]:</summary>

  - @rocket.chat/fuselage-ui-kit@9.0.0
  - @rocket.chat/i18n@0.6.0
  - @rocket.chat/tools@0.2.2
  - @rocket.chat/ui-client@9.0.0
  - @rocket.chat/model-typings@0.6.0
  - @rocket.chat/omnichannel-services@0.3.0
  - @rocket.chat/pdf-worker@0.2.0
  - @rocket.chat/core-services@0.5.0
  - @rocket.chat/ui-video-conf@9.0.0
  - @rocket.chat/core-typings@6.11.0
  - @rocket.chat/ui-contexts@9.0.0
  - @rocket.chat/models@0.2.0
  - @rocket.chat/ui-kit@0.36.0
  - @rocket.chat/web-ui-registration@9.0.0
  - @rocket.chat/rest-typings@6.11.0
  - @rocket.chat/apps@0.1.3
  - @rocket.chat/presence@0.2.3
  - @rocket.chat/gazzodown@9.0.0
  - @rocket.chat/api-client@0.2.3
  - @rocket.chat/license@0.2.3
  - @rocket.chat/cron@0.1.3
  - @rocket.chat/ui-theming@0.2.0
  - @rocket.chat/ui-avatar@5.0.0
  - @rocket.chat/instance-status@0.1.3
  - @rocket.chat/server-cloud-communication@0.0.2
  </details>

## 6.11.0-rc.6

### Patch Changes

- Bump @rocket.chat/meteor version.

- <details><summary>Updated dependencies []:</summary>

  - @rocket.chat/core-typings@6.11.0-rc.6
  - @rocket.chat/rest-typings@6.11.0-rc.6
  - @rocket.chat/api-client@0.2.3-rc.6
  - @rocket.chat/license@0.2.3-rc.6
  - @rocket.chat/omnichannel-services@0.3.0-rc.6
  - @rocket.chat/pdf-worker@0.2.0-rc.6
  - @rocket.chat/presence@0.2.3-rc.6
  - @rocket.chat/apps@0.1.3-rc.6
  - @rocket.chat/core-services@0.5.0-rc.6
  - @rocket.chat/cron@0.1.3-rc.6
  - @rocket.chat/fuselage-ui-kit@9.0.0-rc.6
  - @rocket.chat/gazzodown@9.0.0-rc.6
  - @rocket.chat/model-typings@0.6.0-rc.6
  - @rocket.chat/ui-contexts@9.0.0-rc.6
  - @rocket.chat/server-cloud-communication@0.0.2
  - @rocket.chat/models@0.2.0-rc.6
  - @rocket.chat/ui-theming@0.2.0
  - @rocket.chat/ui-avatar@5.0.0-rc.6
  - @rocket.chat/ui-client@9.0.0-rc.6
  - @rocket.chat/ui-video-conf@9.0.0-rc.6
  - @rocket.chat/web-ui-registration@9.0.0-rc.6
  - @rocket.chat/instance-status@0.1.3-rc.6
  </details>

## 6.11.0-rc.5

### Patch Changes

- Bump @rocket.chat/meteor version.

- <details><summary>Updated dependencies []:</summary>

  - @rocket.chat/core-typings@6.11.0-rc.5
  - @rocket.chat/rest-typings@6.11.0-rc.5
  - @rocket.chat/api-client@0.2.3-rc.5
  - @rocket.chat/license@0.2.3-rc.5
  - @rocket.chat/omnichannel-services@0.3.0-rc.5
  - @rocket.chat/pdf-worker@0.2.0-rc.5
  - @rocket.chat/presence@0.2.3-rc.5
  - @rocket.chat/apps@0.1.3-rc.5
  - @rocket.chat/core-services@0.5.0-rc.5
  - @rocket.chat/cron@0.1.3-rc.5
  - @rocket.chat/fuselage-ui-kit@9.0.0-rc.5
  - @rocket.chat/gazzodown@9.0.0-rc.5
  - @rocket.chat/model-typings@0.6.0-rc.5
  - @rocket.chat/ui-contexts@9.0.0-rc.5
  - @rocket.chat/server-cloud-communication@0.0.2
  - @rocket.chat/models@0.2.0-rc.5
  - @rocket.chat/ui-theming@0.2.0
  - @rocket.chat/ui-avatar@5.0.0-rc.5
  - @rocket.chat/ui-client@9.0.0-rc.5
  - @rocket.chat/ui-video-conf@9.0.0-rc.5
  - @rocket.chat/web-ui-registration@9.0.0-rc.5
  - @rocket.chat/instance-status@0.1.3-rc.5
  </details>

## 6.11.0-rc.4

### Patch Changes

- Bump @rocket.chat/meteor version.

- <details><summary>Updated dependencies []:</summary>

  - @rocket.chat/core-typings@6.11.0-rc.4
  - @rocket.chat/rest-typings@6.11.0-rc.4
  - @rocket.chat/api-client@0.2.3-rc.4
  - @rocket.chat/license@0.2.3-rc.4
  - @rocket.chat/omnichannel-services@0.3.0-rc.4
  - @rocket.chat/pdf-worker@0.2.0-rc.4
  - @rocket.chat/presence@0.2.3-rc.4
  - @rocket.chat/apps@0.1.3-rc.4
  - @rocket.chat/core-services@0.5.0-rc.4
  - @rocket.chat/cron@0.1.3-rc.4
  - @rocket.chat/fuselage-ui-kit@9.0.0-rc.4
  - @rocket.chat/gazzodown@9.0.0-rc.4
  - @rocket.chat/model-typings@0.6.0-rc.4
  - @rocket.chat/ui-contexts@9.0.0-rc.4
  - @rocket.chat/server-cloud-communication@0.0.2
  - @rocket.chat/models@0.2.0-rc.4
  - @rocket.chat/ui-theming@0.2.0
  - @rocket.chat/ui-avatar@5.0.0-rc.4
  - @rocket.chat/ui-client@9.0.0-rc.4
  - @rocket.chat/ui-video-conf@9.0.0-rc.4
  - @rocket.chat/web-ui-registration@9.0.0-rc.4
  - @rocket.chat/instance-status@0.1.3-rc.4
  </details>

## 6.11.0-rc.3

### Patch Changes

- Bump @rocket.chat/meteor version.

- <details><summary>Updated dependencies []:</summary>

  - @rocket.chat/core-typings@6.11.0-rc.3
  - @rocket.chat/rest-typings@6.11.0-rc.3
  - @rocket.chat/api-client@0.2.3-rc.3
  - @rocket.chat/license@0.2.3-rc.3
  - @rocket.chat/omnichannel-services@0.3.0-rc.3
  - @rocket.chat/pdf-worker@0.2.0-rc.3
  - @rocket.chat/presence@0.2.3-rc.3
  - @rocket.chat/apps@0.1.3-rc.3
  - @rocket.chat/core-services@0.5.0-rc.3
  - @rocket.chat/cron@0.1.3-rc.3
  - @rocket.chat/fuselage-ui-kit@9.0.0-rc.3
  - @rocket.chat/gazzodown@9.0.0-rc.3
  - @rocket.chat/model-typings@0.6.0-rc.3
  - @rocket.chat/ui-contexts@9.0.0-rc.3
  - @rocket.chat/server-cloud-communication@0.0.2
  - @rocket.chat/models@0.2.0-rc.3
  - @rocket.chat/ui-theming@0.2.0
  - @rocket.chat/ui-avatar@5.0.0-rc.3
  - @rocket.chat/ui-client@9.0.0-rc.3
  - @rocket.chat/ui-video-conf@9.0.0-rc.3
  - @rocket.chat/web-ui-registration@9.0.0-rc.3
  - @rocket.chat/instance-status@0.1.3-rc.3
  </details>

## 6.11.0-rc.2

### Patch Changes

- Bump @rocket.chat/meteor version.

- <details><summary>Updated dependencies []:</summary>

  - @rocket.chat/core-typings@6.11.0-rc.2
  - @rocket.chat/rest-typings@6.11.0-rc.2
  - @rocket.chat/api-client@0.2.3-rc.2
  - @rocket.chat/license@0.2.3-rc.2
  - @rocket.chat/omnichannel-services@0.3.0-rc.2
  - @rocket.chat/pdf-worker@0.2.0-rc.2
  - @rocket.chat/presence@0.2.3-rc.2
  - @rocket.chat/apps@0.1.3-rc.2
  - @rocket.chat/core-services@0.5.0-rc.2
  - @rocket.chat/cron@0.1.3-rc.2
  - @rocket.chat/fuselage-ui-kit@9.0.0-rc.2
  - @rocket.chat/gazzodown@9.0.0-rc.2
  - @rocket.chat/model-typings@0.6.0-rc.2
  - @rocket.chat/ui-contexts@9.0.0-rc.2
  - @rocket.chat/server-cloud-communication@0.0.2
  - @rocket.chat/models@0.2.0-rc.2
  - @rocket.chat/ui-theming@0.2.0
  - @rocket.chat/ui-avatar@5.0.0-rc.2
  - @rocket.chat/ui-client@9.0.0-rc.2
  - @rocket.chat/ui-video-conf@9.0.0-rc.2
  - @rocket.chat/web-ui-registration@9.0.0-rc.2
  - @rocket.chat/instance-status@0.1.3-rc.2
  </details>

## 6.11.0-rc.1

### Patch Changes

- Bump @rocket.chat/meteor version.

- <details><summary>Updated dependencies []:</summary>

  - @rocket.chat/core-typings@6.11.0-rc.1
  - @rocket.chat/rest-typings@6.11.0-rc.1
  - @rocket.chat/api-client@0.2.2-rc.1
  - @rocket.chat/license@0.2.2-rc.1
  - @rocket.chat/omnichannel-services@0.3.0-rc.1
  - @rocket.chat/pdf-worker@0.2.0-rc.1
  - @rocket.chat/presence@0.2.2-rc.1
  - @rocket.chat/apps@0.1.2-rc.1
  - @rocket.chat/core-services@0.5.0-rc.1
  - @rocket.chat/cron@0.1.2-rc.1
  - @rocket.chat/fuselage-ui-kit@9.0.0-rc.1
  - @rocket.chat/gazzodown@9.0.0-rc.1
  - @rocket.chat/model-typings@0.6.0-rc.1
  - @rocket.chat/ui-contexts@9.0.0-rc.1
  - @rocket.chat/server-cloud-communication@0.0.2
  - @rocket.chat/models@0.2.0-rc.1
  - @rocket.chat/ui-theming@0.2.0
  - @rocket.chat/ui-avatar@5.0.0-rc.1
  - @rocket.chat/ui-client@9.0.0-rc.1
  - @rocket.chat/ui-video-conf@9.0.0-rc.1
  - @rocket.chat/web-ui-registration@9.0.0-rc.1
  - @rocket.chat/instance-status@0.1.2-rc.1
  </details>

## 6.11.0-rc.0

### Minor Changes

- ([#32498](https://github.com/RocketChat/Rocket.Chat/pull/32498)) Created a `transferChat` Livechat API endpoint for transferring chats programmatically, the endpoint has all the limitations & permissions required that transferring via UI has

- ([#32792](https://github.com/RocketChat/Rocket.Chat/pull/32792)) Allows admins to customize the `Subject` field of Omnichannel email transcripts via setting. By passing a value to the setting `Custom email subject for transcript`, system will use it as the `Subject` field, unless a custom subject is passed when requesting a transcript. If there's no custom subject and setting value is empty, the current default value will be used

- ([#32739](https://github.com/RocketChat/Rocket.Chat/pull/32739)) Fixed an issue where FCM actions did not respect environment's proxy settings

- ([#32570](https://github.com/RocketChat/Rocket.Chat/pull/32570)) Login services button was not respecting the button color and text color settings. Implemented a fix to respect these settings and change the button colors accordingly.

  Added a warning on all settings which allow admins to change OAuth button colors, so that they can be alerted about WCAG (Web Content Accessibility Guidelines) compliance.

- ([#32706](https://github.com/RocketChat/Rocket.Chat/pull/32706)) Added the possibility for apps to remove users from a room

- ([#32517](https://github.com/RocketChat/Rocket.Chat/pull/32517)) Feature Preview: New Navigation - `Header` and `Contextualbar` size improvements consistent with the new global `NavBar`

- ([#32493](https://github.com/RocketChat/Rocket.Chat/pull/32493)) Fixed Livechat rooms being displayed in the Engagement Dashboard's "Channels" tab

- ([#32742](https://github.com/RocketChat/Rocket.Chat/pull/32742)) Fixed an issue where adding `OVERWRITE_SETTING_` for any setting wasn't immediately taking effect sometimes, and needed a server restart to reflect.

- ([#32752](https://github.com/RocketChat/Rocket.Chat/pull/32752)) Added system messages support for Omnichannel PDF transcripts and email transcripts. Currently these transcripts don't render system messages and is shown as an empty message in PDF/email. This PR adds this support for all valid livechat system messages.

  Also added a new setting under transcripts, to toggle the inclusion of system messages in email and PDF transcripts.

- ([#32793](https://github.com/RocketChat/Rocket.Chat/pull/32793)) New Feature: Video Conference Persistent Chat.
  This feature provides a discussion id for conference provider apps to store the chat messages exchanged during the conferences, so that those users may then access those messages again at any time through Rocket.Chat.
- ([#32176](https://github.com/RocketChat/Rocket.Chat/pull/32176)) Added a method to the Apps-Engine that allows apps to read multiple messages from a room

- ([#32493](https://github.com/RocketChat/Rocket.Chat/pull/32493)) Improved Engagement Dashboard's "Channels" tab performance by not returning rooms that had no activity in the analyzed period

- ([#32024](https://github.com/RocketChat/Rocket.Chat/pull/32024)) Implemented a new tab to the users page called 'Active', this tab lists all users who have logged in for the first time and are active.

- ([#32744](https://github.com/RocketChat/Rocket.Chat/pull/32744)) Added account setting `Accounts_Default_User_Preferences_sidebarSectionsOrder` to allow users to reorganize sidebar sections

- ([#32820](https://github.com/RocketChat/Rocket.Chat/pull/32820)) Added a new setting `Livechat_transcript_send_always` that allows admins to decide if email transcript should be sent all the times when a conversation is closed. This setting bypasses agent's preferences. For this setting to work, `Livechat_enable_transcript` should be off, meaning that visitors will no longer receive the option to decide if they want a transcript or not.

- ([#32724](https://github.com/RocketChat/Rocket.Chat/pull/32724)) Extended apps-engine events for users leaving a room to also fire when being removed by another user. Also added the triggering user's information to the event's context payload.

- ([#32777](https://github.com/RocketChat/Rocket.Chat/pull/32777)) Added handling of attachments in Omnichannel email transcripts. Earlier attachments were being skipped and were being shown as empty space, now it should render the image attachments and should show relevant error message for unsupported attachments.

- ([#32800](https://github.com/RocketChat/Rocket.Chat/pull/32800)) Added the ability to filter chats by `queued` on the Current Chats Omnichannel page

### Patch Changes

- ([#32679](https://github.com/RocketChat/Rocket.Chat/pull/32679)) Fix validations from "UiKit" modal component

- ([#32730](https://github.com/RocketChat/Rocket.Chat/pull/32730)) Fixed issue in Marketplace that caused a subscription app to show incorrect modals when subscribing

- ([#32628](https://github.com/RocketChat/Rocket.Chat/pull/32628)) Fixed SAML users' full names being updated on login regardless of the "Overwrite user fullname (use idp attribute)" setting

- ([#32692](https://github.com/RocketChat/Rocket.Chat/pull/32692)) Fixed an issue that caused the widget to set the wrong department when using the setDepartment Livechat api endpoint in conjunction with a Livechat Trigger

- ([#32527](https://github.com/RocketChat/Rocket.Chat/pull/32527)) Fixed an inconsistent evaluation of the `Accounts_LoginExpiration` setting over the codebase. In some places, it was being used as milliseconds while in others as days. Invalid values produced different results. A helper function was created to centralize the setting validation and the proper value being returned to avoid edge cases.
  Negative values may be saved on the settings UI panel but the code will interpret any negative, NaN or 0 value to the default expiration which is 90 days.
- ([#32626](https://github.com/RocketChat/Rocket.Chat/pull/32626)) livechat `setDepartment` livechat api fixes:
  - Changing department didn't reflect on the registration form in real time
  - Changing the department mid conversation didn't transfer the chat
  - Depending on the state of the department, it couldn't be set as default
- ([#32810](https://github.com/RocketChat/Rocket.Chat/pull/32810)) Fixed issue where bad word filtering was not working in the UI for messages

- ([#32707](https://github.com/RocketChat/Rocket.Chat/pull/32707)) Fixed issue with livechat agents not being able to leave omnichannel rooms if joining after a room has been closed by the visitor (due to race conditions)

- ([#32837](https://github.com/RocketChat/Rocket.Chat/pull/32837)) Fixed an issue where non-encrypted attachments were not being downloaded

- ([#32861](https://github.com/RocketChat/Rocket.Chat/pull/32861)) fixed the contextual bar closing when editing thread messages instead of cancelling the message edit

- ([#32713](https://github.com/RocketChat/Rocket.Chat/pull/32713)) Fixed the disappearance of some settings after navigation under network latency.

- ([#32592](https://github.com/RocketChat/Rocket.Chat/pull/32592)) Fixes Missing line breaks on Omnichannel Room Info Panel

- ([#32807](https://github.com/RocketChat/Rocket.Chat/pull/32807)) Fixed web client crashing on Firefox private window. Firefox disables access to service workers inside private windows. Rocket.Chat needs service workers to process E2EE encrypted files on rooms. These types of files won't be available inside private windows, but the rest of E2EE encrypted features should work normally

- ([#32864](https://github.com/RocketChat/Rocket.Chat/pull/32864)) fixed an issue in the "Create discussion" form, that would have the "Create" action button disabled even though the form is prefilled when opening it from the message action

- ([#32691](https://github.com/RocketChat/Rocket.Chat/pull/32691)) Removed 'Hide' option in the room menu for Omnichannel conversations.

- ([#32445](https://github.com/RocketChat/Rocket.Chat/pull/32445)) Fixed LDAP rooms, teams and roles syncs not being triggered on login even when the "Update User Data on Login" setting is enabled

- ([#32328](https://github.com/RocketChat/Rocket.Chat/pull/32328)) Allow customFields on livechat creation bridge

- ([#32803](https://github.com/RocketChat/Rocket.Chat/pull/32803)) Fixed "Copy link" message action enabled in Starred and Pinned list for End to End Encrypted channels, this action is disabled now

- ([#32769](https://github.com/RocketChat/Rocket.Chat/pull/32769)) Fixed issue that caused unintentional clicks when scrolling the channels sidebar on safari/chrome in iOS

- ([#32857](https://github.com/RocketChat/Rocket.Chat/pull/32857)) Fixed some anomalies related to disabled E2EE rooms. Earlier there are some weird issues with disabled E2EE rooms, this PR fixes these anomalies.

- ([#32765](https://github.com/RocketChat/Rocket.Chat/pull/32765)) Fixed an issue that prevented the option to start a discussion from being shown on the message actions

- ([#32671](https://github.com/RocketChat/Rocket.Chat/pull/32671)) Fix show correct user roles after updating user roles on admin edit user panel.

- ([#32482](https://github.com/RocketChat/Rocket.Chat/pull/32482)) Fixed an issue with blocked login when dismissed 2FA modal by clicking outside of it or pressing the escape key

- ([#32804](https://github.com/RocketChat/Rocket.Chat/pull/32804)) Fixes an issue not displaying all groups in settings list

- ([#32815](https://github.com/RocketChat/Rocket.Chat/pull/32815)) Security Hotfix (https://docs.rocket.chat/guides/security/security-updates)

- ([#32632](https://github.com/RocketChat/Rocket.Chat/pull/32632)) Improving UX by change the position of room info actions buttons and menu order to avoid missclick in destructive actions.

- ([#32752](https://github.com/RocketChat/Rocket.Chat/pull/32752)) Reduced time on generation of PDF transcripts. Earlier Rocket.Chat was fetching the required translations everytime a PDF transcript was requested, this process was async and was being unnecessarily being performed on every pdf transcript request. This PR improves this and now the translations are loaded at the start and kept in memory to process further pdf transcripts requests. This reduces the time of asynchronously fetching translations again and again.

- ([#32719](https://github.com/RocketChat/Rocket.Chat/pull/32719)) Added the `user` param to apps-engine update method call, allowing apps' new `onUpdate` hook to know who triggered the update.

- <details><summary>Updated dependencies [88e5219bd2, b4bbcbfc9a, 8fc6ca8b4e, 15664127be, 25da5280a5, 1b7b1161cf, 439faa87d3, 03c8b066f9, 2d89a0c448, 439faa87d3, 24f7df4894, 3ffe4a2944, 3b4b19cfc5, 4e8aa575a6, 03c8b066f9, 264d7d5496, b8e5887fb9]:</summary>

  - @rocket.chat/fuselage-ui-kit@9.0.0-rc.0
  - @rocket.chat/i18n@0.6.0-rc.0
  - @rocket.chat/tools@0.2.2-rc.0
  - @rocket.chat/web-ui-registration@9.0.0-rc.0
  - @rocket.chat/ui-client@9.0.0-rc.0
  - @rocket.chat/model-typings@0.6.0-rc.0
  - @rocket.chat/omnichannel-services@0.3.0-rc.0
  - @rocket.chat/pdf-worker@0.2.0-rc.0
  - @rocket.chat/core-services@0.5.0-rc.0
  - @rocket.chat/ui-video-conf@9.0.0-rc.0
  - @rocket.chat/core-typings@6.11.0-rc.0
  - @rocket.chat/ui-contexts@9.0.0-rc.0
  - @rocket.chat/models@0.2.0-rc.0
  - @rocket.chat/ui-kit@0.36.0-rc.0
  - @rocket.chat/rest-typings@6.11.0-rc.0
  - @rocket.chat/apps@0.1.2-rc.0
  - @rocket.chat/presence@0.2.2-rc.0
  - @rocket.chat/gazzodown@9.0.0-rc.0
  - @rocket.chat/api-client@0.2.2-rc.0
  - @rocket.chat/license@0.2.2-rc.0
  - @rocket.chat/cron@0.1.2-rc.0
  - @rocket.chat/ui-theming@0.2.0
  - @rocket.chat/ui-avatar@5.0.0-rc.0
  - @rocket.chat/instance-status@0.1.2-rc.0
  - @rocket.chat/server-cloud-communication@0.0.2

## 6.10.2

### Patch Changes

- Bump @rocket.chat/meteor version.

- ([#32935](https://github.com/RocketChat/Rocket.Chat/pull/32935)) Fixed an issue that prevented apps from being updated or uninstalled in some cases

- ([#32935](https://github.com/RocketChat/Rocket.Chat/pull/32935)) Fixed an issue that prevented apps from handling errors during execution in some cases

- ([#32935](https://github.com/RocketChat/Rocket.Chat/pull/32935)) Improved Apps-Engine installation to prevent start up errors on manual installation setups

- ([#32950](https://github.com/RocketChat/Rocket.Chat/pull/32950) by [@dionisio-bot](https://github.com/dionisio-bot)) Fixed a crash on web client due to service workers not being available, this can happen in multiple scenarios like on Firefox's private window or if the connection is not secure (non-HTTPS), [see more details](https://developer.mozilla.org/en-US/docs/Web/Security/Secure_Contexts).

  Rocket.Chat needs service workers to process E2EE encrypted files on rooms. These types of files won't be available inside private windows, but the rest of E2EE encrypted features should work normally

- ([#32935](https://github.com/RocketChat/Rocket.Chat/pull/32935)) Fixed an issue that caused the video conference button on rooms to not recognize a video conference provider app in some cases

- <details><summary>Updated dependencies [ca6a9d8de8, ca6a9d8de8, ca6a9d8de8, ca6a9d8de8]:</summary>

  - @rocket.chat/fuselage-ui-kit@8.0.2
  - @rocket.chat/core-services@0.4.2
  - @rocket.chat/core-typings@6.10.2
  - @rocket.chat/rest-typings@6.10.2
  - @rocket.chat/presence@0.2.2
  - @rocket.chat/apps@0.1.2
  - @rocket.chat/omnichannel-services@0.2.2
  - @rocket.chat/api-client@0.2.2
  - @rocket.chat/license@0.2.2
  - @rocket.chat/pdf-worker@0.1.2
  - @rocket.chat/cron@0.1.2
  - @rocket.chat/gazzodown@8.0.2
  - @rocket.chat/model-typings@0.5.2
  - @rocket.chat/ui-contexts@8.0.2
  - @rocket.chat/server-cloud-communication@0.0.2
  - @rocket.chat/models@0.1.2
  - @rocket.chat/ui-theming@0.2.0
  - @rocket.chat/ui-avatar@4.0.2
  - @rocket.chat/ui-client@8.0.2
  - @rocket.chat/ui-video-conf@8.0.2
  - @rocket.chat/web-ui-registration@8.0.2
  - @rocket.chat/instance-status@0.1.2
  </details>

## 6.10.1

### Patch Changes

- Bump @rocket.chat/meteor version.

- Bump @rocket.chat/meteor version.

- ([#32819](https://github.com/RocketChat/Rocket.Chat/pull/32819) by [@dionisio-bot](https://github.com/dionisio-bot)) Fixed issue with livechat agents not being able to leave omnichannel rooms if joining after a room has been closed by the visitor (due to race conditions)

- ([#32894](https://github.com/RocketChat/Rocket.Chat/pull/32894)) Security Hotfix (https://docs.rocket.chat/docs/security-fixes-and-updates)

- ([#32829](https://github.com/RocketChat/Rocket.Chat/pull/32829) by [@dionisio-bot](https://github.com/dionisio-bot)) Fixes an issue not displaying all groups in settings list

- ([#32836](https://github.com/RocketChat/Rocket.Chat/pull/32836) by [@dionisio-bot](https://github.com/dionisio-bot)) Security Hotfix (https://docs.rocket.chat/guides/security/security-updates)

- <details><summary>Updated dependencies []:</summary>

  - @rocket.chat/core-typings@6.10.1
  - @rocket.chat/rest-typings@6.10.1
  - @rocket.chat/api-client@0.2.1
  - @rocket.chat/license@0.2.1
  - @rocket.chat/omnichannel-services@0.2.1
  - @rocket.chat/pdf-worker@0.1.1
  - @rocket.chat/presence@0.2.1
  - @rocket.chat/apps@0.1.1
  - @rocket.chat/core-services@0.4.1
  - @rocket.chat/cron@0.1.1
  - @rocket.chat/fuselage-ui-kit@8.0.1
  - @rocket.chat/gazzodown@8.0.1
  - @rocket.chat/model-typings@0.5.1
  - @rocket.chat/ui-contexts@8.0.1
  - @rocket.chat/server-cloud-communication@0.0.2
  - @rocket.chat/models@0.1.1
  - @rocket.chat/ui-theming@0.2.0
  - @rocket.chat/ui-avatar@4.0.1
  - @rocket.chat/ui-client@8.0.1
  - @rocket.chat/ui-video-conf@8.0.1
  - @rocket.chat/web-ui-registration@8.0.1
  - @rocket.chat/instance-status@0.1.1
  </details>

## 6.10.0

### Minor Changes

- ([#32471](https://github.com/RocketChat/Rocket.Chat/pull/32471)) Removed "Unknown media type" errors on the client side by using `application/octet-stream` as a fallback media type (MIME type) for all files

- ([#31859](https://github.com/RocketChat/Rocket.Chat/pull/31859)) Introduced the use of the `API_User_Limit` setting to limit amount of members to simultaneously auto-join a room in a team

- ([#32551](https://github.com/RocketChat/Rocket.Chat/pull/32551)) Implement E2EE warning callouts letting users know that encrypted messages can't be searched and auditted on search contextual bar and audit panel.

- ([#32446](https://github.com/RocketChat/Rocket.Chat/pull/32446)) Added E2EE room setup header, with just limited functionality and room actions.

- ([#32552](https://github.com/RocketChat/Rocket.Chat/pull/32552)) Fixed an issue that would not allow the user to dismiss the closeToSeatsLimit banner for old workspaces

- ([#31987](https://github.com/RocketChat/Rocket.Chat/pull/31987)) Implemented a new "Pending Users" tab on the users page to list users who have not yet been activated and/or have not logged in for the first time.
  Additionally, added a "Pending Action" column to aid administrators in identifying necessary actions for each user. Incorporated a "Reason for Joining" field
  into the user info contextual bar, along with a callout for exceeding the seats cap in the users page header. Finally, introduced a new logic to disable user creation buttons upon surpassing the seats cap.
- ([#32316](https://github.com/RocketChat/Rocket.Chat/pull/32316)) Support encrypted files on end-to-end encrypted rooms.

- ([#32436](https://github.com/RocketChat/Rocket.Chat/pull/32436)) Added a "LDAP group validation strategy" setting to LDAP channels and roles sync in order to enable faster syncs

- ([#32605](https://github.com/RocketChat/Rocket.Chat/pull/32605)) Moves the quotes to be on top of the message for better readability

- ([#32197](https://github.com/RocketChat/Rocket.Chat/pull/32197)) Async End-to-End Encrypted rooms key distribution process. Users now don't need to be online to get the keys of their subscribed encrypted rooms, the key distribution process is now async and users can recieve keys even when they are not online.

- ([#32559](https://github.com/RocketChat/Rocket.Chat/pull/32559)) Disable "Reply in direct message", "Copy link" and "Forward message" message menu items for encrypted messages as they don't apply to encrypted messages and also disable apps menu items and show a warning.

- ([#32040](https://github.com/RocketChat/Rocket.Chat/pull/32040)) Introduced a new setting which doesn't allow users to access encrypted rooms until E2EE is configured and also doesn't allow users to send un-encrypted messages in encrypted rooms.

  New room setup for E2EE feature which helps users to setup their E2EE keys and introduced states to E2EE feature.

- ([#32604](https://github.com/RocketChat/Rocket.Chat/pull/32604)) Upgrades fuselage-toastbar version in order to add RTL support to the component

- ([#31974](https://github.com/RocketChat/Rocket.Chat/pull/31974)) Clicking on a message attachment link in the Desktop App will now initiate a direct download of the attachment only when the attachment is not a PDF file

- ([#31821](https://github.com/RocketChat/Rocket.Chat/pull/31821)) New runtime for apps in the Apps-Engine based on the Deno platform

- ([#32425](https://github.com/RocketChat/Rocket.Chat/pull/32425)) Added the possibility to choose the time unit (days, hours, minutes) to the global retention policy settings

### Patch Changes

- ([#32579](https://github.com/RocketChat/Rocket.Chat/pull/32579)) Improved Retention Policy Warning messages

- ([#32152](https://github.com/RocketChat/Rocket.Chat/pull/32152) by [@AllanPazRibeiro](https://github.com/AllanPazRibeiro)) Resolved an issue with the room type filter not being reset after navigating between admin sections.

- Bump @rocket.chat/meteor version.

- Bump @rocket.chat/meteor version.

- Bump @rocket.chat/meteor version.

- Bump @rocket.chat/meteor version.

- Bump @rocket.chat/meteor version.

- Bump @rocket.chat/meteor version.

- Bump @rocket.chat/meteor version.

- Bump @rocket.chat/meteor version.

- ([#32478](https://github.com/RocketChat/Rocket.Chat/pull/32478)) Fixed "File Upload > Accepted Media Types" setting to allow all type of files uploads

- ([#32489](https://github.com/RocketChat/Rocket.Chat/pull/32489)) Fixed streams being called when the user is not logged in

- ([#32610](https://github.com/RocketChat/Rocket.Chat/pull/32610)) Fixes the supported versions problem, where in most cases the data chosen was the oldest

- ([#32696](https://github.com/RocketChat/Rocket.Chat/pull/32696)) Added the allowDiskUse option to the users page queries so that if the mongodb memory threshold is exceeded it will use disk space instead of throwing an error.

- ([#32376](https://github.com/RocketChat/Rocket.Chat/pull/32376)) Fixed an issue with how the UI checked for permissions when deciding if editing or deleting a message by moderators users

- ([#32459](https://github.com/RocketChat/Rocket.Chat/pull/32459)) Prevent usage of OTR messages with End-to-end Encryption, both feature shouldn't and can't work together.

- ([#32563](https://github.com/RocketChat/Rocket.Chat/pull/32563)) fixes not being able to reinstall app after installation failure

- ([#32499](https://github.com/RocketChat/Rocket.Chat/pull/32499)) Fixed codeBlock styles in light mode

- ([#32380](https://github.com/RocketChat/Rocket.Chat/pull/32380)) Decrypt pinned encrypted messages in the chat and pinned messages contextual bar.

- ([#32175](https://github.com/RocketChat/Rocket.Chat/pull/32175)) Fixed "Take it" button behavior disabling it when agent status is set to offline

- ([#32472](https://github.com/RocketChat/Rocket.Chat/pull/32472)) When using `DISABLE_DB_WATCHERS=true` this fixes message updates with URLs that were missing the link preview.

- ([#32587](https://github.com/RocketChat/Rocket.Chat/pull/32587)) Fixes issues with loading license modules when loading the page while logged out

- ([#32452](https://github.com/RocketChat/Rocket.Chat/pull/32452)) Fixed 2 issues with `QueueInactivityMonitor` callback. This callback was in charge of scheduling the job that would close the inquiry, but it was checking on a property that didn't exist. This caused the callback to early return without scheduling the job, making the feature to not to work.

- ([#32522](https://github.com/RocketChat/Rocket.Chat/pull/32522) by [@AllanPazRibeiro](https://github.com/AllanPazRibeiro)) Changed streaming logic to prevent hidden system messages from being broadcasted through `stream-room-messages`.

- ([#32624](https://github.com/RocketChat/Rocket.Chat/pull/32624)) Fixed an issue where private encrypted room creation was being forced even when E2EE feature was disabled.

- ([#32428](https://github.com/RocketChat/Rocket.Chat/pull/32428)) Fixed an issue that allowed saveSettings method to save NaN values on numeric settings.

- ([#32640](https://github.com/RocketChat/Rocket.Chat/pull/32640)) Fixes the issue where the modal backdrop is overlapping the options of the `Select` component

- ([#32636](https://github.com/RocketChat/Rocket.Chat/pull/32636)) Fixed file name being incorrectly sent from the client when uploading assets

- ([#32431](https://github.com/RocketChat/Rocket.Chat/pull/32431)) Fixed last message preview in Sidebar for E2E Ecrypted channels

- ([#32547](https://github.com/RocketChat/Rocket.Chat/pull/32547)) Fixes the issue not allowing users without edit-room-retention-policy permission try to edit the room with the retention policy enabled

- ([#32653](https://github.com/RocketChat/Rocket.Chat/pull/32653)) Prevent E2EE key reset on startup due to possible race conditions

- ([#32625](https://github.com/RocketChat/Rocket.Chat/pull/32625)) Fixes an issue where settings code mirror is not being displayed correctly in full screen mode

- ([#32548](https://github.com/RocketChat/Rocket.Chat/pull/32548)) Disable slash commands in encrypted rooms and show a disabled warning.

- ([#32566](https://github.com/RocketChat/Rocket.Chat/pull/32566)) Fix the sorting by last chat in Contact Center table

- ([#32412](https://github.com/RocketChat/Rocket.Chat/pull/32412)) Fixes an issue not rendering the proper error and empty state on users in role table

- ([#32485](https://github.com/RocketChat/Rocket.Chat/pull/32485)) Adds the missing `ignoreThreads` param fixing the issue not allowing ignoring threads when overriding retention policy

- ([#31750](https://github.com/RocketChat/Rocket.Chat/pull/31750)) Don't show Join default channels option on edit user form.

- ([#32612](https://github.com/RocketChat/Rocket.Chat/pull/32612)) Fixes a cosmetic issue where emoji picker object and symbols category icon are swapped

- ([#32329](https://github.com/RocketChat/Rocket.Chat/pull/32329)) Added a new setting `Restrict files access to users who can access room` that controls file visibility. This new setting allows users that "can access a room" to also download the files that are there. This is specially important for users with livechat manager or monitor roles, or agents that have special permissions to view closed rooms, since this allows them to download files on the conversation even after the conversation is closed.
  New setting is disabled by default and it is mutually exclusive with the setting `Restrict file access to room members` since this allows _more_ types of users to download files.
- ([#32500](https://github.com/RocketChat/Rocket.Chat/pull/32500)) Fix user not being set as online when setting "Use REST instead of websocket for Meteor calls" is disabled

- ([#32534](https://github.com/RocketChat/Rocket.Chat/pull/32534)) Fixed an issue where apps installed via the Marketplace would not be shown in the installed list if the app is unpublished

- ([#32458](https://github.com/RocketChat/Rocket.Chat/pull/32458)) Fixed `EditRoomInfo` encrypted field placement

- ([#32479](https://github.com/RocketChat/Rocket.Chat/pull/32479)) Executing a logout and login action in the same "tab/instance", some streams were not being recreated, causing countless types of bugs.

  PS: as a workaround reloading after logout or login in also solves the problem.

- ([#32572](https://github.com/RocketChat/Rocket.Chat/pull/32572)) Fixes issues causing nonstop sound notification when taking a chat from the `Current Chats` view

- ([#32381](https://github.com/RocketChat/Rocket.Chat/pull/32381)) Fixed Encrypted thread main message reactivity issues. Earlier the encrypted thread main message was having some reactivity issues and flaky behavior.

- ([#32106](https://github.com/RocketChat/Rocket.Chat/pull/32106)) Fixed inverted navigation direction in the image gallery

- ([#32507](https://github.com/RocketChat/Rocket.Chat/pull/32507)) Forces the highlight code language registration, preventing it to not being available when trying to use on the UI

- ([#31363](https://github.com/RocketChat/Rocket.Chat/pull/31363)) Remove password change reason when the `request password change` option is set to false

- ([#32690](https://github.com/RocketChat/Rocket.Chat/pull/32690)) Security Hotfix (https://docs.rocket.chat/guides/security/security-updates)

- <details><summary>Updated dependencies [d3c493b6da, 02dd87574b, 16b67aa0ff, a565999ae0, 1056f220df, 1240c874a5, 768cad6de5, 2ef71e8ea6, 59df102d0c, eaf2f11a6c, 5f95c4ec6b, 363a011487, 495628bce0, f75a2cb4bb, 45dc3d5f72, ee43f2c57c, 07c4ca0621, 30399688fc, 4fd9c4cbaa, 4f72d62aa7, dfa49bdbb2]:</summary>

  - @rocket.chat/i18n@0.5.0
  - @rocket.chat/fuselage-ui-kit@8.0.0
  - @rocket.chat/ui-kit@0.35.0
  - @rocket.chat/core-typings@6.10.0
  - @rocket.chat/gazzodown@8.0.0
  - @rocket.chat/model-typings@0.5.0
  - @rocket.chat/rest-typings@6.10.0
  - @rocket.chat/omnichannel-services@0.2.0
  - @rocket.chat/web-ui-registration@8.0.0
  - @rocket.chat/instance-status@0.1.0
  - @rocket.chat/api-client@0.2.0
  - @rocket.chat/pdf-worker@0.1.0
  - @rocket.chat/ui-theming@0.2.0
  - @rocket.chat/core-services@0.4.0
  - @rocket.chat/ui-video-conf@8.0.0
  - @rocket.chat/presence@0.2.0
  - @rocket.chat/ui-composer@0.2.0
  - @rocket.chat/ui-contexts@8.0.0
  - @rocket.chat/license@0.2.0
  - @rocket.chat/ui-avatar@4.0.0
  - @rocket.chat/ui-client@8.0.0
  - @rocket.chat/models@0.1.0
  - @rocket.chat/apps@0.1.0
  - @rocket.chat/cron@0.1.0
  - @rocket.chat/server-cloud-communication@0.0.2
  </details>

## 6.10.0-rc.7

### Patch Changes

- Bump @rocket.chat/meteor version.

- <details><summary>Updated dependencies []:</summary>

  - @rocket.chat/core-typings@6.10.0-rc.7
  - @rocket.chat/rest-typings@6.10.0-rc.7
  - @rocket.chat/api-client@0.2.0-rc.7
  - @rocket.chat/license@0.2.0-rc.7
  - @rocket.chat/omnichannel-services@0.2.0-rc.7
  - @rocket.chat/pdf-worker@0.1.0-rc.7
  - @rocket.chat/presence@0.2.0-rc.7
  - @rocket.chat/apps@0.1.0-rc.7
  - @rocket.chat/core-services@0.4.0-rc.7
  - @rocket.chat/cron@0.1.0-rc.7
  - @rocket.chat/fuselage-ui-kit@8.0.0-rc.7
  - @rocket.chat/gazzodown@8.0.0-rc.7
  - @rocket.chat/model-typings@0.5.0-rc.7
  - @rocket.chat/ui-contexts@8.0.0-rc.7
  - @rocket.chat/server-cloud-communication@0.0.2
  - @rocket.chat/models@0.1.0-rc.7
  - @rocket.chat/ui-theming@0.2.0-rc.0
  - @rocket.chat/ui-avatar@4.0.0-rc.7
  - @rocket.chat/ui-client@8.0.0-rc.7
  - @rocket.chat/ui-video-conf@8.0.0-rc.7
  - @rocket.chat/web-ui-registration@8.0.0-rc.7
  - @rocket.chat/instance-status@0.1.0-rc.7
  </details>

## 6.10.0-rc.6

### Patch Changes

- Bump @rocket.chat/meteor version.

- ([#32696](https://github.com/RocketChat/Rocket.Chat/pull/32696)) Added the allowDiskUse option to the users page queries so that if the mongodb memory threshold is exceeded it will use disk space instead of throwing an error.

- <details><summary>Updated dependencies []:</summary>

  - @rocket.chat/core-typings@6.10.0-rc.6
  - @rocket.chat/rest-typings@6.10.0-rc.6
  - @rocket.chat/api-client@0.2.0-rc.6
  - @rocket.chat/license@0.2.0-rc.6
  - @rocket.chat/omnichannel-services@0.2.0-rc.6
  - @rocket.chat/pdf-worker@0.1.0-rc.6
  - @rocket.chat/presence@0.2.0-rc.6
  - @rocket.chat/apps@0.1.0-rc.6
  - @rocket.chat/core-services@0.4.0-rc.6
  - @rocket.chat/cron@0.1.0-rc.6
  - @rocket.chat/fuselage-ui-kit@8.0.0-rc.6
  - @rocket.chat/gazzodown@8.0.0-rc.6
  - @rocket.chat/model-typings@0.5.0-rc.6
  - @rocket.chat/ui-contexts@8.0.0-rc.6
  - @rocket.chat/server-cloud-communication@0.0.2
  - @rocket.chat/models@0.1.0-rc.6
  - @rocket.chat/ui-theming@0.2.0-rc.0
  - @rocket.chat/ui-avatar@4.0.0-rc.6
  - @rocket.chat/ui-client@8.0.0-rc.6
  - @rocket.chat/ui-video-conf@8.0.0-rc.6
  - @rocket.chat/web-ui-registration@8.0.0-rc.6
  - @rocket.chat/instance-status@0.1.0-rc.6
  </details>

## 6.10.0-rc.5

### Patch Changes

- Bump @rocket.chat/meteor version.

- <details><summary>Updated dependencies []:</summary>

  - @rocket.chat/core-typings@6.10.0-rc.5
  - @rocket.chat/rest-typings@6.10.0-rc.5
  - @rocket.chat/api-client@0.2.0-rc.5
  - @rocket.chat/license@0.2.0-rc.5
  - @rocket.chat/omnichannel-services@0.2.0-rc.5
  - @rocket.chat/pdf-worker@0.1.0-rc.5
  - @rocket.chat/presence@0.2.0-rc.5
  - @rocket.chat/apps@0.1.0-rc.5
  - @rocket.chat/core-services@0.4.0-rc.5
  - @rocket.chat/cron@0.1.0-rc.5
  - @rocket.chat/fuselage-ui-kit@8.0.0-rc.5
  - @rocket.chat/gazzodown@8.0.0-rc.5
  - @rocket.chat/model-typings@0.5.0-rc.5
  - @rocket.chat/ui-contexts@8.0.0-rc.5
  - @rocket.chat/server-cloud-communication@0.0.2
  - @rocket.chat/models@0.1.0-rc.5
  - @rocket.chat/ui-theming@0.2.0-rc.0
  - @rocket.chat/ui-avatar@4.0.0-rc.5
  - @rocket.chat/ui-client@8.0.0-rc.5
  - @rocket.chat/ui-video-conf@8.0.0-rc.5
  - @rocket.chat/web-ui-registration@8.0.0-rc.5
  - @rocket.chat/instance-status@0.1.0-rc.5
  </details>

## 6.10.0-rc.4

### Patch Changes

- Bump @rocket.chat/meteor version.

- ([#32690](https://github.com/RocketChat/Rocket.Chat/pull/32690)) Security Hotfix (https://docs.rocket.chat/guides/security/security-updates)

- <details><summary>Updated dependencies []:</summary>

  - @rocket.chat/core-typings@6.10.0-rc.4
  - @rocket.chat/rest-typings@6.10.0-rc.4
  - @rocket.chat/api-client@0.2.0-rc.4
  - @rocket.chat/license@0.2.0-rc.4
  - @rocket.chat/omnichannel-services@0.2.0-rc.4
  - @rocket.chat/pdf-worker@0.1.0-rc.4
  - @rocket.chat/presence@0.2.0-rc.4
  - @rocket.chat/apps@0.1.0-rc.4
  - @rocket.chat/core-services@0.4.0-rc.4
  - @rocket.chat/cron@0.1.0-rc.4
  - @rocket.chat/fuselage-ui-kit@8.0.0-rc.4
  - @rocket.chat/gazzodown@8.0.0-rc.4
  - @rocket.chat/model-typings@0.5.0-rc.4
  - @rocket.chat/ui-contexts@8.0.0-rc.4
  - @rocket.chat/server-cloud-communication@0.0.2
  - @rocket.chat/models@0.1.0-rc.4
  - @rocket.chat/ui-theming@0.2.0-rc.0
  - @rocket.chat/ui-avatar@4.0.0-rc.4
  - @rocket.chat/ui-client@8.0.0-rc.4
  - @rocket.chat/ui-video-conf@8.0.0-rc.4
  - @rocket.chat/web-ui-registration@8.0.0-rc.4
  - @rocket.chat/instance-status@0.1.0-rc.4
  </details>

## 6.9.3

### Patch Changes

- Bump @rocket.chat/meteor version.

- <details><summary>Updated dependencies []:</summary>

  - @rocket.chat/core-typings@6.10.0-rc.3
  - @rocket.chat/rest-typings@6.10.0-rc.3
  - @rocket.chat/api-client@0.2.0-rc.3
  - @rocket.chat/license@0.2.0-rc.3
  - @rocket.chat/omnichannel-services@0.2.0-rc.3
  - @rocket.chat/pdf-worker@0.1.0-rc.3
  - @rocket.chat/presence@0.2.0-rc.3
  - @rocket.chat/apps@0.1.0-rc.3
  - @rocket.chat/core-services@0.4.0-rc.3
  - @rocket.chat/cron@0.1.0-rc.3
  - @rocket.chat/fuselage-ui-kit@8.0.0-rc.3
  - @rocket.chat/gazzodown@8.0.0-rc.3
  - @rocket.chat/model-typings@0.5.0-rc.3
  - @rocket.chat/ui-contexts@8.0.0-rc.3
  - @rocket.chat/server-cloud-communication@0.0.2
  - @rocket.chat/models@0.1.0-rc.3
  - @rocket.chat/ui-theming@0.2.0-rc.0
  - @rocket.chat/ui-avatar@4.0.0-rc.3
  - @rocket.chat/ui-client@8.0.0-rc.3
  - @rocket.chat/ui-video-conf@8.0.0-rc.3
  - @rocket.chat/web-ui-registration@8.0.0-rc.3
  - @rocket.chat/instance-status@0.1.0-rc.3
  </details>

## 6.10.0-rc.3

### Patch Changes

- Bump @rocket.chat/meteor version.

## 6.10.0-rc.2

### Patch Changes

- Bump @rocket.chat/meteor version.

- <details><summary>Updated dependencies []:</summary>

  - @rocket.chat/core-typings@6.10.0-rc.2
  - @rocket.chat/rest-typings@6.10.0-rc.2
  - @rocket.chat/api-client@0.2.0-rc.2
  - @rocket.chat/license@0.2.0-rc.2
  - @rocket.chat/omnichannel-services@0.2.0-rc.2
  - @rocket.chat/pdf-worker@0.1.0-rc.2
  - @rocket.chat/presence@0.2.0-rc.2
  - @rocket.chat/apps@0.1.0-rc.2
  - @rocket.chat/core-services@0.4.0-rc.2
  - @rocket.chat/cron@0.1.0-rc.2
  - @rocket.chat/fuselage-ui-kit@8.0.0-rc.2
  - @rocket.chat/gazzodown@8.0.0-rc.2
  - @rocket.chat/model-typings@0.5.0-rc.2
  - @rocket.chat/ui-contexts@8.0.0-rc.2
  - @rocket.chat/server-cloud-communication@0.0.2
  - @rocket.chat/models@0.1.0-rc.2
  - @rocket.chat/ui-theming@0.2.0-rc.0
  - @rocket.chat/ui-avatar@4.0.0-rc.2
  - @rocket.chat/ui-client@8.0.0-rc.2
  - @rocket.chat/ui-video-conf@8.0.0-rc.2
  - @rocket.chat/web-ui-registration@8.0.0-rc.2
  - @rocket.chat/instance-status@0.1.0-rc.2
  </details>

## 6.10.0-rc.1

### Patch Changes

- Bump @rocket.chat/meteor version.

- <details><summary>Updated dependencies []:</summary>

  - @rocket.chat/core-typings@6.10.0-rc.1
  - @rocket.chat/rest-typings@6.10.0-rc.1
  - @rocket.chat/api-client@0.2.0-rc.1
  - @rocket.chat/license@0.2.0-rc.1
  - @rocket.chat/omnichannel-services@0.2.0-rc.1
  - @rocket.chat/pdf-worker@0.1.0-rc.1
  - @rocket.chat/presence@0.2.0-rc.1
  - @rocket.chat/apps@0.1.0-rc.1
  - @rocket.chat/core-services@0.4.0-rc.1
  - @rocket.chat/cron@0.1.0-rc.1
  - @rocket.chat/fuselage-ui-kit@8.0.0-rc.1
  - @rocket.chat/gazzodown@8.0.0-rc.1
  - @rocket.chat/model-typings@0.5.0-rc.1
  - @rocket.chat/ui-contexts@8.0.0-rc.1
  - @rocket.chat/server-cloud-communication@0.0.2
  - @rocket.chat/models@0.1.0-rc.1
  - @rocket.chat/ui-theming@0.2.0-rc.0
  - @rocket.chat/ui-avatar@4.0.0-rc.1
  - @rocket.chat/ui-client@8.0.0-rc.1
  - @rocket.chat/ui-video-conf@8.0.0-rc.1
  - @rocket.chat/web-ui-registration@8.0.0-rc.1
  - @rocket.chat/instance-status@0.1.0-rc.1
  </details>

## 6.10.0-rc.0

### Minor Changes

- ([#32471](https://github.com/RocketChat/Rocket.Chat/pull/32471)) Removed "Unknown media type" errors on the client side by using `application/octet-stream` as a fallback media type (MIME type) for all files

- ([#31859](https://github.com/RocketChat/Rocket.Chat/pull/31859)) Introduced the use of the `API_User_Limit` setting to limit amount of members to simultaneously auto-join a room in a team

- ([#32551](https://github.com/RocketChat/Rocket.Chat/pull/32551)) Implement E2EE warning callouts letting users know that encrypted messages can't be searched and auditted on search contextual bar and audit panel.

- ([#32446](https://github.com/RocketChat/Rocket.Chat/pull/32446)) Added E2EE room setup header, with just limited functionality and room actions.

- ([#32552](https://github.com/RocketChat/Rocket.Chat/pull/32552)) Fixed an issue that would not allow the user to dismiss the closeToSeatsLimit banner for old workspaces

- ([#31987](https://github.com/RocketChat/Rocket.Chat/pull/31987)) Implemented a new "Pending Users" tab on the users page to list users who have not yet been activated and/or have not logged in for the first time.
  Additionally, added a "Pending Action" column to aid administrators in identifying necessary actions for each user. Incorporated a "Reason for Joining" field
  into the user info contextual bar, along with a callout for exceeding the seats cap in the users page header. Finally, introduced a new logic to disable user creation buttons upon surpassing the seats cap.
- ([#32316](https://github.com/RocketChat/Rocket.Chat/pull/32316)) Support encrypted files on end-to-end encrypted rooms.

- ([#32436](https://github.com/RocketChat/Rocket.Chat/pull/32436)) Added a "LDAP group validation strategy" setting to LDAP channels and roles sync in order to enable faster syncs

- ([#32605](https://github.com/RocketChat/Rocket.Chat/pull/32605)) Moves the quotes to be on top of the message for better readability

- ([#32197](https://github.com/RocketChat/Rocket.Chat/pull/32197)) Async End-to-End Encrypted rooms key distribution process. Users now don't need to be online to get the keys of their subscribed encrypted rooms, the key distribution process is now async and users can recieve keys even when they are not online.

- ([#32559](https://github.com/RocketChat/Rocket.Chat/pull/32559)) Disable "Reply in direct message", "Copy link" and "Forward message" message menu items for encrypted messages as they don't apply to encrypted messages and also disable apps menu items and show a warning.

- ([#32040](https://github.com/RocketChat/Rocket.Chat/pull/32040)) Introduced a new setting which doesn't allow users to access encrypted rooms until E2EE is configured and also doesn't allow users to send un-encrypted messages in encrypted rooms.

  New room setup for E2EE feature which helps users to setup their E2EE keys and introduced states to E2EE feature.

- ([#32604](https://github.com/RocketChat/Rocket.Chat/pull/32604)) Upgrades fuselage-toastbar version in order to add RTL support to the component

- ([#31974](https://github.com/RocketChat/Rocket.Chat/pull/31974)) Clicking on a message attachment link in the Desktop App will now initiate a direct download of the attachment only when the attachment is not a PDF file

- ([#31821](https://github.com/RocketChat/Rocket.Chat/pull/31821)) New runtime for apps in the Apps-Engine based on the Deno platform

- ([#32425](https://github.com/RocketChat/Rocket.Chat/pull/32425)) Added the possibility to choose the time unit (days, hours, minutes) to the global retention policy settings

### Patch Changes

- ([#32579](https://github.com/RocketChat/Rocket.Chat/pull/32579)) Improved Retention Policy Warning messages

- ([#32152](https://github.com/RocketChat/Rocket.Chat/pull/32152)) Resolved an issue with the room type filter not being reset after navigating between admin sections.

- ([#32478](https://github.com/RocketChat/Rocket.Chat/pull/32478)) Fixed "File Upload > Accepted Media Types" setting to allow all type of files uploads

- ([#32489](https://github.com/RocketChat/Rocket.Chat/pull/32489)) Fixed streams being called when the user is not logged in

- ([#32610](https://github.com/RocketChat/Rocket.Chat/pull/32610)) Fixes the supported versions problem, where in most cases the data chosen was the oldest

- ([#32376](https://github.com/RocketChat/Rocket.Chat/pull/32376)) Fixed an issue with how the UI checked for permissions when deciding if editing or deleting a message by moderators users

- ([#32459](https://github.com/RocketChat/Rocket.Chat/pull/32459)) Prevent usage of OTR messages with End-to-end Encryption, both feature shouldn't and can't work together.

- ([#32563](https://github.com/RocketChat/Rocket.Chat/pull/32563)) fixes not being able to reinstall app after installation failure

- ([#32499](https://github.com/RocketChat/Rocket.Chat/pull/32499)) Fixed codeBlock styles in light mode

- ([#32380](https://github.com/RocketChat/Rocket.Chat/pull/32380)) Decrypt pinned encrypted messages in the chat and pinned messages contextual bar.

- ([#32175](https://github.com/RocketChat/Rocket.Chat/pull/32175)) Fixed "Take it" button behavior disabling it when agent status is set to offline

- ([#32472](https://github.com/RocketChat/Rocket.Chat/pull/32472)) When using `DISABLE_DB_WATCHERS=true` this fixes message updates with URLs that were missing the link preview.

- ([#32587](https://github.com/RocketChat/Rocket.Chat/pull/32587)) Fixes issues with loading license modules when loading the page while logged out

- ([#32452](https://github.com/RocketChat/Rocket.Chat/pull/32452)) Fixed 2 issues with `QueueInactivityMonitor` callback. This callback was in charge of scheduling the job that would close the inquiry, but it was checking on a property that didn't exist. This caused the callback to early return without scheduling the job, making the feature to not to work.

- ([#32522](https://github.com/RocketChat/Rocket.Chat/pull/32522)) Changed streaming logic to prevent hidden system messages from being broadcasted through `stream-room-messages`.

- ([#32624](https://github.com/RocketChat/Rocket.Chat/pull/32624)) Fixed an issue where private encrypted room creation was being forced even when E2EE feature was disabled.

- ([#32428](https://github.com/RocketChat/Rocket.Chat/pull/32428)) Fixed an issue that allowed saveSettings method to save NaN values on numeric settings.

- ([#32640](https://github.com/RocketChat/Rocket.Chat/pull/32640)) Fixes the issue where the modal backdrop is overlapping the options of the `Select` component

- ([#32636](https://github.com/RocketChat/Rocket.Chat/pull/32636)) Fixed file name being incorrectly sent from the client when uploading assets

- ([#32431](https://github.com/RocketChat/Rocket.Chat/pull/32431)) Fixed last message preview in Sidebar for E2E Ecrypted channels

- ([#32547](https://github.com/RocketChat/Rocket.Chat/pull/32547)) Fixes the issue not allowing users without edit-room-retention-policy permission try to edit the room with the retention policy enabled

- ([#32653](https://github.com/RocketChat/Rocket.Chat/pull/32653)) Prevent E2EE key reset on startup due to possible race conditions

- ([#32625](https://github.com/RocketChat/Rocket.Chat/pull/32625)) Fixes an issue where settings code mirror is not being displayed correctly in full screen mode

- ([#32548](https://github.com/RocketChat/Rocket.Chat/pull/32548)) Disable slash commands in encrypted rooms and show a disabled warning.

- ([#32566](https://github.com/RocketChat/Rocket.Chat/pull/32566)) Fix the sorting by last chat in Contact Center table

- ([#32412](https://github.com/RocketChat/Rocket.Chat/pull/32412)) Fixes an issue not rendering the proper error and empty state on users in role table

- ([#32485](https://github.com/RocketChat/Rocket.Chat/pull/32485)) Adds the missing `ignoreThreads` param fixing the issue not allowing ignoring threads when overriding retention policy

- ([#31750](https://github.com/RocketChat/Rocket.Chat/pull/31750)) Don't show Join default channels option on edit user form.

- ([#32612](https://github.com/RocketChat/Rocket.Chat/pull/32612)) Fixes a cosmetic issue where emoji picker object and symbols category icon are swapped

- ([#32329](https://github.com/RocketChat/Rocket.Chat/pull/32329)) Added a new setting `Restrict files access to users who can access room` that controls file visibility. This new setting allows users that "can access a room" to also download the files that are there. This is specially important for users with livechat manager or monitor roles, or agents that have special permissions to view closed rooms, since this allows them to download files on the conversation even after the conversation is closed.
  New setting is disabled by default and it is mutually exclusive with the setting `Restrict file access to room members` since this allows _more_ types of users to download files.
- ([#32500](https://github.com/RocketChat/Rocket.Chat/pull/32500)) Fix user not being set as online when setting "Use REST instead of websocket for Meteor calls" is disabled

- ([#32534](https://github.com/RocketChat/Rocket.Chat/pull/32534)) Fixed an issue where apps installed via the Marketplace would not be shown in the installed list if the app is unpublished

- ([#32458](https://github.com/RocketChat/Rocket.Chat/pull/32458)) Fixed `EditRoomInfo` encrypted field placement

- ([#32479](https://github.com/RocketChat/Rocket.Chat/pull/32479)) Executing a logout and login action in the same "tab/instance", some streams were not being recreated, causing countless types of bugs.

  PS: as a workaround reloading after logout or login in also solves the problem.

- ([#32572](https://github.com/RocketChat/Rocket.Chat/pull/32572)) Fixes issues causing nonstop sound notification when taking a chat from the `Current Chats` view

- ([#32381](https://github.com/RocketChat/Rocket.Chat/pull/32381)) Fixed Encrypted thread main message reactivity issues. Earlier the encrypted thread main message was having some reactivity issues and flaky behavior.

- ([#32106](https://github.com/RocketChat/Rocket.Chat/pull/32106)) Fixed inverted navigation direction in the image gallery

- ([#32507](https://github.com/RocketChat/Rocket.Chat/pull/32507)) Forces the highlight code language registration, preventing it to not being available when trying to use on the UI

- ([#31363](https://github.com/RocketChat/Rocket.Chat/pull/31363)) Remove password change reason when the `request password change` option is set to false

- <details><summary>Updated dependencies [d3c493b6da, 02dd87574b, 16b67aa0ff, a565999ae0, 1056f220df, 1240c874a5, 768cad6de5, 2ef71e8ea6, 59df102d0c, eaf2f11a6c, 5f95c4ec6b, 363a011487, 495628bce0, f75a2cb4bb, 45dc3d5f72, ee43f2c57c, 07c4ca0621, 30399688fc, 4fd9c4cbaa, 4f72d62aa7, dfa49bdbb2]:</summary>

  - @rocket.chat/i18n@0.5.0-rc.0
  - @rocket.chat/fuselage-ui-kit@8.0.0-rc.0
  - @rocket.chat/ui-kit@0.35.0-rc.0
  - @rocket.chat/core-typings@6.10.0-rc.0
  - @rocket.chat/gazzodown@8.0.0-rc.0
  - @rocket.chat/model-typings@0.5.0-rc.0
  - @rocket.chat/rest-typings@6.10.0-rc.0
  - @rocket.chat/omnichannel-services@0.2.0-rc.0
  - @rocket.chat/web-ui-registration@8.0.0-rc.0
  - @rocket.chat/instance-status@0.1.0-rc.0
  - @rocket.chat/api-client@0.2.0-rc.0
  - @rocket.chat/pdf-worker@0.1.0-rc.0
  - @rocket.chat/ui-theming@0.2.0-rc.0
  - @rocket.chat/core-services@0.4.0-rc.0
  - @rocket.chat/ui-video-conf@8.0.0-rc.0
  - @rocket.chat/presence@0.2.0-rc.0
  - @rocket.chat/ui-composer@0.2.0-rc.0
  - @rocket.chat/ui-contexts@8.0.0-rc.0
  - @rocket.chat/license@0.2.0-rc.0
  - @rocket.chat/ui-avatar@4.0.0-rc.0
  - @rocket.chat/ui-client@8.0.0-rc.0
  - @rocket.chat/models@0.1.0-rc.0
  - @rocket.chat/apps@0.1.0-rc.0
  - @rocket.chat/cron@0.1.0-rc.0
  - @rocket.chat/server-cloud-communication@0.0.2

- Bump @rocket.chat/meteor version.

- ([#32683](https://github.com/RocketChat/Rocket.Chat/pull/32683) by [@dionisio-bot](https://github.com/dionisio-bot)) livechat `setDepartment` livechat api fixes:
  - Changing department didn't reflect on the registration form in real time
  - Changing the department mid conversation didn't transfer the chat
  - Depending on the state of the department, it couldn't be set as default
- <details><summary>Updated dependencies []:</summary>

  - @rocket.chat/core-typings@6.9.3
  - @rocket.chat/rest-typings@6.9.3
  - @rocket.chat/api-client@0.1.36
  - @rocket.chat/license@0.1.18
  - @rocket.chat/omnichannel-services@0.1.18
  - @rocket.chat/pdf-worker@0.0.42
  - @rocket.chat/presence@0.1.18
  - @rocket.chat/apps@0.0.9
  - @rocket.chat/core-services@0.3.18
  - @rocket.chat/cron@0.0.38
  - @rocket.chat/fuselage-ui-kit@7.0.3
  - @rocket.chat/gazzodown@7.0.3
  - @rocket.chat/model-typings@0.4.4
  - @rocket.chat/ui-contexts@7.0.3
  - @rocket.chat/server-cloud-communication@0.0.2
  - @rocket.chat/models@0.0.42
  - @rocket.chat/ui-theming@0.1.2
  - @rocket.chat/ui-avatar@3.0.3
  - @rocket.chat/ui-client@7.0.3
  - @rocket.chat/ui-video-conf@7.0.3
  - @rocket.chat/web-ui-registration@7.0.3
  - @rocket.chat/instance-status@0.0.42
  </details>

## 6.9.2

### Patch Changes

- Bump @rocket.chat/meteor version.

- Bump @rocket.chat/meteor version.

- ([#32621](https://github.com/RocketChat/Rocket.Chat/pull/32621) by [@dionisio-bot](https://github.com/dionisio-bot)) Fixes the supported versions problem, where in most cases the data chosen was the oldest

- ([#32622](https://github.com/RocketChat/Rocket.Chat/pull/32622) by [@dionisio-bot](https://github.com/dionisio-bot)) Fixes the issue not allowing users without edit-room-retention-policy permission try to edit the room with the retention policy enabled

- <details><summary>Updated dependencies []:</summary>

  - @rocket.chat/core-typings@6.9.2
  - @rocket.chat/rest-typings@6.9.2
  - @rocket.chat/api-client@0.1.35
  - @rocket.chat/license@0.1.17
  - @rocket.chat/omnichannel-services@0.1.17
  - @rocket.chat/pdf-worker@0.0.41
  - @rocket.chat/presence@0.1.17
  - @rocket.chat/apps@0.0.8
  - @rocket.chat/core-services@0.3.17
  - @rocket.chat/cron@0.0.37
  - @rocket.chat/fuselage-ui-kit@7.0.2
  - @rocket.chat/gazzodown@7.0.2
  - @rocket.chat/model-typings@0.4.3
  - @rocket.chat/ui-contexts@7.0.2
  - @rocket.chat/server-cloud-communication@0.0.2
  - @rocket.chat/models@0.0.41
  - @rocket.chat/ui-theming@0.1.2
  - @rocket.chat/ui-avatar@3.0.2
  - @rocket.chat/ui-client@7.0.2
  - @rocket.chat/ui-video-conf@7.0.2
  - @rocket.chat/web-ui-registration@7.0.2
  - @rocket.chat/instance-status@0.0.41
  </details>

## 6.9.1

### Patch Changes

- Bump @rocket.chat/meteor version.

- Bump @rocket.chat/meteor version.

- ([#32591](https://github.com/RocketChat/Rocket.Chat/pull/32591) by [@dionisio-bot](https://github.com/dionisio-bot)) Fixes issues with loading license modules when loading the page while logged out

- ([#32588](https://github.com/RocketChat/Rocket.Chat/pull/32588) by [@dionisio-bot](https://github.com/dionisio-bot)) Fixes issues causing nonstop sound notification when taking a chat from the `Current Chats` view

- <details><summary>Updated dependencies []:</summary>

  - @rocket.chat/core-typings@6.9.1
  - @rocket.chat/rest-typings@6.9.1
  - @rocket.chat/api-client@0.1.34
  - @rocket.chat/license@0.1.16
  - @rocket.chat/omnichannel-services@0.1.16
  - @rocket.chat/pdf-worker@0.0.40
  - @rocket.chat/presence@0.1.16
  - @rocket.chat/apps@0.0.7
  - @rocket.chat/core-services@0.3.16
  - @rocket.chat/cron@0.0.36
  - @rocket.chat/fuselage-ui-kit@7.0.1
  - @rocket.chat/gazzodown@7.0.1
  - @rocket.chat/model-typings@0.4.2
  - @rocket.chat/ui-contexts@7.0.1
  - @rocket.chat/server-cloud-communication@0.0.2
  - @rocket.chat/models@0.0.40
  - @rocket.chat/ui-theming@0.1.2
  - @rocket.chat/ui-avatar@3.0.1
  - @rocket.chat/ui-client@7.0.1
  - @rocket.chat/ui-video-conf@7.0.1
  - @rocket.chat/web-ui-registration@7.0.1
  - @rocket.chat/instance-status@0.0.40
  </details>

## 6.9.0

### Minor Changes

- ([#31917](https://github.com/RocketChat/Rocket.Chat/pull/31917)) Introduced a tab layout to the users page and implemented a tab called "All" that lists all users.

- ([#32439](https://github.com/RocketChat/Rocket.Chat/pull/32439)) Allow visitors & integrations to access downloaded files after a room has closed. This was a known limitation in our codebase, where visitors were only able to access uploaded files in a livechat conversation while the conversation was open.

- ([#32233](https://github.com/RocketChat/Rocket.Chat/pull/32233)) Makes the triggers fired by the condition `after-guest-registration` persist on the livechat client, it will persist through reloads and pagination, only reseting when a conversation is closed (no changes were done on the agent side of the conversation)

- ([#32193](https://github.com/RocketChat/Rocket.Chat/pull/32193)) Adds CheckOption to departments multi selects improving options visibility state

- ([#32317](https://github.com/RocketChat/Rocket.Chat/pull/32317)) Replace the read receipt receipt indicator in order to improve the accessibility complience

- ([#32341](https://github.com/RocketChat/Rocket.Chat/pull/32341)) Changes the scrollbar color in order to improve the contrast and accessibility compliance

- ([#32298](https://github.com/RocketChat/Rocket.Chat/pull/32298)) Added "Rocket.Chat Cloud Workspace ID" to workspace statistics page

### Patch Changes

- ([#32393](https://github.com/RocketChat/Rocket.Chat/pull/32393)) Fixed an issue causing monitors to dissapear from a saved unit every time a user saved the item. This was caused by the UI not sending the correct \_id of the monitors that were already saved, and this caused the Backend to ignore them and remove from the list.

- ([#31695](https://github.com/RocketChat/Rocket.Chat/pull/31695)) Fix an issue where read receipts menu item wasn't considering the enabled setting to be displayed

- Bump @rocket.chat/meteor version.

- Bump @rocket.chat/meteor version.

- Bump @rocket.chat/meteor version.

- ([#32454](https://github.com/RocketChat/Rocket.Chat/pull/32454)) Fixes an issue not allowing override retention policy in channels

- ([#32444](https://github.com/RocketChat/Rocket.Chat/pull/32444)) Fixed an issue that prevented CAS users from being merged with existing user data on login

- ([#32289](https://github.com/RocketChat/Rocket.Chat/pull/32289)) Fixed a problem in how server was processing errors that was sending 2 ephemeral error messages when @all or @here were used while they were disabled via permissions

- ([#32348](https://github.com/RocketChat/Rocket.Chat/pull/32348)) Fixed an issue where translations would fallback to english some of the times.

- ([#32182](https://github.com/RocketChat/Rocket.Chat/pull/32182)) Fixed an issue with object storage settings that was not allowing admins to decide if files generated via "Export conversation" feature were being proxied through server or not.

- ([#32311](https://github.com/RocketChat/Rocket.Chat/pull/32311)) Fixed multiple issues with PDF generation logic when a quoted message was too big to fit in one single page. This was causing an internal infinite loop within the library (as it tried to make it fit, failing and then trying to fit on next page where the same happened thus causing a loop).
  The library was not able to break down some nested views and thus was trying to fit the whole quote on one single page. Logic was updated to allow wrapping of the contents when messages are quoted (so they can span multiple lines) and removed a bunch of unnecesary views from the code.
- ([#32364](https://github.com/RocketChat/Rocket.Chat/pull/32364)) Fixed issue with "Export room as file" feature (`rooms.export` endpoint) generating an empty export when given an invalid date

- ([#32314](https://github.com/RocketChat/Rocket.Chat/pull/32314)) Fixed an issue on Users converter that was not returning the `statusText` property from users even when the typing indicated property existed.

- ([#32500](https://github.com/RocketChat/Rocket.Chat/pull/32500)) Fix user not being set as online when setting "Use REST instead of websocket for Meteor calls" is disabled

- ([#32391](https://github.com/RocketChat/Rocket.Chat/pull/32391)) Fixes link image preview not opening in gallery mode

- ([#32318](https://github.com/RocketChat/Rocket.Chat/pull/32318)) Fixed error handling for files bigger than NATS max allowed payload. This should prevent PDFs from erroring out when generating from rooms that contain heavy images.

- ([#32479](https://github.com/RocketChat/Rocket.Chat/pull/32479)) Executing a logout and login action in the same "tab/instance", some streams were not being recreated, causing countless types of bugs.

  PS: as a workaround reloading after logout or login in also solves the problem.

- ([#32345](https://github.com/RocketChat/Rocket.Chat/pull/32345)) Replaces the burger menu with an appropriate button fixing the semantics and mismatching color

- ([#32414](https://github.com/RocketChat/Rocket.Chat/pull/32414)) Fixes the missing spacing on don`t ask again checkbox inside modals

- ([#32269](https://github.com/RocketChat/Rocket.Chat/pull/32269)) Fixed a bad behavior with the interaction between OTR system messages & trash collection. We use trash collection as a temporary storage that holds recently deleted items from some collections. Messages is one of those. This was causing "User joined OTR" messages to be viewable when querying the trash collection.
  Since OTR messages are by definition private, code was updated to bypass trash collection when removing these special messages.

  Note: this only applies to these system messages. OTR user's messages are not stored on the database.

- ([#32415](https://github.com/RocketChat/Rocket.Chat/pull/32415)) This fuselage`s bump fixes:

  - The message toolbar visibility on hover (Firefox ESR)
  - `Bubble` missing font-family

  [more details](https://github.com/RocketChat/fuselage/releases/tag/%40rocket.chat%2Ffuselage%400.53.7)

- ([#32398](https://github.com/RocketChat/Rocket.Chat/pull/32398)) Fixed issue with external users being able to reset their passwords even when the "Allow Password Change for OAuth Users" setting is disabled

- ([#32284](https://github.com/RocketChat/Rocket.Chat/pull/32284)) fixed Engagement Dashboard and Device Management admin pages loading indefinitely

- ([#32342](https://github.com/RocketChat/Rocket.Chat/pull/32342)) bump fuselage adding `AttachmentAuthorName` missing color token

- <details><summary>Updated dependencies [ff4e396416, bc50dd54a2, ad86761209, f83bd56cc5, 6205ef14f0, 724ba3a729, ee5cdfc367, 70ab2a7b7b]:</summary>

  - @rocket.chat/core-typings@6.9.0
  - @rocket.chat/i18n@0.4.0
  - @rocket.chat/core-services@0.3.15
  - @rocket.chat/omnichannel-services@0.1.15
  - @rocket.chat/pdf-worker@0.0.39
  - @rocket.chat/rest-typings@6.9.0
  - @rocket.chat/fuselage-ui-kit@7.0.0
  - @rocket.chat/ui-kit@0.34.0
  - @rocket.chat/api-client@0.1.33
  - @rocket.chat/license@0.1.15
  - @rocket.chat/presence@0.1.15
  - @rocket.chat/apps@0.0.6
  - @rocket.chat/cron@0.0.35
  - @rocket.chat/gazzodown@7.0.0
  - @rocket.chat/model-typings@0.4.1
  - @rocket.chat/ui-contexts@7.0.0
  - @rocket.chat/web-ui-registration@7.0.0
  - @rocket.chat/server-cloud-communication@0.0.2
  - @rocket.chat/models@0.0.39
  - @rocket.chat/ui-theming@0.1.2
  - @rocket.chat/ui-avatar@3.0.0
  - @rocket.chat/ui-client@7.0.0
  - @rocket.chat/ui-video-conf@7.0.0
  - @rocket.chat/instance-status@0.0.39
  </details>

## 6.9.0-rc.2

### Patch Changes

- Bump @rocket.chat/meteor version.

- ([#32500](https://github.com/RocketChat/Rocket.Chat/pull/32500)) Fix user not being set as online when setting "Use REST instead of websocket for Meteor calls" is disabled

- <details><summary>Updated dependencies []:</summary>

  - @rocket.chat/core-typings@6.9.0-rc.2
  - @rocket.chat/rest-typings@6.9.0-rc.2
  - @rocket.chat/api-client@0.1.33-rc.2
  - @rocket.chat/license@0.1.15-rc.2
  - @rocket.chat/omnichannel-services@0.1.15-rc.2
  - @rocket.chat/pdf-worker@0.0.39-rc.2
  - @rocket.chat/presence@0.1.15-rc.2
  - @rocket.chat/apps@0.0.6-rc.2
  - @rocket.chat/core-services@0.3.15-rc.2
  - @rocket.chat/cron@0.0.35-rc.2
  - @rocket.chat/fuselage-ui-kit@7.0.0-rc.2
  - @rocket.chat/gazzodown@7.0.0-rc.2
  - @rocket.chat/model-typings@0.4.1-rc.2
  - @rocket.chat/ui-contexts@7.0.0-rc.2
  - @rocket.chat/server-cloud-communication@0.0.2
  - @rocket.chat/models@0.0.39-rc.2
  - @rocket.chat/ui-theming@0.1.2
  - @rocket.chat/ui-avatar@3.0.0-rc.2
  - @rocket.chat/ui-client@7.0.0-rc.2
  - @rocket.chat/ui-video-conf@7.0.0-rc.2
  - @rocket.chat/web-ui-registration@7.0.0-rc.2
  - @rocket.chat/instance-status@0.0.39-rc.2
  </details>

## 6.9.0-rc.1

### Patch Changes

- Bump @rocket.chat/meteor version.

- ([#32479](https://github.com/RocketChat/Rocket.Chat/pull/32479)) Executing a logout and login action in the same "tab/instance", some streams were not being recreated, causing countless types of bugs.

  PS: as a workaround reloading after logout or login in also solves the problem.

- <details><summary>Updated dependencies []:</summary>

  - @rocket.chat/core-typings@6.9.0-rc.1
  - @rocket.chat/rest-typings@6.9.0-rc.1
  - @rocket.chat/api-client@0.1.33-rc.1
  - @rocket.chat/license@0.1.15-rc.1
  - @rocket.chat/omnichannel-services@0.1.15-rc.1
  - @rocket.chat/pdf-worker@0.0.39-rc.1
  - @rocket.chat/presence@0.1.15-rc.1
  - @rocket.chat/apps@0.0.6-rc.1
  - @rocket.chat/core-services@0.3.15-rc.1
  - @rocket.chat/cron@0.0.35-rc.1
  - @rocket.chat/fuselage-ui-kit@7.0.0-rc.1
  - @rocket.chat/gazzodown@7.0.0-rc.1
  - @rocket.chat/model-typings@0.4.1-rc.1
  - @rocket.chat/ui-contexts@7.0.0-rc.1
  - @rocket.chat/server-cloud-communication@0.0.2
  - @rocket.chat/models@0.0.39-rc.1
  - @rocket.chat/ui-theming@0.1.2
  - @rocket.chat/ui-avatar@3.0.0-rc.1
  - @rocket.chat/ui-client@7.0.0-rc.1
  - @rocket.chat/ui-video-conf@7.0.0-rc.1
  - @rocket.chat/web-ui-registration@7.0.0-rc.1
  - @rocket.chat/instance-status@0.0.39-rc.1
  </details>

## 6.9.0-rc.0

### Minor Changes

- ([#31917](https://github.com/RocketChat/Rocket.Chat/pull/31917)) Introduced a tab layout to the users page and implemented a tab called "All" that lists all users.

- ([#32439](https://github.com/RocketChat/Rocket.Chat/pull/32439)) Allow visitors & integrations to access downloaded files after a room has closed. This was a known limitation in our codebase, where visitors were only able to access uploaded files in a livechat conversation while the conversation was open.

- ([#32233](https://github.com/RocketChat/Rocket.Chat/pull/32233)) Makes the triggers fired by the condition `after-guest-registration` persist on the livechat client, it will persist through reloads and pagination, only reseting when a conversation is closed (no changes were done on the agent side of the conversation)

- ([#32193](https://github.com/RocketChat/Rocket.Chat/pull/32193)) Adds CheckOption to departments multi selects improving options visibility state

- ([#32317](https://github.com/RocketChat/Rocket.Chat/pull/32317)) Replace the read receipt receipt indicator in order to improve the accessibility complience

- ([#32341](https://github.com/RocketChat/Rocket.Chat/pull/32341)) Changes the scrollbar color in order to improve the contrast and accessibility compliance

- ([#32298](https://github.com/RocketChat/Rocket.Chat/pull/32298)) Added "Rocket.Chat Cloud Workspace ID" to workspace statistics page

### Patch Changes

- ([#32393](https://github.com/RocketChat/Rocket.Chat/pull/32393)) Fixed an issue causing monitors to dissapear from a saved unit every time a user saved the item. This was caused by the UI not sending the correct \_id of the monitors that were already saved, and this caused the Backend to ignore them and remove from the list.

- ([#31695](https://github.com/RocketChat/Rocket.Chat/pull/31695)) Fix an issue where read receipts menu item wasn't considering the enabled setting to be displayed

- ([#32454](https://github.com/RocketChat/Rocket.Chat/pull/32454)) Fixes an issue not allowing override retention policy in channels

- ([#32444](https://github.com/RocketChat/Rocket.Chat/pull/32444)) Fixed an issue that prevented CAS users from being merged with existing user data on login

- ([#32289](https://github.com/RocketChat/Rocket.Chat/pull/32289)) Fixed a problem in how server was processing errors that was sending 2 ephemeral error messages when @all or @here were used while they were disabled via permissions

- ([#32348](https://github.com/RocketChat/Rocket.Chat/pull/32348)) Fixed an issue where translations would fallback to english some of the times.

- ([#32182](https://github.com/RocketChat/Rocket.Chat/pull/32182)) Fixed an issue with object storage settings that was not allowing admins to decide if files generated via "Export conversation" feature were being proxied through server or not.

- ([#32311](https://github.com/RocketChat/Rocket.Chat/pull/32311)) Fixed multiple issues with PDF generation logic when a quoted message was too big to fit in one single page. This was causing an internal infinite loop within the library (as it tried to make it fit, failing and then trying to fit on next page where the same happened thus causing a loop).
  The library was not able to break down some nested views and thus was trying to fit the whole quote on one single page. Logic was updated to allow wrapping of the contents when messages are quoted (so they can span multiple lines) and removed a bunch of unnecesary views from the code.
- ([#32364](https://github.com/RocketChat/Rocket.Chat/pull/32364)) Fixed issue with "Export room as file" feature (`rooms.export` endpoint) generating an empty export when given an invalid date

- ([#32314](https://github.com/RocketChat/Rocket.Chat/pull/32314)) Fixed an issue on Users converter that was not returning the `statusText` property from users even when the typing indicated property existed.

- ([#32391](https://github.com/RocketChat/Rocket.Chat/pull/32391)) Fixes link image preview not opening in gallery mode

- ([#32318](https://github.com/RocketChat/Rocket.Chat/pull/32318)) Fixed error handling for files bigger than NATS max allowed payload. This should prevent PDFs from erroring out when generating from rooms that contain heavy images.

- ([#32345](https://github.com/RocketChat/Rocket.Chat/pull/32345)) Replaces the burger menu with an appropriate button fixing the semantics and mismatching color

- ([#32414](https://github.com/RocketChat/Rocket.Chat/pull/32414)) Fixes the missing spacing on don`t ask again checkbox inside modals

- ([#32269](https://github.com/RocketChat/Rocket.Chat/pull/32269)) Fixed a bad behavior with the interaction between OTR system messages & trash collection. We use trash collection as a temporary storage that holds recently deleted items from some collections. Messages is one of those. This was causing "User joined OTR" messages to be viewable when querying the trash collection.
  Since OTR messages are by definition private, code was updated to bypass trash collection when removing these special messages.

  Note: this only applies to these system messages. OTR user's messages are not stored on the database.

- ([#32415](https://github.com/RocketChat/Rocket.Chat/pull/32415)) This fuselage`s bump fixes:

  - The message toolbar visibility on hover (Firefox ESR)
  - `Bubble` missing font-family

  [more details](https://github.com/RocketChat/fuselage/releases/tag/%40rocket.chat%2Ffuselage%400.53.7)

- ([#32398](https://github.com/RocketChat/Rocket.Chat/pull/32398)) Fixed issue with external users being able to reset their passwords even when the "Allow Password Change for OAuth Users" setting is disabled

- ([#32284](https://github.com/RocketChat/Rocket.Chat/pull/32284)) fixed Engagement Dashboard and Device Management admin pages loading indefinitely

- ([#32342](https://github.com/RocketChat/Rocket.Chat/pull/32342)) bump fuselage adding `AttachmentAuthorName` missing color token

- <details><summary>Updated dependencies [ff4e396416, bc50dd54a2, ad86761209, f83bd56cc5, 6205ef14f0, 724ba3a729, ee5cdfc367, 70ab2a7b7b]:</summary>

  - @rocket.chat/core-typings@6.9.0-rc.0
  - @rocket.chat/i18n@0.4.0-rc.0
  - @rocket.chat/core-services@0.3.15-rc.0
  - @rocket.chat/omnichannel-services@0.1.15-rc.0
  - @rocket.chat/pdf-worker@0.0.39-rc.0
  - @rocket.chat/rest-typings@6.9.0-rc.0
  - @rocket.chat/fuselage-ui-kit@7.0.0-rc.0
  - @rocket.chat/ui-kit@0.34.0-rc.0
  - @rocket.chat/api-client@0.1.33-rc.0
  - @rocket.chat/license@0.1.15-rc.0
  - @rocket.chat/presence@0.1.15-rc.0
  - @rocket.chat/apps@0.0.6-rc.0
  - @rocket.chat/cron@0.0.35-rc.0
  - @rocket.chat/gazzodown@7.0.0-rc.0
  - @rocket.chat/model-typings@0.4.1-rc.0
  - @rocket.chat/ui-contexts@7.0.0-rc.0
  - @rocket.chat/web-ui-registration@7.0.0-rc.0
  - @rocket.chat/server-cloud-communication@0.0.2
  - @rocket.chat/models@0.0.39-rc.0
  - @rocket.chat/ui-theming@0.1.2
  - @rocket.chat/ui-avatar@3.0.0-rc.0
  - @rocket.chat/ui-client@7.0.0-rc.0
  - @rocket.chat/ui-video-conf@7.0.0-rc.0
  - @rocket.chat/instance-status@0.0.39-rc.0
  </details>

## 6.8.0

### Minor Changes

- ([#31898](https://github.com/RocketChat/Rocket.Chat/pull/31898)) Created a new endpoint to get a filtered and paginated list of users.

- ([#32224](https://github.com/RocketChat/Rocket.Chat/pull/32224)) Allow Custom Fields in Messages. API-only feature. It can be enabled and configured in Workspace Settings.

- ([#32115](https://github.com/RocketChat/Rocket.Chat/pull/32115)) Introduces sidebar navigability, allowing users to navigate on sidebar channels through keyboard

- ([#29461](https://github.com/RocketChat/Rocket.Chat/pull/29461)) Introduces a resizable Contextualbar allowing users to change the width just by dragging it

- ([#31811](https://github.com/RocketChat/Rocket.Chat/pull/31811)) Convert mute/unmute meteor methods to endpoints

- ([#32084](https://github.com/RocketChat/Rocket.Chat/pull/32084)) Added a new setting to automatically disable users from LDAP that can no longer be found by the background sync

- ([#31965](https://github.com/RocketChat/Rocket.Chat/pull/31965)) Added the ability to serve .well-known paths directly from Rocket.Chat, if using federation, removing the need for special reverse proxy configuration or another component layer for specific types of reverse proxies / loadbalancers.

- ([#31898](https://github.com/RocketChat/Rocket.Chat/pull/31898)) Created a new endpoint to resend the welcome email to a given user

- ([#32208](https://github.com/RocketChat/Rocket.Chat/pull/32208)) Added a new notification provider in light of the old FCM API deprecation, now you can choose to use the new provider or the old via the `Push_UseLegacy` setting

- ([#31976](https://github.com/RocketChat/Rocket.Chat/pull/31976)) Added support for allowing agents to forward inquiries to departments that may not have any online agents given that `Allow department to receive forwarded inquiries even when there's no available agents` is set to `true` in the department configuration.
  This configuration empowers agents to seamlessly direct incoming requests to the designated department, ensuring efficient handling of queries even when departmental resources are not actively online. When an agent becomes available, any pending inquiries will be automatically routed to them if the routing algorithm supports it.
- ([#32173](https://github.com/RocketChat/Rocket.Chat/pull/32173)) Added "Enable Users" option under "Sync User Active State" LDAP setting to allow only re-enabling users found on LDAP background sync

- ([#31865](https://github.com/RocketChat/Rocket.Chat/pull/31865)) Redesign Save E2EE password modal

- ([#32272](https://github.com/RocketChat/Rocket.Chat/pull/32272)) Support Message Custom Fields on upload API via field `customField` and JSON value

- ([#32055](https://github.com/RocketChat/Rocket.Chat/pull/32055)) feat: `ConnectionStatusBar` redesign

- ([#32073](https://github.com/RocketChat/Rocket.Chat/pull/32073)) Fixed an issue affecting the update modal/contextual bar by apps when it comes to error handling and regular surface update

### Patch Changes

- ([#31996](https://github.com/RocketChat/Rocket.Chat/pull/31996)) Fixed Security tab visibility to allow password changes when 2FA/E2E is disabled.

- ([#32210](https://github.com/RocketChat/Rocket.Chat/pull/32210)) Fixes error `audio.pause() is not a function` and makes the continuous new room notification (livechat) respect the volume set in user preferences.

- Bump @rocket.chat/meteor version.

- Bump @rocket.chat/meteor version.

- Bump @rocket.chat/meteor version.

- ([#32186](https://github.com/RocketChat/Rocket.Chat/pull/32186)) Increased the timeout between calls for the three remaining Omnichannel Agenda Jobs. This should make them happen less often and reduce the load on MongoDB

- ([#32216](https://github.com/RocketChat/Rocket.Chat/pull/32216)) Fixed an issue while creating tokens via the special `users.createToken` API was not respecting the maximum login tokens allowed for a user.

  The following endpoint was deprecated and will be removed on version `8.0.0`:

  - `/api/v1/users.createToken`

  The following Meteor method (realtime API) was deprecated and will be removed on version `8.0.0`:

  - `createToken`

- ([#31958](https://github.com/RocketChat/Rocket.Chat/pull/31958)) Force logout the clients which are actively online, whenever a user resets E2EE keys.

- ([#31989](https://github.com/RocketChat/Rocket.Chat/pull/31989)) Fixed issue with login via SAML not redirecting to invite link

- ([#32187](https://github.com/RocketChat/Rocket.Chat/pull/32187)) Fixes an issue that forces the focus on the last message when interacting by mouse on message list

- ([#31765](https://github.com/RocketChat/Rocket.Chat/pull/31765)) Fixes the livechat client ignoring the `livechat_fileuploads_enabled` setting when uploading files

- ([#31811](https://github.com/RocketChat/Rocket.Chat/pull/31811)) Deprecate muteUserInRoom and unmuteUserInRoom meteor methods

- ([#32287](https://github.com/RocketChat/Rocket.Chat/pull/32287)) Fixed wrong `Business hours` validations between different weeks

- ([#32348](https://github.com/RocketChat/Rocket.Chat/pull/32348)) Fixed an issue where translations would fallback to english some of the times.

- ([#31990](https://github.com/RocketChat/Rocket.Chat/pull/31990)) Fixed open expanded view (galery mode) for image attachments sent by livechat widget

- ([#32248](https://github.com/RocketChat/Rocket.Chat/pull/32248)) Fixes an issue where the last threads list item wasn't displaying properly

- ([#32112](https://github.com/RocketChat/Rocket.Chat/pull/32112)) fixed an issue where mentioning a team would trigger the bot message warning that the team is not a part of the channel

- ([#32069](https://github.com/RocketChat/Rocket.Chat/pull/32069)) Livechat: A registered user loses their messages if 'registerGuest' is called using the same token.

- ([#32063](https://github.com/RocketChat/Rocket.Chat/pull/32063)) Fixed a UI issue that allowed a user to "mark" a room as favorite even when a room was not default. The Back-End was correctly ignoring the `favorite` property from being updated when the room was not default, but the UI still allowed users to try.
  As UI allowed but changes were not saved, this gave the impression that the function was not working.
- ([#32374](https://github.com/RocketChat/Rocket.Chat/pull/32374)) Fixed an issue with some apps that didn't implement executeViewCloseHandler. This causes opened modals to be open forever on UI (unless Esc was clicked). This is because when the UI attempts to close it, it calls the aforementioned handler, and since it didn't exist, apps engine errored out.

  This returned an empty response to the UI, which ignored the response and continued to show the view.

- ([#32237](https://github.com/RocketChat/Rocket.Chat/pull/32237)) **Fixed settings-related statistics not being updated according to the license.**

  We've identified an issue where certain statistics were not reflecting recent license changes. This resulted in outdated information being reported for workspaces.
  This change ensures that all reported statistics are current and consider the workspace license.

- ([#32170](https://github.com/RocketChat/Rocket.Chat/pull/32170)) Fixed a language priority issue. It should now respect the following order: User Preference -> Browser Language -> Server Language

- ([#32202](https://github.com/RocketChat/Rocket.Chat/pull/32202)) Fixed an issue where Rocket.Chat would ask admins to confirm fingerprint change (new workspace vs configuration update), even when `AUTO_ACCEPT_FINGERPRINT` environment variable set to `"true"`.

- ([#32220](https://github.com/RocketChat/Rocket.Chat/pull/32220)) Fixed supported versions not being updated in airgapped environments

- ([#32141](https://github.com/RocketChat/Rocket.Chat/pull/32141)) Deprecate `channels.images` in favor of `rooms.images`. `Rooms` endpoints are more broad and should interact with all types of rooms. `Channels` on the other hand are specific to public channels.
  This change is to keep the semantics and conventions of the endpoints
- ([#32157](https://github.com/RocketChat/Rocket.Chat/pull/32157)) Fixed custom OAuth roles not synced on the first login (on user creation)

- ([#32136](https://github.com/RocketChat/Rocket.Chat/pull/32136)) Fixes the missing space between name and user name on system messages

- ([#32007](https://github.com/RocketChat/Rocket.Chat/pull/32007)) This PR have made enhancements to the select and multiselect inputs related to Omnichannel Departments, now the options properly display the complete department names, ensuring clarity for users and added text wrapping for long department names, enhancing readability and UX.

- ([#32221](https://github.com/RocketChat/Rocket.Chat/pull/32221)) Fixed an issue where an endpoint was called before checking configuration that enables automatic translation when launching the application

- ([#32230](https://github.com/RocketChat/Rocket.Chat/pull/32230)) Fixed a problem that caused OTR Session messages' to not being transmitted from one peer to another when running Rocket.Chat as microservices. This was caused by a legacy streamer that tried to use the websocket directly, which works on monolith but doesn't on microservices, cause these events are routed through DDP Streamer service.

- ([#32021](https://github.com/RocketChat/Rocket.Chat/pull/32021)) Fixed duplicate API calls during livechat room forwarding by adding loading state for submit button

- ([#32123](https://github.com/RocketChat/Rocket.Chat/pull/32123)) fixed search room not showing the new name room name changes

- ([#30309](https://github.com/RocketChat/Rocket.Chat/pull/30309)) Fixed a problem that caused `afterCreateUser` callback to be called without new user's roles inside. This caused Omnichannel Business Hour manager to ignore these users from assigning open business hours until the manager restarted or the business hour restarted.

- ([#32172](https://github.com/RocketChat/Rocket.Chat/pull/32172)) Fixes an issue where message reactions are vertically misaligned when zooming out

- ([#32062](https://github.com/RocketChat/Rocket.Chat/pull/32062)) Fixed an issue where old exports would get overwritten by new ones if generated on the same day, when using external storage services (such as Amazon S3)

- ([#32284](https://github.com/RocketChat/Rocket.Chat/pull/32284)) fixed Engagement Dashboard and Device Management admin pages loading indefinitely

- <details><summary>Updated dependencies [845fd64f45, c47a8e3514, 9a6a7d0a40, da45cb6998, 845fd64f45, b94ca7c30b, 9902554388, 8b0986d15a, 4aba7c8a26, c4e58afd8b, c9a92e6ea2, c0d54d742a]:</summary>

  - @rocket.chat/rest-typings@6.8.0
  - @rocket.chat/core-typings@6.8.0
  - @rocket.chat/i18n@0.3.0
  - @rocket.chat/model-typings@0.4.0
  - @rocket.chat/apps@0.0.5
  - @rocket.chat/core-services@0.3.14
  - @rocket.chat/fuselage-ui-kit@6.0.0
  - @rocket.chat/presence@0.1.14
  - @rocket.chat/ui-contexts@6.0.0
  - @rocket.chat/api-client@0.1.32
  - @rocket.chat/omnichannel-services@0.1.14
  - @rocket.chat/license@0.1.14
  - @rocket.chat/pdf-worker@0.0.38
  - @rocket.chat/cron@0.0.34
  - @rocket.chat/gazzodown@6.0.0
  - @rocket.chat/web-ui-registration@6.0.0
  - @rocket.chat/models@0.0.38
  - @rocket.chat/base64@1.0.13
  - @rocket.chat/instance-status@0.0.38
  - @rocket.chat/message-parser@0.31.29
  - @rocket.chat/random@1.2.2
  - @rocket.chat/sha256@1.0.10
  - @rocket.chat/ui-composer@0.1.0
  - @rocket.chat/ui-kit@0.33.0
  - @rocket.chat/ui-video-conf@6.0.0
  - @rocket.chat/ui-theming@0.1.2
  - @rocket.chat/ui-avatar@2.0.0
  - @rocket.chat/ui-client@6.0.0
  - @rocket.chat/server-cloud-communication@0.0.2
  </details>

## 6.8.0-rc.2

### Patch Changes

- Bump @rocket.chat/meteor version.

- ([#32348](https://github.com/RocketChat/Rocket.Chat/pull/32348)) Fixed an issue where translations would fallback to english some of the times.

- ([#32374](https://github.com/RocketChat/Rocket.Chat/pull/32374)) Fixed an issue with some apps that didn't implement executeViewCloseHandler. This causes opened modals to be open forever on UI (unless Esc was clicked). This is because when the UI attempts to close it, it calls the aforementioned handler, and since it didn't exist, apps engine errored out.

  This returned an empty response to the UI, which ignored the response and continued to show the view.

- <details><summary>Updated dependencies [b94ca7c30b]:</summary>

  - @rocket.chat/apps@0.0.5-rc.2
  - @rocket.chat/core-services@0.3.14-rc.2
  - @rocket.chat/core-typings@6.8.0-rc.2
  - @rocket.chat/fuselage-ui-kit@6.0.0-rc.2
  - @rocket.chat/rest-typings@6.8.0-rc.2
  - @rocket.chat/presence@0.1.14-rc.2
  - @rocket.chat/omnichannel-services@0.1.14-rc.2
  - @rocket.chat/api-client@0.1.32-rc.2
  - @rocket.chat/license@0.1.14-rc.2
  - @rocket.chat/pdf-worker@0.0.38-rc.2
  - @rocket.chat/cron@0.0.34-rc.2
  - @rocket.chat/gazzodown@6.0.0-rc.2
  - @rocket.chat/model-typings@0.4.0-rc.2
  - @rocket.chat/ui-contexts@6.0.0-rc.2
  - @rocket.chat/server-cloud-communication@0.0.2
  - @rocket.chat/models@0.0.38-rc.2
  - @rocket.chat/ui-theming@0.1.2
  - @rocket.chat/ui-avatar@2.0.0-rc.2
  - @rocket.chat/ui-client@6.0.0-rc.2
  - @rocket.chat/ui-video-conf@6.0.0-rc.2
  - @rocket.chat/web-ui-registration@6.0.0-rc.2
  - @rocket.chat/instance-status@0.0.38-rc.2
  </details>

## 6.8.0-rc.1

### Patch Changes

- Bump @rocket.chat/meteor version.

- <details><summary>Updated dependencies []:</summary>

  - @rocket.chat/core-typings@6.8.0-rc.1
  - @rocket.chat/rest-typings@6.8.0-rc.1
  - @rocket.chat/api-client@0.1.31-rc.1
  - @rocket.chat/license@0.1.13-rc.1
  - @rocket.chat/omnichannel-services@0.1.13-rc.1
  - @rocket.chat/pdf-worker@0.0.37-rc.1
  - @rocket.chat/presence@0.1.13-rc.1
  - @rocket.chat/apps@0.0.4-rc.1
  - @rocket.chat/core-services@0.3.13-rc.1
  - @rocket.chat/cron@0.0.33-rc.1
  - @rocket.chat/gazzodown@6.0.0-rc.1
  - @rocket.chat/model-typings@0.4.0-rc.1
  - @rocket.chat/ui-contexts@6.0.0-rc.1
  - @rocket.chat/server-cloud-communication@0.0.2
  - @rocket.chat/fuselage-ui-kit@6.0.0-rc.1
  - @rocket.chat/models@0.0.37-rc.1
  - @rocket.chat/ui-theming@0.1.2
  - @rocket.chat/ui-avatar@2.0.0-rc.1
  - @rocket.chat/ui-client@6.0.0-rc.1
  - @rocket.chat/ui-video-conf@6.0.0-rc.1
  - @rocket.chat/web-ui-registration@6.0.0-rc.1
  - @rocket.chat/instance-status@0.0.37-rc.1
  </details>

## 6.8.0-rc.0

### Minor Changes

- ([#31898](https://github.com/RocketChat/Rocket.Chat/pull/31898)) Created a new endpoint to get a filtered and paginated list of users.

- ([#32224](https://github.com/RocketChat/Rocket.Chat/pull/32224)) Allow Custom Fields in Messages. API-only feature. It can be enabled and configured in Workspace Settings.

- ([#32115](https://github.com/RocketChat/Rocket.Chat/pull/32115)) Introduces sidebar navigability, allowing users to navigate on sidebar channels through keyboard

- ([#29461](https://github.com/RocketChat/Rocket.Chat/pull/29461)) Introduces a resizable Contextualbar allowing users to change the width just by dragging it

- ([#31840](https://github.com/RocketChat/Rocket.Chat/pull/31840)) Encrypt file descriptions in E2EE rooms

- ([#31811](https://github.com/RocketChat/Rocket.Chat/pull/31811)) Convert mute/unmute meteor methods to endpoints

- ([#32084](https://github.com/RocketChat/Rocket.Chat/pull/32084)) Added a new setting to automatically disable users from LDAP that can no longer be found by the background sync

- ([#31965](https://github.com/RocketChat/Rocket.Chat/pull/31965)) Added the ability to serve .well-known paths directly from Rocket.Chat, if using federation, removing the need for special reverse proxy configuration or another component layer for specific types of reverse proxies / loadbalancers.

- ([#31898](https://github.com/RocketChat/Rocket.Chat/pull/31898)) Created a new endpoint to resend the welcome email to a given user

- ([#32208](https://github.com/RocketChat/Rocket.Chat/pull/32208)) Added a new notification provider in light of the old FCM API deprecation, now you can choose to use the new provider or the old via the `Push_UseLegacy` setting

- ([#31976](https://github.com/RocketChat/Rocket.Chat/pull/31976)) Added support for allowing agents to forward inquiries to departments that may not have any online agents given that `Allow department to receive forwarded inquiries even when there's no available agents` is set to `true` in the department configuration.
  This configuration empowers agents to seamlessly direct incoming requests to the designated department, ensuring efficient handling of queries even when departmental resources are not actively online. When an agent becomes available, any pending inquiries will be automatically routed to them if the routing algorithm supports it.
- ([#32173](https://github.com/RocketChat/Rocket.Chat/pull/32173)) Added "Enable Users" option under "Sync User Active State" LDAP setting to allow only re-enabling users found on LDAP background sync

- ([#31865](https://github.com/RocketChat/Rocket.Chat/pull/31865)) Redesign Save E2EE password modal

- ([#32272](https://github.com/RocketChat/Rocket.Chat/pull/32272)) Support Message Custom Fields on upload API via field `customField` and JSON value

- ([#32055](https://github.com/RocketChat/Rocket.Chat/pull/32055)) feat: `ConnectionStatusBar` redesign

- ([#32073](https://github.com/RocketChat/Rocket.Chat/pull/32073)) Fixed an issue affecting the update modal/contextual bar by apps when it comes to error handling and regular surface update

### Patch Changes

- ([#31996](https://github.com/RocketChat/Rocket.Chat/pull/31996)) Fixed Security tab visibility to allow password changes when 2FA/E2E is disabled.

- ([#32210](https://github.com/RocketChat/Rocket.Chat/pull/32210)) Fixes error `audio.pause() is not a function` and makes the continuous new room notification (livechat) respect the volume set in user preferences.

- ([#32186](https://github.com/RocketChat/Rocket.Chat/pull/32186)) Increased the timeout between calls for the three remaining Omnichannel Agenda Jobs. This should make them happen less often and reduce the load on MongoDB

- ([#32216](https://github.com/RocketChat/Rocket.Chat/pull/32216)) Fixed an issue while creating tokens via the special `users.createToken` API was not respecting the maximum login tokens allowed for a user.

  The following endpoint was deprecated and will be removed on version `8.0.0`:

  - `/api/v1/users.createToken`

  The following Meteor method (realtime API) was deprecated and will be removed on version `8.0.0`:

  - `createToken`

- ([#31958](https://github.com/RocketChat/Rocket.Chat/pull/31958)) Force logout the clients which are actively online, whenever a user resets E2EE keys.

- ([#31989](https://github.com/RocketChat/Rocket.Chat/pull/31989)) Fixed issue with login via SAML not redirecting to invite link

- ([#32187](https://github.com/RocketChat/Rocket.Chat/pull/32187)) Fixes an issue that forces the focus on the last message when interacting by mouse on message list

- ([#31765](https://github.com/RocketChat/Rocket.Chat/pull/31765)) Fixes the livechat client ignoring the `livechat_fileuploads_enabled` setting when uploading files

- ([#31811](https://github.com/RocketChat/Rocket.Chat/pull/31811)) Deprecate muteUserInRoom and unmuteUserInRoom meteor methods

- ([#32287](https://github.com/RocketChat/Rocket.Chat/pull/32287)) Fixed wrong `Business hours` validations between different weeks

- ([#31990](https://github.com/RocketChat/Rocket.Chat/pull/31990)) Fixed open expanded view (galery mode) for image attachments sent by livechat widget

- ([#32248](https://github.com/RocketChat/Rocket.Chat/pull/32248)) Fixes an issue where the last threads list item wasn't displaying properly

- ([#32112](https://github.com/RocketChat/Rocket.Chat/pull/32112)) fixed an issue where mentioning a team would trigger the bot message warning that the team is not a part of the channel

- ([#32069](https://github.com/RocketChat/Rocket.Chat/pull/32069)) Livechat: A registered user loses their messages if 'registerGuest' is called using the same token.

- ([#32063](https://github.com/RocketChat/Rocket.Chat/pull/32063)) Fixed a UI issue that allowed a user to "mark" a room as favorite even when a room was not default. The Back-End was correctly ignoring the `favorite` property from being updated when the room was not default, but the UI still allowed users to try.
  As UI allowed but changes were not saved, this gave the impression that the function was not working.
- ([#32237](https://github.com/RocketChat/Rocket.Chat/pull/32237)) **Fixed settings-related statistics not being updated according to the license.**

  We've identified an issue where certain statistics were not reflecting recent license changes. This resulted in outdated information being reported for workspaces.
  This change ensures that all reported statistics are current and consider the workspace license.

- ([#32170](https://github.com/RocketChat/Rocket.Chat/pull/32170)) Fixed a language priority issue. It should now respect the following order: User Preference -> Browser Language -> Server Language

- ([#32202](https://github.com/RocketChat/Rocket.Chat/pull/32202)) Fixed an issue where Rocket.Chat would ask admins to confirm fingerprint change (new workspace vs configuration update), even when `AUTO_ACCEPT_FINGERPRINT` environment variable set to `"true"`.

- ([#32220](https://github.com/RocketChat/Rocket.Chat/pull/32220)) Fixed supported versions not being updated in airgapped environments

- ([#32141](https://github.com/RocketChat/Rocket.Chat/pull/32141)) Deprecate `channels.images` in favor of `rooms.images`. `Rooms` endpoints are more broad and should interact with all types of rooms. `Channels` on the other hand are specific to public channels.
  This change is to keep the semantics and conventions of the endpoints
- ([#32157](https://github.com/RocketChat/Rocket.Chat/pull/32157)) Fixed custom OAuth roles not synced on the first login (on user creation)

- ([#32136](https://github.com/RocketChat/Rocket.Chat/pull/32136)) Fixes the missing space between name and user name on system messages

- ([#32007](https://github.com/RocketChat/Rocket.Chat/pull/32007)) This PR have made enhancements to the select and multiselect inputs related to Omnichannel Departments, now the options properly display the complete department names, ensuring clarity for users and added text wrapping for long department names, enhancing readability and UX.

- ([#32221](https://github.com/RocketChat/Rocket.Chat/pull/32221)) Fixed an issue where an endpoint was called before checking configuration that enables automatic translation when launching the application

- ([#32230](https://github.com/RocketChat/Rocket.Chat/pull/32230)) Fixed a problem that caused OTR Session messages' to not being transmitted from one peer to another when running Rocket.Chat as microservices. This was caused by a legacy streamer that tried to use the websocket directly, which works on monolith but doesn't on microservices, cause these events are routed through DDP Streamer service.

- ([#32021](https://github.com/RocketChat/Rocket.Chat/pull/32021)) Fixed duplicate API calls during livechat room forwarding by adding loading state for submit button

- ([#32123](https://github.com/RocketChat/Rocket.Chat/pull/32123)) fixed search room not showing the new name room name changes

- ([#30309](https://github.com/RocketChat/Rocket.Chat/pull/30309)) Fixed a problem that caused `afterCreateUser` callback to be called without new user's roles inside. This caused Omnichannel Business Hour manager to ignore these users from assigning open business hours until the manager restarted or the business hour restarted.

- ([#32172](https://github.com/RocketChat/Rocket.Chat/pull/32172)) Fixes an issue where message reactions are vertically misaligned when zooming out

- ([#32062](https://github.com/RocketChat/Rocket.Chat/pull/32062)) Fixed an issue where old exports would get overwritten by new ones if generated on the same day, when using external storage services (such as Amazon S3)

- <details><summary>Updated dependencies [845fd64f45, c47a8e3514, 9a6a7d0a40, da45cb6998, 845fd64f45, 9902554388, 8b0986d15a, 4aba7c8a26, c4e58afd8b, c9a92e6ea2, c0d54d742a]:</summary>

  - @rocket.chat/rest-typings@6.8.0-rc.0
  - @rocket.chat/core-typings@6.8.0-rc.0
  - @rocket.chat/i18n@0.3.0-rc.0
  - @rocket.chat/model-typings@0.4.0-rc.0
  - @rocket.chat/core-services@0.3.12-rc.0
  - @rocket.chat/ui-contexts@6.0.0-rc.0
  - @rocket.chat/api-client@0.1.30-rc.0
  - @rocket.chat/omnichannel-services@0.1.12-rc.0
  - @rocket.chat/presence@0.1.12-rc.0
  - @rocket.chat/license@0.1.12-rc.0
  - @rocket.chat/pdf-worker@0.0.36-rc.0
  - @rocket.chat/apps@0.0.3-rc.0
  - @rocket.chat/cron@0.0.32-rc.0
  - @rocket.chat/gazzodown@6.0.0-rc.0
  - @rocket.chat/web-ui-registration@6.0.0-rc.0
  - @rocket.chat/models@0.0.36-rc.0
  - @rocket.chat/base64@1.0.13
  - @rocket.chat/fuselage-ui-kit@6.0.0-rc.0
  - @rocket.chat/instance-status@0.0.36-rc.0
  - @rocket.chat/message-parser@0.31.29
  - @rocket.chat/random@1.2.2
  - @rocket.chat/sha256@1.0.10
  - @rocket.chat/ui-composer@0.1.0
  - @rocket.chat/ui-kit@0.33.0
  - @rocket.chat/ui-video-conf@6.0.0-rc.0
  - @rocket.chat/ui-theming@0.1.2
  - @rocket.chat/ui-avatar@2.0.0-rc.0
  - @rocket.chat/ui-client@6.0.0-rc.0
  - @rocket.chat/server-cloud-communication@0.0.2

- Bump @rocket.chat/meteor version.

- ([#32315](https://github.com/RocketChat/Rocket.Chat/pull/32315) by [@dionisio-bot](https://github.com/dionisio-bot)) fixed Engagement Dashboard and Device Management admin pages loading indefinitely

- <details><summary>Updated dependencies []:</summary>

  - @rocket.chat/core-typings@6.7.2
  - @rocket.chat/rest-typings@6.7.2
  - @rocket.chat/api-client@0.1.31
  - @rocket.chat/license@0.1.13
  - @rocket.chat/omnichannel-services@0.1.13
  - @rocket.chat/pdf-worker@0.0.37
  - @rocket.chat/presence@0.1.13
  - @rocket.chat/apps@0.0.4
  - @rocket.chat/core-services@0.3.13
  - @rocket.chat/cron@0.0.33
  - @rocket.chat/gazzodown@5.0.2
  - @rocket.chat/model-typings@0.3.9
  - @rocket.chat/ui-contexts@5.0.2
  - @rocket.chat/server-cloud-communication@0.0.2
  - @rocket.chat/fuselage-ui-kit@5.0.2
  - @rocket.chat/models@0.0.37
  - @rocket.chat/ui-theming@0.1.2
  - @rocket.chat/ui-avatar@1.0.2
  - @rocket.chat/ui-client@5.0.2
  - @rocket.chat/ui-video-conf@5.0.2
  - @rocket.chat/web-ui-registration@5.0.2
  - @rocket.chat/instance-status@0.0.37
  </details>

## 6.7.2

### Patch Changes

- Bump @rocket.chat/meteor version.

- ([#32284](https://github.com/RocketChat/Rocket.Chat/pull/32284)) fixed Engagement Dashboard and Device Management admin pages loading indefinitely

## 6.7.1

### Patch Changes

- Bump @rocket.chat/meteor version.

- Bump @rocket.chat/meteor version.

- ([#32253](https://github.com/RocketChat/Rocket.Chat/pull/32253)) Increased the timeout between calls for the three remaining Omnichannel Agenda Jobs. This should make them happen less often and reduce the load on MongoDB

- ([#32252](https://github.com/RocketChat/Rocket.Chat/pull/32252)) Fixes an issue that forces the focus on the last message when interacting by mouse on message list

- ([#32256](https://github.com/RocketChat/Rocket.Chat/pull/32256)) Fixed open expanded view (galery mode) for image attachments sent by livechat widget

- ([#32254](https://github.com/RocketChat/Rocket.Chat/pull/32254)) Fixed an issue where Rocket.Chat would ask admins to confirm fingerprint change (new workspace vs configuration update), even when `AUTO_ACCEPT_FINGERPRINT` environment variable set to `"true"`.

- ([#32265](https://github.com/RocketChat/Rocket.Chat/pull/32265)) Fixed supported versions not being updated in airgapped environments

- ([#32251](https://github.com/RocketChat/Rocket.Chat/pull/32251)) Fixes an issue where message reactions are vertically misaligned when zooming out

- <details><summary>Updated dependencies []:</summary>

  - @rocket.chat/core-typings@6.7.1
  - @rocket.chat/rest-typings@6.7.1
  - @rocket.chat/api-client@0.1.30
  - @rocket.chat/license@0.1.12
  - @rocket.chat/omnichannel-services@0.1.12
  - @rocket.chat/pdf-worker@0.0.36
  - @rocket.chat/presence@0.1.12
  - @rocket.chat/apps@0.0.3
  - @rocket.chat/core-services@0.3.12
  - @rocket.chat/cron@0.0.32
  - @rocket.chat/gazzodown@5.0.1
  - @rocket.chat/model-typings@0.3.8
  - @rocket.chat/ui-contexts@5.0.1
  - @rocket.chat/server-cloud-communication@0.0.2
  - @rocket.chat/fuselage-ui-kit@5.0.1
  - @rocket.chat/models@0.0.36
  - @rocket.chat/ui-theming@0.1.2
  - @rocket.chat/ui-avatar@1.0.1
  - @rocket.chat/ui-client@5.0.1
  - @rocket.chat/ui-video-conf@5.0.1
  - @rocket.chat/web-ui-registration@5.0.1
  - @rocket.chat/instance-status@0.0.36
  </details>

## 6.7.0

### Minor Changes

- ([#31820](https://github.com/RocketChat/Rocket.Chat/pull/31820)) **Added the ability for premium workspaces to hide Rocket.Chat's watermark as well as change the Livechat widget's logo**

  The new settings (named below) can be found in the Omnichannel workspace settings within the livechat section.

  - Hide "powered by Rocket.Chat"
  - Livechat widget logo (svg, png, jpg)

- ([#31884](https://github.com/RocketChat/Rocket.Chat/pull/31884)) Deprecate `insertOrUpdateUser` Meteor method

- ([#31751](https://github.com/RocketChat/Rocket.Chat/pull/31751)) Added Livechat setting `Hide system messages` & API method `setHiddenSystemMessages`, to customize system message visibility within the widget.

- ([#31626](https://github.com/RocketChat/Rocket.Chat/pull/31626)) Freezes the permission table's first column allowing the user to visualize the permission name when scrolling horizontally

- ([#31772](https://github.com/RocketChat/Rocket.Chat/pull/31772)) Improved Livechat's theming capabilities

  | Name (`setTheme`, `initialize`) | Workspace setting                      | Default value | Description                                                                                                                                                |
  | ------------------------------- | -------------------------------------- | ------------- | ---------------------------------------------------------------------------------------------------------------------------------------------------------- |
  | `position`                      | Livechat widget position on the screen | `right`       | Changes the widget position on the screen. Can be `left` or `right`                                                                                        |
  | `background`                    | Livechat background                    | `N/A`         | Changes the message list background. Accepts the same values as the CSS property [background](https://developer.mozilla.org/en-US/docs/Web/CSS/background) |
  | `guestBubbleBackgroundColor`    | `N/A`                                  | `N/A`         | Changes the guest's message bubble background color                                                                                                        |
  | `agentBubbleBackgroundColor`    | `N/A`                                  | `N/A`         | Changes the agent's message bubble background color                                                                                                        |
  | `hideGuestAvatar`               | `N/A`                                  | `false`       | Hides/shows the guest avatar                                                                                                                               |
  | `hideAgentAvatar`               | `N/A`                                  | `true`        | Hides/shows the agent avatar                                                                                                                               |

- ([#32043](https://github.com/RocketChat/Rocket.Chat/pull/32043)) **Added Livechat's new theming settings to Appearance page (available for Premium workspaces)**

  Newly added settings are:

  - `Livechat widget position on the screen`: Changes the widget position between left or right of the viewport
  - `Livechat background`: Changes the message list background. Receives the same value as the CSS's background property.
  - `Hide system messages`: Changes the visibility of system messages displayed on the widget.
  - `Hide "powered by Rocket.Chat"`: Changes the visibility of Rocket.Chat's watermark on the widget.

- ([#31679](https://github.com/RocketChat/Rocket.Chat/pull/31679)) Added a new formatter shortcut to add hyperlinks to a message

- ([#31473](https://github.com/RocketChat/Rocket.Chat/pull/31473)) feat: add a11y doc links

- ([#31572](https://github.com/RocketChat/Rocket.Chat/pull/31572)) feat: show date on message's scroll

- ([#31268](https://github.com/RocketChat/Rocket.Chat/pull/31268)) Added new Livechat trigger action "Send message (external service)"

- ([#31549](https://github.com/RocketChat/Rocket.Chat/pull/31549)) Introduces message navigability, allowing users to navigate on messages through keyboard

- ([#31538](https://github.com/RocketChat/Rocket.Chat/pull/31538)) Introduced new methods for Rocket.Chat Apps to interact with livechat: `findOpenRoomsByAgentId` and `countOpenRoomsByAgentId`

### Patch Changes

- ([#31663](https://github.com/RocketChat/Rocket.Chat/pull/31663)) Fixes issue causing the setDepartment Livechat API overriding some triggers conditions

- ([#31745](https://github.com/RocketChat/Rocket.Chat/pull/31745) by [@Pritam-sd-dev](https://github.com/Pritam-sd-dev)) Fix room name updation on admin edit room flow.

- ([#31948](https://github.com/RocketChat/Rocket.Chat/pull/31948) by [@hardikbhatia777](https://github.com/hardikbhatia777)) Fixes an issue not allowing edit webhooks properly

- ([#31909](https://github.com/RocketChat/Rocket.Chat/pull/31909)) fix: Trigger `IPostLivechatRoomStarted` app event after inquiry is created. Previously, this event was fired after a room was created. This allowed to do some actions on rooms, but more elevated actions like transfering a room were not possible as at this point, an inquiry didn't exist.

- ([#31881](https://github.com/RocketChat/Rocket.Chat/pull/31881)) Fixed a problem that caused Business Hours feature (Multiple) to make bot agents not available when turning on the feature, and not making them available after that. Now, Business Hours will ignore Bot users, allowing admins to decide manually if a bot should be or not be active during a period of time

- Bump @rocket.chat/meteor version.

- Bump @rocket.chat/meteor version.

- Bump @rocket.chat/meteor version.

- Bump @rocket.chat/meteor version.

- Bump @rocket.chat/meteor version.

- ([#31720](https://github.com/RocketChat/Rocket.Chat/pull/31720)) Now we are considering channels with auto-join inside teams on user creation

- ([#31970](https://github.com/RocketChat/Rocket.Chat/pull/31970)) **Fixed enterprise settings value not being updated when license is removed or invalid**

  Added a license callbacks `onRemoveLicense` and `onInvalidateLicense` to update enterprise settings values when a license is removed/invalid.
  This solves a specific scenario where in case of a downgrade (license removal), `settings.get` would continue to return `value` for enterprise settings instead of `invalidValue` as it should.
  This would remain the case until the workspace was restarted.

- ([#31973](https://github.com/RocketChat/Rocket.Chat/pull/31973) by [@VipinDevelops](https://github.com/VipinDevelops)) Fixed message composer command preview for text type

- ([#31713](https://github.com/RocketChat/Rocket.Chat/pull/31713)) Fixes an issue not allowing admin users to edit the room name

- ([#31790](https://github.com/RocketChat/Rocket.Chat/pull/31790) by [@tiran133](https://github.com/tiran133)) fix: Fixes SAML Role mapping of custom roles
  fixed: here https://github.com/RocketChat/Rocket.Chat/pull/31830
- ([#31589](https://github.com/RocketChat/Rocket.Chat/pull/31589)) fixed an issue with the composer losing its edit state and highlighted after resizing the window.

- ([#31700](https://github.com/RocketChat/Rocket.Chat/pull/31700)) Fixed matrix homeserver domain setting not being visible in admin panel

- ([#31788](https://github.com/RocketChat/Rocket.Chat/pull/31788)) fixed some apps-engine bridges receiving data in a wrong format

- ([#31660](https://github.com/RocketChat/Rocket.Chat/pull/31660)) Fixed issue with quote attachments still being displayed within the message even after removing link

- ([#31759](https://github.com/RocketChat/Rocket.Chat/pull/31759)) Fix notifications specially for DMs when preference is set to mentions.

- ([#31583](https://github.com/RocketChat/Rocket.Chat/pull/31583)) Fixed login email verification flow when a user tries to join with username

- ([#31803](https://github.com/RocketChat/Rocket.Chat/pull/31803)) Fixed room owner specified on room import not being inserted as a room member or owner.

- ([#31662](https://github.com/RocketChat/Rocket.Chat/pull/31662) by [@SySagar](https://github.com/SySagar)) fix: Jump to message only works once

- ([#31475](https://github.com/RocketChat/Rocket.Chat/pull/31475)) This fix allows links such as ones starting with "notes://" and other specific apps to be rendered in the User panel as they are in the messages

- ([#32085](https://github.com/RocketChat/Rocket.Chat/pull/32085)) Fixed an internal server error when using the backwards compatibility flag to connect to the real time API for listening to all server message notifications.

- ([#31571](https://github.com/RocketChat/Rocket.Chat/pull/31571)) Fixed Mail dryrun sending email to all users

- ([#31883](https://github.com/RocketChat/Rocket.Chat/pull/31883)) fix: Corrected SVG image preview by setting correct format during thumbnail generation

- ([#31890](https://github.com/RocketChat/Rocket.Chat/pull/31890)) Changed logic that process custom fields from visitors when updating its data, making the process more reliable and faster.

- ([#31860](https://github.com/RocketChat/Rocket.Chat/pull/31860)) Fixed mentions not working when mentioned user changes username.

- ([#31723](https://github.com/RocketChat/Rocket.Chat/pull/31723)) fixed an issue with the user presence not updating automatically for other users.

- ([#31894](https://github.com/RocketChat/Rocket.Chat/pull/31894)) fixed a small issue that was causing the room layout to shift when loading apps messages

- ([#32019](https://github.com/RocketChat/Rocket.Chat/pull/32019)) Allowed upload of `lst` files

- ([#31753](https://github.com/RocketChat/Rocket.Chat/pull/31753)) Fixed an issue where the login button for Custom OAuth services would not work if any non-custom login service was also available

- ([#31983](https://github.com/RocketChat/Rocket.Chat/pull/31983)) Fix error on changing a discussion name

- ([#31666](https://github.com/RocketChat/Rocket.Chat/pull/31666)) Fixes an issue allowing only numbers, if trigger's condition is 'visitor time on site'

- ([#32012](https://github.com/RocketChat/Rocket.Chat/pull/32012)) Don't use the registration.yaml file to configure Matrix Federation anymore.

- ([#31651](https://github.com/RocketChat/Rocket.Chat/pull/31651)) Fixed auto-availability of reactivated livechat agents; they now stay 'Not Available' until manually set to 'Available'

- ([#32069](https://github.com/RocketChat/Rocket.Chat/pull/32069)) Livechat: A registered user loses their messages if 'registerGuest' is called using the same token.

- ([#32031](https://github.com/RocketChat/Rocket.Chat/pull/32031)) Fixes issue where the livechat offline form would render even when disabled

- ([#31703](https://github.com/RocketChat/Rocket.Chat/pull/31703)) Added reactions tooltip loader

- ([#31701](https://github.com/RocketChat/Rocket.Chat/pull/31701)) Fixed discussion names displaying as IDs in sidebar search results

- ([#31554](https://github.com/RocketChat/Rocket.Chat/pull/31554) by [@shivang-16](https://github.com/shivang-16)) Fixed a bug on the rooms page's "Favorite" setting, which previously failed to designate selected rooms as favorites by default.

- ([#31844](https://github.com/RocketChat/Rocket.Chat/pull/31844)) Fixed Federation not working with Microservice deployments

- ([#31927](https://github.com/RocketChat/Rocket.Chat/pull/31927)) `stopped` lifecycle method was unexpectedly synchronous when using microservices, causing our code to create race conditions.

- ([#31880](https://github.com/RocketChat/Rocket.Chat/pull/31880)) fix: CRM integration mismatch on callback type vs code validation. Previously, callback was attempting to register a `LivechatStarted` event, however, our internal code was expecting a `LivechatStart` event, causing the hook to receive incomplete data

- ([#31600](https://github.com/RocketChat/Rocket.Chat/pull/31600)) Looking at the user's permission before rendering the 'Start Call' button on the UserInfo panel, so if the user does not have the permissions, the button does not show

- ([#31904](https://github.com/RocketChat/Rocket.Chat/pull/31904)) fix: Show always all rooms when requesting chat history, even unserved ones. A faulty condition caused an issue where chat history was only able to present either served or unserved chats at once, without a proper way to get both. Now, the Chat history feature will showcase all closed rooms for the requested visitor.

- ([#31896](https://github.com/RocketChat/Rocket.Chat/pull/31896)) fix: Validate rooms are not taken before processing by queue. This will prevent an issue that caused a room, that's on an invalid state, to be re-processed by the queue worker, assigning it again to another user despite being already assigned to one. This happens when a room's inquiry gets to an state where it desyncs from the room object. Room is taken & served while inquiry is still queued. This fix will also reconciliate both when something like this happens: whenever the queue picks a chat that's already taken, it will update it's inquiry object to reflect that and avoid processing again.

- ([#31823](https://github.com/RocketChat/Rocket.Chat/pull/31823)) Revert unintentional changes real time presence data payload

- ([#31604](https://github.com/RocketChat/Rocket.Chat/pull/31604)) Fixed an issue where the sync ldap avatars background process would never run

- ([#31621](https://github.com/RocketChat/Rocket.Chat/pull/31621)) Improved the layout of the 2FA modals and changed the email 2FA resend email anchor to a button.

- ([#32038](https://github.com/RocketChat/Rocket.Chat/pull/32038)) **Added tag to premium settings in CE workspaces**

  A premium tag will be displayed alongside the setting label for premium exclusive settings in CE workspaces.
  This will bring visibility for users of our premium features while also informing them of the reason why the setting is currently disabled.

- ([#31998](https://github.com/RocketChat/Rocket.Chat/pull/31998)) Introduced a new step to the queue worker: when an inquiry that's on an improper status is selected for processing, queue worker will first check its status and will attempt to fix it.
  For example, if an inquiry points to a closed room, there's no point in processing, system will now remove the inquiry
  If an inquiry is already taken, the inquiry will be updated to reflect the new status and clean the queue.

  This prevents issues where the queue worker attempted to process an inquiry _forever_ because it was in an improper state.

- ([#32056](https://github.com/RocketChat/Rocket.Chat/pull/32056)) Fix error during migration 304. Throwing `Cannot read property 'finally' of undefined` error.

- ([#31658](https://github.com/RocketChat/Rocket.Chat/pull/31658)) Fixes an issue where messages are not updating properly after pruning the room

- ([#31895](https://github.com/RocketChat/Rocket.Chat/pull/31895)) Fix users presence stuck as online after connecting using mobile apps

- ([#31833](https://github.com/RocketChat/Rocket.Chat/pull/31833)) Fix web UI not showing users presence updating to offline

- <details><summary>Updated dependencies [b9ef630816, 3eb4dd7f50, f0475cc4cf, d1b1ffe9e5, 0570f6740a, 939a6fa35f, 8b10c6cf0f, b9e897a8f5, b876e4e0fc, 5ad65ff3da, f612d741f3, e203c40471]:</summary>

  - @rocket.chat/core-typings@6.7.0
  - @rocket.chat/web-ui-registration@5.0.0
  - @rocket.chat/rest-typings@6.7.0
  - @rocket.chat/model-typings@0.3.7
  - @rocket.chat/i18n@0.2.0
  - @rocket.chat/core-services@0.3.11
  - @rocket.chat/message-parser@0.31.29
  - @rocket.chat/models@0.0.35
  - @rocket.chat/api-client@0.1.29
  - @rocket.chat/license@0.1.11
  - @rocket.chat/omnichannel-services@0.1.11
  - @rocket.chat/pdf-worker@0.0.35
  - @rocket.chat/presence@0.1.11
  - @rocket.chat/apps@0.0.2
  - @rocket.chat/cron@0.0.31
  - @rocket.chat/gazzodown@5.0.0
  - @rocket.chat/ui-contexts@5.0.0
  - @rocket.chat/base64@1.0.13
  - @rocket.chat/fuselage-ui-kit@5.0.0
  - @rocket.chat/instance-status@0.0.35
  - @rocket.chat/random@1.2.2
  - @rocket.chat/sha256@1.0.10
  - @rocket.chat/ui-composer@0.1.0
  - @rocket.chat/ui-kit@0.33.0
  - @rocket.chat/ui-video-conf@5.0.0
  - @rocket.chat/server-cloud-communication@0.0.2
  - @rocket.chat/ui-theming@0.1.2
  - @rocket.chat/ui-avatar@1.0.0
  - @rocket.chat/ui-client@5.0.0
  </details>

## 6.7.0-rc.4

### Patch Changes

- Bump @rocket.chat/meteor version.

- <details><summary>Updated dependencies []:</summary>

  - @rocket.chat/core-typings@6.7.0-rc.4
  - @rocket.chat/rest-typings@6.7.0-rc.4
  - @rocket.chat/api-client@0.1.29-rc.4
  - @rocket.chat/license@0.1.11-rc.4
  - @rocket.chat/omnichannel-services@0.1.11-rc.4
  - @rocket.chat/pdf-worker@0.0.35-rc.4
  - @rocket.chat/presence@0.1.11-rc.4
  - @rocket.chat/apps@0.0.2-rc.4
  - @rocket.chat/core-services@0.3.11-rc.4
  - @rocket.chat/cron@0.0.31-rc.4
  - @rocket.chat/gazzodown@5.0.0-rc.4
  - @rocket.chat/model-typings@0.3.7-rc.4
  - @rocket.chat/ui-contexts@5.0.0-rc.4
  - @rocket.chat/server-cloud-communication@0.0.2
  - @rocket.chat/fuselage-ui-kit@5.0.0-rc.4
  - @rocket.chat/models@0.0.35-rc.4
  - @rocket.chat/ui-theming@0.1.2
  - @rocket.chat/ui-avatar@1.0.0-rc.4
  - @rocket.chat/ui-client@5.0.0-rc.4
  - @rocket.chat/ui-video-conf@5.0.0-rc.4
  - @rocket.chat/web-ui-registration@5.0.0-rc.4
  - @rocket.chat/instance-status@0.0.35-rc.4
  </details>

## 6.7.0-rc.3

### Patch Changes

- Bump @rocket.chat/meteor version.

- ([#32069](https://github.com/RocketChat/Rocket.Chat/pull/32069)) Livechat: A registered user loses their messages if 'registerGuest' is called using the same token.

- <details><summary>Updated dependencies []:</summary>

  - @rocket.chat/core-typings@6.7.0-rc.3
  - @rocket.chat/rest-typings@6.7.0-rc.3
  - @rocket.chat/api-client@0.1.29-rc.3
  - @rocket.chat/license@0.1.11-rc.3
  - @rocket.chat/omnichannel-services@0.1.11-rc.3
  - @rocket.chat/pdf-worker@0.0.35-rc.3
  - @rocket.chat/presence@0.1.11-rc.3
  - @rocket.chat/apps@0.0.2-rc.3
  - @rocket.chat/core-services@0.3.11-rc.3
  - @rocket.chat/cron@0.0.31-rc.3
  - @rocket.chat/gazzodown@5.0.0-rc.3
  - @rocket.chat/model-typings@0.3.7-rc.3
  - @rocket.chat/ui-contexts@5.0.0-rc.3
  - @rocket.chat/server-cloud-communication@0.0.2
  - @rocket.chat/fuselage-ui-kit@5.0.0-rc.3
  - @rocket.chat/models@0.0.35-rc.3
  - @rocket.chat/ui-theming@0.1.2
  - @rocket.chat/ui-avatar@1.0.0-rc.3
  - @rocket.chat/ui-client@5.0.0-rc.3
  - @rocket.chat/ui-video-conf@5.0.0-rc.3
  - @rocket.chat/web-ui-registration@5.0.0-rc.3
  - @rocket.chat/instance-status@0.0.35-rc.3
  </details>

## 6.7.0-rc.2

### Patch Changes

- Bump @rocket.chat/meteor version.

- <details><summary>Updated dependencies []:</summary>

  - @rocket.chat/core-typings@6.7.0-rc.2
  - @rocket.chat/rest-typings@6.7.0-rc.2
  - @rocket.chat/api-client@0.1.29-rc.2
  - @rocket.chat/license@0.1.11-rc.2
  - @rocket.chat/omnichannel-services@0.1.11-rc.2
  - @rocket.chat/pdf-worker@0.0.35-rc.2
  - @rocket.chat/presence@0.1.11-rc.2
  - @rocket.chat/apps@0.0.2-rc.2
  - @rocket.chat/core-services@0.3.11-rc.2
  - @rocket.chat/cron@0.0.31-rc.2
  - @rocket.chat/gazzodown@5.0.0-rc.2
  - @rocket.chat/model-typings@0.3.7-rc.2
  - @rocket.chat/ui-contexts@5.0.0-rc.2
  - @rocket.chat/server-cloud-communication@0.0.2
  - @rocket.chat/fuselage-ui-kit@5.0.0-rc.2
  - @rocket.chat/models@0.0.35-rc.2
  - @rocket.chat/ui-theming@0.1.2
  - @rocket.chat/ui-avatar@1.0.0-rc.2
  - @rocket.chat/ui-client@5.0.0-rc.2
  - @rocket.chat/ui-video-conf@5.0.0-rc.2
  - @rocket.chat/web-ui-registration@5.0.0-rc.2
  - @rocket.chat/instance-status@0.0.35-rc.2
  </details>

## 6.7.0-rc.1

### Patch Changes

- Bump @rocket.chat/meteor version.

- ([#32085](https://github.com/RocketChat/Rocket.Chat/pull/32085)) Fixed an internal server error when using the backwards compatibility flag to connect to the real time API for listening to all server message notifications.

- <details><summary>Updated dependencies []:</summary>

  - @rocket.chat/core-typings@6.7.0-rc.1
  - @rocket.chat/rest-typings@6.7.0-rc.1
  - @rocket.chat/api-client@0.1.29-rc.1
  - @rocket.chat/license@0.1.11-rc.1
  - @rocket.chat/omnichannel-services@0.1.11-rc.1
  - @rocket.chat/pdf-worker@0.0.35-rc.1
  - @rocket.chat/presence@0.1.11-rc.1
  - @rocket.chat/apps@0.0.2-rc.1
  - @rocket.chat/core-services@0.3.11-rc.1
  - @rocket.chat/cron@0.0.31-rc.1
  - @rocket.chat/gazzodown@5.0.0-rc.1
  - @rocket.chat/model-typings@0.3.7-rc.1
  - @rocket.chat/ui-contexts@5.0.0-rc.1
  - @rocket.chat/server-cloud-communication@0.0.2
  - @rocket.chat/fuselage-ui-kit@5.0.0-rc.1
  - @rocket.chat/models@0.0.35-rc.1
  - @rocket.chat/ui-theming@0.1.2
  - @rocket.chat/ui-avatar@1.0.0-rc.1
  - @rocket.chat/ui-client@5.0.0-rc.1
  - @rocket.chat/ui-video-conf@5.0.0-rc.1
  - @rocket.chat/web-ui-registration@5.0.0-rc.1
  - @rocket.chat/instance-status@0.0.35-rc.1
  </details>

## 6.7.0-rc.0

### Minor Changes

- ([#31820](https://github.com/RocketChat/Rocket.Chat/pull/31820)) **Added the ability for premium workspaces to hide Rocket.Chat's watermark as well as change the Livechat widget's logo**

  The new settings (named below) can be found in the Omnichannel workspace settings within the livechat section.

  - Hide "powered by Rocket.Chat"
  - Livechat widget logo (svg, png, jpg)

- ([#31884](https://github.com/RocketChat/Rocket.Chat/pull/31884)) Deprecate `insertOrUpdateUser` Meteor method

- ([#31751](https://github.com/RocketChat/Rocket.Chat/pull/31751)) Added Livechat setting `Hide system messages` & API method `setHiddenSystemMessages`, to customize system message visibility within the widget.

- ([#31626](https://github.com/RocketChat/Rocket.Chat/pull/31626)) Freezes the permission table's first column allowing the user to visualize the permission name when scrolling horizontally

- ([#31772](https://github.com/RocketChat/Rocket.Chat/pull/31772)) Improved Livechat's theming capabilities

  | Name (`setTheme`, `initialize`) | Workspace setting                      | Default value | Description                                                                                                                                                |
  | ------------------------------- | -------------------------------------- | ------------- | ---------------------------------------------------------------------------------------------------------------------------------------------------------- |
  | `position`                      | Livechat widget position on the screen | `right`       | Changes the widget position on the screen. Can be `left` or `right`                                                                                        |
  | `background`                    | Livechat background                    | `N/A`         | Changes the message list background. Accepts the same values as the CSS property [background](https://developer.mozilla.org/en-US/docs/Web/CSS/background) |
  | `guestBubbleBackgroundColor`    | `N/A`                                  | `N/A`         | Changes the guest's message bubble background color                                                                                                        |
  | `agentBubbleBackgroundColor`    | `N/A`                                  | `N/A`         | Changes the agent's message bubble background color                                                                                                        |
  | `hideGuestAvatar`               | `N/A`                                  | `false`       | Hides/shows the guest avatar                                                                                                                               |
  | `hideAgentAvatar`               | `N/A`                                  | `true`        | Hides/shows the agent avatar                                                                                                                               |

- ([#32043](https://github.com/RocketChat/Rocket.Chat/pull/32043)) **Added Livechat's new theming settings to Appearance page (available for Premium workspaces)**

  Newly added settings are:

  - `Livechat widget position on the screen`: Changes the widget position between left or right of the viewport
  - `Livechat background`: Changes the message list background. Receives the same value as the CSS's background property.
  - `Hide system messages`: Changes the visibility of system messages displayed on the widget.
  - `Hide "powered by Rocket.Chat"`: Changes the visibility of Rocket.Chat's watermark on the widget.

- ([#31679](https://github.com/RocketChat/Rocket.Chat/pull/31679)) Added a new formatter shortcut to add hyperlinks to a message

- ([#31473](https://github.com/RocketChat/Rocket.Chat/pull/31473)) feat: add a11y doc links

- ([#31572](https://github.com/RocketChat/Rocket.Chat/pull/31572)) feat: show date on message's scroll

- ([#31268](https://github.com/RocketChat/Rocket.Chat/pull/31268)) Added new Livechat trigger action "Send message (external service)"

- ([#31549](https://github.com/RocketChat/Rocket.Chat/pull/31549)) Introduces message navigability, allowing users to navigate on messages through keyboard

- ([#31538](https://github.com/RocketChat/Rocket.Chat/pull/31538)) Introduced new methods for Rocket.Chat Apps to interact with livechat: `findOpenRoomsByAgentId` and `countOpenRoomsByAgentId`

### Patch Changes

- ([#31663](https://github.com/RocketChat/Rocket.Chat/pull/31663)) Fixes issue causing the setDepartment Livechat API overriding some triggers conditions

- ([#31745](https://github.com/RocketChat/Rocket.Chat/pull/31745) by [@Pritam-sd-dev](https://github.com/Pritam-sd-dev)) Fix room name updation on admin edit room flow.

- ([#31948](https://github.com/RocketChat/Rocket.Chat/pull/31948) by [@hardikbhatia777](https://github.com/hardikbhatia777)) Fixes an issue not allowing edit webhooks properly

- ([#31909](https://github.com/RocketChat/Rocket.Chat/pull/31909)) fix: Trigger `IPostLivechatRoomStarted` app event after inquiry is created. Previously, this event was fired after a room was created. This allowed to do some actions on rooms, but more elevated actions like transfering a room were not possible as at this point, an inquiry didn't exist.

- ([#31881](https://github.com/RocketChat/Rocket.Chat/pull/31881)) Fixed a problem that caused Business Hours feature (Multiple) to make bot agents not available when turning on the feature, and not making them available after that. Now, Business Hours will ignore Bot users, allowing admins to decide manually if a bot should be or not be active during a period of time

- ([#31720](https://github.com/RocketChat/Rocket.Chat/pull/31720)) Now we are considering channels with auto-join inside teams on user creation

- ([#31970](https://github.com/RocketChat/Rocket.Chat/pull/31970)) **Fixed enterprise settings value not being updated when license is removed or invalid**

  Added a license callbacks `onRemoveLicense` and `onInvalidateLicense` to update enterprise settings values when a license is removed/invalid.
  This solves a specific scenario where in case of a downgrade (license removal), `settings.get` would continue to return `value` for enterprise settings instead of `invalidValue` as it should.
  This would remain the case until the workspace was restarted.

- ([#31973](https://github.com/RocketChat/Rocket.Chat/pull/31973) by [@VipinDevelops](https://github.com/VipinDevelops)) Fixed message composer command preview for text type

- ([#31713](https://github.com/RocketChat/Rocket.Chat/pull/31713)) Fixes an issue not allowing admin users to edit the room name

- ([#31790](https://github.com/RocketChat/Rocket.Chat/pull/31790) by [@tiran133](https://github.com/tiran133)) fix: Fixes SAML Role mapping of custom roles
  fixed: here https://github.com/RocketChat/Rocket.Chat/pull/31830
- ([#31589](https://github.com/RocketChat/Rocket.Chat/pull/31589)) fixed an issue with the composer losing its edit state and highlighted after resizing the window.

- ([#31700](https://github.com/RocketChat/Rocket.Chat/pull/31700)) Fixed matrix homeserver domain setting not being visible in admin panel

- ([#31788](https://github.com/RocketChat/Rocket.Chat/pull/31788)) fixed some apps-engine bridges receiving data in a wrong format

- ([#31660](https://github.com/RocketChat/Rocket.Chat/pull/31660)) Fixed issue with quote attachments still being displayed within the message even after removing link

- ([#31759](https://github.com/RocketChat/Rocket.Chat/pull/31759)) Fix notifications specially for DMs when preference is set to mentions.

- ([#31583](https://github.com/RocketChat/Rocket.Chat/pull/31583)) Fixed login email verification flow when a user tries to join with username

- ([#31803](https://github.com/RocketChat/Rocket.Chat/pull/31803)) Fixed room owner specified on room import not being inserted as a room member or owner.

- ([#31662](https://github.com/RocketChat/Rocket.Chat/pull/31662) by [@SySagar](https://github.com/SySagar)) fix: Jump to message only works once

- ([#31475](https://github.com/RocketChat/Rocket.Chat/pull/31475)) This fix allows links such as ones starting with "notes://" and other specific apps to be rendered in the User panel as they are in the messages

- ([#31571](https://github.com/RocketChat/Rocket.Chat/pull/31571)) Fixed Mail dryrun sending email to all users

- ([#31883](https://github.com/RocketChat/Rocket.Chat/pull/31883)) fix: Corrected SVG image preview by setting correct format during thumbnail generation

- ([#31890](https://github.com/RocketChat/Rocket.Chat/pull/31890)) Changed logic that process custom fields from visitors when updating its data, making the process more reliable and faster.

- ([#31860](https://github.com/RocketChat/Rocket.Chat/pull/31860)) Fixed mentions not working when mentioned user changes username.

- ([#31723](https://github.com/RocketChat/Rocket.Chat/pull/31723)) fixed an issue with the user presence not updating automatically for other users.

- ([#31894](https://github.com/RocketChat/Rocket.Chat/pull/31894)) fixed a small issue that was causing the room layout to shift when loading apps messages

- ([#32019](https://github.com/RocketChat/Rocket.Chat/pull/32019)) Allowed upload of `lst` files

- ([#31753](https://github.com/RocketChat/Rocket.Chat/pull/31753)) Fixed an issue where the login button for Custom OAuth services would not work if any non-custom login service was also available

- ([#31983](https://github.com/RocketChat/Rocket.Chat/pull/31983)) Fix error on changing a discussion name

- ([#31666](https://github.com/RocketChat/Rocket.Chat/pull/31666)) Fixes an issue allowing only numbers, if trigger's condition is 'visitor time on site'

- ([#32012](https://github.com/RocketChat/Rocket.Chat/pull/32012)) Don't use the registration.yaml file to configure Matrix Federation anymore.

- ([#31651](https://github.com/RocketChat/Rocket.Chat/pull/31651)) Fixed auto-availability of reactivated livechat agents; they now stay 'Not Available' until manually set to 'Available'

- ([#32031](https://github.com/RocketChat/Rocket.Chat/pull/32031)) Fixes issue where the livechat offline form would render even when disabled

- ([#31703](https://github.com/RocketChat/Rocket.Chat/pull/31703)) Added reactions tooltip loader

- ([#31701](https://github.com/RocketChat/Rocket.Chat/pull/31701)) Fixed discussion names displaying as IDs in sidebar search results

- ([#31554](https://github.com/RocketChat/Rocket.Chat/pull/31554) by [@shivang-16](https://github.com/shivang-16)) Fixed a bug on the rooms page's "Favorite" setting, which previously failed to designate selected rooms as favorites by default.

- ([#31844](https://github.com/RocketChat/Rocket.Chat/pull/31844)) Fixed Federation not working with Microservice deployments

- ([#31927](https://github.com/RocketChat/Rocket.Chat/pull/31927)) `stopped` lifecycle method was unexpectedly synchronous when using microservices, causing our code to create race conditions.

- ([#31880](https://github.com/RocketChat/Rocket.Chat/pull/31880)) fix: CRM integration mismatch on callback type vs code validation. Previously, callback was attempting to register a `LivechatStarted` event, however, our internal code was expecting a `LivechatStart` event, causing the hook to receive incomplete data

- ([#31600](https://github.com/RocketChat/Rocket.Chat/pull/31600)) Looking at the user's permission before rendering the 'Start Call' button on the UserInfo panel, so if the user does not have the permissions, the button does not show

- ([#31904](https://github.com/RocketChat/Rocket.Chat/pull/31904)) fix: Show always all rooms when requesting chat history, even unserved ones. A faulty condition caused an issue where chat history was only able to present either served or unserved chats at once, without a proper way to get both. Now, the Chat history feature will showcase all closed rooms for the requested visitor.

- ([#31896](https://github.com/RocketChat/Rocket.Chat/pull/31896)) fix: Validate rooms are not taken before processing by queue. This will prevent an issue that caused a room, that's on an invalid state, to be re-processed by the queue worker, assigning it again to another user despite being already assigned to one. This happens when a room's inquiry gets to an state where it desyncs from the room object. Room is taken & served while inquiry is still queued. This fix will also reconciliate both when something like this happens: whenever the queue picks a chat that's already taken, it will update it's inquiry object to reflect that and avoid processing again.

- ([#31823](https://github.com/RocketChat/Rocket.Chat/pull/31823)) Revert unintentional changes real time presence data payload

- ([#31604](https://github.com/RocketChat/Rocket.Chat/pull/31604)) Fixed an issue where the sync ldap avatars background process would never run

- ([#31621](https://github.com/RocketChat/Rocket.Chat/pull/31621)) Improved the layout of the 2FA modals and changed the email 2FA resend email anchor to a button.

- ([#32038](https://github.com/RocketChat/Rocket.Chat/pull/32038)) **Added tag to premium settings in CE workspaces**

  A premium tag will be displayed alongside the setting label for premium exclusive settings in CE workspaces.
  This will bring visibility for users of our premium features while also informing them of the reason why the setting is currently disabled.

- ([#31998](https://github.com/RocketChat/Rocket.Chat/pull/31998)) Introduced a new step to the queue worker: when an inquiry that's on an improper status is selected for processing, queue worker will first check its status and will attempt to fix it.
  For example, if an inquiry points to a closed room, there's no point in processing, system will now remove the inquiry
  If an inquiry is already taken, the inquiry will be updated to reflect the new status and clean the queue.

  This prevents issues where the queue worker attempted to process an inquiry _forever_ because it was in an improper state.

- ([#32056](https://github.com/RocketChat/Rocket.Chat/pull/32056)) Fix error during migration 304. Throwing `Cannot read property 'finally' of undefined` error.

- ([#31658](https://github.com/RocketChat/Rocket.Chat/pull/31658)) Fixes an issue where messages are not updating properly after pruning the room

- ([#31895](https://github.com/RocketChat/Rocket.Chat/pull/31895)) Fix users presence stuck as online after connecting using mobile apps

- ([#31833](https://github.com/RocketChat/Rocket.Chat/pull/31833)) Fix web UI not showing users presence updating to offline

- <details><summary>Updated dependencies [b9ef630816, 3eb4dd7f50, f0475cc4cf, d1b1ffe9e5, 0570f6740a, 939a6fa35f, 8b10c6cf0f, b9e897a8f5, b876e4e0fc, 5ad65ff3da, f612d741f3, e203c40471]:</summary>

  - @rocket.chat/core-typings@6.7.0-rc.0
  - @rocket.chat/web-ui-registration@5.0.0-rc.0
  - @rocket.chat/rest-typings@6.7.0-rc.0
  - @rocket.chat/model-typings@0.3.7-rc.0
  - @rocket.chat/i18n@0.2.0-rc.0
  - @rocket.chat/core-services@0.3.11-rc.0
  - @rocket.chat/message-parser@0.31.29-rc.0
  - @rocket.chat/models@0.0.35-rc.0
  - @rocket.chat/api-client@0.1.29-rc.0
  - @rocket.chat/license@0.1.11-rc.0
  - @rocket.chat/omnichannel-services@0.1.11-rc.0
  - @rocket.chat/pdf-worker@0.0.35-rc.0
  - @rocket.chat/presence@0.1.11-rc.0
  - @rocket.chat/apps@0.0.2-rc.0
  - @rocket.chat/cron@0.0.31-rc.0
  - @rocket.chat/gazzodown@5.0.0-rc.0
  - @rocket.chat/ui-contexts@5.0.0-rc.0
  - @rocket.chat/base64@1.0.13
  - @rocket.chat/fuselage-ui-kit@5.0.0-rc.0
  - @rocket.chat/instance-status@0.0.35-rc.0
  - @rocket.chat/random@1.2.2
  - @rocket.chat/sha256@1.0.10
  - @rocket.chat/ui-composer@0.1.0
  - @rocket.chat/ui-kit@0.33.0
  - @rocket.chat/ui-video-conf@5.0.0-rc.0
  - @rocket.chat/server-cloud-communication@0.0.2
  - @rocket.chat/ui-theming@0.1.2
  - @rocket.chat/ui-avatar@1.0.0-rc.0
  - @rocket.chat/ui-client@5.0.0-rc.0
  </details>

## 6.6.6

### Patch Changes

- Bump @rocket.chat/meteor version.

- Bump @rocket.chat/meteor version.

- ([#32064](https://github.com/RocketChat/Rocket.Chat/pull/32064)) Fix an issue affecting Rocket.Chat Apps utilizing the OAuth 2 library from Apps Engine, ensuring that apps like Google Drive and Google Calendar are operational once more.

- ([#32056](https://github.com/RocketChat/Rocket.Chat/pull/32056)) Fix error during migration 304. Throwing `Cannot read property 'finally' of undefined` error.

- <details><summary>Updated dependencies [ada096901a]:</summary>

  - @rocket.chat/models@0.0.34
  - @rocket.chat/omnichannel-services@0.1.10
  - @rocket.chat/presence@0.1.10
  - @rocket.chat/core-services@0.3.10
  - @rocket.chat/cron@0.0.30
  - @rocket.chat/instance-status@0.0.34
  - @rocket.chat/core-typings@6.6.6
  - @rocket.chat/rest-typings@6.6.6
  - @rocket.chat/api-client@0.1.28
  - @rocket.chat/license@0.1.10
  - @rocket.chat/pdf-worker@0.0.34
  - @rocket.chat/gazzodown@4.0.6
  - @rocket.chat/model-typings@0.3.6
  - @rocket.chat/ui-contexts@4.0.6
  - @rocket.chat/server-cloud-communication@0.0.2
  - @rocket.chat/fuselage-ui-kit@4.0.6
  - @rocket.chat/ui-theming@0.1.2
  - @rocket.chat/ui-client@4.0.6
  - @rocket.chat/ui-video-conf@4.0.6
  - @rocket.chat/web-ui-registration@4.0.6
  </details>

## 6.6.5

### Patch Changes

- Bump @rocket.chat/meteor version.

- Bump @rocket.chat/meteor version.

- ([#31998](https://github.com/RocketChat/Rocket.Chat/pull/31998)) Introduced a new step to the queue worker: when an inquiry that's on an improper status is selected for processing, queue worker will first check its status and will attempt to fix it.
  For example, if an inquiry points to a closed room, there's no point in processing, system will now remove the inquiry
  If an inquiry is already taken, the inquiry will be updated to reflect the new status and clean the queue.

  This prevents issues where the queue worker attempted to process an inquiry _forever_ because it was in an improper state.

- <details><summary>Updated dependencies []:</summary>

  - @rocket.chat/ui-contexts@4.0.5
  - @rocket.chat/ui-theming@0.1.2
  - @rocket.chat/fuselage-ui-kit@4.0.5
  - @rocket.chat/gazzodown@4.0.5
  - @rocket.chat/ui-client@4.0.5
  - @rocket.chat/ui-video-conf@4.0.5
  - @rocket.chat/web-ui-registration@4.0.5
  - @rocket.chat/core-typings@6.6.5
  - @rocket.chat/rest-typings@6.6.5
  - @rocket.chat/api-client@0.1.27
  - @rocket.chat/license@0.1.9
  - @rocket.chat/omnichannel-services@0.1.9
  - @rocket.chat/pdf-worker@0.0.33
  - @rocket.chat/presence@0.1.9
  - @rocket.chat/core-services@0.3.9
  - @rocket.chat/cron@0.0.29
  - @rocket.chat/model-typings@0.3.5
  - @rocket.chat/server-cloud-communication@0.0.2
  - @rocket.chat/models@0.0.33
  - @rocket.chat/instance-status@0.0.33
  </details>

## 6.6.4

### Patch Changes

- Bump @rocket.chat/meteor version.

- Bump @rocket.chat/meteor version.

- ([#31700](https://github.com/RocketChat/Rocket.Chat/pull/31700)) Fixed matrix homeserver domain setting not being visible in admin panel

- ([#32012](https://github.com/RocketChat/Rocket.Chat/pull/32012)) Don't use the registration.yaml file to configure Matrix Federation anymore.

- ([#31927](https://github.com/RocketChat/Rocket.Chat/pull/31927)) `stopped` lifecycle method was unexpectedly synchronous when using microservices, causing our code to create race conditions.

- <details><summary>Updated dependencies [c2872a93f2]:</summary>

  - @rocket.chat/core-services@0.3.8
  - @rocket.chat/omnichannel-services@0.1.8
  - @rocket.chat/presence@0.1.8
  - @rocket.chat/core-typings@6.6.4
  - @rocket.chat/rest-typings@6.6.4
  - @rocket.chat/api-client@0.1.26
  - @rocket.chat/license@0.1.8
  - @rocket.chat/pdf-worker@0.0.32
  - @rocket.chat/cron@0.0.28
  - @rocket.chat/gazzodown@4.0.4
  - @rocket.chat/model-typings@0.3.4
  - @rocket.chat/ui-contexts@4.0.4
  - @rocket.chat/server-cloud-communication@0.0.2
  - @rocket.chat/fuselage-ui-kit@4.0.4
  - @rocket.chat/models@0.0.32
  - @rocket.chat/ui-theming@0.1.2
  - @rocket.chat/ui-client@4.0.4
  - @rocket.chat/ui-video-conf@4.0.4
  - @rocket.chat/web-ui-registration@4.0.4
  - @rocket.chat/instance-status@0.0.32
  </details>

## 6.6.3

### Patch Changes

- Bump @rocket.chat/meteor version.

- Bump @rocket.chat/meteor version.

- ([#31895](https://github.com/RocketChat/Rocket.Chat/pull/31895)) Fix users presence stuck as online after connecting using mobile apps

- <details><summary>Updated dependencies []:</summary>

  - @rocket.chat/core-typings@6.6.3
  - @rocket.chat/rest-typings@6.6.3
  - @rocket.chat/api-client@0.1.25
  - @rocket.chat/license@0.1.7
  - @rocket.chat/omnichannel-services@0.1.7
  - @rocket.chat/pdf-worker@0.0.31
  - @rocket.chat/presence@0.1.7
  - @rocket.chat/core-services@0.3.7
  - @rocket.chat/cron@0.0.27
  - @rocket.chat/gazzodown@4.0.3
  - @rocket.chat/model-typings@0.3.3
  - @rocket.chat/ui-contexts@4.0.3
  - @rocket.chat/server-cloud-communication@0.0.2
  - @rocket.chat/fuselage-ui-kit@4.0.3
  - @rocket.chat/models@0.0.31
  - @rocket.chat/ui-theming@0.1.2
  - @rocket.chat/ui-client@4.0.3
  - @rocket.chat/ui-video-conf@4.0.3
  - @rocket.chat/web-ui-registration@4.0.3
  - @rocket.chat/instance-status@0.0.31
  </details>

## 6.6.2

### Patch Changes

- Bump @rocket.chat/meteor version.

- Bump @rocket.chat/meteor version.

- ([#31844](https://github.com/RocketChat/Rocket.Chat/pull/31844)) Fixed Federation not working with Microservice deployments

- ([#31823](https://github.com/RocketChat/Rocket.Chat/pull/31823)) Revert unintentional changes real time presence data payload

- ([#31833](https://github.com/RocketChat/Rocket.Chat/pull/31833)) Fix web UI not showing users presence updating to offline

- <details><summary>Updated dependencies []:</summary>

  - @rocket.chat/ui-contexts@4.0.2
  - @rocket.chat/ui-theming@0.1.2
  - @rocket.chat/fuselage-ui-kit@4.0.2
  - @rocket.chat/gazzodown@4.0.2
  - @rocket.chat/ui-client@4.0.2
  - @rocket.chat/ui-video-conf@4.0.2
  - @rocket.chat/web-ui-registration@4.0.2
  - @rocket.chat/core-typings@6.6.2
  - @rocket.chat/rest-typings@6.6.2
  - @rocket.chat/api-client@0.1.24
  - @rocket.chat/license@0.1.6
  - @rocket.chat/omnichannel-services@0.1.6
  - @rocket.chat/pdf-worker@0.0.30
  - @rocket.chat/presence@0.1.6
  - @rocket.chat/core-services@0.3.6
  - @rocket.chat/cron@0.0.26
  - @rocket.chat/model-typings@0.3.2
  - @rocket.chat/server-cloud-communication@0.0.2
  - @rocket.chat/models@0.0.30
  - @rocket.chat/instance-status@0.0.30
  </details>

## 6.6.1

### Patch Changes

- Bump @rocket.chat/meteor version.

- Bump @rocket.chat/meteor version.

- ([#31713](https://github.com/RocketChat/Rocket.Chat/pull/31713)) Fixes an issue not allowing admin users to edit the room name

- ([#31723](https://github.com/RocketChat/Rocket.Chat/pull/31723)) fixed an issue with the user presence not updating automatically for other users.

- ([#31753](https://github.com/RocketChat/Rocket.Chat/pull/31753)) Fixed an issue where the login button for Custom OAuth services would not work if any non-custom login service was also available

- ([#31554](https://github.com/RocketChat/Rocket.Chat/pull/31554) by [@shivang-16](https://github.com/shivang-16)) Fixed a bug on the rooms page's "Favorite" setting, which previously failed to designate selected rooms as favorites by default.

- <details><summary>Updated dependencies []:</summary>

  - @rocket.chat/core-typings@6.6.1
  - @rocket.chat/rest-typings@6.6.1
  - @rocket.chat/api-client@0.1.23
  - @rocket.chat/license@0.1.5
  - @rocket.chat/omnichannel-services@0.1.5
  - @rocket.chat/pdf-worker@0.0.29
  - @rocket.chat/presence@0.1.5
  - @rocket.chat/core-services@0.3.5
  - @rocket.chat/cron@0.0.25
  - @rocket.chat/gazzodown@4.0.1
  - @rocket.chat/model-typings@0.3.1
  - @rocket.chat/ui-contexts@4.0.1
  - @rocket.chat/server-cloud-communication@0.0.2
  - @rocket.chat/fuselage-ui-kit@4.0.1
  - @rocket.chat/models@0.0.29
  - @rocket.chat/ui-theming@0.1.2
  - @rocket.chat/ui-client@4.0.1
  - @rocket.chat/ui-video-conf@4.0.1
  - @rocket.chat/web-ui-registration@4.0.1
  - @rocket.chat/instance-status@0.0.29
  </details>

## 6.6.0

### Minor Changes

- ([#31184](https://github.com/RocketChat/Rocket.Chat/pull/31184)) Add the possibility to hide some elements through postMessage events.

- ([#31516](https://github.com/RocketChat/Rocket.Chat/pull/31516)) Room header keyboard navigability

  ![Kapture 2024-01-22 at 11 33 14](https://github.com/RocketChat/Rocket.Chat/assets/27704687/f116c1e6-4ec7-4175-a01b-fa98eade2416)

- ([#30868](https://github.com/RocketChat/Rocket.Chat/pull/30868)) Added `push.info` endpoint to enable users to retrieve info about the workspace's push gateway

- ([#31510](https://github.com/RocketChat/Rocket.Chat/pull/31510)) Composer keyboard navigability

  ![Kapture 2024-01-22 at 11 33 14](https://github.com/RocketChat/Rocket.Chat/assets/27704687/f116c1e6-4ec7-4175-a01b-fa98eade2416)

- ([#30464](https://github.com/RocketChat/Rocket.Chat/pull/30464)) Mentioning users that are not in the channel now dispatches a warning message with actions

- ([#31369](https://github.com/RocketChat/Rocket.Chat/pull/31369)) feat: add `ImageGallery` zoom controls

- ([#31393](https://github.com/RocketChat/Rocket.Chat/pull/31393) by [@hardikbhatia777](https://github.com/hardikbhatia777)) Fixes an issue where avatars are not being disabled based on preference on quote attachments

- ([#30680](https://github.com/RocketChat/Rocket.Chat/pull/30680)) feat: Skip to main content shortcut and useDocumentTitle

- ([#31299](https://github.com/RocketChat/Rocket.Chat/pull/31299)) fix: Loading state for `Marketplace` related lists

- ([#31347](https://github.com/RocketChat/Rocket.Chat/pull/31347) by [@Sayan4444](https://github.com/Sayan4444)) New feature to support cancel message editing message and hints for shortcuts.

- ([#30554](https://github.com/RocketChat/Rocket.Chat/pull/30554)) **Added ‘Reported Users’ Tab to Moderation Console:** Enhances user monitoring by displaying reported users.

- ([#31417](https://github.com/RocketChat/Rocket.Chat/pull/31417)) Added feature to sync the user's language preference with the autotranslate setting.

- ([#31478](https://github.com/RocketChat/Rocket.Chat/pull/31478)) feat: `Bubble` on new messages indicators
  <img width="825" alt="image" src="https://github.com/RocketChat/Rocket.Chat/assets/60678893/6fabd9a9-c3af-446c-b523-045b06615cf7">
- ([#31348](https://github.com/RocketChat/Rocket.Chat/pull/31348) by [@Sayan4444](https://github.com/Sayan4444)) Added a modal to confirm the intention to pin a message, preventing users from doing it by mistake

### Patch Changes

- ([#31318](https://github.com/RocketChat/Rocket.Chat/pull/31318) by [@hardikbhatia777](https://github.com/hardikbhatia777)) Fixed Attachments not respecting collapse property when using incoming webhook

- ([#31138](https://github.com/RocketChat/Rocket.Chat/pull/31138)) feat(uikit): Move `@rocket.chat/ui-kit` package to the main monorepo

- ([#31380](https://github.com/RocketChat/Rocket.Chat/pull/31380)) Fix user being logged out after using 2FA

- ([#31281](https://github.com/RocketChat/Rocket.Chat/pull/31281)) Improved support for higlighted words in threads (rooms are now marked as unread and notifications are sent)

- ([#31104](https://github.com/RocketChat/Rocket.Chat/pull/31104)) Clear message box related items from local storage on logout

- ([#31556](https://github.com/RocketChat/Rocket.Chat/pull/31556)) Bump @rocket.chat/meteor version.

- ([#31556](https://github.com/RocketChat/Rocket.Chat/pull/31556)) Bump @rocket.chat/meteor version.

- ([#31556](https://github.com/RocketChat/Rocket.Chat/pull/31556)) Bump @rocket.chat/meteor version.

- ([#31556](https://github.com/RocketChat/Rocket.Chat/pull/31556)) Bump @rocket.chat/meteor version.

- ([#31556](https://github.com/RocketChat/Rocket.Chat/pull/31556)) Bump @rocket.chat/meteor version.

- ([#31556](https://github.com/RocketChat/Rocket.Chat/pull/31556)) Bump @rocket.chat/meteor version.

- ([#31556](https://github.com/RocketChat/Rocket.Chat/pull/31556)) Bump @rocket.chat/meteor version.

- Bump @rocket.chat/meteor version.

- ([#31349](https://github.com/RocketChat/Rocket.Chat/pull/31349) by [@Subhojit-Dey1234](https://github.com/Subhojit-Dey1234)) feat: Implemented InlineCode handling in Bold, Italic and Strike

- ([#31181](https://github.com/RocketChat/Rocket.Chat/pull/31181)) Fixed issue with notifications for thread messages still being sent after thread has been read

- ([#30750](https://github.com/RocketChat/Rocket.Chat/pull/30750)) fix: OAuth login by redirect failing on firefox

- ([#31312](https://github.com/RocketChat/Rocket.Chat/pull/31312) by [@Sayan4444](https://github.com/Sayan4444)) Fixed an issue displaying the language selection preference empty when it should display 'Default' on the initial value

- ([#31204](https://github.com/RocketChat/Rocket.Chat/pull/31204)) Fixed an issue that caused Omnichannel Business Units to be saved even when the "monitors" list passed on the endpoint included users without monitor role

- ([#31332](https://github.com/RocketChat/Rocket.Chat/pull/31332) by [@Sayan4444](https://github.com/Sayan4444)) Fixed image dropping from another browser window creates two upload dialogs in some OS and browsers

- ([#31487](https://github.com/RocketChat/Rocket.Chat/pull/31487)) Fixed a bug where some sessions were being saved without a sessionId

- ([#31070](https://github.com/RocketChat/Rocket.Chat/pull/31070)) Fixed issue with read receipts for older messages not being created on the first time a user reads a DM

- ([#29367](https://github.com/RocketChat/Rocket.Chat/pull/29367) by [@anefzaoui](https://github.com/anefzaoui)) Fixes an issue where texts are not being displayed in the correct direction on messages

- ([#31296](https://github.com/RocketChat/Rocket.Chat/pull/31296)) Fixed a problem with the Fallback Forward Department functionality when transferring rooms, caused by a missing return. This provoked the system to transfer to fallback department, as expected, but then continue the process and transfer to the department with no agents anyways. Also, a duplicated "user joined" message was removed from "Forward to department" functionality.

- ([#31546](https://github.com/RocketChat/Rocket.Chat/pull/31546)) fixed UI crashing for users reading a room when it's deleted.

- ([#31113](https://github.com/RocketChat/Rocket.Chat/pull/31113)) fix: Discussion messages deleted despite the "Do not delete discussion messages" retention policy enabled

- ([#31269](https://github.com/RocketChat/Rocket.Chat/pull/31269) by [@ChaudharyRaman](https://github.com/ChaudharyRaman)) fix: Resolved Search List Issue when pressing ENTER

- ([#31507](https://github.com/RocketChat/Rocket.Chat/pull/31507) by [@Spiral-Memory](https://github.com/Spiral-Memory)) Fixed an issue not allowing users to remove the password to join the room on room edit

- ([#31413](https://github.com/RocketChat/Rocket.Chat/pull/31413)) fix: multiple indexes creation error during 304 migration

- ([#31433](https://github.com/RocketChat/Rocket.Chat/pull/31433)) Fixed values discrepancy with downloaded report from Active users at Engagement Dashboard

- ([#31049](https://github.com/RocketChat/Rocket.Chat/pull/31049)) Fixed an `UnhandledPromiseRejection` error on `PUT livechat/departments/:_id` endpoint when `agents` array failed validation

- ([#31019](https://github.com/RocketChat/Rocket.Chat/pull/31019)) fix: Off the record feature was calling a deprecated and useless method.

- ([#31225](https://github.com/RocketChat/Rocket.Chat/pull/31225)) notification emails should now show emojis properly

- ([#31288](https://github.com/RocketChat/Rocket.Chat/pull/31288)) Fixed toolbox sub-menu not being displayed when in smaller resolutions

- ([#30645](https://github.com/RocketChat/Rocket.Chat/pull/30645)) Apply plural translations at a few places.

- ([#31514](https://github.com/RocketChat/Rocket.Chat/pull/31514)) Show marketplace apps installed as private in the right place (private tab)

- ([#31289](https://github.com/RocketChat/Rocket.Chat/pull/31289)) Added `push.test` POST endpoint for sending test push notification to user (requires `test-push-notifications` permission)

- ([#31346](https://github.com/RocketChat/Rocket.Chat/pull/31346) by [@Sayan4444](https://github.com/Sayan4444)) Fixed error message when uploading a file that is not allowed

- ([#31371](https://github.com/RocketChat/Rocket.Chat/pull/31371)) Fixed an issue that caused login buttons to not be reactively removed from the login page when the related authentication service was disabled by an admin.

- ([#30933](https://github.com/RocketChat/Rocket.Chat/pull/30933) by [@ldebowczyk](https://github.com/ldebowczyk)) fix: Visitor message not being sent to webhook due to wrong validation of settings

- ([#31205](https://github.com/RocketChat/Rocket.Chat/pull/31205)) Fixed a problem that caused the wrong system message to be sent when a chat was resumed from on hold status.
  Note: This fix is not retroactive so rooms where a wrong message was already sent will still show the wrong message. New calls to the resume actions will have the proper message.
- ([#30478](https://github.com/RocketChat/Rocket.Chat/pull/30478)) Added `chat.getURLPreview` endpoint to enable users to retrieve previews for URL (ready to be provided in message send/update)

- ([#31432](https://github.com/RocketChat/Rocket.Chat/pull/31432)) Fixed SHIFT+ESCAPE inconsistency for clearing unread messages across browsers.

- ([#31537](https://github.com/RocketChat/Rocket.Chat/pull/31537)) Fixed an issue where the webclient didn't properly clear the message caches from memory when a room is deleted. When this happened to basic DMs and the user started a new DM with the same target user, the client would show the old messages in the room history even though they no longer existed in the server.

- ([#31387](https://github.com/RocketChat/Rocket.Chat/pull/31387)) fixed an issue when editing a channel's type or name sometimes showing "Room not found" error.

- ([#31128](https://github.com/RocketChat/Rocket.Chat/pull/31128)) Fix: Mentioning discussions are appearing as ID

- ([#31594](https://github.com/RocketChat/Rocket.Chat/pull/31594)) fix: missing slashcommand permissions for archive and unarchive

- ([#31134](https://github.com/RocketChat/Rocket.Chat/pull/31134)) Fixed issue searching connected users on spotlight

- ([#31248](https://github.com/RocketChat/Rocket.Chat/pull/31248)) Fixed Engagement Dashboard timezone selector freezing UI

- ([#31336](https://github.com/RocketChat/Rocket.Chat/pull/31336)) Fixed issue with OEmbed cache not being cleared daily

- ([#30069](https://github.com/RocketChat/Rocket.Chat/pull/30069)) Fixed using real names on messages reactions

- ([#31099](https://github.com/RocketChat/Rocket.Chat/pull/31099)) fix: mention channel redirecting to own DM

- ([#31415](https://github.com/RocketChat/Rocket.Chat/pull/31415)) fix: quote image gallery

- ([#31209](https://github.com/RocketChat/Rocket.Chat/pull/31209)) Fixes the `overview` endpoint to show busiest time of the day in users timezone instead of UTC.

- ([#31164](https://github.com/RocketChat/Rocket.Chat/pull/31164)) Improved the experience of receiving conference calls on the mobile app by disabling the push notification for the "new call" message if a push is already being sent to trigger the phone's ringing tone.

- ([#31540](https://github.com/RocketChat/Rocket.Chat/pull/31540)) Fix multi-instance data formats being lost

- ([#31270](https://github.com/RocketChat/Rocket.Chat/pull/31270)) Fixed an issue where room access and creation were hindered due to join codes not being fetched correctly in the API.

- ([#31368](https://github.com/RocketChat/Rocket.Chat/pull/31368)) Added missing labels to "Users by time of the day" card at Engagement Dashboard page

- ([#31277](https://github.com/RocketChat/Rocket.Chat/pull/31277)) Fixed the problem of not being possible to add a join code to a public room

- ([#31292](https://github.com/RocketChat/Rocket.Chat/pull/31292)) Fixed the problem of displaying the wrong composer for archived room

- ([#31287](https://github.com/RocketChat/Rocket.Chat/pull/31287)) Removed an old behavior that allowed visitors to be created with an empty token on `livechat/visitor` endpoint.

- ([#31267](https://github.com/RocketChat/Rocket.Chat/pull/31267)) Fixed conversations in queue being limited to 50 items

- ([#31328](https://github.com/RocketChat/Rocket.Chat/pull/31328)) Fixed an issue caused by the `Fallback Forward Department` feature. Feature could be configured by admins in a way that mimis a loop, causing a chat to be forwarded "infinitely" between those departments. System will now prevent Self & 1-level deep circular references from being saved, and a new setting is added to control the maximum number of hops that the system will do between fallback departments before considering a transfer failure.

- ([#31467](https://github.com/RocketChat/Rocket.Chat/pull/31467) by [@apurb-coder](https://github.com/apurb-coder)) Fix an issue that breaks the avatar if you hit the button adding an invalid link

- ([#31228](https://github.com/RocketChat/Rocket.Chat/pull/31228)) Fixed the filter for file type in the list of room files

- ([#31377](https://github.com/RocketChat/Rocket.Chat/pull/31377)) Fixed LDAP "Group filter" malfunction, which prevented LDAP users from logging in.

- ([#31461](https://github.com/RocketChat/Rocket.Chat/pull/31461)) Fixed issue with user presence displayed as offline on SAML login

- ([#31391](https://github.com/RocketChat/Rocket.Chat/pull/31391)) Fixed Atlassian Crowd integration with Rocket.Chat not working

- ([#30910](https://github.com/RocketChat/Rocket.Chat/pull/30910)) fix: change the push sound sent when the push is from video conference

- <details><summary>Updated dependencies [b223cbde14, b2b0035162, 9cb97965ba, dbb08ef948, fae558bd5d, 748e57984d, 4c2771fd0c, dd5fd6d2c8, 7c6198f49f, 9a6e9b4e28, fdd9852079, e1fa2b84fb, 2260c04ec6, c8ab6583dc, e7d3cdeef0, b4b2cd20a8, db2551906c]:</summary>

  - @rocket.chat/ui-kit@0.33.0
  - @rocket.chat/server-cloud-communication@0.0.2
  - @rocket.chat/omnichannel-services@0.1.4
  - @rocket.chat/web-ui-registration@4.0.0
  - @rocket.chat/password-policies@0.0.2
  - @rocket.chat/fuselage-ui-kit@4.0.0
  - @rocket.chat/instance-status@0.0.28
  - @rocket.chat/api-client@0.1.22
  - @rocket.chat/pdf-worker@0.0.28
  - @rocket.chat/ui-theming@0.1.2
  - @rocket.chat/account-utils@0.0.2
  - @rocket.chat/core-services@0.3.4
  - @rocket.chat/model-typings@0.3.0
  - @rocket.chat/ui-video-conf@4.0.0
  - @rocket.chat/cas-validate@0.0.2
  - @rocket.chat/core-typings@6.6.0
  - @rocket.chat/rest-typings@6.6.0
  - @rocket.chat/server-fetch@0.0.3
  - @rocket.chat/presence@0.1.4
  - @rocket.chat/poplib@0.0.2
  - @rocket.chat/ui-composer@0.1.0
  - @rocket.chat/ui-contexts@4.0.0
  - @rocket.chat/license@0.1.4
  - @rocket.chat/log-format@0.0.2
  - @rocket.chat/gazzodown@4.0.0
  - @rocket.chat/ui-client@4.0.0
  - @rocket.chat/favicon@0.0.2
  - @rocket.chat/agenda@0.1.0
  - @rocket.chat/base64@1.0.13
  - @rocket.chat/logger@0.0.2
  - @rocket.chat/models@0.0.28
  - @rocket.chat/random@1.2.2
  - @rocket.chat/sha256@1.0.10
  - @rocket.chat/tools@0.2.1
  - @rocket.chat/cron@0.0.24
  - @rocket.chat/i18n@0.1.0
  - @rocket.chat/jwt@0.1.1
  </details>

## 6.6.0-rc.7

### Patch Changes

- Bump @rocket.chat/meteor version.

- <details><summary>Updated dependencies []:</summary>

  - @rocket.chat/core-typings@6.6.0-rc.7
  - @rocket.chat/rest-typings@6.6.0-rc.7
  - @rocket.chat/api-client@0.1.22-rc.7
  - @rocket.chat/license@0.1.4-rc.7
  - @rocket.chat/omnichannel-services@0.1.4-rc.7
  - @rocket.chat/pdf-worker@0.0.28-rc.7
  - @rocket.chat/presence@0.1.4-rc.7
  - @rocket.chat/core-services@0.3.4-rc.7
  - @rocket.chat/cron@0.0.24-rc.7
  - @rocket.chat/gazzodown@4.0.0-rc.7
  - @rocket.chat/model-typings@0.3.0-rc.7
  - @rocket.chat/ui-contexts@4.0.0-rc.7
  - @rocket.chat/server-cloud-communication@0.0.2-rc.0
  - @rocket.chat/fuselage-ui-kit@4.0.0-rc.7
  - @rocket.chat/models@0.0.28-rc.7
  - @rocket.chat/ui-theming@0.1.2-rc.0
  - @rocket.chat/ui-client@4.0.0-rc.7
  - @rocket.chat/ui-video-conf@4.0.0-rc.7
  - @rocket.chat/web-ui-registration@4.0.0-rc.7
  - @rocket.chat/instance-status@0.0.28-rc.7
  </details>

## 6.6.0-rc.6

### Patch Changes

- Bump @rocket.chat/meteor version.

- ([#31128](https://github.com/RocketChat/Rocket.Chat/pull/31128)) Fix: Mentioning discussions are appearing as ID

- <details><summary>Updated dependencies []:</summary>

  - @rocket.chat/core-typings@6.6.0-rc.6
  - @rocket.chat/rest-typings@6.6.0-rc.6
  - @rocket.chat/api-client@0.1.22-rc.6
  - @rocket.chat/license@0.1.4-rc.6
  - @rocket.chat/omnichannel-services@0.1.4-rc.6
  - @rocket.chat/pdf-worker@0.0.28-rc.6
  - @rocket.chat/presence@0.1.4-rc.6
  - @rocket.chat/core-services@0.3.4-rc.6
  - @rocket.chat/cron@0.0.24-rc.6
  - @rocket.chat/gazzodown@4.0.0-rc.6
  - @rocket.chat/model-typings@0.3.0-rc.6
  - @rocket.chat/ui-contexts@4.0.0-rc.6
  - @rocket.chat/server-cloud-communication@0.0.2-rc.0
  - @rocket.chat/fuselage-ui-kit@4.0.0-rc.6
  - @rocket.chat/models@0.0.28-rc.6
  - @rocket.chat/ui-theming@0.1.2-rc.0
  - @rocket.chat/ui-client@4.0.0-rc.6
  - @rocket.chat/ui-video-conf@4.0.0-rc.6
  - @rocket.chat/web-ui-registration@4.0.0-rc.6
  - @rocket.chat/instance-status@0.0.28-rc.6
  </details>

## 6.6.0-rc.5

### Patch Changes

- Bump @rocket.chat/meteor version.

- ([#31594](https://github.com/RocketChat/Rocket.Chat/pull/31594)) fix: missing slashcommand permissions for archive and unarchive

- <details><summary>Updated dependencies []:</summary>

  - @rocket.chat/core-typings@6.6.0-rc.5
  - @rocket.chat/rest-typings@6.6.0-rc.5
  - @rocket.chat/api-client@0.1.22-rc.5
  - @rocket.chat/license@0.1.4-rc.5
  - @rocket.chat/omnichannel-services@0.1.4-rc.5
  - @rocket.chat/pdf-worker@0.0.28-rc.5
  - @rocket.chat/presence@0.1.4-rc.5
  - @rocket.chat/core-services@0.3.4-rc.5
  - @rocket.chat/cron@0.0.24-rc.5
  - @rocket.chat/gazzodown@4.0.0-rc.5
  - @rocket.chat/model-typings@0.3.0-rc.5
  - @rocket.chat/ui-contexts@4.0.0-rc.5
  - @rocket.chat/server-cloud-communication@0.0.2-rc.0
  - @rocket.chat/fuselage-ui-kit@4.0.0-rc.5
  - @rocket.chat/models@0.0.28-rc.5
  - @rocket.chat/ui-theming@0.1.2-rc.0
  - @rocket.chat/ui-client@4.0.0-rc.5
  - @rocket.chat/ui-video-conf@4.0.0-rc.5
  - @rocket.chat/web-ui-registration@4.0.0-rc.5
  - @rocket.chat/instance-status@0.0.28-rc.5
  </details>

## 6.6.0-rc.4

### Patch Changes

- Bump @rocket.chat/meteor version.
  - @rocket.chat/core-typings@6.6.0-rc.4
  - @rocket.chat/rest-typings@6.6.0-rc.4
  - @rocket.chat/api-client@0.1.22-rc.4
  - @rocket.chat/license@0.1.4-rc.4
  - @rocket.chat/omnichannel-services@0.1.4-rc.4
  - @rocket.chat/pdf-worker@0.0.28-rc.4
  - @rocket.chat/presence@0.1.4-rc.4
  - @rocket.chat/core-services@0.3.4-rc.4
  - @rocket.chat/cron@0.0.24-rc.4
  - @rocket.chat/gazzodown@4.0.0-rc.4
  - @rocket.chat/model-typings@0.3.0-rc.4
  - @rocket.chat/ui-contexts@4.0.0-rc.4
  - @rocket.chat/server-cloud-communication@0.0.2-rc.0
  - @rocket.chat/fuselage-ui-kit@4.0.0-rc.4
  - @rocket.chat/models@0.0.28-rc.4
  - @rocket.chat/ui-theming@0.1.2-rc.0
  - @rocket.chat/ui-client@4.0.0-rc.4
  - @rocket.chat/ui-video-conf@4.0.0-rc.4
  - @rocket.chat/web-ui-registration@4.0.0-rc.4
  - @rocket.chat/instance-status@0.0.28-rc.4

## 6.6.0-rc.3

### Patch Changes

- Bump @rocket.chat/meteor version.
  - @rocket.chat/core-typings@6.6.0-rc.3
  - @rocket.chat/rest-typings@6.6.0-rc.3
  - @rocket.chat/api-client@0.1.22-rc.3
  - @rocket.chat/license@0.1.4-rc.3
  - @rocket.chat/omnichannel-services@0.1.4-rc.3
  - @rocket.chat/pdf-worker@0.0.28-rc.3
  - @rocket.chat/presence@0.1.4-rc.3
  - @rocket.chat/core-services@0.3.4-rc.3
  - @rocket.chat/cron@0.0.24-rc.3
  - @rocket.chat/gazzodown@4.0.0-rc.3
  - @rocket.chat/model-typings@0.3.0-rc.3
  - @rocket.chat/ui-contexts@4.0.0-rc.3
  - @rocket.chat/server-cloud-communication@0.0.2-rc.0
  - @rocket.chat/fuselage-ui-kit@4.0.0-rc.3
  - @rocket.chat/models@0.0.28-rc.3
  - @rocket.chat/ui-theming@0.1.2-rc.0
  - @rocket.chat/ui-client@4.0.0-rc.3
  - @rocket.chat/ui-video-conf@4.0.0-rc.3
  - @rocket.chat/web-ui-registration@4.0.0-rc.3
  - @rocket.chat/instance-status@0.0.28-rc.3

## 6.6.0-rc.2

### Patch Changes

- Bump @rocket.chat/meteor version.
  - @rocket.chat/core-typings@6.6.0-rc.2
  - @rocket.chat/rest-typings@6.6.0-rc.2
  - @rocket.chat/api-client@0.1.22-rc.2
  - @rocket.chat/license@0.1.4-rc.2
  - @rocket.chat/omnichannel-services@0.1.4-rc.2
  - @rocket.chat/pdf-worker@0.0.28-rc.2
  - @rocket.chat/presence@0.1.4-rc.2
  - @rocket.chat/core-services@0.3.4-rc.2
  - @rocket.chat/cron@0.0.24-rc.2
  - @rocket.chat/gazzodown@4.0.0-rc.2
  - @rocket.chat/model-typings@0.3.0-rc.2
  - @rocket.chat/ui-contexts@4.0.0-rc.2
  - @rocket.chat/server-cloud-communication@0.0.2-rc.0
  - @rocket.chat/fuselage-ui-kit@4.0.0-rc.2
  - @rocket.chat/models@0.0.28-rc.2
  - @rocket.chat/ui-theming@0.1.2-rc.0
  - @rocket.chat/ui-client@4.0.0-rc.2
  - @rocket.chat/ui-video-conf@4.0.0-rc.2
  - @rocket.chat/web-ui-registration@4.0.0-rc.2
  - @rocket.chat/instance-status@0.0.28-rc.2

## 6.6.0-rc.1

### Patch Changes

- Bump @rocket.chat/meteor version.
  - @rocket.chat/core-typings@6.6.0-rc.1
  - @rocket.chat/rest-typings@6.6.0-rc.1
  - @rocket.chat/api-client@0.1.22-rc.1
  - @rocket.chat/license@0.1.4-rc.1
  - @rocket.chat/omnichannel-services@0.1.4-rc.1
  - @rocket.chat/pdf-worker@0.0.28-rc.1
  - @rocket.chat/presence@0.1.4-rc.1
  - @rocket.chat/core-services@0.3.4-rc.1
  - @rocket.chat/cron@0.0.24-rc.1
  - @rocket.chat/gazzodown@4.0.0-rc.1
  - @rocket.chat/model-typings@0.3.0-rc.1
  - @rocket.chat/ui-contexts@4.0.0-rc.1
  - @rocket.chat/server-cloud-communication@0.0.2-rc.0
  - @rocket.chat/fuselage-ui-kit@4.0.0-rc.1
  - @rocket.chat/models@0.0.28-rc.1
  - @rocket.chat/ui-theming@0.1.2-rc.0
  - @rocket.chat/ui-client@4.0.0-rc.1
  - @rocket.chat/ui-video-conf@4.0.0-rc.1
  - @rocket.chat/web-ui-registration@4.0.0-rc.1
  - @rocket.chat/instance-status@0.0.28-rc.1

## 6.6.0-rc.0

### Minor Changes

- b2b0035162: Add the possibility to hide some elements through postMessage events.
- 9cb97965ba: Room header keyboard navigability

  ![Kapture 2024-01-22 at 11 33 14](https://github.com/RocketChat/Rocket.Chat/assets/27704687/f116c1e6-4ec7-4175-a01b-fa98eade2416)

- 748e57984d: Added `push.info` endpoint to enable users to retrieve info about the workspace's push gateway
- 4c2771fd0c: Composer keyboard navigability

  ![Kapture 2024-01-22 at 11 33 14](https://github.com/RocketChat/Rocket.Chat/assets/27704687/f116c1e6-4ec7-4175-a01b-fa98eade2416)

- 44dd24da73: Mentioning users that are not in the channel now dispatches a warning message with actions
- 8c69edd01f: feat: add `ImageGallery` zoom controls
- d6165ad77f: Fixes an issue where avatars are not being disabled based on preference on quote attachments
- dd5fd6d2c8: feat: Skip to main content shortcut and useDocumentTitle
- caa7707bba: fix: Loading state for `Marketplace` related lists
- e1fa2b84fb: New feature to support cancel message editing message and hints for shortcuts.
- 2260c04ec6: **Added ‘Reported Users’ Tab to Moderation Console:** Enhances user monitoring by displaying reported users.
- e7d3cdeef0: Added feature to sync the user's language preference with the autotranslate setting.
- 0ed84cb3b9: feat: `Bubble` on new messages indicators
  <img width="825" alt="image" src="https://github.com/RocketChat/Rocket.Chat/assets/60678893/6fabd9a9-c3af-446c-b523-045b06615cf7">
- 47331bacc3: Added a modal to confirm the intention to pin a message, preventing users from doing it by mistake

### Patch Changes

- 87bba6d039: Fixed Attachments not respecting collapse property when using incoming webhook
- b223cbde14: feat(uikit): Move `@rocket.chat/ui-kit` package to the main monorepo
- 319f05ec79: Fix user being logged out after using 2FA
- 371698ef5a: Improved support for higlighted words in threads (rooms are now marked as unread and notifications are sent)
- 5c145e3170: Clear message box related items from local storage on logout
- dbb08ef948: feat: Implemented InlineCode handling in Bold, Italic and Strike
- fae558bd5d: Fixed issue with notifications for thread messages still being sent after thread has been read
- 1345ce4bf3: fix: OAuth login by redirect failing on firefox
- 631f6a4fa6: Fixed an issue displaying the language selection preference empty when it should display 'Default' on the initial value
- f4664f00a0: Fixed an issue that caused Omnichannel Business Units to be saved even when the "monitors" list passed on the endpoint included users without monitor role
- 7a187dcbaa: Fixed image dropping from another browser window creates two upload dialogs in some OS and browsers
- 36d793a375: Fixed a bug where some sessions were being saved without a sessionId
- a202542140: Fixed issue with read receipts for older messages not being created on the first time a user reads a DM
- 2f8c98f7a8: Fixes an issue where texts are not being displayed in the correct direction on messages
- 1ccfc5d1a0: Fixed a problem with the Fallback Forward Department functionality when transferring rooms, caused by a missing return. This provoked the system to transfer to fallback department, as expected, but then continue the process and transfer to the department with no agents anyways. Also, a duplicated "user joined" message was removed from "Forward to department" functionality.
- 62bd2788dd: fixed UI crashing for users reading a room when it's deleted.
- 92ee9fa284: fix: Discussion messages deleted despite the "Do not delete discussion messages" retention policy enabled
- f126ecd56a: fix: Resolved Search List Issue when pressing ENTER
- 8aa1ac2d34: Fixed an issue not allowing users to remove the password to join the room on room edit
- c5693fb8c8: fix: multiple indexes creation error during 304 migration
- 37086095cf: Fixed values discrepancy with downloaded report from Active users at Engagement Dashboard
- f340139d87: Fixed an `UnhandledPromiseRejection` error on `PUT livechat/departments/:_id` endpoint when `agents` array failed validation
- 78c3dc3d6a: fix: Off the record feature was calling a deprecated and useless method.
- 9217c4fcf7: notification emails should now show emojis properly
- eee67dc412: Fixed toolbox sub-menu not being displayed when in smaller resolutions
- 0d04eb9691: Apply plural translations at a few places.
- da410efa10: Show marketplace apps installed as private in the right place (private tab)
- 7c6198f49f: Added `push.test` POST endpoint for sending test push notification to user (requires `test-push-notifications` permission)
- 9ef1442e07: Fixed error message when uploading a file that is not allowed
- 9a6e9b4e28: Fixed an issue that caused login buttons to not be reactively removed from the login page when the related authentication service was disabled by an admin.
- 6000b63a91: fix: Visitor message not being sent to webhook due to wrong validation of settings
- faf4121927: Fixed a problem that caused the wrong system message to be sent when a chat was resumed from on hold status.
  Note: This fix is not retroactive so rooms where a wrong message was already sent will still show the wrong message. New calls to the resume actions will have the proper message.
- fdd9852079: Added `chat.getURLPreview` endpoint to enable users to retrieve previews for URL (ready to be provided in message send/update)
- 54bdda3743: Fixed SHIFT+ESCAPE inconsistency for clearing unread messages across browsers.
- 4e138ea5b2: Fixed an issue where the webclient didn't properly clear the message caches from memory when a room is deleted. When this happened to basic DMs and the user started a new DM with the same target user, the client would show the old messages in the room history even though they no longer existed in the server.
- 43335c8385: fixed an issue when editing a channel's type or name sometimes showing "Room not found" error.
- 83bcf04664: Fixed issue searching connected users on spotlight
- 18a9d658b2: Fixed Engagement Dashboard timezone selector freezing UI
- c8ab6583dc: Fixed issue with OEmbed cache not being cleared daily
- 9310e8495d: Fixed using real names on messages reactions
- d71876ccc8: fix: mention channel redirecting to own DM
- e3252f5448: fix: quote image gallery
- 4212491b71: Fixes the `overview` endpoint to show busiest time of the day in users timezone instead of UTC.
- 334a723e5b: Improved the experience of receiving conference calls on the mobile app by disabling the push notification for the "new call" message if a push is already being sent to trigger the phone's ringing tone.
- c8ec364733: Fix multi-instance data formats being lost
- 9c59a87c45: Fixed an issue where room access and creation were hindered due to join codes not being fetched correctly in the API.
- 75d235ada7: Added missing labels to "Users by time of the day" card at Engagement Dashboard page
- 74cad8411a: Fixed the problem of not being possible to add a join code to a public room
- 132853aa96: Fixed the problem of displaying the wrong composer for archived room
- b6b719856f: Removed an old behavior that allowed visitors to be created with an empty token on `livechat/visitor` endpoint.
- 4a9d37cba0: Fixed conversations in queue being limited to 50 items
- b4b2cd20a8: Fixed an issue caused by the `Fallback Forward Department` feature. Feature could be configured by admins in a way that mimis a loop, causing a chat to be forwarded "infinitely" between those departments. System will now prevent Self & 1-level deep circular references from being saved, and a new setting is added to control the maximum number of hops that the system will do between fallback departments before considering a transfer failure.
- 61a655fc5d: Fix an issue that breaks the avatar if you hit the button adding an invalid link
- 097f64b36f: Fixed the filter for file type in the list of room files
- afd5fdd521: Fixed LDAP "Group filter" malfunction, which prevented LDAP users from logging in.
- 224e194089: Fixed issue with user presence displayed as offline on SAML login
- 1499e89500: Fixed Atlassian Crowd integration with Rocket.Chat not working
- 1726b50132: fix: change the push sound sent when the push is from video conference
- Updated dependencies [b223cbde14]
- Updated dependencies [b2b0035162]
- Updated dependencies [9cb97965ba]
- Updated dependencies [dbb08ef948]
- Updated dependencies [fae558bd5d]
- Updated dependencies [748e57984d]
- Updated dependencies [4c2771fd0c]
- Updated dependencies [dd5fd6d2c8]
- Updated dependencies [7c6198f49f]
- Updated dependencies [9a6e9b4e28]
- Updated dependencies [fdd9852079]
- Updated dependencies [e1fa2b84fb]
- Updated dependencies [2260c04ec6]
- Updated dependencies [c8ab6583dc]
- Updated dependencies [e7d3cdeef0]
- Updated dependencies [b4b2cd20a8]
- Updated dependencies [db2551906c]
  - @rocket.chat/ui-kit@0.33.0-rc.0
  - @rocket.chat/server-cloud-communication@0.0.2-rc.0
  - @rocket.chat/omnichannel-services@0.1.4-rc.0
  - @rocket.chat/web-ui-registration@4.0.0-rc.0
  - @rocket.chat/password-policies@0.0.2-rc.0
  - @rocket.chat/fuselage-ui-kit@4.0.0-rc.0
  - @rocket.chat/instance-status@0.0.28-rc.0
  - @rocket.chat/api-client@0.1.22-rc.0
  - @rocket.chat/pdf-worker@0.0.28-rc.0
  - @rocket.chat/ui-theming@0.1.2-rc.0
  - @rocket.chat/account-utils@0.0.2-rc.0
  - @rocket.chat/core-services@0.3.4-rc.0
  - @rocket.chat/model-typings@0.3.0-rc.0
  - @rocket.chat/ui-video-conf@4.0.0-rc.0
  - @rocket.chat/cas-validate@0.0.2-rc.0
  - @rocket.chat/core-typings@6.6.0-rc.0
  - @rocket.chat/rest-typings@6.6.0-rc.0
  - @rocket.chat/server-fetch@0.0.3-rc.0
  - @rocket.chat/presence@0.1.4-rc.0
  - @rocket.chat/poplib@0.0.2-rc.0
  - @rocket.chat/ui-composer@0.1.0-rc.0
  - @rocket.chat/ui-contexts@4.0.0-rc.0
  - @rocket.chat/license@0.1.4-rc.0
  - @rocket.chat/log-format@0.0.2-rc.0
  - @rocket.chat/gazzodown@4.0.0-rc.0
  - @rocket.chat/ui-client@4.0.0-rc.0
  - @rocket.chat/favicon@0.0.2-rc.0
  - @rocket.chat/agenda@0.1.0-rc.0
  - @rocket.chat/base64@1.0.13-rc.0
  - @rocket.chat/logger@0.0.2-rc.0
  - @rocket.chat/models@0.0.28-rc.0
  - @rocket.chat/random@1.2.2-rc.0
  - @rocket.chat/sha256@1.0.10-rc.0
  - @rocket.chat/tools@0.2.1-rc.0
  - @rocket.chat/cron@0.0.24-rc.0
  - @rocket.chat/i18n@0.1.0-rc.0
  - @rocket.chat/jwt@0.1.1-rc.0

## 6.5.3

### Patch Changes

- b1e72a84d9: Fix user being logged out after using 2FA
- de2658e874: Bump @rocket.chat/meteor version.
- Bump @rocket.chat/meteor version.
- 2a04cc850b: fix: multiple indexes creation error during 304 migration
  - @rocket.chat/core-typings@6.5.3
  - @rocket.chat/rest-typings@6.5.3
  - @rocket.chat/api-client@0.1.21
  - @rocket.chat/license@0.1.3
  - @rocket.chat/omnichannel-services@0.1.3
  - @rocket.chat/pdf-worker@0.0.27
  - @rocket.chat/presence@0.1.3
  - @rocket.chat/core-services@0.3.3
  - @rocket.chat/cron@0.0.23
  - @rocket.chat/gazzodown@3.0.3
  - @rocket.chat/model-typings@0.2.3
  - @rocket.chat/ui-contexts@3.0.3
  - @rocket.chat/server-cloud-communication@0.0.1
  - @rocket.chat/fuselage-ui-kit@3.0.3
  - @rocket.chat/models@0.0.27
  - @rocket.chat/ui-theming@0.1.1
  - @rocket.chat/ui-client@3.0.3
  - @rocket.chat/ui-video-conf@3.0.3
  - @rocket.chat/web-ui-registration@3.0.3
  - @rocket.chat/instance-status@0.0.27

## 6.5.2

### Patch Changes

- a075950e23: Bump @rocket.chat/meteor version.
- Bump @rocket.chat/meteor version.
- 84c4b0709e: Fixed conversations in queue being limited to 50 items
- 886d92009e: Fix wrong value used for Workspace Registration
  - @rocket.chat/core-typings@6.5.2
  - @rocket.chat/rest-typings@6.5.2
  - @rocket.chat/api-client@0.1.20
  - @rocket.chat/license@0.1.2
  - @rocket.chat/omnichannel-services@0.1.2
  - @rocket.chat/pdf-worker@0.0.26
  - @rocket.chat/presence@0.1.2
  - @rocket.chat/core-services@0.3.2
  - @rocket.chat/cron@0.0.22
  - @rocket.chat/gazzodown@3.0.2
  - @rocket.chat/model-typings@0.2.2
  - @rocket.chat/ui-contexts@3.0.2
  - @rocket.chat/server-cloud-communication@0.0.1
  - @rocket.chat/fuselage-ui-kit@3.0.2
  - @rocket.chat/models@0.0.26
  - @rocket.chat/ui-theming@0.1.1
  - @rocket.chat/ui-client@3.0.2
  - @rocket.chat/ui-video-conf@3.0.2
  - @rocket.chat/web-ui-registration@3.0.2
  - @rocket.chat/instance-status@0.0.26

## 6.5.1

### Patch Changes

- c2b224fd82: Bump @rocket.chat/meteor version.
- Bump @rocket.chat/meteor version.
- c2b224fd82: Security improvements
- c2b224fd82: Fixed issue with the new `custom-roles` license module not being checked throughout the application
- c2b224fd82: fix: stop refetching banner data each 5 minutes
- c2b224fd82: Fixed an issue allowing admin user cancelling subscription when license's trial param is provided
- c2b224fd82: Fixed Country select component at Organization form from `onboarding-ui` package
- c2b224fd82: fix Federation Regression, builds service correctly
- c2b224fd82: fix: Wrong `Message Roundtrip Time` metric

  Removes the wrong metric gauge named `rocketchat_messages_roundtrip_time` and replace it by a new summary metric named `rocketchat_messages_roundtrip_time_summary`. Add new percentiles `0.5, 0.95 and 1` to all summary metrics.

- c2b224fd82: Exceeding API calls when sending OTR messages
- c2b224fd82: Fixed a problem with the subscription creation on Omnichannel rooms.
  Rooms were being created as seen, causing sound notifications to not work
- c2b224fd82: Fixed a problem where chained callbacks' return value was being overrided by some callbacks returning something different, causing callbacks with lower priority to operate on invalid values
- c2b224fd82: Fix desktop notification routing for direct rooms
- c2b224fd82: Improved the experience of receiving conference calls on the mobile app by disabling the push notification for the "new call" message if a push is already being sent to trigger the phone's ringing tone.
- c2b224fd82: Fixed verify the account through email link
- c2b224fd82: Fixed the filter for file type in the list of room files
- Updated dependencies [c2b224fd82]
- Updated dependencies [c2b224fd82]
  - @rocket.chat/rest-typings@6.5.1
  - @rocket.chat/core-typings@6.5.1
  - @rocket.chat/api-client@0.1.19
  - @rocket.chat/omnichannel-services@0.1.1
  - @rocket.chat/presence@0.1.1
  - @rocket.chat/core-services@0.3.1
  - @rocket.chat/ui-contexts@3.0.1
  - @rocket.chat/license@0.1.1
  - @rocket.chat/pdf-worker@0.0.25
  - @rocket.chat/cron@0.0.21
  - @rocket.chat/gazzodown@3.0.1
  - @rocket.chat/model-typings@0.2.1
  - @rocket.chat/ui-theming@0.1.1
  - @rocket.chat/fuselage-ui-kit@3.0.1
  - @rocket.chat/ui-client@3.0.1
  - @rocket.chat/ui-video-conf@3.0.1
  - @rocket.chat/web-ui-registration@3.0.1
  - @rocket.chat/server-cloud-communication@0.0.1
  - @rocket.chat/models@0.0.25
  - @rocket.chat/instance-status@0.0.25

## 6.5.0

### Minor Changes

- a31d5336c9: Added a new admin page called `Subscription`, this page is responsible of managing the current workspace subscription and it has a overview of the usage and limits of the plan
- 1642bad3ae: New setting to automatically enable autotranslate when joining rooms
- 747ec6c70e: Updated slack bridge to add support for connecting using slack apps in addition to the slack legacy bot
- 47303b5232: chore: adding some portugueses translations to the app details page
- c0ef13a0bf: Added `push` statistic, containing three bits. Each bit represents a boolean:
  ```
  1 1 1
  | | |
  | | +- push enabled = 0b1 = 1
  | +--- push gateway enabled = 0b10 = 2
  +----- push gateway changed = 0b100 = 4
  ```
- 809eb63d79: Fix typing indicator of Apps user
- ee2c7d1228: feat: Setup wizard content updates and enforcing cloud connectivity
- c38711b346: Add the daily and monthly peaks of concurrent connections to statistics
  - Added `dailyPeakConnections` statistic for monitoring the daily peak of concurrent connections in a workspace;
  - Added `maxMonthlyPeakConnections` statistic for monitoring the last 30 days peak of concurrent connections in a workspace;
- f3dd1277e6: Added new Omnichannel setting 'Hide conversation after closing'
- 92613680b7: Added option to select between two script engine options for the integrations
- ec1b2b9846: Create a deployment fingerprint to identify possible deployment changes caused by database cloning. A question to the admin will confirm if it's a regular deployment change or an intent of a new deployment and correct identification values as needed.
  The fingerprint is composed by `${siteUrl}${dbConnectionString}` and hashed via `sha256` in `base64`.
  An environment variable named `AUTO_ACCEPT_FINGERPRINT`, when set to `true`, can be used to auto-accept an expected fingerprint change as a regular deployment update.
- 5f81a0f3cb: Implemented the License library, it is used to handle the functionality like expiration date, modules, limits, etc.
  Also added a version v3 of the license, which contains an extended list of features.
  v2 is still supported, since we convert it to v3 on the fly.
- 5d55a9394e: Added a new Admin page called `Workspace info` in place of Information page, to make it easier to check the license

### Patch Changes

- 72e8ece564: Fixed GDPR removal to correctly wipe everything related to the user apart from \_id & activity fields
- 8a02759e40: Fixed an issue where broadcasted events were published twice within the same instance
- dea1fe9191: chore: Calculate & Store MAC stats
  Added new info to the stats: `omnichannelContactsBySource`, `uniqueContactsOfLastMonth`, `uniqueContactsOfLastWeek`, `uniqueContactsOfYesterday`
- e134eef8cb: Bump @rocket.chat/meteor version.
- ae4feeca3c: Bump @rocket.chat/meteor version.
- cba9c283a1: Bump @rocket.chat/meteor version.
- d94ebb9ceb: Bump @rocket.chat/meteor version.
- cf63ab42bb: Bump @rocket.chat/meteor version.
- 0e63407a4f: Bump @rocket.chat/meteor version.
- 3173a17012: Bump @rocket.chat/meteor version.
- 22bd4578d8: Bump @rocket.chat/meteor version.
- 4856b718e0: Bump @rocket.chat/meteor version.
- 3231645104: Bump @rocket.chat/meteor version.
- 550188e34b: Bump @rocket.chat/meteor version.
- 79d5478f80: Bump @rocket.chat/meteor version.
- 0db5206ed3: Bump @rocket.chat/meteor version.
- 24be625845: Bump @rocket.chat/meteor version.
- 6f84660296: Bump @rocket.chat/meteor version.
- e074217ae5: Bump @rocket.chat/meteor version.
- b41d65d5e5: Bump @rocket.chat/meteor version.
- a199adb29c: Bump @rocket.chat/meteor version.
- 07d01b0e37: Bump @rocket.chat/meteor version.
- Bump @rocket.chat/meteor version.
- 38e3933504: add support to DeepL open api
- e8eeb2a79d: fixed threads breaking when sending messages too fast
- 18ed36cdd1: fix: custom-css injection
- b85df55030: fix: UI issue on marketplace filters
- 7e96fbd75f: Fixed issue with the creation of groups with the name of an already existing room throwing `internalError`
- 75f0ae31d9: fix: Remove model-level query restrictions for monitors
- 2124868d4f: Fix trying to upload same file again and again.
- 93a0859e87: Fix unnecessary username validation on accounts profile form
- 27c75f15f3: Changed the name of the administration Logs page to "Records", implemented a tab layout in this page and added a new tab called "Analytic reports" that shows the most recent result of the statistics endpoint.
- f5c0d6b45d: Fixed DM room with "guest" user kept as "read only" after reactivating user
- 928177b602: Fix rocket.cat's app request message escaping
- 058650128d: fix: Change plan name from Enterprise to Premium on marketplace filtering
- bba3c9da6a: fix: Omnichannel webhook is not retrying requests
- 88833b24e9: fix: Google Maps and Katex config settings were not visible
- dea1fe9191: feat: Save visitor's activity on agent's interaction
- c714962b0e: Fixed message disappearing from room after erased even if "Show Deleted Status" is enabled
- e24d071675: Fixed intermittent errors caused by the removal of subscriptions and inquiries when lacking permissions.
- 3650ab81b5: Fixed issue with file attachments in rooms' messages export having no content
- afdcad7e67: test: read receipts
- 150a580851: regression: changed UniqueID modal being displayed wrongly during startup
- 06a8e30289: chore: Change plan name Enterprise to Premium on marketplace
- 7ed7cb41ce: Add the date and time to the email sent when a new device logs in
- dd254a9bf5: fix: mobile ringing notification missing call id
- 704ed0fc7b: Fix i18n translations using sprintf post processor
- 223dce18a3: Do not allow auto-translation to be enabled in E2E rooms
- 4344d838a9: fix: Unable to send attachments via email as an omni-agent
- ab78404954: New permission for testing push notifications
- b14e159d9b: Search users using full name too on share message modal
- a82d8c2bb0: Add pagination & tooltips to agent's dropdown on forwarding modal
- 3ce070a3de: fix: wrong client hash calculation due to race condition on assets

  Some deployments may suffer from some reloads if running multiple instances. It's caused by different client hashes generated due to a possible race condition on custom assets load at the startup time. Forcing the clients to talk to the right backend instances, which causes reloads if sticky sessions are not enabled.
  This change removes the assets from the hash calculation preventing the race condition and possible different hashes. After this change, the clients will not reload when the admin changes assets.

- 134b71df44: fix: Monitors now able to forward a chat without taking it first
- aaf11e92dc: Fixed Canned responses stream not working, causing users to refresh to see newly created responses.
- bd1c8b1e45: Fixed a problem that would prevent private apps from being shown on air-gapped environments
- a8718eddc0: Add new permission to allow kick users from rooms without being a member
- 5b9d6883bf: feat: Improve UI when MAC limits are reached
  feat: Limit endpoints on MAC limit reached
- 1f2b384c62: fix: cloud alerts not working
- 3fd0bc4120: download translation files through CDN
- 7342800286: Replace the old Enterprise labels to newest Premium
- 696bbc4f94: fix: Disables GenericMenu without any sections or items
- 2a1aa293a5: Check for room scoped permissions for starting discussions
- 3a62ac4ece: fix: user dropdown menu position on RTL layout
- ad7e52b742: Enable the option `Only allow verified users to login` to SaaS environment
- 8668485fda: fix: immediate auto reload issues

  Immediate auto reload increases server load on restarts/upgrades and increases the chance of getting 404 on Meteor's config file blocking the UI on a loading screen

  This change adds delays on front and backend codes on automatic client reload:

  - Front-end, adds a warning message including the old and new hashes, and a delay of 60 seconds after being notified by the server
  - Back-end, delays the client notifications on a random value between 2 and 10 minutes per connection, allowing different clients to reload at different moments and distributing the load along the time.

- 7493442650: chore: Deprecate un-used meteor method for omnichannel analytics
- f7b07a0fc5: feat: Community users will now be able to customize their Business hour timezone
- 54d8ad4392: Forward headers when using proxy for file uploads
- a98f3ff303: feat: added `licenses.info` endpoint
- 3488f6b024: Fixed an issue in which the engagement dashboard page tabs had no reactivity and would not change their content upon being clicked on.
- dea1fe9191: feat: Disable and annonimize visitors instead of removing
- ff2263a3c1: Fixed issue with message read receipts not being created when accessing a room the first time
- 26b8c8124c: fix: `TypeError`: Cannot use 'in' operator in `undefined` for every message sent
- 76c7b957ee: Improve cache of static files
- 4a59798da8: Handle the username update in the background
- Updated dependencies [7da1edf866]
- Updated dependencies [dea1fe9191]
- Updated dependencies [c2f337664e]
- Updated dependencies [747ec6c70e]
- Updated dependencies [c0ef13a0bf]
- Updated dependencies [c38711b346]
- Updated dependencies [223dce18a3]
- Updated dependencies [5b9d6883bf]
- Updated dependencies [35363420f0]
- Updated dependencies [92613680b7]
- Updated dependencies [ec1b2b9846]
- Updated dependencies [8e89b5a3b0]
- Updated dependencies [a98f3ff303]
- Updated dependencies [5f81a0f3cb]
- Updated dependencies [dea1fe9191]
  - @rocket.chat/ui-contexts@3.0.0
  - @rocket.chat/web-ui-registration@3.0.0
  - @rocket.chat/core-typings@6.5.0
  - @rocket.chat/model-typings@0.2.0
  - @rocket.chat/gazzodown@3.0.0
  - @rocket.chat/i18n@0.0.3
  - @rocket.chat/presence@0.1.0
  - @rocket.chat/core-services@0.3.0
  - @rocket.chat/rest-typings@6.5.0
  - @rocket.chat/server-fetch@0.0.2
  - @rocket.chat/tools@0.2.0
  - @rocket.chat/ui-theming@0.1.1
  - @rocket.chat/license@0.1.0
  - @rocket.chat/jwt@0.1.0
  - @rocket.chat/omnichannel-services@0.1.0
  - @rocket.chat/fuselage-ui-kit@3.0.0
  - @rocket.chat/ui-client@3.0.0
  - @rocket.chat/ui-video-conf@3.0.0
  - @rocket.chat/api-client@0.1.18
  - @rocket.chat/pdf-worker@0.0.24
  - @rocket.chat/cron@0.0.20
  - @rocket.chat/models@0.0.24
  - @rocket.chat/server-cloud-communication@0.0.1
  - @rocket.chat/instance-status@0.0.24

## 6.5.0-rc.19

### Patch Changes

- Bump @rocket.chat/meteor version.
  - @rocket.chat/core-typings@6.5.0-rc.19
  - @rocket.chat/rest-typings@6.5.0-rc.19
  - @rocket.chat/api-client@0.1.18-rc.12
  - @rocket.chat/license@0.1.0-rc.19
  - @rocket.chat/omnichannel-services@0.1.0-rc.19
  - @rocket.chat/pdf-worker@0.0.24-rc.12
  - @rocket.chat/presence@0.1.0-rc.19
  - @rocket.chat/core-services@0.3.0-rc.19
  - @rocket.chat/cron@0.0.20-rc.12
  - @rocket.chat/gazzodown@3.0.0-rc.19
  - @rocket.chat/model-typings@0.2.0-rc.19
  - @rocket.chat/ui-contexts@3.0.0-rc.19
  - @rocket.chat/server-cloud-communication@0.0.1
  - @rocket.chat/fuselage-ui-kit@3.0.0-rc.19
  - @rocket.chat/models@0.0.24-rc.12
  - @rocket.chat/ui-theming@0.1.1-rc.0
  - @rocket.chat/ui-client@3.0.0-rc.19
  - @rocket.chat/ui-video-conf@3.0.0-rc.19
  - @rocket.chat/web-ui-registration@3.0.0-rc.18
  - @rocket.chat/instance-status@0.0.24-rc.12

## 6.5.0-rc.18

### Patch Changes

- Bump @rocket.chat/meteor version.
  - @rocket.chat/core-typings@6.5.0-rc.18
  - @rocket.chat/rest-typings@6.5.0-rc.18
  - @rocket.chat/api-client@0.1.18-rc.11
  - @rocket.chat/license@0.1.0-rc.18
  - @rocket.chat/omnichannel-services@0.1.0-rc.18
  - @rocket.chat/pdf-worker@0.0.24-rc.11
  - @rocket.chat/presence@0.1.0-rc.18
  - @rocket.chat/core-services@0.3.0-rc.18
  - @rocket.chat/cron@0.0.20-rc.11
  - @rocket.chat/gazzodown@3.0.0-rc.18
  - @rocket.chat/model-typings@0.2.0-rc.18
  - @rocket.chat/ui-contexts@3.0.0-rc.18
  - @rocket.chat/server-cloud-communication@0.0.1
  - @rocket.chat/fuselage-ui-kit@3.0.0-rc.18
  - @rocket.chat/models@0.0.24-rc.11
  - @rocket.chat/ui-theming@0.1.1-rc.0
  - @rocket.chat/ui-client@3.0.0-rc.18
  - @rocket.chat/ui-video-conf@3.0.0-rc.18
  - @rocket.chat/web-ui-registration@3.0.0-rc.17
  - @rocket.chat/instance-status@0.0.24-rc.11

## 6.5.0-rc.17

### Patch Changes

- Bump @rocket.chat/meteor version.
  - @rocket.chat/core-typings@6.5.0-rc.17
  - @rocket.chat/rest-typings@6.5.0-rc.17
  - @rocket.chat/api-client@0.1.18-rc.10
  - @rocket.chat/license@0.1.0-rc.17
  - @rocket.chat/omnichannel-services@0.1.0-rc.17
  - @rocket.chat/pdf-worker@0.0.24-rc.10
  - @rocket.chat/presence@0.1.0-rc.17
  - @rocket.chat/core-services@0.3.0-rc.17
  - @rocket.chat/cron@0.0.20-rc.10
  - @rocket.chat/gazzodown@3.0.0-rc.17
  - @rocket.chat/model-typings@0.2.0-rc.17
  - @rocket.chat/ui-contexts@3.0.0-rc.17
  - @rocket.chat/server-cloud-communication@0.0.1
  - @rocket.chat/fuselage-ui-kit@3.0.0-rc.17
  - @rocket.chat/models@0.0.24-rc.10
  - @rocket.chat/ui-theming@0.1.1-rc.0
  - @rocket.chat/ui-client@3.0.0-rc.17
  - @rocket.chat/ui-video-conf@3.0.0-rc.17
  - @rocket.chat/web-ui-registration@3.0.0-rc.16
  - @rocket.chat/instance-status@0.0.24-rc.10

## 6.5.0-rc.16

### Patch Changes

- Bump @rocket.chat/meteor version.
  - @rocket.chat/core-typings@6.5.0-rc.16
  - @rocket.chat/rest-typings@6.5.0-rc.16
  - @rocket.chat/api-client@0.1.18-rc.9
  - @rocket.chat/license@0.1.0-rc.16
  - @rocket.chat/omnichannel-services@0.1.0-rc.16
  - @rocket.chat/pdf-worker@0.0.24-rc.9
  - @rocket.chat/presence@0.1.0-rc.16
  - @rocket.chat/core-services@0.3.0-rc.16
  - @rocket.chat/cron@0.0.20-rc.9
  - @rocket.chat/gazzodown@3.0.0-rc.16
  - @rocket.chat/model-typings@0.2.0-rc.16
  - @rocket.chat/ui-contexts@3.0.0-rc.16
  - @rocket.chat/server-cloud-communication@0.0.1
  - @rocket.chat/fuselage-ui-kit@3.0.0-rc.16
  - @rocket.chat/models@0.0.24-rc.9
  - @rocket.chat/ui-theming@0.1.1-rc.0
  - @rocket.chat/ui-client@3.0.0-rc.16
  - @rocket.chat/ui-video-conf@3.0.0-rc.16
  - @rocket.chat/web-ui-registration@3.0.0-rc.15
  - @rocket.chat/instance-status@0.0.24-rc.9

## 6.5.0-rc.15

### Patch Changes

- Bump @rocket.chat/meteor version.
  - @rocket.chat/core-typings@6.5.0-rc.15
  - @rocket.chat/rest-typings@6.5.0-rc.15
  - @rocket.chat/api-client@0.1.18-rc.8
  - @rocket.chat/license@0.1.0-rc.15
  - @rocket.chat/omnichannel-services@0.1.0-rc.15
  - @rocket.chat/pdf-worker@0.0.24-rc.8
  - @rocket.chat/presence@0.1.0-rc.15
  - @rocket.chat/core-services@0.3.0-rc.15
  - @rocket.chat/cron@0.0.20-rc.8
  - @rocket.chat/gazzodown@3.0.0-rc.15
  - @rocket.chat/model-typings@0.2.0-rc.15
  - @rocket.chat/ui-contexts@3.0.0-rc.15
  - @rocket.chat/server-cloud-communication@0.0.1
  - @rocket.chat/fuselage-ui-kit@3.0.0-rc.15
  - @rocket.chat/models@0.0.24-rc.8
  - @rocket.chat/ui-theming@0.1.1-rc.0
  - @rocket.chat/ui-client@3.0.0-rc.15
  - @rocket.chat/ui-video-conf@3.0.0-rc.15
  - @rocket.chat/web-ui-registration@3.0.0-rc.14
  - @rocket.chat/instance-status@0.0.24-rc.8

## 6.5.0-rc.14

### Patch Changes

- Bump @rocket.chat/meteor version.
  - @rocket.chat/core-typings@6.5.0-rc.14
  - @rocket.chat/rest-typings@6.5.0-rc.14
  - @rocket.chat/api-client@0.1.18-rc.7
  - @rocket.chat/license@0.1.0-rc.14
  - @rocket.chat/omnichannel-services@0.1.0-rc.14
  - @rocket.chat/pdf-worker@0.0.24-rc.7
  - @rocket.chat/presence@0.1.0-rc.14
  - @rocket.chat/core-services@0.3.0-rc.14
  - @rocket.chat/cron@0.0.20-rc.7
  - @rocket.chat/gazzodown@3.0.0-rc.14
  - @rocket.chat/model-typings@0.2.0-rc.14
  - @rocket.chat/ui-contexts@3.0.0-rc.14
  - @rocket.chat/server-cloud-communication@0.0.1
  - @rocket.chat/fuselage-ui-kit@3.0.0-rc.14
  - @rocket.chat/models@0.0.24-rc.7
  - @rocket.chat/ui-theming@0.1.1-rc.0
  - @rocket.chat/ui-client@3.0.0-rc.14
  - @rocket.chat/ui-video-conf@3.0.0-rc.14
  - @rocket.chat/web-ui-registration@3.0.0-rc.13
  - @rocket.chat/instance-status@0.0.24-rc.7

## 6.5.0-rc.13

### Patch Changes

- Bump @rocket.chat/meteor version.
  - @rocket.chat/core-typings@6.5.0-rc.13
  - @rocket.chat/rest-typings@6.5.0-rc.13
  - @rocket.chat/api-client@0.1.18-rc.6
  - @rocket.chat/license@0.1.0-rc.13
  - @rocket.chat/omnichannel-services@0.1.0-rc.13
  - @rocket.chat/pdf-worker@0.0.24-rc.6
  - @rocket.chat/presence@0.1.0-rc.13
  - @rocket.chat/core-services@0.3.0-rc.13
  - @rocket.chat/cron@0.0.20-rc.6
  - @rocket.chat/gazzodown@3.0.0-rc.13
  - @rocket.chat/model-typings@0.2.0-rc.13
  - @rocket.chat/ui-contexts@3.0.0-rc.13
  - @rocket.chat/server-cloud-communication@0.0.1
  - @rocket.chat/fuselage-ui-kit@3.0.0-rc.13
  - @rocket.chat/models@0.0.24-rc.6
  - @rocket.chat/ui-theming@0.1.1-rc.0
  - @rocket.chat/ui-client@3.0.0-rc.13
  - @rocket.chat/ui-video-conf@3.0.0-rc.13
  - @rocket.chat/web-ui-registration@3.0.0-rc.12
  - @rocket.chat/instance-status@0.0.24-rc.6

## 6.5.0-rc.12

### Patch Changes

- Bump @rocket.chat/meteor version.
  - @rocket.chat/core-typings@6.5.0-rc.12
  - @rocket.chat/rest-typings@6.5.0-rc.12
  - @rocket.chat/api-client@0.1.18-rc.5
  - @rocket.chat/license@0.1.0-rc.12
  - @rocket.chat/omnichannel-services@0.1.0-rc.12
  - @rocket.chat/pdf-worker@0.0.24-rc.5
  - @rocket.chat/presence@0.1.0-rc.12
  - @rocket.chat/core-services@0.3.0-rc.12
  - @rocket.chat/cron@0.0.20-rc.5
  - @rocket.chat/gazzodown@3.0.0-rc.12
  - @rocket.chat/model-typings@0.2.0-rc.12
  - @rocket.chat/ui-contexts@3.0.0-rc.12
  - @rocket.chat/server-cloud-communication@0.0.1
  - @rocket.chat/fuselage-ui-kit@3.0.0-rc.12
  - @rocket.chat/models@0.0.24-rc.5
  - @rocket.chat/ui-theming@0.1.1-rc.0
  - @rocket.chat/ui-client@3.0.0-rc.12
  - @rocket.chat/ui-video-conf@3.0.0-rc.12
  - @rocket.chat/web-ui-registration@3.0.0-rc.11
  - @rocket.chat/instance-status@0.0.24-rc.5

## 6.5.0-rc.11

### Patch Changes

- Bump @rocket.chat/meteor version.
- 7e96fbd75f: Fixed issue with the creation of groups with the name of an already existing room throwing `internalError`
  - @rocket.chat/core-typings@6.5.0-rc.11
  - @rocket.chat/rest-typings@6.5.0-rc.11
  - @rocket.chat/api-client@0.1.18-rc.4
  - @rocket.chat/license@0.1.0-rc.11
  - @rocket.chat/omnichannel-services@0.1.0-rc.11
  - @rocket.chat/pdf-worker@0.0.24-rc.4
  - @rocket.chat/presence@0.1.0-rc.11
  - @rocket.chat/core-services@0.3.0-rc.11
  - @rocket.chat/cron@0.0.20-rc.4
  - @rocket.chat/gazzodown@3.0.0-rc.11
  - @rocket.chat/model-typings@0.2.0-rc.11
  - @rocket.chat/ui-contexts@3.0.0-rc.11
  - @rocket.chat/server-cloud-communication@0.0.1
  - @rocket.chat/fuselage-ui-kit@3.0.0-rc.11
  - @rocket.chat/models@0.0.24-rc.4
  - @rocket.chat/ui-theming@0.1.1-rc.0
  - @rocket.chat/ui-client@3.0.0-rc.11
  - @rocket.chat/ui-video-conf@3.0.0-rc.11
  - @rocket.chat/web-ui-registration@3.0.0-rc.10
  - @rocket.chat/instance-status@0.0.24-rc.4

## 6.5.0-rc.10

### Patch Changes

- Bump @rocket.chat/meteor version.
  - @rocket.chat/core-typings@6.5.0-rc.10
  - @rocket.chat/rest-typings@6.5.0-rc.10
  - @rocket.chat/api-client@0.1.18-rc.3
  - @rocket.chat/license@0.1.0-rc.10
  - @rocket.chat/omnichannel-services@0.1.0-rc.10
  - @rocket.chat/pdf-worker@0.0.24-rc.3
  - @rocket.chat/presence@0.1.0-rc.10
  - @rocket.chat/core-services@0.3.0-rc.10
  - @rocket.chat/cron@0.0.20-rc.3
  - @rocket.chat/gazzodown@3.0.0-rc.10
  - @rocket.chat/model-typings@0.2.0-rc.10
  - @rocket.chat/ui-contexts@3.0.0-rc.10
  - @rocket.chat/server-cloud-communication@0.0.1
  - @rocket.chat/fuselage-ui-kit@3.0.0-rc.10
  - @rocket.chat/models@0.0.24-rc.3
  - @rocket.chat/ui-theming@0.1.1-rc.0
  - @rocket.chat/ui-client@3.0.0-rc.10
  - @rocket.chat/ui-video-conf@3.0.0-rc.10
  - @rocket.chat/web-ui-registration@3.0.0-rc.9
  - @rocket.chat/instance-status@0.0.24-rc.3

## 6.5.0-rc.9

### Patch Changes

- Bump @rocket.chat/meteor version.
  - @rocket.chat/core-typings@6.5.0-rc.9
  - @rocket.chat/rest-typings@6.5.0-rc.9
  - @rocket.chat/api-client@0.1.18-rc.2
  - @rocket.chat/license@0.1.0-rc.9
  - @rocket.chat/omnichannel-services@0.1.0-rc.9
  - @rocket.chat/pdf-worker@0.0.24-rc.2
  - @rocket.chat/presence@0.1.0-rc.9
  - @rocket.chat/core-services@0.3.0-rc.9
  - @rocket.chat/cron@0.0.20-rc.2
  - @rocket.chat/gazzodown@3.0.0-rc.9
  - @rocket.chat/model-typings@0.2.0-rc.9
  - @rocket.chat/ui-contexts@3.0.0-rc.9
  - @rocket.chat/server-cloud-communication@0.0.1
  - @rocket.chat/fuselage-ui-kit@3.0.0-rc.9
  - @rocket.chat/models@0.0.24-rc.2
  - @rocket.chat/ui-theming@0.1.1-rc.0
  - @rocket.chat/ui-client@3.0.0-rc.9
  - @rocket.chat/ui-video-conf@3.0.0-rc.9
  - @rocket.chat/web-ui-registration@3.0.0-rc.8
  - @rocket.chat/instance-status@0.0.24-rc.2

## 6.5.0-rc.8

### Patch Changes

- Bump @rocket.chat/meteor version.
- 928177b602: Fix rocket.cat's app request message escaping
  - @rocket.chat/core-typings@6.5.0-rc.8
  - @rocket.chat/rest-typings@6.5.0-rc.8
  - @rocket.chat/api-client@0.1.18-rc.1
  - @rocket.chat/license@0.1.0-rc.8
  - @rocket.chat/omnichannel-services@0.1.0-rc.8
  - @rocket.chat/pdf-worker@0.0.24-rc.1
  - @rocket.chat/presence@0.1.0-rc.8
  - @rocket.chat/core-services@0.3.0-rc.8
  - @rocket.chat/cron@0.0.20-rc.1
  - @rocket.chat/gazzodown@3.0.0-rc.8
  - @rocket.chat/model-typings@0.2.0-rc.8
  - @rocket.chat/ui-contexts@3.0.0-rc.8
  - @rocket.chat/server-cloud-communication@0.0.1
  - @rocket.chat/fuselage-ui-kit@3.0.0-rc.8
  - @rocket.chat/models@0.0.24-rc.1
  - @rocket.chat/ui-theming@0.1.1-rc.0
  - @rocket.chat/ui-client@3.0.0-rc.8
  - @rocket.chat/ui-video-conf@3.0.0-rc.8
  - @rocket.chat/web-ui-registration@3.0.0-rc.7
  - @rocket.chat/instance-status@0.0.24-rc.1

## 6.5.0-rc.7

### Patch Changes

- Bump @rocket.chat/meteor version.
- 88833b24e9: fix: Google Maps and Katex config settings were not visible
- 150a580851: regression: changed UniqueID modal being displayed wrongly during startup
- 7ed7cb41ce: Add the date and time to the email sent when a new device logs in
  - @rocket.chat/core-typings@6.5.0-rc.7
  - @rocket.chat/rest-typings@6.5.0-rc.7
  - @rocket.chat/api-client@0.1.15-rc.7
  - @rocket.chat/license@0.1.0-rc.7
  - @rocket.chat/omnichannel-services@0.1.0-rc.7
  - @rocket.chat/pdf-worker@0.0.21-rc.7
  - @rocket.chat/presence@0.1.0-rc.7
  - @rocket.chat/core-services@0.3.0-rc.7
  - @rocket.chat/cron@0.0.17-rc.7
  - @rocket.chat/gazzodown@3.0.0-rc.7
  - @rocket.chat/model-typings@0.2.0-rc.7
  - @rocket.chat/ui-contexts@3.0.0-rc.7
  - @rocket.chat/server-cloud-communication@0.0.1
  - @rocket.chat/fuselage-ui-kit@3.0.0-rc.7
  - @rocket.chat/models@0.0.21-rc.7
  - @rocket.chat/ui-theming@0.1.1-rc.0
  - @rocket.chat/ui-client@3.0.0-rc.7
  - @rocket.chat/ui-video-conf@3.0.0-rc.7
  - @rocket.chat/web-ui-registration@3.0.0-rc.6
  - @rocket.chat/instance-status@0.0.21-rc.7

## 6.5.0-rc.6

### Patch Changes

- Bump @rocket.chat/meteor version.
- aaf11e92dc: Fixed Canned responses stream not working, causing users to refresh to see newly created responses.
  - @rocket.chat/core-typings@6.5.0-rc.6
  - @rocket.chat/rest-typings@6.5.0-rc.6
  - @rocket.chat/api-client@0.1.15-rc.6
  - @rocket.chat/license@0.1.0-rc.6
  - @rocket.chat/omnichannel-services@0.1.0-rc.6
  - @rocket.chat/pdf-worker@0.0.21-rc.6
  - @rocket.chat/presence@0.1.0-rc.6
  - @rocket.chat/core-services@0.3.0-rc.6
  - @rocket.chat/cron@0.0.17-rc.6
  - @rocket.chat/gazzodown@3.0.0-rc.6
  - @rocket.chat/model-typings@0.2.0-rc.6
  - @rocket.chat/ui-contexts@3.0.0-rc.6
  - @rocket.chat/server-cloud-communication@0.0.1
  - @rocket.chat/fuselage-ui-kit@3.0.0-rc.6
  - @rocket.chat/models@0.0.21-rc.6
  - @rocket.chat/ui-theming@0.1.1-rc.0
  - @rocket.chat/ui-client@3.0.0-rc.6
  - @rocket.chat/ui-video-conf@3.0.0-rc.6
  - @rocket.chat/web-ui-registration@3.0.0-rc.5
  - @rocket.chat/instance-status@0.0.21-rc.6

## 6.5.0-rc.5

### Patch Changes

- Bump @rocket.chat/meteor version.
- 3ce070a3de: fix: wrong client hash calculation due to race condition on assets

  Some deployments may suffer from some reloads if running multiple instances. It's caused by different client hashes generated due to a possible race condition on custom assets load at the startup time. Forcing the clients to talk to the right backend instances, which causes reloads if sticky sessions are not enabled.
  This change removes the assets from the hash calculation preventing the race condition and possible different hashes. After this change, the clients will not reload when the admin changes assets.

- 26b8c8124c: fix: `TypeError`: Cannot use 'in' operator in `undefined` for every message sent
  - @rocket.chat/core-typings@6.5.0-rc.5
  - @rocket.chat/rest-typings@6.5.0-rc.5
  - @rocket.chat/api-client@0.1.15-rc.5
  - @rocket.chat/license@0.1.0-rc.5
  - @rocket.chat/omnichannel-services@0.1.0-rc.5
  - @rocket.chat/pdf-worker@0.0.21-rc.5
  - @rocket.chat/presence@0.1.0-rc.5
  - @rocket.chat/core-services@0.3.0-rc.5
  - @rocket.chat/cron@0.0.17-rc.5
  - @rocket.chat/gazzodown@3.0.0-rc.5
  - @rocket.chat/model-typings@0.2.0-rc.5
  - @rocket.chat/ui-contexts@3.0.0-rc.5
  - @rocket.chat/server-cloud-communication@0.0.1
  - @rocket.chat/fuselage-ui-kit@3.0.0-rc.5
  - @rocket.chat/models@0.0.21-rc.5
  - @rocket.chat/ui-theming@0.1.1-rc.0
  - @rocket.chat/ui-client@3.0.0-rc.5
  - @rocket.chat/ui-video-conf@3.0.0-rc.5
  - @rocket.chat/web-ui-registration@3.0.0-rc.4
  - @rocket.chat/instance-status@0.0.21-rc.5

## 6.5.0-rc.4

### Patch Changes

- Bump @rocket.chat/meteor version.
  - @rocket.chat/core-typings@6.5.0-rc.4
  - @rocket.chat/rest-typings@6.5.0-rc.4
  - @rocket.chat/api-client@0.1.15-rc.4
  - @rocket.chat/license@0.1.0-rc.4
  - @rocket.chat/omnichannel-services@0.1.0-rc.4
  - @rocket.chat/pdf-worker@0.0.21-rc.4
  - @rocket.chat/presence@0.1.0-rc.4
  - @rocket.chat/core-services@0.3.0-rc.4
  - @rocket.chat/cron@0.0.17-rc.4
  - @rocket.chat/gazzodown@3.0.0-rc.4
  - @rocket.chat/model-typings@0.2.0-rc.4
  - @rocket.chat/ui-contexts@3.0.0-rc.4
  - @rocket.chat/server-cloud-communication@0.0.1
  - @rocket.chat/fuselage-ui-kit@3.0.0-rc.4
  - @rocket.chat/models@0.0.21-rc.4
  - @rocket.chat/ui-theming@0.1.1-rc.0
  - @rocket.chat/ui-client@3.0.0-rc.4
  - @rocket.chat/ui-video-conf@3.0.0-rc.4
  - @rocket.chat/web-ui-registration@3.0.0-rc.3
  - @rocket.chat/instance-status@0.0.21-rc.4

## 6.5.0-rc.3

### Patch Changes

- Bump @rocket.chat/meteor version.
- 8668485fda: fix: immediate auto reload issues

  Immediate auto reload increases server load on restarts/upgrades and increases the chance of getting 404 on Meteor's config file blocking the UI on a loading screen

  This change adds delays on front and backend codes on automatic client reload:

  - Front-end, adds a warning message including the old and new hashes, and a delay of 60 seconds after being notified by the server
  - Back-end, delays the client notifications on a random value between 2 and 10 minutes per connection, allowing different clients to reload at different moments and distributing the load along the time.
  - @rocket.chat/core-typings@6.5.0-rc.3
  - @rocket.chat/rest-typings@6.5.0-rc.3
  - @rocket.chat/api-client@0.1.15-rc.3
  - @rocket.chat/license@0.1.0-rc.3
  - @rocket.chat/omnichannel-services@0.1.0-rc.3
  - @rocket.chat/pdf-worker@0.0.21-rc.3
  - @rocket.chat/presence@0.1.0-rc.3
  - @rocket.chat/core-services@0.3.0-rc.3
  - @rocket.chat/cron@0.0.17-rc.3
  - @rocket.chat/gazzodown@3.0.0-rc.3
  - @rocket.chat/model-typings@0.2.0-rc.3
  - @rocket.chat/ui-contexts@3.0.0-rc.3
  - @rocket.chat/server-cloud-communication@0.0.1
  - @rocket.chat/fuselage-ui-kit@3.0.0-rc.3
  - @rocket.chat/models@0.0.21-rc.3
  - @rocket.chat/ui-theming@0.1.1-rc.0
  - @rocket.chat/ui-client@3.0.0-rc.3
  - @rocket.chat/ui-video-conf@3.0.0-rc.3
  - @rocket.chat/instance-status@0.0.21-rc.3
  - @rocket.chat/web-ui-registration@3.0.0-rc.2

## 6.5.0-rc.2

### Patch Changes

- Bump @rocket.chat/meteor version.
  - @rocket.chat/core-typings@6.5.0-rc.2
  - @rocket.chat/rest-typings@6.5.0-rc.2
  - @rocket.chat/api-client@0.1.15-rc.2
  - @rocket.chat/license@0.1.0-rc.2
  - @rocket.chat/omnichannel-services@0.1.0-rc.2
  - @rocket.chat/pdf-worker@0.0.21-rc.2
  - @rocket.chat/presence@0.1.0-rc.2
  - @rocket.chat/core-services@0.3.0-rc.2
  - @rocket.chat/cron@0.0.17-rc.2
  - @rocket.chat/gazzodown@3.0.0-rc.2
  - @rocket.chat/model-typings@0.2.0-rc.2
  - @rocket.chat/ui-contexts@3.0.0-rc.2
  - @rocket.chat/server-cloud-communication@0.0.1
  - @rocket.chat/fuselage-ui-kit@3.0.0-rc.2
  - @rocket.chat/models@0.0.21-rc.2
  - @rocket.chat/ui-theming@0.1.1-rc.0
  - @rocket.chat/ui-client@3.0.0-rc.2
  - @rocket.chat/ui-video-conf@3.0.0-rc.2
  - @rocket.chat/web-ui-registration@3.0.0-rc.2
  - @rocket.chat/instance-status@0.0.21-rc.2

## 6.5.0-rc.1

### Patch Changes

- Bump @rocket.chat/meteor version.
  - @rocket.chat/core-typings@6.5.0-rc.1
  - @rocket.chat/rest-typings@6.5.0-rc.1
  - @rocket.chat/api-client@0.1.15-rc.1
  - @rocket.chat/license@0.1.0-rc.1
  - @rocket.chat/omnichannel-services@0.1.0-rc.1
  - @rocket.chat/pdf-worker@0.0.21-rc.1
  - @rocket.chat/presence@0.1.0-rc.1
  - @rocket.chat/core-services@0.3.0-rc.1
  - @rocket.chat/cron@0.0.17-rc.1
  - @rocket.chat/gazzodown@3.0.0-rc.1
  - @rocket.chat/model-typings@0.2.0-rc.1
  - @rocket.chat/ui-contexts@3.0.0-rc.1
  - @rocket.chat/server-cloud-communication@0.0.1
  - @rocket.chat/fuselage-ui-kit@3.0.0-rc.1
  - @rocket.chat/models@0.0.21-rc.1
  - @rocket.chat/ui-theming@0.1.1-rc.0
  - @rocket.chat/ui-client@3.0.0-rc.1
  - @rocket.chat/ui-video-conf@3.0.0-rc.1
  - @rocket.chat/web-ui-registration@3.0.0-rc.1
  - @rocket.chat/instance-status@0.0.21-rc.1

## 6.5.0-rc.0

### Minor Changes

- a31d5336c9: Added a new admin page called `Subscription`, this page is responsible of managing the current workspace subscription and it has a overview of the usage and limits of the plan
- 1642bad3ae: New setting to automatically enable autotranslate when joining rooms
- 747ec6c70e: Updated slack bridge to add support for connecting using slack apps in addition to the slack legacy bot
- 47303b5232: chore: adding some portugueses translations to the app details page
- c0ef13a0bf: Added `push` statistic, containing three bits. Each bit represents a boolean:
  ```
  1 1 1
  | | |
  | | +- push enabled = 0b1 = 1
  | +--- push gateway enabled = 0b10 = 2
  +----- push gateway changed = 0b100 = 4
  ```
- 809eb63d79: Fix typing indicator of Apps user
- ee2c7d1228: feat: Setup wizard content updates and enforcing cloud connectivity
- c38711b346: Add the daily and monthly peaks of concurrent connections to statistics
  - Added `dailyPeakConnections` statistic for monitoring the daily peak of concurrent connections in a workspace;
  - Added `maxMonthlyPeakConnections` statistic for monitoring the last 30 days peak of concurrent connections in a workspace;
- f3dd1277e6: Added new Omnichannel setting 'Hide conversation after closing'
- 92613680b7: Added option to select between two script engine options for the integrations
- ec1b2b9846: Create a deployment fingerprint to identify possible deployment changes caused by database cloning. A question to the admin will confirm if it's a regular deployment change or an intent of a new deployment and correct identification values as needed.
  The fingerprint is composed by `${siteUrl}${dbConnectionString}` and hashed via `sha256` in `base64`.
  An environment variable named `AUTO_ACCEPT_FINGERPRINT`, when set to `true`, can be used to auto-accept an expected fingerprint change as a regular deployment update.
- 5f81a0f3cb: Implemented the License library, it is used to handle the functionality like expiration date, modules, limits, etc.
  Also added a version v3 of the license, which contains an extended list of features.
  v2 is still supported, since we convert it to v3 on the fly.
- 5d55a9394e: Added a new Admin page called `Workspace info` in place of Information page, to make it easier to check the license

### Patch Changes

- 72e8ece564: Fixed GDPR removal to correctly wipe everything related to the user apart from \_id & activity fields
- 8a02759e40: Fixed an issue where broadcasted events were published twice within the same instance
- dea1fe9191: chore: Calculate & Store MAC stats
  Added new info to the stats: `omnichannelContactsBySource`, `uniqueContactsOfLastMonth`, `uniqueContactsOfLastWeek`, `uniqueContactsOfYesterday`
- 38e3933504: add support to DeepL open api
- e8eeb2a79d: fixed threads breaking when sending messages too fast
- 18ed36cdd1: fix: custom-css injection
- b85df55030: fix: UI issue on marketplace filters
- 75f0ae31d9: fix: Remove model-level query restrictions for monitors
- 2124868d4f: Fix trying to upload same file again and again.
- 93a0859e87: Fix unnecessary username validation on accounts profile form
- 27c75f15f3: Changed the name of the administration Logs page to "Records", implemented a tab layout in this page and added a new tab called "Analytic reports" that shows the most recent result of the statistics endpoint.
- f5c0d6b45d: Fixed DM room with "guest" user kept as "read only" after reactivating user
- 058650128d: fix: Change plan name from Enterprise to Premium on marketplace filtering
- bba3c9da6a: fix: Omnichannel webhook is not retrying requests
- dea1fe9191: feat: Save visitor's activity on agent's interaction
- c714962b0e: Fixed message disappearing from room after erased even if "Show Deleted Status" is enabled
- e24d071675: Fixed intermittent errors caused by the removal of subscriptions and inquiries when lacking permissions.
- 3650ab81b5: Fixed issue with file attachments in rooms' messages export having no content
- afdcad7e67: test: read receipts
- 06a8e30289: chore: Change plan name Enterprise to Premium on marketplace
- dd254a9bf5: fix: mobile ringing notification missing call id
- 704ed0fc7b: Fix i18n translations using sprintf post processor
- 223dce18a3: Do not allow auto-translation to be enabled in E2E rooms
- 4344d838a9: fix: Unable to send attachments via email as an omni-agent
- ab78404954: New permission for testing push notifications
- b14e159d9b: Search users using full name too on share message modal
- a82d8c2bb0: Add pagination & tooltips to agent's dropdown on forwarding modal
- 134b71df44: fix: Monitors now able to forward a chat without taking it first
- bd1c8b1e45: Fixed a problem that would prevent private apps from being shown on air-gapped environments
- a8718eddc0: Add new permission to allow kick users from rooms without being a member
- 5b9d6883bf: feat: Improve UI when MAC limits are reached
  feat: Limit endpoints on MAC limit reached
- 1f2b384c62: fix: cloud alerts not working
- 3fd0bc4120: download translation files through CDN
- 7342800286: Replace the old Enterprise labels to newest Premium
- 696bbc4f94: fix: Disables GenericMenu without any sections or items
- 2a1aa293a5: Check for room scoped permissions for starting discussions
- 3a62ac4ece: fix: user dropdown menu position on RTL layout
- ad7e52b742: Enable the option `Only allow verified users to login` to SaaS environment
- 7493442650: chore: Deprecate un-used meteor method for omnichannel analytics
- f7b07a0fc5: feat: Community users will now be able to customize their Business hour timezone
- 54d8ad4392: Forward headers when using proxy for file uploads
- a98f3ff303: feat: added `licenses.info` endpoint
- 3488f6b024: Fixed an issue in which the engagement dashboard page tabs had no reactivity and would not change their content upon being clicked on.
- dea1fe9191: feat: Disable and annonimize visitors instead of removing
- ff2263a3c1: Fixed issue with message read receipts not being created when accessing a room the first time
- 76c7b957ee: Improve cache of static files
- 4a59798da8: Handle the username update in the background
- Updated dependencies [7da1edf866]
- Updated dependencies [dea1fe9191]
- Updated dependencies [c2f337664e]
- Updated dependencies [747ec6c70e]
- Updated dependencies [c0ef13a0bf]
- Updated dependencies [c38711b346]
- Updated dependencies [223dce18a3]
- Updated dependencies [5b9d6883bf]
- Updated dependencies [35363420f0]
- Updated dependencies [92613680b7]
- Updated dependencies [ec1b2b9846]
- Updated dependencies [8e89b5a3b0]
- Updated dependencies [a98f3ff303]
- Updated dependencies [5f81a0f3cb]
- Updated dependencies [dea1fe9191]
  - @rocket.chat/ui-contexts@3.0.0-rc.0
  - @rocket.chat/web-ui-registration@3.0.0-rc.0
  - @rocket.chat/core-typings@6.5.0-rc.0
  - @rocket.chat/model-typings@0.2.0-rc.0
  - @rocket.chat/gazzodown@3.0.0-rc.0
  - @rocket.chat/i18n@0.0.3-rc.0
  - @rocket.chat/presence@0.1.0-rc.0
  - @rocket.chat/core-services@0.3.0-rc.0
  - @rocket.chat/rest-typings@6.5.0-rc.0
  - @rocket.chat/server-fetch@0.0.2-rc.0
  - @rocket.chat/tools@0.2.0-rc.0
  - @rocket.chat/ui-theming@0.1.1-rc.0
  - @rocket.chat/license@0.1.0-rc.0
  - @rocket.chat/jwt@0.1.0-rc.0
  - @rocket.chat/omnichannel-services@0.1.0-rc.0
  - @rocket.chat/fuselage-ui-kit@3.0.0-rc.0
  - @rocket.chat/ui-client@3.0.0-rc.0
  - @rocket.chat/ui-video-conf@3.0.0-rc.0
  - @rocket.chat/api-client@0.1.15-rc.0
  - @rocket.chat/pdf-worker@0.0.21-rc.0
  - @rocket.chat/cron@0.0.17-rc.0
  - @rocket.chat/models@0.0.21-rc.0
  - @rocket.chat/server-cloud-communication@0.0.1
  - @rocket.chat/instance-status@0.0.21-rc.0

## 6.4.8

### Patch Changes

- 550900bb2b: Bump @rocket.chat/meteor version.
- Bump @rocket.chat/meteor version.
  - @rocket.chat/core-typings@6.4.8
  - @rocket.chat/rest-typings@6.4.8
  - @rocket.chat/api-client@0.1.17
  - @rocket.chat/omnichannel-services@0.0.23
  - @rocket.chat/pdf-worker@0.0.23
  - @rocket.chat/presence@0.0.23
  - @rocket.chat/core-services@0.2.8
  - @rocket.chat/cron@0.0.19
  - @rocket.chat/gazzodown@2.0.8
  - @rocket.chat/model-typings@0.1.8
  - @rocket.chat/ui-contexts@2.0.8
  - @rocket.chat/fuselage-ui-kit@2.0.8
  - @rocket.chat/models@0.0.23
  - @rocket.chat/ui-theming@0.1.0
  - @rocket.chat/ui-client@2.0.8
  - @rocket.chat/ui-video-conf@2.0.8
  - @rocket.chat/web-ui-registration@2.0.8
  - @rocket.chat/instance-status@0.0.23

## 6.4.7

### Patch Changes

- 037efa4f4f: Bump @rocket.chat/meteor version.
- Bump @rocket.chat/meteor version.
- b98492e3ee: Add additional checks to the OAuth tokens to prevent future issues
  - @rocket.chat/core-typings@6.4.7
  - @rocket.chat/rest-typings@6.4.7
  - @rocket.chat/api-client@0.1.16
  - @rocket.chat/omnichannel-services@0.0.22
  - @rocket.chat/pdf-worker@0.0.22
  - @rocket.chat/presence@0.0.22
  - @rocket.chat/core-services@0.2.7
  - @rocket.chat/cron@0.0.18
  - @rocket.chat/gazzodown@2.0.7
  - @rocket.chat/model-typings@0.1.7
  - @rocket.chat/ui-contexts@2.0.7
  - @rocket.chat/fuselage-ui-kit@2.0.7
  - @rocket.chat/models@0.0.22
  - @rocket.chat/ui-theming@0.1.0
  - @rocket.chat/ui-client@2.0.7
  - @rocket.chat/ui-video-conf@2.0.7
  - @rocket.chat/web-ui-registration@2.0.7
  - @rocket.chat/instance-status@0.0.22

## 6.4.6

### Patch Changes

- 35ea15005a: Bump @rocket.chat/meteor version.
- Bump @rocket.chat/meteor version.
- 57deb49ceb: fix: OAuth login by redirect failing on firefox
- 00875fc9ab: fix: wrong client hash calculation due to race condition on assets

  Some deployments may suffer from some reloads if running multiple instances. It's caused by different client hashes generated due to a possible race condition on custom assets load at the startup time. Forcing the clients to talk to the right backend instances, which causes reloads if sticky sessions are not enabled.
  This change removes the assets from the hash calculation preventing the race condition and possible different hashes. After this change, the clients will not reload when the admin changes assets.

- b7ea8651bf: fix: immediate auto reload issues

  Immediate auto reload increases server load on restarts/upgrades and increases the chance of getting 404 on Meteor's config file blocking the UI on a loading screen

  This change adds delays on front and backend codes on automatic client reload:

  - Front-end, adds a warning message including the old and new hashes, and a delay of 60 seconds after being notified by the server
  - Back-end, delays the client notifications on a random value between 2 and 10 minutes per connection, allowing different clients to reload at different moments and distributing the load along the time.

- 873eea9d54: fix: `TypeError`: Cannot use 'in' operator in `undefined` for every message sent
  - @rocket.chat/core-typings@6.4.6
  - @rocket.chat/rest-typings@6.4.6
  - @rocket.chat/api-client@0.1.15
  - @rocket.chat/omnichannel-services@0.0.21
  - @rocket.chat/pdf-worker@0.0.21
  - @rocket.chat/presence@0.0.21
  - @rocket.chat/core-services@0.2.6
  - @rocket.chat/cron@0.0.17
  - @rocket.chat/gazzodown@2.0.6
  - @rocket.chat/model-typings@0.1.6
  - @rocket.chat/ui-contexts@2.0.6
  - @rocket.chat/fuselage-ui-kit@2.0.6
  - @rocket.chat/models@0.0.21
  - @rocket.chat/ui-theming@0.1.0
  - @rocket.chat/ui-client@2.0.6
  - @rocket.chat/ui-video-conf@2.0.6
  - @rocket.chat/web-ui-registration@2.0.6
  - @rocket.chat/instance-status@0.0.21

## 6.4.5

### Patch Changes

- 40ac9ea019: Bump @rocket.chat/meteor version.
- Bump @rocket.chat/meteor version.
  - @rocket.chat/core-typings@6.4.5
  - @rocket.chat/rest-typings@6.4.5
  - @rocket.chat/api-client@0.1.14
  - @rocket.chat/omnichannel-services@0.0.20
  - @rocket.chat/pdf-worker@0.0.20
  - @rocket.chat/presence@0.0.20
  - @rocket.chat/core-services@0.2.5
  - @rocket.chat/cron@0.0.16
  - @rocket.chat/gazzodown@2.0.5
  - @rocket.chat/model-typings@0.1.5
  - @rocket.chat/ui-contexts@2.0.5
  - @rocket.chat/fuselage-ui-kit@2.0.5
  - @rocket.chat/models@0.0.20
  - @rocket.chat/ui-theming@0.1.0
  - @rocket.chat/ui-client@2.0.5
  - @rocket.chat/ui-video-conf@2.0.5
  - @rocket.chat/web-ui-registration@2.0.5
  - @rocket.chat/instance-status@0.0.20

## 6.4.4

### Patch Changes

- 9e61d9c8b5: Bump @rocket.chat/meteor version.
- Bump @rocket.chat/meteor version.
- e832e9fe96: Fixed widget's `nextAgent` API sending an array of chars instead of an object for `departmentId` parameter
- a20c4799a4: fix: custom-css injection
- 4789616afd: Fixed a problem that would prevent private apps from being shown on air-gapped environments
- e832e9fe96: Fixed a problem caused by `onlyAvailable` property of `livechat/users/agent` endpoint not having the proper type validation
  - @rocket.chat/core-typings@6.4.4
  - @rocket.chat/rest-typings@6.4.4
  - @rocket.chat/api-client@0.1.13
  - @rocket.chat/omnichannel-services@0.0.19
  - @rocket.chat/pdf-worker@0.0.19
  - @rocket.chat/presence@0.0.19
  - @rocket.chat/core-services@0.2.4
  - @rocket.chat/cron@0.0.15
  - @rocket.chat/gazzodown@2.0.4
  - @rocket.chat/model-typings@0.1.4
  - @rocket.chat/ui-contexts@2.0.4
  - @rocket.chat/fuselage-ui-kit@2.0.4
  - @rocket.chat/models@0.0.19
  - @rocket.chat/ui-theming@0.1.0
  - @rocket.chat/ui-client@2.0.4
  - @rocket.chat/ui-video-conf@2.0.4
  - @rocket.chat/web-ui-registration@2.0.4
  - @rocket.chat/instance-status@0.0.19

## 6.4.3

### Patch Changes

- a8676a3c5e: Bump @rocket.chat/meteor version.
- Bump @rocket.chat/meteor version.
- 69d89c4700: Fix unnecessary username validation on accounts profile form
- 02f4491d5a: fix: Omnichannel webhook is not retrying requests
- 02f4491d5a: Fixed intermittent errors caused by the removal of subscriptions and inquiries when lacking permissions.
- 25a2129beb: Rolled back a change of route from `/admin/workspace` to `/admin/info`
- 02f4491d5a: Add pagination & tooltips to agent's dropdown on forwarding modal
- 02f4491d5a: Added new Omnichannel setting 'Hide conversation after closing'
  - @rocket.chat/core-typings@6.4.3
  - @rocket.chat/rest-typings@6.4.3
  - @rocket.chat/api-client@0.1.12
  - @rocket.chat/omnichannel-services@0.0.18
  - @rocket.chat/pdf-worker@0.0.18
  - @rocket.chat/presence@0.0.18
  - @rocket.chat/core-services@0.2.3
  - @rocket.chat/cron@0.0.14
  - @rocket.chat/gazzodown@2.0.3
  - @rocket.chat/model-typings@0.1.3
  - @rocket.chat/ui-contexts@2.0.3
  - @rocket.chat/fuselage-ui-kit@2.0.3
  - @rocket.chat/models@0.0.18
  - @rocket.chat/ui-theming@0.1.0
  - @rocket.chat/ui-client@2.0.3
  - @rocket.chat/ui-video-conf@2.0.3
  - @rocket.chat/web-ui-registration@2.0.3
  - @rocket.chat/instance-status@0.0.18

## 6.4.2

### Patch Changes

- eceeaf3b5d: Bump @rocket.chat/meteor version.
- Bump @rocket.chat/meteor version.
- 8e155d4212: fixed threads breaking when sending messages too fast
- 3f7ce23a90: fix: mobile ringing notification missing call id
- 36bcec8e40: Forward headers when using proxy for file uploads
- d20033723c: Handle the username update in the background
  - @rocket.chat/core-typings@6.4.2
  - @rocket.chat/rest-typings@6.4.2
  - @rocket.chat/api-client@0.1.11
  - @rocket.chat/omnichannel-services@0.0.17
  - @rocket.chat/pdf-worker@0.0.17
  - @rocket.chat/presence@0.0.17
  - @rocket.chat/core-services@0.2.2
  - @rocket.chat/cron@0.0.13
  - @rocket.chat/gazzodown@2.0.2
  - @rocket.chat/model-typings@0.1.2
  - @rocket.chat/ui-contexts@2.0.2
  - @rocket.chat/fuselage-ui-kit@2.0.2
  - @rocket.chat/models@0.0.17
  - @rocket.chat/ui-theming@0.1.0
  - @rocket.chat/ui-client@2.0.2
  - @rocket.chat/ui-video-conf@2.0.2
  - @rocket.chat/web-ui-registration@2.0.2
  - @rocket.chat/instance-status@0.0.17

## 6.4.1

### Patch Changes

- b289bbf26c: Bump @rocket.chat/meteor version.
- Bump @rocket.chat/meteor version.
- 636a412866: fix: Remove model-level query restrictions for monitors
- 5e3473a2c9: New setting to automatically enable autotranslate when joining rooms
- 2fa78b0563: fix: Monitors now able to forward a chat without taking it first
- 0d14dc49c3: Add new permission to allow kick users from rooms without being a member
- 919fe1f33d: download translation files through CDN
- eb4881ca53: fix: user dropdown menu position on RTL layout
- 5ee909bd94: Improve cache of static files
  - @rocket.chat/core-typings@6.4.1
  - @rocket.chat/rest-typings@6.4.1
  - @rocket.chat/api-client@0.1.10
  - @rocket.chat/omnichannel-services@0.0.16
  - @rocket.chat/pdf-worker@0.0.16
  - @rocket.chat/presence@0.0.16
  - @rocket.chat/core-services@0.2.1
  - @rocket.chat/cron@0.0.12
  - @rocket.chat/gazzodown@2.0.1
  - @rocket.chat/model-typings@0.1.1
  - @rocket.chat/ui-contexts@2.0.1
  - @rocket.chat/fuselage-ui-kit@2.0.1
  - @rocket.chat/models@0.0.16
  - @rocket.chat/ui-theming@0.1.0
  - @rocket.chat/ui-client@2.0.1
  - @rocket.chat/ui-video-conf@2.0.1
  - @rocket.chat/web-ui-registration@2.0.1
  - @rocket.chat/instance-status@0.0.16

## 6.4.0

### Minor Changes

- 239a34e877: new: ring mobile users on direct conference calls
- 04fe492555: Added new Omnichannel's trigger condition "After starting a chat".
- 4186eecf05: Introduce the ability to report an user
- 92b690d206: fix: Wrong toast message while creating a new custom sound with an existing name
- f83ea5d6e8: Added support for threaded conversation in Federated rooms.
- 682d0bc05a: fix: Time format of Retention Policy
- 1b42dfc6c1: Added a new Roles bridge to RC Apps-Engine for reading and retrieving role details.
- 2db32f0d4a: Add option to select what URL previews should be generated for each message.
- 982ef6f459: Add new event to notify users directly about new banners
- 19aec23cda: New AddUser workflow for Federated Rooms
- ebab8c4dd8: Added Reports Metrics Dashboard to Omnichannel
- 85a936220c: feat: remove enforce password fallback dependency
- 5832be2e1b: Reorganized the message menu
- 074db3b419: UX improvement for the Moderation Console Context bar for viewing the reported messages. The Report reason is now displayed in the reported messages context bar.
  The Moderation Action Modal confirmation description is updated to be more clear and concise.
- 357a3a50fa: feat: high-contrast theme
- 7070f00b05: feat: return all broken password policies at once
- ead7c7bef2: Fixed read receipts not getting deleted after corresponding message is deleted
- 1041d4d361: Added option to select between two script engine options for the integrations
- ad08c26b46: Introduced upsells for the engagement dashboard and device management admin sidebar items in CE workspaces. Additionally, restructured the admin sidebar items to enhance organization.
- 93d4912e17: fix: missing params on updateOwnBasicInfo endpoint
- ee3815fce4: feat: add ChangePassword field to Account/Security
- 1000b9b317: Fixed the issue of apps icon uneven alignment in case of missing icons inside message composer toolbar & message toolbar menu.

### Patch Changes

- 6d453f71ac: Translation files are requested multiple times
- cada29b6ce: fix: Managers allowed to make deactivated agent's available
- 470c29d7e9: Fixed an issue causing `queue time` to be calculated from current time when a room was closed without being served.
  Now:
  - For served rooms: queue time = servedBy time - queuedAt
  - For not served, but open rooms = now - queuedAt
  - For not served and closed rooms = closedAt - queuedAt
- ea8998602b: fix: Performance issue on `Messages.countByType` aggregation caused by unindexed property on messages collection
- f634601d90: Bump @rocket.chat/meteor version.
- f46c1f7b70: Bump @rocket.chat/meteor version.
- 6963cc2d00: Bump @rocket.chat/meteor version.
- 7cc15ac814: Bump @rocket.chat/meteor version.
- 40c5277197: Bump @rocket.chat/meteor version.
- Bump @rocket.chat/meteor version.
- a08006c9f0: feat: add sections to room header and user infos menus with menuV2
- 203304782f: Fixed `overrideDestinationChannelEnabled` treated as a required param in `integrations.create` and `integration.update` endpoints
- 9edca67b9b: feat(apps): `ActionManagerBusyState` component for apps `ui.interaction`
- ec60dbe8f5: Fixed custom translations not being displayed
- 6fa30ddcd1: Hide Reset TOTP option if 2FA is disabled
- ff7e181464: Added ability to freeze or completely disable integration scripts through envvars
- 4ce8ea89a8: fix: custom emoji upload with FileSystem method
- 87570d0fb7: New filters to the Rooms Table at `Workspace > Rooms`
- 8a59855fcf: When setting a room as read-only, do not allow previously unmuted users to send messages.
- c73f5373b8: fix: finnish translation
- f5a886a144: fixed an issue where 2fa was not working after an OAuth redirect
- 459c8574ed: Fixed issue with custom OAuth services' settings not being be fully removed
- 42644a6e44: fix: Prevent `RoomProvider.useEffect` from subscribing to room-data stream multiple times
- 9bdbc9b086: load sounds right before playing them
- 6154979119: Fix users being created without the `roles` field
- 6bcdd88531: Fixed CAS login after popup closes
- 839789c988: Fix moment timestamps language change
- f0025d4d92: Fixed message fetching method in LivechatBridge for Apps
- 9c957b9d9a: Fix pruning messages in a room results in an incorrect message counter
- 583a3149fe: fix: rejected conference calls continue to ring
- b59fd5d7fb: User information crashing for some locales
- 4349443629: Fix performance issue on Engagement Dashboard aggregation
- 614a9b8fc8: Show correct date for last day time
- 69447e1864: Added ability to disable private app installation via envvar (DISABLE_PRIVATE_APP_INSTALLATION)
- 52a1aa94eb: improve: System messages for omni-visitor abandonment feature
- 7dffec2e2f: chore: Add danger variant to apps action button menus
- f0c8867bb9: Disabled call to tags enterprise endpoint when on community license
- 5e89694bfa: Fixes SAML full name updates not being mirrored to DM rooms.
- d6f0c6afe2: Fixed Importer Progress Bar progress indicator
- 177506ea91: Make user default role setting public
- 3fb2124166: Fixed misleading of 'total' in team members list inside Channel
- 5cee21468e: Fix spotlight search does not find rooms with special or non-latin characters
- cf59c8abe3: Fix engagement dashboard not showing data
- dfb9a075b3: fixed wrong user status displayed during mentioning a user in a channel
- 1fbbb6241a: Don't allow to report self messages
- 53e0c346e2: fixed scrollbar over content in Federated Room List
- 5321e87363: Fix seat counter including bots users
- 7137a193a7: feat: Add flag to disable teams mention via troubleshoot page
- 59e6fe3d2a: fixed layout changing from embedded view when navigating
- 3245a0a318: Fix LinkedIn OAuth broken
- 45a8943ed4: Removed old/deprecated Rocket.Chat Federation card from Info page
- 6eea189ec8: Fix the code that was setting email URL to an invalid value when SMTP was not set
- f5a886a144: fixed an issue where oauth login was not working with some providers
- ba24f3c21f: Fixed `default` field not being returned from the `setDefault` endpoints when setting to false
- a79f61461d: Fixed an issue where timeout for http requests in Apps-Engine bridges was too short
- 51b988b3df: Fix importer filters not working
- 5d857f462c: fix: stop blinking "Room not found" before dm creation
- db26f8a8ee: fixed an issue with the positioning of the message menu
- aaefe865a7: fix: agent role being removed upon user deactivation
- 306a5830c3: Fix `mention-here` and `mention-all` permissions not being honored
- 761cad4382: Fix CORS headers not being set for assets
- 9e5718002a: Fixed Slackbridge was not handling correctly received events from Slack anymore. Events: (Send, edit, delete, react meassages)
- 54ef89c9a7: fix: show requested filters only on requested apps view
- 1589279b79: Fix users not able to login after block time perdiod has passed
- 880ab5689c: Fixed selected departments not being displayed due to pagination
- a81bad24e0: Fixed Apps-Engine event `IPostUserCreated` execution
- 7a4fdf41f8: Fix validation in app status call that allowed Enterprise apps to be enabled in invalid environments
- e28f8d95f0: Fixed inviter not informed when inviting member to room via `/invite` slashcommand
- d47d2021ac: Fixed "teams" icon not being displayed on spotlight sidebar search
- 93d5a5ceb8: fix: User timezone not being respected on Current Chat's filter
- f556518fa1: Change SAU aggregation to consider only sessions from few days ago instead of the whole past.

  This is particularly important for large workspaces in case the cron job did not run for some time, in that case the amount of sessions would accumulate and the aggregation would take a long time to run.

- b747f3d3bc: Fixed unable to create admin user using ADMIN\_\* environment variables
- 2cf2643399: Fixed failing user data exports
- 61a106fbf2: Increase cron job check delay to 1 min from 5s.

  This reduces MongoDB requests introduced on 6.3.

- ace35997a6: chore: Increase cache time from 5s to 10s on `getUnits` helpers. This should reduce the number of DB calls made by this method to fetch the unit limitations for a user.
- f5a886a144: fixed an issue on oauth login that caused missing emails to be detected as changed data
- 61128364d6: Fixes a problem where the calculated time for considering the visitor abandonment was the first message from the visitor and not the visitor's reply to the agent.
- 9496f1eb97: Deprecate `livechat:getOverviewData` and `livechat:getAgentOverviewData` methods and create API endpoints `livechat/analytics/overview` and `livechat/analytics/agent-overview` to fetch analytics data
- 01dec055a0: Fixed Accounts profile form name change was not working
- e4837a15ed: Fixed user mentioning when prepending the username with `>`
- d45365436e: Use group filter when set to LDAP sync process
- c536a4a237: fix: Missing padding on Omnichannel contacts Contextualbar loading state
- 87e4a4aa56: Fixes a problem that allowed users to send empty spaces as comment to bypass the "comment required" setting
- 69a5213afc: Fixed an issue where a mailer error was being sent to customers using offline message's form on Omnichannel instead of the translated one
- b8f3d5014f: Fixed the login page language switcher, now the component has a new look, is reactive and the language selection becomes concrete upon login in. Also changed the default language of the login page to be the browser language.
- 22cf158c43: fixed the unread messages mark not showing
- 72a34a02f7: fixed the video recorder window not closing after permission is denied.
- Updated dependencies [239a34e877]
- Updated dependencies [203304782f]
- Updated dependencies [1246a21648]
- Updated dependencies [4186eecf05]
- Updated dependencies [8a59855fcf]
- Updated dependencies [f9a748526d]
- Updated dependencies [5cee21468e]
- Updated dependencies [dc1d8ce92e]
- Updated dependencies [2db32f0d4a]
- Updated dependencies [982ef6f459]
- Updated dependencies [ba24f3c21f]
- Updated dependencies [19aec23cda]
- Updated dependencies [ebab8c4dd8]
- Updated dependencies [aaefe865a7]
- Updated dependencies [074db3b419]
- Updated dependencies [357a3a50fa]
- Updated dependencies [f556518fa1]
- Updated dependencies [d9a150000d]
- Updated dependencies [ead7c7bef2]
- Updated dependencies [1041d4d361]
- Updated dependencies [61a106fbf2]
- Updated dependencies [61128364d6]
- Updated dependencies [9496f1eb97]
- Updated dependencies [dce4a829fa]
- Updated dependencies [d45365436e]
- Updated dependencies [b8f3d5014f]
- Updated dependencies [93d4912e17]
- Updated dependencies [ee3815fce4]
  - @rocket.chat/core-typings@6.4.0
  - @rocket.chat/rest-typings@6.4.0
  - @rocket.chat/fuselage-ui-kit@2.0.0
  - @rocket.chat/model-typings@0.1.0
  - @rocket.chat/core-services@0.2.0
  - @rocket.chat/ui-client@2.0.0
  - @rocket.chat/ui-contexts@2.0.0
  - @rocket.chat/ui-theming@0.1.0
  - @rocket.chat/presence@0.0.15
  - @rocket.chat/tools@0.1.0
  - @rocket.chat/cron@0.0.11
  - @rocket.chat/i18n@0.0.2
  - @rocket.chat/web-ui-registration@2.0.0
  - @rocket.chat/api-client@0.1.9
  - @rocket.chat/omnichannel-services@0.0.15
  - @rocket.chat/pdf-worker@0.0.15
  - @rocket.chat/gazzodown@2.0.0
  - @rocket.chat/models@0.0.15
  - @rocket.chat/ui-video-conf@2.0.0
  - @rocket.chat/base64@1.0.12
  - @rocket.chat/instance-status@0.0.15
  - @rocket.chat/random@1.2.1
  - @rocket.chat/sha256@1.0.9
  - @rocket.chat/ui-composer@0.0.1

## 6.4.0-rc.5

### Minor Changes

- 1041d4d361: Added option to select between two script engine options for the integrations

### Patch Changes

- Bump @rocket.chat/meteor version.
- ec60dbe8f5: Fixed custom translations not being displayed
- Updated dependencies [1041d4d361]
  - @rocket.chat/core-typings@6.4.0-rc.5
  - @rocket.chat/rest-typings@6.4.0-rc.5
  - @rocket.chat/tools@0.1.0-rc.0
  - @rocket.chat/api-client@0.1.9-rc.5
  - @rocket.chat/omnichannel-services@0.0.15-rc.5
  - @rocket.chat/pdf-worker@0.0.15-rc.5
  - @rocket.chat/presence@0.0.15-rc.5
  - @rocket.chat/core-services@0.2.0-rc.5
  - @rocket.chat/cron@0.0.11-rc.5
  - @rocket.chat/gazzodown@2.0.0-rc.5
  - @rocket.chat/model-typings@0.1.0-rc.5
  - @rocket.chat/ui-contexts@2.0.0-rc.5
  - @rocket.chat/fuselage-ui-kit@2.0.0-rc.5
  - @rocket.chat/models@0.0.15-rc.5
  - @rocket.chat/ui-theming@0.1.0-rc.0
  - @rocket.chat/ui-client@2.0.0-rc.5
  - @rocket.chat/ui-video-conf@2.0.0-rc.5
  - @rocket.chat/web-ui-registration@2.0.0-rc.5
  - @rocket.chat/instance-status@0.0.15-rc.5

## 6.4.0-rc.4

### Patch Changes

- Bump @rocket.chat/meteor version.
  - @rocket.chat/core-typings@6.4.0-rc.4
  - @rocket.chat/rest-typings@6.4.0-rc.4
  - @rocket.chat/api-client@0.1.8-rc.4
  - @rocket.chat/omnichannel-services@0.0.14-rc.4
  - @rocket.chat/pdf-worker@0.0.14-rc.4
  - @rocket.chat/presence@0.0.14-rc.4
  - @rocket.chat/core-services@0.2.0-rc.4
  - @rocket.chat/cron@0.0.10-rc.4
  - @rocket.chat/gazzodown@2.0.0-rc.4
  - @rocket.chat/model-typings@0.1.0-rc.4
  - @rocket.chat/ui-contexts@2.0.0-rc.4
  - @rocket.chat/fuselage-ui-kit@2.0.0-rc.4
  - @rocket.chat/models@0.0.14-rc.4
  - @rocket.chat/ui-theming@0.1.0-rc.0
  - @rocket.chat/ui-client@2.0.0-rc.4
  - @rocket.chat/ui-video-conf@2.0.0-rc.4
  - @rocket.chat/web-ui-registration@2.0.0-rc.4
  - @rocket.chat/instance-status@0.0.14-rc.4

## 6.4.0-rc.3

### Patch Changes

- Bump @rocket.chat/meteor version.
- 614a9b8fc8: Show correct date for last day time
- 61a106fbf2: Increase cron job check delay to 1 min from 5s.

  This reduces MongoDB requests introduced on 6.3.

- Updated dependencies [d9a150000d]
- Updated dependencies [61a106fbf2]
  - @rocket.chat/presence@0.0.13-rc.3
  - @rocket.chat/cron@0.0.9-rc.3
  - @rocket.chat/core-typings@6.4.0-rc.3
  - @rocket.chat/rest-typings@6.4.0-rc.3
  - @rocket.chat/api-client@0.1.7-rc.3
  - @rocket.chat/omnichannel-services@0.0.13-rc.3
  - @rocket.chat/pdf-worker@0.0.13-rc.3
  - @rocket.chat/core-services@0.2.0-rc.3
  - @rocket.chat/gazzodown@2.0.0-rc.3
  - @rocket.chat/model-typings@0.1.0-rc.3
  - @rocket.chat/ui-contexts@2.0.0-rc.3
  - @rocket.chat/fuselage-ui-kit@2.0.0-rc.3
  - @rocket.chat/models@0.0.13-rc.3
  - @rocket.chat/ui-theming@0.1.0-rc.0
  - @rocket.chat/ui-client@2.0.0-rc.3
  - @rocket.chat/ui-video-conf@2.0.0-rc.3
  - @rocket.chat/web-ui-registration@2.0.0-rc.3
  - @rocket.chat/instance-status@0.0.13-rc.3

## 6.4.0-rc.2

### Patch Changes

- Bump @rocket.chat/meteor version.
  - @rocket.chat/core-typings@6.4.0-rc.2
  - @rocket.chat/rest-typings@6.4.0-rc.2
  - @rocket.chat/api-client@0.1.7-rc.2
  - @rocket.chat/omnichannel-services@0.0.13-rc.2
  - @rocket.chat/pdf-worker@0.0.13-rc.2
  - @rocket.chat/presence@0.0.13-rc.2
  - @rocket.chat/core-services@0.2.0-rc.2
  - @rocket.chat/cron@0.0.9-rc.2
  - @rocket.chat/gazzodown@2.0.0-rc.2
  - @rocket.chat/model-typings@0.1.0-rc.2
  - @rocket.chat/ui-contexts@2.0.0-rc.2
  - @rocket.chat/fuselage-ui-kit@2.0.0-rc.2
  - @rocket.chat/models@0.0.13-rc.2
  - @rocket.chat/ui-theming@0.1.0-rc.0
  - @rocket.chat/ui-client@2.0.0-rc.2
  - @rocket.chat/ui-video-conf@2.0.0-rc.2
  - @rocket.chat/web-ui-registration@2.0.0-rc.2
  - @rocket.chat/instance-status@0.0.13-rc.2

## 6.4.0-rc.1

### Patch Changes

- Bump @rocket.chat/meteor version.
  - @rocket.chat/core-typings@6.4.0-rc.1
  - @rocket.chat/rest-typings@6.4.0-rc.1
  - @rocket.chat/api-client@0.1.5-rc.1
  - @rocket.chat/omnichannel-services@0.0.11-rc.1
  - @rocket.chat/pdf-worker@0.0.11-rc.1
  - @rocket.chat/presence@0.0.11-rc.1
  - @rocket.chat/core-services@0.2.0-rc.1
  - @rocket.chat/cron@0.0.7-rc.1
  - @rocket.chat/gazzodown@2.0.0-rc.1
  - @rocket.chat/model-typings@0.1.0-rc.1
  - @rocket.chat/ui-contexts@2.0.0-rc.1
  - @rocket.chat/fuselage-ui-kit@2.0.0-rc.1
  - @rocket.chat/models@0.0.11-rc.1
  - @rocket.chat/ui-theming@0.1.0-rc.0
  - @rocket.chat/ui-client@2.0.0-rc.1
  - @rocket.chat/ui-video-conf@2.0.0-rc.1
  - @rocket.chat/web-ui-registration@2.0.0-rc.1
  - @rocket.chat/instance-status@0.0.11-rc.1

## 6.4.0-rc.0

### Minor Changes

- 239a34e877: new: ring mobile users on direct conference calls
- 04fe492555: Added new Omnichannel's trigger condition "After starting a chat".
- 4186eecf05: Introduce the ability to report an user
- 92b690d206: fix: Wrong toast message while creating a new custom sound with an existing name
- f83ea5d6e8: Added support for threaded conversation in Federated rooms.
- 682d0bc05a: fix: Time format of Retention Policy
- 1b42dfc6c1: Added a new Roles bridge to RC Apps-Engine for reading and retrieving role details.
- 2db32f0d4a: Add option to select what URL previews should be generated for each message.
- 982ef6f459: Add new event to notify users directly about new banners
- 19aec23cda: New AddUser workflow for Federated Rooms
- ebab8c4dd8: Added Reports Metrics Dashboard to Omnichannel
- 85a936220c: feat: remove enforce password fallback dependency
- 5832be2e1b: Reorganized the message menu
- 074db3b419: UX improvement for the Moderation Console Context bar for viewing the reported messages. The Report reason is now displayed in the reported messages context bar.
  The Moderation Action Modal confirmation description is updated to be more clear and concise.
- 357a3a50fa: feat: high-contrast theme
- 7070f00b05: feat: return all broken password policies at once
- ead7c7bef2: Fixed read receipts not getting deleted after corresponding message is deleted
- ad08c26b46: Introduced upsells for the engagement dashboard and device management admin sidebar items in CE workspaces. Additionally, restructured the admin sidebar items to enhance organization.
- 93d4912e17: fix: missing params on updateOwnBasicInfo endpoint
- ee3815fce4: feat: add ChangePassword field to Account/Security
- 1000b9b317: Fixed the issue of apps icon uneven alignment in case of missing icons inside message composer toolbar & message toolbar menu.

### Patch Changes

- 6d453f71ac: Translation files are requested multiple times
- cada29b6ce: fix: Managers allowed to make deactivated agent's available
- 470c29d7e9: Fixed an issue causing `queue time` to be calculated from current time when a room was closed without being served.
  Now:
  - For served rooms: queue time = servedBy time - queuedAt
  - For not served, but open rooms = now - queuedAt
  - For not served and closed rooms = closedAt - queuedAt
- ea8998602b: fix: Performance issue on `Messages.countByType` aggregation caused by unindexed property on messages collection
- a08006c9f0: feat: add sections to room header and user infos menus with menuV2
- 203304782f: Fixed `overrideDestinationChannelEnabled` treated as a required param in `integrations.create` and `integration.update` endpoints
- 9edca67b9b: feat(apps): `ActionManagerBusyState` component for apps `ui.interaction`
- 6fa30ddcd1: Hide Reset TOTP option if 2FA is disabled
- ff7e181464: Added ability to freeze or completely disable integration scripts through envvars
- 4ce8ea89a8: fix: custom emoji upload with FileSystem method
- 87570d0fb7: New filters to the Rooms Table at `Workspace > Rooms`
- 8a59855fcf: When setting a room as read-only, do not allow previously unmuted users to send messages.
- c73f5373b8: fix: finnish translation
- f5a886a144: fixed an issue where 2fa was not working after an OAuth redirect
- 459c8574ed: Fixed issue with custom OAuth services' settings not being be fully removed
- 42644a6e44: fix: Prevent `RoomProvider.useEffect` from subscribing to room-data stream multiple times
- 9bdbc9b086: load sounds right before playing them
- 6154979119: Fix users being created without the `roles` field
- 6bcdd88531: Fixed CAS login after popup closes
- 839789c988: Fix moment timestamps language change
- f0025d4d92: Fixed message fetching method in LivechatBridge for Apps
- 9c957b9d9a: Fix pruning messages in a room results in an incorrect message counter
- 583a3149fe: fix: rejected conference calls continue to ring
- b59fd5d7fb: User information crashing for some locales
- 4349443629: Fix performance issue on Engagement Dashboard aggregation
- 69447e1864: Added ability to disable private app installation via envvar (DISABLE_PRIVATE_APP_INSTALLATION)
- 52a1aa94eb: improve: System messages for omni-visitor abandonment feature
- 7dffec2e2f: chore: Add danger variant to apps action button menus
- f0c8867bb9: Disabled call to tags enterprise endpoint when on community license
- 5e89694bfa: Fixes SAML full name updates not being mirrored to DM rooms.
- d6f0c6afe2: Fixed Importer Progress Bar progress indicator
- 177506ea91: Make user default role setting public
- 3fb2124166: Fixed misleading of 'total' in team members list inside Channel
- 5cee21468e: Fix spotlight search does not find rooms with special or non-latin characters
- cf59c8abe3: Fix engagement dashboard not showing data
- dfb9a075b3: fixed wrong user status displayed during mentioning a user in a channel
- 1fbbb6241a: Don't allow to report self messages
- 53e0c346e2: fixed scrollbar over content in Federated Room List
- 5321e87363: Fix seat counter including bots users
- 7137a193a7: feat: Add flag to disable teams mention via troubleshoot page
- 59e6fe3d2a: fixed layout changing from embedded view when navigating
- 3245a0a318: Fix LinkedIn OAuth broken
- 45a8943ed4: Removed old/deprecated Rocket.Chat Federation card from Info page
- 6eea189ec8: Fix the code that was setting email URL to an invalid value when SMTP was not set
- f5a886a144: fixed an issue where oauth login was not working with some providers
- ba24f3c21f: Fixed `default` field not being returned from the `setDefault` endpoints when setting to false
- a79f61461d: Fixed an issue where timeout for http requests in Apps-Engine bridges was too short
- 51b988b3df: Fix importer filters not working
- 5d857f462c: fix: stop blinking "Room not found" before dm creation
- db26f8a8ee: fixed an issue with the positioning of the message menu
- aaefe865a7: fix: agent role being removed upon user deactivation
- 306a5830c3: Fix `mention-here` and `mention-all` permissions not being honored
- 761cad4382: Fix CORS headers not being set for assets
- 9e5718002a: Fixed Slackbridge was not handling correctly received events from Slack anymore. Events: (Send, edit, delete, react meassages)
- 54ef89c9a7: fix: show requested filters only on requested apps view
- 1589279b79: Fix users not able to login after block time perdiod has passed
- 880ab5689c: Fixed selected departments not being displayed due to pagination
- a81bad24e0: Fixed Apps-Engine event `IPostUserCreated` execution
- 7a4fdf41f8: Fix validation in app status call that allowed Enterprise apps to be enabled in invalid environments
- e28f8d95f0: Fixed inviter not informed when inviting member to room via `/invite` slashcommand
- d47d2021ac: Fixed "teams" icon not being displayed on spotlight sidebar search
- 93d5a5ceb8: fix: User timezone not being respected on Current Chat's filter
- f556518fa1: Change SAU aggregation to consider only sessions from few days ago instead of the whole past.

  This is particularly important for large workspaces in case the cron job did not run for some time, in that case the amount of sessions would accumulate and the aggregation would take a long time to run.

- b747f3d3bc: Fixed unable to create admin user using ADMIN\_\* environment variables
- 2cf2643399: Fixed failing user data exports
- ace35997a6: chore: Increase cache time from 5s to 10s on `getUnits` helpers. This should reduce the number of DB calls made by this method to fetch the unit limitations for a user.
- f5a886a144: fixed an issue on oauth login that caused missing emails to be detected as changed data
- 61128364d6: Fixes a problem where the calculated time for considering the visitor abandonment was the first message from the visitor and not the visitor's reply to the agent.
- 9496f1eb97: Deprecate `livechat:getOverviewData` and `livechat:getAgentOverviewData` methods and create API endpoints `livechat/analytics/overview` and `livechat/analytics/agent-overview` to fetch analytics data
- 01dec055a0: Fixed Accounts profile form name change was not working
- e4837a15ed: Fixed user mentioning when prepending the username with `>`
- d45365436e: Use group filter when set to LDAP sync process
- c536a4a237: fix: Missing padding on Omnichannel contacts Contextualbar loading state
- 87e4a4aa56: Fixes a problem that allowed users to send empty spaces as comment to bypass the "comment required" setting
- 69a5213afc: Fixed an issue where a mailer error was being sent to customers using offline message's form on Omnichannel instead of the translated one
- b8f3d5014f: Fixed the login page language switcher, now the component has a new look, is reactive and the language selection becomes concrete upon login in. Also changed the default language of the login page to be the browser language.
- 22cf158c43: fixed the unread messages mark not showing
- 72a34a02f7: fixed the video recorder window not closing after permission is denied.
- Updated dependencies [239a34e877]
- Updated dependencies [203304782f]
- Updated dependencies [1246a21648]
- Updated dependencies [4186eecf05]
- Updated dependencies [8a59855fcf]
- Updated dependencies [f9a748526d]
- Updated dependencies [5cee21468e]
- Updated dependencies [dc1d8ce92e]
- Updated dependencies [2db32f0d4a]
- Updated dependencies [982ef6f459]
- Updated dependencies [ba24f3c21f]
- Updated dependencies [19aec23cda]
- Updated dependencies [ebab8c4dd8]
- Updated dependencies [aaefe865a7]
- Updated dependencies [074db3b419]
- Updated dependencies [357a3a50fa]
- Updated dependencies [f556518fa1]
- Updated dependencies [ead7c7bef2]
- Updated dependencies [61128364d6]
- Updated dependencies [9496f1eb97]
- Updated dependencies [dce4a829fa]
- Updated dependencies [d45365436e]
- Updated dependencies [b8f3d5014f]
- Updated dependencies [93d4912e17]
- Updated dependencies [ee3815fce4]
  - @rocket.chat/core-typings@6.4.0-rc.0
  - @rocket.chat/rest-typings@6.4.0-rc.0
  - @rocket.chat/fuselage-ui-kit@2.0.0-rc.0
  - @rocket.chat/model-typings@0.1.0-rc.0
  - @rocket.chat/core-services@0.2.0-rc.0
  - @rocket.chat/ui-client@2.0.0-rc.0
  - @rocket.chat/ui-contexts@2.0.0-rc.0
  - @rocket.chat/ui-theming@0.1.0-rc.0
  - @rocket.chat/i18n@0.0.2-rc.0
  - @rocket.chat/web-ui-registration@2.0.0-rc.0
  - @rocket.chat/api-client@0.1.5-rc.0
  - @rocket.chat/omnichannel-services@0.0.11-rc.0
  - @rocket.chat/pdf-worker@0.0.11-rc.0
  - @rocket.chat/presence@0.0.11-rc.0
  - @rocket.chat/cron@0.0.7-rc.0
  - @rocket.chat/gazzodown@2.0.0-rc.0
  - @rocket.chat/models@0.0.11-rc.0
  - @rocket.chat/ui-video-conf@2.0.0-rc.0
  - @rocket.chat/base64@1.0.12
  - @rocket.chat/instance-status@0.0.11-rc.0
  - @rocket.chat/random@1.2.1
  - @rocket.chat/sha256@1.0.9
  - @rocket.chat/ui-composer@0.0.1

## 6.3.8

### Patch Changes

- ff8e9d9f54: Bump @rocket.chat/meteor version.
- Bump @rocket.chat/meteor version.
  - @rocket.chat/core-typings@6.3.8
  - @rocket.chat/rest-typings@6.3.8
  - @rocket.chat/api-client@0.1.8
  - @rocket.chat/omnichannel-services@0.0.14
  - @rocket.chat/pdf-worker@0.0.14
  - @rocket.chat/presence@0.0.14
  - @rocket.chat/core-services@0.1.8
  - @rocket.chat/cron@0.0.10
  - @rocket.chat/gazzodown@1.0.8
  - @rocket.chat/model-typings@0.0.14
  - @rocket.chat/ui-contexts@1.0.8
  - @rocket.chat/fuselage-ui-kit@1.0.8
  - @rocket.chat/models@0.0.14
  - @rocket.chat/ui-theming@0.0.1
  - @rocket.chat/ui-client@1.0.8
  - @rocket.chat/ui-video-conf@1.0.8
  - @rocket.chat/web-ui-registration@1.0.8
  - @rocket.chat/instance-status@0.0.14

## 6.3.7

### Patch Changes

- f1e36a5e46: Bump @rocket.chat/meteor version.
- Bump @rocket.chat/meteor version.
- e1acdda0a3: User information crashing for some locales
- deffcb187c: Increase cron job check delay to 1 min from 5s.

  This reduces MongoDB requests introduced on 6.3.

- Updated dependencies [c655be17ca]
- Updated dependencies [deffcb187c]
  - @rocket.chat/presence@0.0.13
  - @rocket.chat/cron@0.0.9
  - @rocket.chat/core-typings@6.3.7
  - @rocket.chat/rest-typings@6.3.7
  - @rocket.chat/api-client@0.1.7
  - @rocket.chat/omnichannel-services@0.0.13
  - @rocket.chat/pdf-worker@0.0.13
  - @rocket.chat/core-services@0.1.7
  - @rocket.chat/gazzodown@1.0.7
  - @rocket.chat/model-typings@0.0.13
  - @rocket.chat/ui-contexts@1.0.7
  - @rocket.chat/fuselage-ui-kit@1.0.7
  - @rocket.chat/models@0.0.13
  - @rocket.chat/ui-theming@0.0.1
  - @rocket.chat/ui-client@1.0.7
  - @rocket.chat/ui-video-conf@1.0.7
  - @rocket.chat/web-ui-registration@1.0.7
  - @rocket.chat/instance-status@0.0.13

## 6.3.6

### Patch Changes

- 3bbe12e850: Bump @rocket.chat/meteor version.
- Bump @rocket.chat/meteor version.
- 285e591a73: Fix engagement dashboard not showing data
  - @rocket.chat/core-typings@6.3.6
  - @rocket.chat/rest-typings@6.3.6
  - @rocket.chat/api-client@0.1.6
  - @rocket.chat/omnichannel-services@0.0.12
  - @rocket.chat/pdf-worker@0.0.12
  - @rocket.chat/presence@0.0.12
  - @rocket.chat/core-services@0.1.6
  - @rocket.chat/cron@0.0.8
  - @rocket.chat/gazzodown@1.0.6
  - @rocket.chat/model-typings@0.0.12
  - @rocket.chat/ui-contexts@1.0.6
  - @rocket.chat/fuselage-ui-kit@1.0.6
  - @rocket.chat/models@0.0.12
  - @rocket.chat/ui-theming@0.0.1
  - @rocket.chat/ui-client@1.0.6
  - @rocket.chat/ui-video-conf@1.0.6
  - @rocket.chat/web-ui-registration@1.0.6
  - @rocket.chat/instance-status@0.0.12

## 6.3.5

### Patch Changes

- 4cb0b6ba6f: Bump @rocket.chat/meteor version.
- Bump @rocket.chat/meteor version.
- f75564c449: Fix a bug that prevented the error message from being shown in the private app installation page
- 03923405e8: Fixed selected departments not being displayed due to pagination
- 92d25b9c7a: Change SAU aggregation to consider only sessions from few days ago instead of the whole past.

  This is particularly important for large workspaces in case the cron job did not run for some time, in that case the amount of sessions would accumulate and the aggregation would take a long time to run.

- Updated dependencies [92d25b9c7a]
  - @rocket.chat/model-typings@0.0.11
  - @rocket.chat/omnichannel-services@0.0.11
  - @rocket.chat/models@0.0.11
  - @rocket.chat/presence@0.0.11
  - @rocket.chat/core-services@0.1.5
  - @rocket.chat/cron@0.0.7
  - @rocket.chat/instance-status@0.0.11
  - @rocket.chat/core-typings@6.3.5
  - @rocket.chat/rest-typings@6.3.5
  - @rocket.chat/api-client@0.1.5
  - @rocket.chat/pdf-worker@0.0.11
  - @rocket.chat/gazzodown@1.0.5
  - @rocket.chat/ui-contexts@1.0.5
  - @rocket.chat/fuselage-ui-kit@1.0.5
  - @rocket.chat/ui-theming@0.0.1
  - @rocket.chat/ui-client@1.0.5
  - @rocket.chat/ui-video-conf@1.0.5
  - @rocket.chat/web-ui-registration@1.0.5

## 6.3.4

### Patch Changes

- db919f9b23: Bump @rocket.chat/meteor version.
- Bump @rocket.chat/meteor version.
- ebeb088441: fix: Prevent `RoomProvider.useEffect` from subscribing to room-data stream multiple times
- 8a7d5d3898: fix: agent role being removed upon user deactivation
- 759fe2472a: chore: Increase cache time from 5s to 10s on `getUnits` helpers. This should reduce the number of DB calls made by this method to fetch the unit limitations for a user.
- Updated dependencies [8a7d5d3898]
  - @rocket.chat/model-typings@0.0.10
  - @rocket.chat/omnichannel-services@0.0.10
  - @rocket.chat/models@0.0.10
  - @rocket.chat/presence@0.0.10
  - @rocket.chat/core-services@0.1.4
  - @rocket.chat/cron@0.0.6
  - @rocket.chat/instance-status@0.0.10
  - @rocket.chat/core-typings@6.3.4
  - @rocket.chat/rest-typings@6.3.4
  - @rocket.chat/api-client@0.1.4
  - @rocket.chat/pdf-worker@0.0.10
  - @rocket.chat/gazzodown@1.0.4
  - @rocket.chat/ui-contexts@1.0.4
  - @rocket.chat/fuselage-ui-kit@1.0.4
  - @rocket.chat/ui-theming@0.0.1
  - @rocket.chat/ui-client@1.0.4
  - @rocket.chat/ui-video-conf@1.0.4
  - @rocket.chat/web-ui-registration@1.0.4

## 6.3.3

### Patch Changes

- bcf147f515: Bump @rocket.chat/meteor version.
- Bump @rocket.chat/meteor version.
- c2fe38cb34: Added ability to disable private app installation via envvar (DISABLE_PRIVATE_APP_INSTALLATION)
- ded9666f27: Fix CORS headers not being set for assets
- f25081bc8a: Removed an unused authentication flow
  - @rocket.chat/core-typings@6.3.3
  - @rocket.chat/rest-typings@6.3.3
  - @rocket.chat/api-client@0.1.3
  - @rocket.chat/omnichannel-services@0.0.9
  - @rocket.chat/pdf-worker@0.0.9
  - @rocket.chat/presence@0.0.9
  - @rocket.chat/core-services@0.1.3
  - @rocket.chat/cron@0.0.5
  - @rocket.chat/gazzodown@1.0.3
  - @rocket.chat/model-typings@0.0.9
  - @rocket.chat/ui-contexts@1.0.3
  - @rocket.chat/fuselage-ui-kit@1.0.3
  - @rocket.chat/models@0.0.9
  - @rocket.chat/ui-theming@0.0.1
  - @rocket.chat/ui-client@1.0.3
  - @rocket.chat/ui-video-conf@1.0.3
  - @rocket.chat/web-ui-registration@1.0.3
  - @rocket.chat/instance-status@0.0.9

## 6.3.2

### Patch Changes

- 778b155ab4: Bump @rocket.chat/meteor version.
- Bump @rocket.chat/meteor version.
- 5660169ec8: fixed layout changing from embedded view when navigating
- f7b93f2a6a: Fixed an issue where timeout for http requests in Apps-Engine bridges was too short
- 653d97ce22: fix: mobile app unable to detect successful SAML login
- 8a0e36f7b1: fixed the video recorder window not closing after permission is denied.
  - @rocket.chat/core-typings@6.3.2
  - @rocket.chat/rest-typings@6.3.2
  - @rocket.chat/api-client@0.1.2
  - @rocket.chat/omnichannel-services@0.0.8
  - @rocket.chat/pdf-worker@0.0.8
  - @rocket.chat/presence@0.0.8
  - @rocket.chat/core-services@0.1.2
  - @rocket.chat/cron@0.0.4
  - @rocket.chat/gazzodown@1.0.2
  - @rocket.chat/model-typings@0.0.8
  - @rocket.chat/ui-contexts@1.0.2
  - @rocket.chat/fuselage-ui-kit@1.0.2
  - @rocket.chat/models@0.0.8
  - @rocket.chat/ui-theming@0.0.1
  - @rocket.chat/ui-client@1.0.2
  - @rocket.chat/ui-video-conf@1.0.2
  - @rocket.chat/web-ui-registration@1.0.2
  - @rocket.chat/instance-status@0.0.8

## 6.3.1

### Patch Changes

- a874d5b305: Translation files are requested multiple times
- cf9f16b17c: fix: Performance issue on `Messages.countByType` aggregation caused by unindexed property on messages collection
- be2b5c66cf: Bump @rocket.chat/meteor version.
- Bump @rocket.chat/meteor version.
- ce2f2eaad3: Added ability to freeze or completely disable integration scripts through envvars
- f29c3268ee: fixed an issue where 2fa was not working after an OAuth redirect
- 09a24e59ef: Fix performance issue on Engagement Dashboard aggregation
- f29c3268ee: fixed an issue where oauth login was not working with some providers
- 25d5e3cd9e: Fixed unable to create admin user using ADMIN\_\* environment variables
- 34f08e7c95: Fixed failing user data exports
- f29c3268ee: fixed an issue on oauth login that caused missing emails to be detected as changed data
  - @rocket.chat/core-typings@6.3.1
  - @rocket.chat/rest-typings@6.3.1
  - @rocket.chat/api-client@0.1.1
  - @rocket.chat/omnichannel-services@0.0.7
  - @rocket.chat/pdf-worker@0.0.7
  - @rocket.chat/presence@0.0.7
  - @rocket.chat/core-services@0.1.1
  - @rocket.chat/cron@0.0.3
  - @rocket.chat/gazzodown@1.0.1
  - @rocket.chat/model-typings@0.0.7
  - @rocket.chat/ui-contexts@1.0.1
  - @rocket.chat/fuselage-ui-kit@1.0.1
  - @rocket.chat/models@0.0.7
  - @rocket.chat/ui-theming@0.0.1
  - @rocket.chat/ui-client@1.0.1
  - @rocket.chat/ui-video-conf@1.0.1
  - @rocket.chat/web-ui-registration@1.0.1
  - @rocket.chat/instance-status@0.0.7

## 6.3.0

### Minor Changes

- 60a7b5cfd4: feat: Save deprecation usage on prometheus
- 56177021d9: feat: access-marketplace permission
- db9e1f6ad7: feat: Add Apps engine Thread Bridge
- 74aa677088: feat: Add custom OAuth setting to allow merging users to others from distinct services
- 47e7a38083: feat: Quick reactions on message toolbox
- e846d873b7: feat: Introduce Feature Preview page
- c1e89b180d: fix: spotlight doesnt update with new rooms
- 5e387a1b2e: Fix Toggle message box formatting toolbar on click
- 9ea8088f06: fix: respect useEmoji preference for messages
- 35aeeed1ca: fix: Hide roomLeader padding
- 3109a764bc: feat: _Enterprise_ Add support for different transporters to connect multiple monolith instances.

  To use that, you can use the `TRANSPORTER` env var adding "monolith+" to the transporter value. To use NATS for example, your env var should be:

  ```bash
  export TRANSPORTER="monolith+nats://localhost:4222"
  ```

- 6a474ff952: Refactored Omnichannel department pages to use best practices, also fixed existing bugs
- dbdf45b0e5: feat: Introduce contextualBar surface renderer for UiKit blocks
- cebe359d13: fix: Room history scrollbar position
- 5e429d9c78: feat: Add setting to synchronize LDAP info on OAuth logins
- f379336951: Add new event to notify users directly about new banners
- 066cf25f6f: Fixed invalid message draft issue.
- e116d88047: chore: Add `roomName` on Composer placeholder
- b62dde15f3: Close message composer popup on sending message
- 7f78a29469: Fix dates translations
- c0fa567246: Introducing i18n to UiKit text renderers
- 40cebcc0f1: ask for totp if the provided one is invalid
- 0645f42e12: Reintroduce an user preference to allow users to see all thread messages in the main channel
- 29556cbba9: Added emoji popup trigger length of 3 characters.
- 3de6641573: Fix message composer popup bug
- 6e2f78feea: Added ability to see attachments in the contact history message list
- 48ac55f4ea: Created new endpoints for creating users in bulk
- 6bce20a39f: fix: Message sent triggering thread subscriptions multiple times
- c0523e350d: fix: Handle live subscription removal
- 8b2fed74f6: fix: Hide `ComposerPopupUser` hints when composer is compact
- 7e00009ddb: fix: Analytics page crash

### Patch Changes

- 0d00dba7fb: Fixed Marketplace Release Info tab loading loop
- b03fcd9c14: fix: broken error messages on room.saveInfo & missing CF validations on omni/contact api
- 7832a40a6d: refactor: Move units check outside of model for finds
- ea0bbba8ab: fixed system messages for room role changes
- fef33034e4: Fixed a problem where the setting `Show Agent Email` from Omnichannel was not being used by the back when returning agent's info
- 160fde5318: Bump @rocket.chat/meteor version.
- 1a3eac1780: Bump @rocket.chat/meteor version.
- df1be067b5: Bump @rocket.chat/meteor version.
- 737fab0f12: Bump @rocket.chat/meteor version.
- 906e575d4e: Bump @rocket.chat/meteor version.
- 524d40c67e: Bump @rocket.chat/meteor version.
- d0b6dc13f6: Bump @rocket.chat/meteor version.
- 9bea8af4ad: Bump @rocket.chat/meteor version.
- b44da84997: Bump @rocket.chat/meteor version.
- 59daa595a7: Bump @rocket.chat/meteor version.
- Bump @rocket.chat/meteor version.
- 8ac0758335: fix: Permission to start conference calls was not being considered
- 7d769b96e3: fix: Importer crashes when sending the "active status" e-mail notification to users
- 222c8ec5bb: feat: [ENTERPRISE] Add setting to control user merge on LDAP Background Sync
- c95cda43e6: fix: getActiveLocalUserCount query always returning 0
- d33f4ebabe: fix: OTR session closing after 10 seconds without warning
- e14ec50816: Added and Improved Custom Fields form to Registration Flow
- fa015f520c: 🛠️ Fixed settings of code input type not wrapping text correctly
- 359338a120: fix: Prevent app's bridges from overriding the lastMsg prop which further was affecting Omni-Visitor abandonment feature for app
- 4187aed60f: regression: asciiart slashcommands breaking client
- 2bdddc5615: regression: `onLogin` hook not destructuring user prop
- fa0cf9c036: fix: Performance issue when using api to create users
- afde60c0e4: fix: Wrong IP usage on monolith TCP transporter configuration
- 347e206023: fix: Clicking uploaded file title replaces current tab
- c9279bfcd3: fix: message deletion fails if has files attached on filesystem storage
- f38211af55: fix: self dm is not found with `im.messages`
- b837cb9f2a: Fixed a problem where disabled department agent's where still being activated when applicable business hours met.
- 212be17076: Fix End to End Encryption modal translation
- cc88a6100b: fix: Add index to federated field of Users collection
- 0571d34cc0: fix: Omnichannel contact table not being updated after add/edit/remove
- 734db1d8bc: fix emoji being rendered as big on headers and other places than message text
- eecd9fc99a: fix: Omnichannel Tags available to be used in the wrong department
- 0c34904b50: Fixed omnichannel contact form asynchronous validations
- 3e2d70087d: fix: Avatar is reset in the UI when username is changed
- 9160c21118: fix: Room members list out of order
- 1687bfbe3a: fix: Admins unable to create new users if new users require manual approval
- b31ccd4a96: chore: break down helpers.ts and create new files

  🔀 changed `handleAPIError` import in AppDetailsPage.tsx
  🔀 changed `apiCurlGetter` import in AppDetailsAPIs.tsx
  🔀 changed `formatPriceAndPurchaseType` import in AppStatusPriceDisplay.tsx

  ❌ deleted `apiCurlGetter, handleInstallError, handleAPIError, warnAppInstall, warnEnableDisableApp, warnStatusChange, formatPriceAndPurchaseType` and moved them to new files, from helpers.ts

  ✅ created apiCurlGetter.ts file
  ✅ created appErroredStatuses.ts file
  ✅ created formatPrice.ts file
  ✅ created formatPriceAndPurchaseType.ts file
  ✅ created formatPricingPlan.ts file
  ✅ created handleAPIError.ts file
  ✅ created handleInstallError.ts file
  ✅ created installApp.ts file
  ✅ created updateApp.ts file
  ✅ created warnAppInstal.ts file
  ✅ created warnEnableDisableApp.ts file
  ✅ created warnStatusChange.ts file

  🔀 changed `handleAPIError` import in useAppInstallationHandler.tsx
  🔀 changed `handleAPIError` import in useCategories.ts
  🔀 changed `handleAPIError` import in useOpenIncompatibleModal.tsx

- 93fff202ee: fixed `room-opened` event not dispatching when navigating cached rooms
- 29452946a5: fix: `queuedForUser` endpoint not filtering by status
- 40d7f7955c: fix(meteor): Scroll position is lost when loading older messages
- bc115050ae: fixed a bug with autotranslation encoding text
- 6f3eeec009: fixed video message button disabled on iOS browsers
- 26db142b10: fix wrong %s translations
- 28b41fb076: Fixed Canned Response custom tags breaking the GUI on enterprise
- cb5a0f854d: fixed a bug where sometimes a room would not load part of its messages.
- 37d653a19c: Avoid invalid time ranges when adding/editing a Business Hour
- a7098c8408: Fixed Omnichannel making an excessive amount of requests to room.info
- 4fb0078aba: fix show badge for thread direct mentions
- ee5993625b: fix: Dept w/o any BH config do not adhere to the default BH rules.
- ebbb608166: fix: Login Terms custom content
  The custom layout Login Terms did not had any effect on the login screen, so it was changed to get the proper setting effect
- 8f5e05cc97: Introduces a fix to let the Admin view reported messages of the deleted users on the Moderation Console
- 760c0231ab: Fixed edit department page showing data from the previous department
- ae6b825150: Fixed and replaced HTML texts to markdown on Settings to display rich text
- 17024613c5: fixes the Livechat CSP validation, which was incorrectly blocking access to the widget for all non whitelisted domains
- b57b2f142d: refactor: Convert Omnichannel helper ee to ts
- 01e39b5c4e: fix: Last message appears in extended view after deletion
- 5d653ccdb7: Fix some slash commands not working due to invalid permissions checking
- 9da856cc67: fix: Resume on-hold chat not working with max-chat's allowed per agent config
- 370ee75775: Re-added pagination to Department's agents list
- c8cdc51799: fix: unable to upload files in IOS Safari browsers
- f76d514341: Implemented a visual password verification in the Register User form, My Profile page, and reset password page. With this, the user will know exactly why their password is weak and how to improve it.
- 3e139f206e: Fixed ENOTFOUND error in k8s deployments
- 0f22271ca2: fixed an issue where the room history is lost when jumping to an older message that is not already loaded
- 3f58495769: chore: update room on `cleanRoomHistory` only if any message has been deleted
- 2bcc812fcf: fix: Rocket.Chat.Apps using wrong id parameter to emit settings
- 0f0b8e17bf: fix: hidden custom fields being required in some cases
- 505b292ba9: test: add missing omnichannel contact-center tests
- c31f93ed96: fix: newly added agent not following business hours
- 82194555ea: fix: Editing a room in the admin menu breaks that room's integration
- 585c49f145: fix: Import progress page stuck at 0%
- f8cd53bc7e: fix: Add missing awaits to .count() calls
- b837cb9f2a: Fixed logic around Default Business Hours where agents from disabled/archived departments where being omitted from processing at closing time
- f65781d008: fix: Direct message notification
- 9b899959b4: Fixed Search Shortcut (ctrl + K) and keyboard navigation and selection
- 916c0dcaf2: fix: [ENTERPRISE] Guest users can join more than maxRoomsPerGuest rooms
- 12d97e16c2: feat: Allow Incoming Webhooks to override destination channel
- 54f09197f6: Fix emoji preview on hovering emojis
- cb0a92e886: fix: Frontend crash if IndexedDB is not available, i.e. in Firefox private mode
- a685a592a9: Fix seats counter including apps
- 28b59b4a53: Align user status on discussions header
- 5743638170: fix: Performance issue on username availability check
- 4513378600: fix: Imported messages are not displayed
  fix: Importer agent is added as a member of every imported room
- ef107614e5: Fixed Canned Responses text editor having no contrast in dark mode.
- 0fb7d90708: fixed an error on mobile ios browser where if you started recording audio and denied permission, it would look like it is still recording
- ce99be6b0a: fix: Omnichannel queue not running for all queues
- fc6fb2375b: fix: Custom OAuth settings are not visible
- 674f95cca9: Avoid updating a user's livechat status on login when its status is set to offline
- 94477bd9f8: Update database query to only update online & unavailable agents when opening & closing business hours
- 6fe38a487b: Fixed different time formats at different places
- cea3697828: Fix leader direct message opening
- 8fcb3edb40: fix: Remove room from UI when another agent takes it
- e5e5742025: fix: cannot invite LDAP users via `/invite-all` slashcommand
- 65dec98602: Fixed canned responses filter not updating the table as expected
- f23e4f6cdd: Fixed Business Hours behavior so they now Take seconds in consideration to assess if BH is open/closed
- 059a92e876: Fix visitor's query when both email & phone number are empty
- 5858cacef1: Fixed Welcome Email header to show Workspace name
- 16dca466ea: fix: "Discussions" filter is prioritized in admin "Rooms" page
- Updated dependencies [4b5a87c88b]
- Updated dependencies [7832a40a6d]
- Updated dependencies [e14ec50816]
- Updated dependencies [74aa677088]
- Updated dependencies [e006013e5f]
- Updated dependencies [e846d873b7]
- Updated dependencies [b837cb9f2a]
- Updated dependencies [eecd9fc99a]
- Updated dependencies [ae39f91085]
- Updated dependencies [9ea8088f06]
- Updated dependencies [ee5993625b]
- Updated dependencies [ebbb608166]
- Updated dependencies [6a474ff952]
- Updated dependencies [e01bbcca54]
- Updated dependencies [37c792161f]
- Updated dependencies [9da856cc67]
- Updated dependencies [baaa38f7f4]
- Updated dependencies [f76d514341]
- Updated dependencies [dbdf45b0e5]
- Updated dependencies [0f0b8e17bf]
- Updated dependencies [5e429d9c78]
- Updated dependencies [c31f93ed96]
- Updated dependencies [f379336951]
- Updated dependencies [6938bcd1a2]
- Updated dependencies [b837cb9f2a]
- Updated dependencies [c0fa567246]
- Updated dependencies [40cebcc0f1]
- Updated dependencies [916c0dcaf2]
- Updated dependencies [12d97e16c2]
- Updated dependencies [40cebcc0f1]
- Updated dependencies [0645f42e12]
- Updated dependencies [48ac55f4ea]
- Updated dependencies [94477bd9f8]
- Updated dependencies [cde2539619]
- Updated dependencies [16dca466ea]
  - @rocket.chat/web-ui-registration@1.0.0
  - @rocket.chat/model-typings@0.0.6
  - @rocket.chat/core-typings@6.3.0
  - @rocket.chat/rest-typings@6.3.0
  - @rocket.chat/ui-client@1.0.0
  - @rocket.chat/ui-contexts@1.0.0
  - @rocket.chat/api-client@0.1.0
  - @rocket.chat/gazzodown@1.0.0
  - @rocket.chat/agenda@0.0.2
  - @rocket.chat/core-services@0.1.0
  - @rocket.chat/fuselage-ui-kit@1.0.0
  - @rocket.chat/omnichannel-services@0.0.6
  - @rocket.chat/models@0.0.6
  - @rocket.chat/pdf-worker@0.0.6
  - @rocket.chat/presence@0.0.6
  - @rocket.chat/cron@0.0.2
  - @rocket.chat/ui-theming@0.0.1
  - @rocket.chat/ui-video-conf@1.0.0
  - @rocket.chat/instance-status@0.0.6

## 6.3.0-rc.10

### Minor Changes

- f379336951: Add new event to notify users directly about new banners

### Patch Changes

- Bump @rocket.chat/meteor version.
- cc88a6100b: fix: Add index to federated field of Users collection
- 5743638170: fix: Performance issue on username availability check
- e5e5742025: fix: cannot invite LDAP users via `/invite-all` slashcommand
- Updated dependencies [f379336951]
  - @rocket.chat/core-services@0.1.0-rc.10
  - @rocket.chat/ui-contexts@1.0.0-rc.10
  - @rocket.chat/omnichannel-services@0.0.6-rc.10
  - @rocket.chat/presence@0.0.6-rc.10
  - @rocket.chat/ui-theming@0.0.1
  - @rocket.chat/fuselage-ui-kit@1.0.0-rc.10
  - @rocket.chat/gazzodown@1.0.0-rc.10
  - @rocket.chat/ui-client@1.0.0-rc.10
  - @rocket.chat/ui-video-conf@1.0.0-rc.10
  - @rocket.chat/web-ui-registration@1.0.0-rc.10
  - @rocket.chat/core-typings@6.3.0-rc.10
  - @rocket.chat/rest-typings@6.3.0-rc.10
  - @rocket.chat/api-client@0.1.0-rc.10
  - @rocket.chat/pdf-worker@0.0.6-rc.10
  - @rocket.chat/cron@0.0.2-rc.10
  - @rocket.chat/model-typings@0.0.6-rc.10
  - @rocket.chat/models@0.0.6-rc.10
  - @rocket.chat/instance-status@0.0.6-rc.10

## 6.3.0-rc.9

### Minor Changes

- 48ac55f4ea: Created new endpoints for creating users in bulk

### Patch Changes

- Bump @rocket.chat/meteor version.
- 8f5e05cc97: Introduces a fix to let the Admin view reported messages of the deleted users on the Moderation Console
- Updated dependencies [48ac55f4ea]
  - @rocket.chat/core-services@0.1.0-rc.9
  - @rocket.chat/core-typings@6.3.0-rc.9
  - @rocket.chat/rest-typings@6.3.0-rc.9
  - @rocket.chat/omnichannel-services@0.0.6-rc.9
  - @rocket.chat/presence@0.0.6-rc.9
  - @rocket.chat/api-client@0.1.0-rc.9
  - @rocket.chat/pdf-worker@0.0.6-rc.9
  - @rocket.chat/cron@0.0.2-rc.9
  - @rocket.chat/gazzodown@1.0.0-rc.9
  - @rocket.chat/model-typings@0.0.6-rc.9
  - @rocket.chat/ui-contexts@1.0.0-rc.9
  - @rocket.chat/fuselage-ui-kit@1.0.0-rc.9
  - @rocket.chat/models@0.0.6-rc.9
  - @rocket.chat/ui-theming@0.0.1
  - @rocket.chat/ui-client@1.0.0-rc.9
  - @rocket.chat/ui-video-conf@1.0.0-rc.9
  - @rocket.chat/web-ui-registration@1.0.0-rc.9
  - @rocket.chat/instance-status@0.0.6-rc.9

## 6.3.0-rc.8

### Patch Changes

- Bump @rocket.chat/meteor version.
- 6437cdfbe0: fix: Performance issue when using api to create users
  - @rocket.chat/core-typings@6.3.0-rc.8
  - @rocket.chat/rest-typings@6.3.0-rc.8
  - @rocket.chat/api-client@0.1.0-rc.8
  - @rocket.chat/omnichannel-services@0.0.6-rc.8
  - @rocket.chat/pdf-worker@0.0.6-rc.8
  - @rocket.chat/presence@0.0.6-rc.8
  - @rocket.chat/core-services@0.1.0-rc.8
  - @rocket.chat/cron@0.0.2-rc.8
  - @rocket.chat/gazzodown@1.0.0-rc.8
  - @rocket.chat/model-typings@0.0.6-rc.8
  - @rocket.chat/ui-contexts@1.0.0-rc.8
  - @rocket.chat/fuselage-ui-kit@1.0.0-rc.8
  - @rocket.chat/models@0.0.6-rc.8
  - @rocket.chat/ui-theming@0.0.1
  - @rocket.chat/ui-client@1.0.0-rc.8
  - @rocket.chat/ui-video-conf@1.0.0-rc.8
  - @rocket.chat/web-ui-registration@1.0.0-rc.8
  - @rocket.chat/instance-status@0.0.6-rc.8

## 6.3.0-rc.7

### Patch Changes

- Bump @rocket.chat/meteor version.
  - @rocket.chat/core-typings@6.3.0-rc.7
  - @rocket.chat/rest-typings@6.3.0-rc.7
  - @rocket.chat/api-client@0.1.0-rc.7
  - @rocket.chat/omnichannel-services@0.0.6-rc.7
  - @rocket.chat/pdf-worker@0.0.6-rc.7
  - @rocket.chat/presence@0.0.6-rc.7
  - @rocket.chat/core-services@0.1.0-rc.7
  - @rocket.chat/cron@0.0.2-rc.7
  - @rocket.chat/gazzodown@1.0.0-rc.7
  - @rocket.chat/model-typings@0.0.6-rc.7
  - @rocket.chat/ui-contexts@1.0.0-rc.7
  - @rocket.chat/fuselage-ui-kit@1.0.0-rc.7
  - @rocket.chat/models@0.0.6-rc.7
  - @rocket.chat/ui-theming@0.0.1
  - @rocket.chat/ui-client@1.0.0-rc.7
  - @rocket.chat/ui-video-conf@1.0.0-rc.7
  - @rocket.chat/web-ui-registration@1.0.0-rc.7
  - @rocket.chat/instance-status@0.0.6-rc.7

## 6.3.0-rc.6

### Patch Changes

- Bump @rocket.chat/meteor version.
- 212be17076: Fix End to End Encryption modal translation
- 5d653ccdb7: Fix some slash commands not working due to invalid permissions checking
- 5858cacef1: Fixed Welcome Email header to show Workspace name
  - @rocket.chat/core-typings@6.3.0-rc.6
  - @rocket.chat/rest-typings@6.3.0-rc.6
  - @rocket.chat/api-client@0.1.0-rc.6
  - @rocket.chat/omnichannel-services@0.0.6-rc.6
  - @rocket.chat/pdf-worker@0.0.6-rc.6
  - @rocket.chat/presence@0.0.6-rc.6
  - @rocket.chat/core-services@0.1.0-rc.6
  - @rocket.chat/cron@0.0.2-rc.6
  - @rocket.chat/gazzodown@1.0.0-rc.6
  - @rocket.chat/model-typings@0.0.6-rc.6
  - @rocket.chat/ui-contexts@1.0.0-rc.6
  - @rocket.chat/fuselage-ui-kit@1.0.0-rc.6
  - @rocket.chat/models@0.0.6-rc.6
  - @rocket.chat/ui-theming@0.0.1
  - @rocket.chat/ui-client@1.0.0-rc.6
  - @rocket.chat/ui-video-conf@1.0.0-rc.6
  - @rocket.chat/web-ui-registration@1.0.0-rc.6
  - @rocket.chat/instance-status@0.0.6-rc.6

## 6.3.0-rc.5

### Patch Changes

- Bump @rocket.chat/meteor version.
- 54f09197f6: Fix emoji preview on hovering emojis
- 28b59b4a53: Align user status on discussions header
  - @rocket.chat/core-typings@6.3.0-rc.5
  - @rocket.chat/rest-typings@6.3.0-rc.5
  - @rocket.chat/api-client@0.1.0-rc.5
  - @rocket.chat/omnichannel-services@0.0.6-rc.5
  - @rocket.chat/pdf-worker@0.0.6-rc.5
  - @rocket.chat/presence@0.0.6-rc.5
  - @rocket.chat/core-services@0.1.0-rc.5
  - @rocket.chat/cron@0.0.2-rc.5
  - @rocket.chat/gazzodown@1.0.0-rc.5
  - @rocket.chat/model-typings@0.0.6-rc.5
  - @rocket.chat/ui-contexts@1.0.0-rc.5
  - @rocket.chat/fuselage-ui-kit@1.0.0-rc.5
  - @rocket.chat/models@0.0.6-rc.5
  - @rocket.chat/ui-theming@0.0.1
  - @rocket.chat/ui-client@1.0.0-rc.5
  - @rocket.chat/ui-video-conf@1.0.0-rc.5
  - @rocket.chat/web-ui-registration@1.0.0-rc.5
  - @rocket.chat/instance-status@0.0.6-rc.5

## 6.3.0-rc.4

### Patch Changes

- Bump @rocket.chat/meteor version.
  - @rocket.chat/core-typings@6.3.0-rc.4
  - @rocket.chat/rest-typings@6.3.0-rc.4
  - @rocket.chat/api-client@0.1.0-rc.4
  - @rocket.chat/omnichannel-services@0.0.6-rc.4
  - @rocket.chat/pdf-worker@0.0.6-rc.4
  - @rocket.chat/presence@0.0.6-rc.4
  - @rocket.chat/core-services@0.1.0-rc.4
  - @rocket.chat/cron@0.0.2-rc.4
  - @rocket.chat/gazzodown@1.0.0-rc.4
  - @rocket.chat/model-typings@0.0.6-rc.4
  - @rocket.chat/ui-contexts@1.0.0-rc.4
  - @rocket.chat/fuselage-ui-kit@1.0.0-rc.4
  - @rocket.chat/models@0.0.6-rc.4
  - @rocket.chat/ui-theming@0.0.1
  - @rocket.chat/ui-client@1.0.0-rc.4
  - @rocket.chat/ui-video-conf@1.0.0-rc.4
  - @rocket.chat/web-ui-registration@1.0.0-rc.4
  - @rocket.chat/instance-status@0.0.6-rc.4

## 6.3.0-rc.3

### Patch Changes

- Bump @rocket.chat/meteor version.
- cea3697828: Fix leader direct message opening
  - @rocket.chat/core-typings@6.3.0-rc.3
  - @rocket.chat/rest-typings@6.3.0-rc.3
  - @rocket.chat/api-client@0.1.0-rc.3
  - @rocket.chat/omnichannel-services@0.0.6-rc.3
  - @rocket.chat/pdf-worker@0.0.6-rc.3
  - @rocket.chat/presence@0.0.6-rc.3
  - @rocket.chat/core-services@0.1.0-rc.3
  - @rocket.chat/cron@0.0.2-rc.3
  - @rocket.chat/gazzodown@1.0.0-rc.3
  - @rocket.chat/model-typings@0.0.6-rc.3
  - @rocket.chat/ui-contexts@1.0.0-rc.3
  - @rocket.chat/fuselage-ui-kit@1.0.0-rc.3
  - @rocket.chat/models@0.0.6-rc.3
  - @rocket.chat/ui-theming@0.0.1
  - @rocket.chat/ui-client@1.0.0-rc.3
  - @rocket.chat/ui-video-conf@1.0.0-rc.3
  - @rocket.chat/web-ui-registration@1.0.0-rc.3
  - @rocket.chat/instance-status@0.0.6-rc.3

## 6.3.0-rc.2

### Patch Changes

- Bump @rocket.chat/meteor version.
- f76d514341: Implemented a visual password verification in the Register User form, My Profile page, and reset password page. With this, the user will know exactly why their password is weak and how to improve it.
- Updated dependencies [f76d514341]
  - @rocket.chat/rest-typings@6.3.0-rc.2
  - @rocket.chat/ui-client@1.0.0-rc.2
  - @rocket.chat/ui-contexts@1.0.0-rc.2
  - @rocket.chat/web-ui-registration@1.0.0-rc.2
  - @rocket.chat/api-client@0.1.0-rc.2
  - @rocket.chat/omnichannel-services@0.0.6-rc.2
  - @rocket.chat/presence@0.0.6-rc.2
  - @rocket.chat/core-services@0.1.0-rc.2
  - @rocket.chat/gazzodown@1.0.0-rc.2
  - @rocket.chat/ui-theming@0.0.1
  - @rocket.chat/fuselage-ui-kit@1.0.0-rc.2
  - @rocket.chat/ui-video-conf@1.0.0-rc.2
  - @rocket.chat/core-typings@6.3.0-rc.2
  - @rocket.chat/pdf-worker@0.0.6-rc.2
  - @rocket.chat/cron@0.0.2-rc.2
  - @rocket.chat/model-typings@0.0.6-rc.2
  - @rocket.chat/models@0.0.6-rc.2
  - @rocket.chat/instance-status@0.0.6-rc.2

## 6.3.0-rc.1

### Patch Changes

- Bump @rocket.chat/meteor version.
  - @rocket.chat/core-typings@6.3.0-rc.1
  - @rocket.chat/rest-typings@6.3.0-rc.1
  - @rocket.chat/api-client@0.1.0-rc.1
  - @rocket.chat/omnichannel-services@0.0.6-rc.1
  - @rocket.chat/pdf-worker@0.0.6-rc.1
  - @rocket.chat/presence@0.0.6-rc.1
  - @rocket.chat/core-services@0.1.0-rc.1
  - @rocket.chat/cron@0.0.2-rc.1
  - @rocket.chat/gazzodown@1.0.0-rc.1
  - @rocket.chat/model-typings@0.0.6-rc.1
  - @rocket.chat/ui-contexts@1.0.0-rc.1
  - @rocket.chat/fuselage-ui-kit@1.0.0-rc.1
  - @rocket.chat/models@0.0.6-rc.1
  - @rocket.chat/ui-theming@0.0.1
  - @rocket.chat/ui-client@1.0.0-rc.1
  - @rocket.chat/ui-video-conf@1.0.0-rc.1
  - @rocket.chat/web-ui-registration@1.0.0-rc.1
  - @rocket.chat/instance-status@0.0.6-rc.1

## 6.3.0-rc.0

### Minor Changes

- 60a7b5cfd4: feat: Save deprecation usage on prometheus
- 56177021d9: feat: access-marketplace permission
- db9e1f6ad7: feat: Add Apps engine Thread Bridge
- 74aa677088: feat: Add custom OAuth setting to allow merging users to others from distinct services
- 47e7a38083: feat: Quick reactions on message toolbox
- e846d873b7: feat: Introduce Feature Preview page
- c1e89b180d: fix: spotlight doesnt update with new rooms
- 5e387a1b2e: Fix Toggle message box formatting toolbar on click
- 9ea8088f06: fix: respect useEmoji preference for messages
- 35aeeed1ca: fix: Hide roomLeader padding
- 3109a764bc: feat: _Enterprise_ Add support for different transporters to connect multiple monolith instances.

  To use that, you can use the `TRANSPORTER` env var adding "monolith+" to the transporter value. To use NATS for example, your env var should be:

  ```bash
  export TRANSPORTER="monolith+nats://localhost:4222"
  ```

- 6a474ff952: Refactored Omnichannel department pages to use best practices, also fixed existing bugs
- dbdf45b0e5: feat: Introduce contextualBar surface renderer for UiKit blocks
- cebe359d13: fix: Room history scrollbar position
- 5e429d9c78: feat: Add setting to synchronize LDAP info on OAuth logins
- 066cf25f6f: Fixed invalid message draft issue.
- e116d88047: chore: Add `roomName` on Composer placeholder
- b62dde15f3: Close message composer popup on sending message
- 7f78a29469: Fix dates translations
- c0fa567246: Introducing i18n to UiKit text renderers
- 40cebcc0f1: ask for totp if the provided one is invalid
- 0645f42e12: Reintroduce an user preference to allow users to see all thread messages in the main channel
- 29556cbba9: Added emoji popup trigger length of 3 characters.
- 3de6641573: Fix message composer popup bug
- 6e2f78feea: Added ability to see attachments in the contact history message list
- 6bce20a39f: fix: Message sent triggering thread subscriptions multiple times
- c0523e350d: fix: Handle live subscription removal
- 8b2fed74f6: fix: Hide `ComposerPopupUser` hints when composer is compact
- 7e00009ddb: fix: Analytics page crash

### Patch Changes

- 0d00dba7fb: Fixed Marketplace Release Info tab loading loop
- b03fcd9c14: fix: broken error messages on room.saveInfo & missing CF validations on omni/contact api
- 7832a40a6d: refactor: Move units check outside of model for finds
- ea0bbba8ab: fixed system messages for room role changes
- fef33034e4: Fixed a problem where the setting `Show Agent Email` from Omnichannel was not being used by the back when returning agent's info
- 8ac0758335: fix: Permission to start conference calls was not being considered
- 7d769b96e3: fix: Importer crashes when sending the "active status" e-mail notification to users
- 222c8ec5bb: feat: [ENTERPRISE] Add setting to control user merge on LDAP Background Sync
- c95cda43e6: fix: getActiveLocalUserCount query always returning 0
- d33f4ebabe: fix: OTR session closing after 10 seconds without warning
- e14ec50816: Added and Improved Custom Fields form to Registration Flow
- fa015f520c: 🛠️ Fixed settings of code input type not wrapping text correctly
- 359338a120: fix: Prevent app's bridges from overriding the lastMsg prop which further was affecting Omni-Visitor abandonment feature for app
- 4187aed60f: regression: asciiart slashcommands breaking client
- 2bdddc5615: regression: `onLogin` hook not destructuring user prop
- afde60c0e4: fix: Wrong IP usage on monolith TCP transporter configuration
- 347e206023: fix: Clicking uploaded file title replaces current tab
- c9279bfcd3: fix: message deletion fails if has files attached on filesystem storage
- f38211af55: fix: self dm is not found with `im.messages`
- b837cb9f2a: Fixed a problem where disabled department agent's where still being activated when applicable business hours met.
- 0571d34cc0: fix: Omnichannel contact table not being updated after add/edit/remove
- 734db1d8bc: fix emoji being rendered as big on headers and other places than message text
- eecd9fc99a: fix: Omnichannel Tags available to be used in the wrong department
- 0c34904b50: Fixed omnichannel contact form asynchronous validations
- 3e2d70087d: fix: Avatar is reset in the UI when username is changed
- 9160c21118: fix: Room members list out of order
- 1687bfbe3a: fix: Admins unable to create new users if new users require manual approval
- b31ccd4a96: chore: break down helpers.ts and create new files

  🔀 changed `handleAPIError` import in AppDetailsPage.tsx
  🔀 changed `apiCurlGetter` import in AppDetailsAPIs.tsx
  🔀 changed `formatPriceAndPurchaseType` import in AppStatusPriceDisplay.tsx

  ❌ deleted `apiCurlGetter, handleInstallError, handleAPIError, warnAppInstall, warnEnableDisableApp, warnStatusChange, formatPriceAndPurchaseType` and moved them to new files, from helpers.ts

  ✅ created apiCurlGetter.ts file
  ✅ created appErroredStatuses.ts file
  ✅ created formatPrice.ts file
  ✅ created formatPriceAndPurchaseType.ts file
  ✅ created formatPricingPlan.ts file
  ✅ created handleAPIError.ts file
  ✅ created handleInstallError.ts file
  ✅ created installApp.ts file
  ✅ created updateApp.ts file
  ✅ created warnAppInstal.ts file
  ✅ created warnEnableDisableApp.ts file
  ✅ created warnStatusChange.ts file

  🔀 changed `handleAPIError` import in useAppInstallationHandler.tsx
  🔀 changed `handleAPIError` import in useCategories.ts
  🔀 changed `handleAPIError` import in useOpenIncompatibleModal.tsx

- 93fff202ee: fixed `room-opened` event not dispatching when navigating cached rooms
- 29452946a5: fix: `queuedForUser` endpoint not filtering by status
- 40d7f7955c: fix(meteor): Scroll position is lost when loading older messages
- bc115050ae: fixed a bug with autotranslation encoding text
- 6f3eeec009: fixed video message button disabled on iOS browsers
- 26db142b10: fix wrong %s translations
- 28b41fb076: Fixed Canned Response custom tags breaking the GUI on enterprise
- cb5a0f854d: fixed a bug where sometimes a room would not load part of its messages.
- 37d653a19c: Avoid invalid time ranges when adding/editing a Business Hour
- a7098c8408: Fixed Omnichannel making an excessive amount of requests to room.info
- 4fb0078aba: fix show badge for thread direct mentions
- ee5993625b: fix: Dept w/o any BH config do not adhere to the default BH rules.
- ebbb608166: fix: Login Terms custom content
  The custom layout Login Terms did not had any effect on the login screen, so it was changed to get the proper setting effect
- 760c0231ab: Fixed edit department page showing data from the previous department
- ae6b825150: Fixed and replaced HTML texts to markdown on Settings to display rich text
- 17024613c5: fixes the Livechat CSP validation, which was incorrectly blocking access to the widget for all non whitelisted domains
- b57b2f142d: refactor: Convert Omnichannel helper ee to ts
- 01e39b5c4e: fix: Last message appears in extended view after deletion
- 9da856cc67: fix: Resume on-hold chat not working with max-chat's allowed per agent config
- 370ee75775: Re-added pagination to Department's agents list
- c8cdc51799: fix: unable to upload files in IOS Safari browsers
- 3e139f206e: Fixed ENOTFOUND error in k8s deployments
- 0f22271ca2: fixed an issue where the room history is lost when jumping to an older message that is not already loaded
- 3f58495769: chore: update room on `cleanRoomHistory` only if any message has been deleted
- 2bcc812fcf: fix: Rocket.Chat.Apps using wrong id parameter to emit settings
- 0f0b8e17bf: fix: hidden custom fields being required in some cases
- 505b292ba9: test: add missing omnichannel contact-center tests
- c31f93ed96: fix: newly added agent not following business hours
- 82194555ea: fix: Editing a room in the admin menu breaks that room's integration
- 585c49f145: fix: Import progress page stuck at 0%
- f8cd53bc7e: fix: Add missing awaits to .count() calls
- b837cb9f2a: Fixed logic around Default Business Hours where agents from disabled/archived departments where being omitted from processing at closing time
- f65781d008: fix: Direct message notification
- 9b899959b4: Fixed Search Shortcut (ctrl + K) and keyboard navigation and selection
- 916c0dcaf2: fix: [ENTERPRISE] Guest users can join more than maxRoomsPerGuest rooms
- 12d97e16c2: feat: Allow Incoming Webhooks to override destination channel
- cb0a92e886: fix: Frontend crash if IndexedDB is not available, i.e. in Firefox private mode
- a685a592a9: Fix seats counter including apps
- 4513378600: fix: Imported messages are not displayed
  fix: Importer agent is added as a member of every imported room
- ef107614e5: Fixed Canned Responses text editor having no contrast in dark mode.
- 0fb7d90708: fixed an error on mobile ios browser where if you started recording audio and denied permission, it would look like it is still recording
- ce99be6b0a: fix: Omnichannel queue not running for all queues
- fc6fb2375b: fix: Custom OAuth settings are not visible
- 674f95cca9: Avoid updating a user's livechat status on login when its status is set to offline
- 94477bd9f8: Update database query to only update online & unavailable agents when opening & closing business hours
- 6fe38a487b: Fixed different time formats at different places
- 8fcb3edb40: fix: Remove room from UI when another agent takes it
- 65dec98602: Fixed canned responses filter not updating the table as expected
- f23e4f6cdd: Fixed Business Hours behavior so they now Take seconds in consideration to assess if BH is open/closed
- 059a92e876: Fix visitor's query when both email & phone number are empty
- 16dca466ea: fix: "Discussions" filter is prioritized in admin "Rooms" page
- Updated dependencies [4b5a87c88b]
- Updated dependencies [7832a40a6d]
- Updated dependencies [e14ec50816]
- Updated dependencies [74aa677088]
- Updated dependencies [e006013e5f]
- Updated dependencies [e846d873b7]
- Updated dependencies [b837cb9f2a]
- Updated dependencies [eecd9fc99a]
- Updated dependencies [ae39f91085]
- Updated dependencies [9ea8088f06]
- Updated dependencies [ee5993625b]
- Updated dependencies [ebbb608166]
- Updated dependencies [6a474ff952]
- Updated dependencies [e01bbcca54]
- Updated dependencies [37c792161f]
- Updated dependencies [9da856cc67]
- Updated dependencies [baaa38f7f4]
- Updated dependencies [dbdf45b0e5]
- Updated dependencies [0f0b8e17bf]
- Updated dependencies [5e429d9c78]
- Updated dependencies [c31f93ed96]
- Updated dependencies [6938bcd1a2]
- Updated dependencies [b837cb9f2a]
- Updated dependencies [c0fa567246]
- Updated dependencies [40cebcc0f1]
- Updated dependencies [916c0dcaf2]
- Updated dependencies [12d97e16c2]
- Updated dependencies [40cebcc0f1]
- Updated dependencies [0645f42e12]
- Updated dependencies [94477bd9f8]
- Updated dependencies [cde2539619]
- Updated dependencies [16dca466ea]
  - @rocket.chat/web-ui-registration@1.0.0-rc.0
  - @rocket.chat/model-typings@0.0.3-rc.0
  - @rocket.chat/core-typings@6.3.0-rc.0
  - @rocket.chat/rest-typings@6.3.0-rc.0
  - @rocket.chat/ui-client@1.0.0-rc.0
  - @rocket.chat/ui-contexts@1.0.0-rc.0
  - @rocket.chat/api-client@0.1.0-rc.0
  - @rocket.chat/gazzodown@1.0.0-rc.0
  - @rocket.chat/agenda@0.0.2-rc.0
  - @rocket.chat/core-services@0.1.0-rc.0
  - @rocket.chat/fuselage-ui-kit@1.0.0-rc.0
  - @rocket.chat/omnichannel-services@0.0.3-rc.0
  - @rocket.chat/models@0.0.3-rc.0
  - @rocket.chat/pdf-worker@0.0.3-rc.0
  - @rocket.chat/presence@0.0.3-rc.0
  - @rocket.chat/cron@0.0.2-rc.0
  - @rocket.chat/ui-theming@0.0.1
  - @rocket.chat/ui-video-conf@1.0.0-rc.0
  - @rocket.chat/instance-status@0.0.3-rc.0

## 6.2.10

### Patch Changes

- 2a09b648b9: fix: Prevent app's bridges from overriding the lastMsg prop which further was affecting Omni-Visitor abandonment feature for app
- ef4cd97c61: Fix Toggle message box formatting toolbar on click
  - @rocket.chat/core-typings@6.2.10
  - @rocket.chat/rest-typings@6.2.10
  - @rocket.chat/omnichannel-services@0.0.5
  - @rocket.chat/pdf-worker@0.0.5
  - @rocket.chat/presence@0.0.5
  - @rocket.chat/api-client@0.0.5
  - @rocket.chat/core-services@0.0.5
  - @rocket.chat/gazzodown@0.0.1
  - @rocket.chat/model-typings@0.0.5
  - @rocket.chat/ui-contexts@0.0.5
  - @rocket.chat/models@0.0.5
  - @rocket.chat/ui-theming@0.0.1
  - @rocket.chat/fuselage-ui-kit@0.31.16
  - @rocket.chat/ui-client@0.0.1
  - @rocket.chat/ui-video-conf@0.0.1
  - @rocket.chat/web-ui-registration@0.0.1
  - @rocket.chat/instance-status@0.0.5

## 6.2.9

### Patch Changes

- 2f0f67f313: fixed `room-opened` event not dispatching when navigating cached rooms
- 1ffc60dfd6: fixed video message button disabled on iOS browsers
- 1ffc60dfd6: fixed an error on mobile ios browser where if you started recording audio and denied permission, it would look like it is still recording
  - @rocket.chat/core-typings@6.2.9
  - @rocket.chat/rest-typings@6.2.9
  - @rocket.chat/omnichannel-services@0.0.4
  - @rocket.chat/pdf-worker@0.0.4
  - @rocket.chat/presence@0.0.4
  - @rocket.chat/api-client@0.0.4
  - @rocket.chat/core-services@0.0.4
  - @rocket.chat/gazzodown@0.0.1
  - @rocket.chat/model-typings@0.0.4
  - @rocket.chat/ui-contexts@0.0.4
  - @rocket.chat/models@0.0.4
  - @rocket.chat/ui-theming@0.0.1
  - @rocket.chat/fuselage-ui-kit@0.31.16
  - @rocket.chat/ui-client@0.0.1
  - @rocket.chat/ui-video-conf@0.0.1
  - @rocket.chat/web-ui-registration@0.0.1
  - @rocket.chat/instance-status@0.0.4

## 6.2.7

### Patch Changes

- [#29596](https://github.com/RocketChat/Rocket.Chat/pull/29596) [`74983f5b46`](https://github.com/RocketChat/Rocket.Chat/commit/74983f5b46abacbde2afb0838681ef3c5023307d) Thanks [@rocketchat-github-ci](https://github.com/rocketchat-github-ci)! - fix: Wrong IP usage on monolith TCP transporter configuration

- [#29596](https://github.com/RocketChat/Rocket.Chat/pull/29596) [`929f457161`](https://github.com/RocketChat/Rocket.Chat/commit/929f45716141dcc4d49ad2afe8315492c9028f9c) Thanks [@rocketchat-github-ci](https://github.com/rocketchat-github-ci)! - Fixed ENOTFOUND error in k8s deployments

- Updated dependencies []:
  - @rocket.chat/core-typings@6.2.7
  - @rocket.chat/rest-typings@6.2.7
  - @rocket.chat/omnichannel-services@0.0.3
  - @rocket.chat/pdf-worker@0.0.3
  - @rocket.chat/presence@0.0.3
  - @rocket.chat/api-client@0.0.3
  - @rocket.chat/core-services@0.0.3
  - @rocket.chat/gazzodown@0.0.1
  - @rocket.chat/model-typings@0.0.3
  - @rocket.chat/ui-contexts@0.0.3
  - @rocket.chat/models@0.0.3
  - @rocket.chat/ui-theming@0.0.1
  - @rocket.chat/fuselage-ui-kit@0.31.16
  - @rocket.chat/ui-client@0.0.1
  - @rocket.chat/ui-video-conf@0.0.1
  - @rocket.chat/web-ui-registration@0.0.1
  - @rocket.chat/instance-status@0.0.3

## 6.2.6

### Patch Changes

- [#29545](https://github.com/RocketChat/Rocket.Chat/pull/29545) [`8ade880306`](https://github.com/RocketChat/Rocket.Chat/commit/8ade880306a2f4be6fb979c9db32a1ca5bdf4c1f) Thanks [@github-actions](https://github.com/apps/github-actions)! - fix: Frontend crash if IndexedDB is not available, i.e. in Firefox private mode

- Updated dependencies []:
  - @rocket.chat/core-typings@6.2.6
  - @rocket.chat/rest-typings@6.2.6
  - @rocket.chat/omnichannel-services@0.0.2
  - @rocket.chat/pdf-worker@0.0.2
  - @rocket.chat/presence@0.0.2
  - @rocket.chat/api-client@0.0.2
  - @rocket.chat/core-services@0.0.2
  - @rocket.chat/gazzodown@0.0.1
  - @rocket.chat/model-typings@0.0.2
  - @rocket.chat/ui-contexts@0.0.2
  - @rocket.chat/models@0.0.2
  - @rocket.chat/ui-theming@0.0.1
  - @rocket.chat/fuselage-ui-kit@0.31.16
  - @rocket.chat/ui-client@0.0.1
  - @rocket.chat/ui-video-conf@0.0.1
  - @rocket.chat/web-ui-registration@0.0.1
  - @rocket.chat/instance-status@0.0.2<|MERGE_RESOLUTION|>--- conflicted
+++ resolved
@@ -1,6 +1,5 @@
 # @rocket.chat/meteor
 
-<<<<<<< HEAD
 ## 6.13.0-rc.0
 
 ### Minor Changes
@@ -100,7 +99,8 @@
   - @rocket.chat/cron@0.1.7-rc.0
   - @rocket.chat/instance-status@0.1.7-rc.0
   - @rocket.chat/server-cloud-communication@0.0.2
-=======
+  </details>
+
 ## 6.12.1
 
 ### Patch Changes
@@ -140,7 +140,6 @@
   - @rocket.chat/ui-video-conf@10.0.1
   - @rocket.chat/web-ui-registration@10.0.1
   - @rocket.chat/instance-status@0.1.7
->>>>>>> e22ea8f1
   </details>
 
 ## 6.12.0
