--- conflicted
+++ resolved
@@ -1,6 +1,5 @@
 # @rocket.chat/meteor
 
-<<<<<<< HEAD
 ## 6.4.0-rc.3
 
 ### Patch Changes
@@ -242,7 +241,6 @@
   - @rocket.chat/random@1.2.1
   - @rocket.chat/sha256@1.0.9
   - @rocket.chat/ui-composer@0.0.1
-=======
 ## 6.3.7
 
 ### Patch Changes
@@ -274,7 +272,6 @@
   - @rocket.chat/ui-video-conf@1.0.7
   - @rocket.chat/web-ui-registration@1.0.7
   - @rocket.chat/instance-status@0.0.13
->>>>>>> c4bcbb24
 
 ## 6.3.6
 
