# @rocket.chat/meteor

<<<<<<< HEAD
## 6.3.0-rc.0

### Minor Changes

- 60a7b5cfd4: feat: Save deprecation usage on prometheus
- 56177021d9: feat: access-marketplace permission
- db9e1f6ad7: feat: Add Apps engine Thread Bridge
- 74aa677088: feat: Add custom OAuth setting to allow merging users to others from distinct services
- 47e7a38083: feat: Quick reactions on message toolbox
- e846d873b7: feat: Introduce Feature Preview page
- c1e89b180d: fix: spotlight doesnt update with new rooms
- 5e387a1b2e: Fix Toggle message box formatting toolbar on click
- 9ea8088f06: fix: respect useEmoji preference for messages
- 35aeeed1ca: fix: Hide roomLeader padding
- 3109a764bc: feat: _Enterprise_ Add support for different transporters to connect multiple monolith instances.

  To use that, you can use the `TRANSPORTER` env var adding "monolith+" to the transporter value. To use NATS for example, your env var should be:

  ```bash
  export TRANSPORTER="monolith+nats://localhost:4222"
  ```

- 6a474ff952: Refactored Omnichannel department pages to use best practices, also fixed existing bugs
- dbdf45b0e5: feat: Introduce contextualBar surface renderer for UiKit blocks
- cebe359d13: fix: Room history scrollbar position
- 5e429d9c78: feat: Add setting to synchronize LDAP info on OAuth logins
- 066cf25f6f: Fixed invalid message draft issue.
- e116d88047: chore: Add `roomName` on Composer placeholder
- b62dde15f3: Close message composer popup on sending message
- 7f78a29469: Fix dates translations
- c0fa567246: Introducing i18n to UiKit text renderers
- 40cebcc0f1: ask for totp if the provided one is invalid
- 0645f42e12: Reintroduce an user preference to allow users to see all thread messages in the main channel
- 29556cbba9: Added emoji popup trigger length of 3 characters.
- 3de6641573: Fix message composer popup bug
- 6e2f78feea: Added ability to see attachments in the contact history message list
- 6bce20a39f: fix: Message sent triggering thread subscriptions multiple times
- c0523e350d: fix: Handle live subscription removal
- 8b2fed74f6: fix: Hide `ComposerPopupUser` hints when composer is compact
- 7e00009ddb: fix: Analytics page crash

### Patch Changes

- 0d00dba7fb: Fixed Marketplace Release Info tab loading loop
- b03fcd9c14: fix: broken error messages on room.saveInfo & missing CF validations on omni/contact api
- 7832a40a6d: refactor: Move units check outside of model for finds
- ea0bbba8ab: fixed system messages for room role changes
- fef33034e4: Fixed a problem where the setting `Show Agent Email` from Omnichannel was not being used by the back when returning agent's info
- 8ac0758335: fix: Permission to start conference calls was not being considered
- 7d769b96e3: fix: Importer crashes when sending the "active status" e-mail notification to users
- 222c8ec5bb: feat: [ENTERPRISE] Add setting to control user merge on LDAP Background Sync
- c95cda43e6: fix: getActiveLocalUserCount query always returning 0
- d33f4ebabe: fix: OTR session closing after 10 seconds without warning
- e14ec50816: Added and Improved Custom Fields form to Registration Flow
- fa015f520c: 🛠️ Fixed settings of code input type not wrapping text correctly
- 359338a120: fix: Prevent app's bridges from overriding the lastMsg prop which further was affecting Omni-Visitor abandonment feature for app
- 4187aed60f: regression: asciiart slashcommands breaking client
- 2bdddc5615: regression: `onLogin` hook not destructuring user prop
- afde60c0e4: fix: Wrong IP usage on monolith TCP transporter configuration
- 347e206023: fix: Clicking uploaded file title replaces current tab
- c9279bfcd3: fix: message deletion fails if has files attached on filesystem storage
- f38211af55: fix: self dm is not found with `im.messages`
- b837cb9f2a: Fixed a problem where disabled department agent's where still being activated when applicable business hours met.
- 0571d34cc0: fix: Omnichannel contact table not being updated after add/edit/remove
- 734db1d8bc: fix emoji being rendered as big on headers and other places than message text
- eecd9fc99a: fix: Omnichannel Tags available to be used in the wrong department
- 0c34904b50: Fixed omnichannel contact form asynchronous validations
- 3e2d70087d: fix: Avatar is reset in the UI when username is changed
- 9160c21118: fix: Room members list out of order
- 1687bfbe3a: fix: Admins unable to create new users if new users require manual approval
- b31ccd4a96: chore: break down helpers.ts and create new files

  🔀 changed `handleAPIError` import in AppDetailsPage.tsx
  🔀 changed `apiCurlGetter` import in AppDetailsAPIs.tsx
  🔀 changed `formatPriceAndPurchaseType` import in AppStatusPriceDisplay.tsx

  ❌ deleted `apiCurlGetter, handleInstallError, handleAPIError, warnAppInstall, warnEnableDisableApp, warnStatusChange, formatPriceAndPurchaseType` and moved them to new files, from helpers.ts

  ✅ created apiCurlGetter.ts file
  ✅ created appErroredStatuses.ts file
  ✅ created formatPrice.ts file
  ✅ created formatPriceAndPurchaseType.ts file
  ✅ created formatPricingPlan.ts file
  ✅ created handleAPIError.ts file
  ✅ created handleInstallError.ts file
  ✅ created installApp.ts file
  ✅ created updateApp.ts file
  ✅ created warnAppInstal.ts file
  ✅ created warnEnableDisableApp.ts file
  ✅ created warnStatusChange.ts file

  🔀 changed `handleAPIError` import in useAppInstallationHandler.tsx
  🔀 changed `handleAPIError` import in useCategories.ts
  🔀 changed `handleAPIError` import in useOpenIncompatibleModal.tsx

- 93fff202ee: fixed `room-opened` event not dispatching when navigating cached rooms
- 29452946a5: fix: `queuedForUser` endpoint not filtering by status
- 40d7f7955c: fix(meteor): Scroll position is lost when loading older messages
- bc115050ae: fixed a bug with autotranslation encoding text
- 6f3eeec009: fixed video message button disabled on iOS browsers
- 26db142b10: fix wrong %s translations
- 28b41fb076: Fixed Canned Response custom tags breaking the GUI on enterprise
- cb5a0f854d: fixed a bug where sometimes a room would not load part of its messages.
- 37d653a19c: Avoid invalid time ranges when adding/editing a Business Hour
- a7098c8408: Fixed Omnichannel making an excessive amount of requests to room.info
- 4fb0078aba: fix show badge for thread direct mentions
- ee5993625b: fix: Dept w/o any BH config do not adhere to the default BH rules.
- ebbb608166: fix: Login Terms custom content
  The custom layout Login Terms did not had any effect on the login screen, so it was changed to get the proper setting effect
- 760c0231ab: Fixed edit department page showing data from the previous department
- ae6b825150: Fixed and replaced HTML texts to markdown on Settings to display rich text
- 17024613c5: fixes the Livechat CSP validation, which was incorrectly blocking access to the widget for all non whitelisted domains
- b57b2f142d: refactor: Convert Omnichannel helper ee to ts
- 01e39b5c4e: fix: Last message appears in extended view after deletion
- 9da856cc67: fix: Resume on-hold chat not working with max-chat's allowed per agent config
- 370ee75775: Re-added pagination to Department's agents list
- c8cdc51799: fix: unable to upload files in IOS Safari browsers
- 3e139f206e: Fixed ENOTFOUND error in k8s deployments
- 0f22271ca2: fixed an issue where the room history is lost when jumping to an older message that is not already loaded
- 3f58495769: chore: update room on `cleanRoomHistory` only if any message has been deleted
- 2bcc812fcf: fix: Rocket.Chat.Apps using wrong id parameter to emit settings
- 0f0b8e17bf: fix: hidden custom fields being required in some cases
- 505b292ba9: test: add missing omnichannel contact-center tests
- c31f93ed96: fix: newly added agent not following business hours
- 82194555ea: fix: Editing a room in the admin menu breaks that room's integration
- 585c49f145: fix: Import progress page stuck at 0%
- f8cd53bc7e: fix: Add missing awaits to .count() calls
- b837cb9f2a: Fixed logic around Default Business Hours where agents from disabled/archived departments where being omitted from processing at closing time
- f65781d008: fix: Direct message notification
- 9b899959b4: Fixed Search Shortcut (ctrl + K) and keyboard navigation and selection
- 916c0dcaf2: fix: [ENTERPRISE] Guest users can join more than maxRoomsPerGuest rooms
- 12d97e16c2: feat: Allow Incoming Webhooks to override destination channel
- cb0a92e886: fix: Frontend crash if IndexedDB is not available, i.e. in Firefox private mode
- a685a592a9: Fix seats counter including apps
- 4513378600: fix: Imported messages are not displayed
  fix: Importer agent is added as a member of every imported room
- ef107614e5: Fixed Canned Responses text editor having no contrast in dark mode.
- 0fb7d90708: fixed an error on mobile ios browser where if you started recording audio and denied permission, it would look like it is still recording
- ce99be6b0a: fix: Omnichannel queue not running for all queues
- fc6fb2375b: fix: Custom OAuth settings are not visible
- 674f95cca9: Avoid updating a user's livechat status on login when its status is set to offline
- 94477bd9f8: Update database query to only update online & unavailable agents when opening & closing business hours
- 6fe38a487b: Fixed different time formats at different places
- 8fcb3edb40: fix: Remove room from UI when another agent takes it
- 65dec98602: Fixed canned responses filter not updating the table as expected
- f23e4f6cdd: Fixed Business Hours behavior so they now Take seconds in consideration to assess if BH is open/closed
- 059a92e876: Fix visitor's query when both email & phone number are empty
- 16dca466ea: fix: "Discussions" filter is prioritized in admin "Rooms" page
- Updated dependencies [4b5a87c88b]
- Updated dependencies [7832a40a6d]
- Updated dependencies [e14ec50816]
- Updated dependencies [74aa677088]
- Updated dependencies [e006013e5f]
- Updated dependencies [e846d873b7]
- Updated dependencies [b837cb9f2a]
- Updated dependencies [eecd9fc99a]
- Updated dependencies [ae39f91085]
- Updated dependencies [9ea8088f06]
- Updated dependencies [ee5993625b]
- Updated dependencies [ebbb608166]
- Updated dependencies [6a474ff952]
- Updated dependencies [e01bbcca54]
- Updated dependencies [37c792161f]
- Updated dependencies [9da856cc67]
- Updated dependencies [baaa38f7f4]
- Updated dependencies [dbdf45b0e5]
- Updated dependencies [0f0b8e17bf]
- Updated dependencies [5e429d9c78]
- Updated dependencies [c31f93ed96]
- Updated dependencies [6938bcd1a2]
- Updated dependencies [b837cb9f2a]
- Updated dependencies [c0fa567246]
- Updated dependencies [40cebcc0f1]
- Updated dependencies [916c0dcaf2]
- Updated dependencies [12d97e16c2]
- Updated dependencies [40cebcc0f1]
- Updated dependencies [0645f42e12]
- Updated dependencies [94477bd9f8]
- Updated dependencies [cde2539619]
- Updated dependencies [16dca466ea]
  - @rocket.chat/web-ui-registration@1.0.0-rc.0
  - @rocket.chat/model-typings@0.0.3-rc.0
  - @rocket.chat/core-typings@6.3.0-rc.0
  - @rocket.chat/rest-typings@6.3.0-rc.0
  - @rocket.chat/ui-client@1.0.0-rc.0
  - @rocket.chat/ui-contexts@1.0.0-rc.0
  - @rocket.chat/api-client@0.1.0-rc.0
  - @rocket.chat/gazzodown@1.0.0-rc.0
  - @rocket.chat/agenda@0.0.2-rc.0
  - @rocket.chat/core-services@0.1.0-rc.0
  - @rocket.chat/fuselage-ui-kit@1.0.0-rc.0
  - @rocket.chat/omnichannel-services@0.0.3-rc.0
  - @rocket.chat/models@0.0.3-rc.0
  - @rocket.chat/pdf-worker@0.0.3-rc.0
  - @rocket.chat/presence@0.0.3-rc.0
  - @rocket.chat/cron@0.0.2-rc.0
  - @rocket.chat/ui-theming@0.0.1
  - @rocket.chat/ui-video-conf@1.0.0-rc.0
  - @rocket.chat/instance-status@0.0.3-rc.0
=======
## 6.2.10

### Patch Changes

- 2a09b648b9: fix: Prevent app's bridges from overriding the lastMsg prop which further was affecting Omni-Visitor abandonment feature for app
- ef4cd97c61: Fix Toggle message box formatting toolbar on click
  - @rocket.chat/core-typings@6.2.10
  - @rocket.chat/rest-typings@6.2.10
  - @rocket.chat/omnichannel-services@0.0.5
  - @rocket.chat/pdf-worker@0.0.5
  - @rocket.chat/presence@0.0.5
  - @rocket.chat/api-client@0.0.5
  - @rocket.chat/core-services@0.0.5
  - @rocket.chat/gazzodown@0.0.1
  - @rocket.chat/model-typings@0.0.5
  - @rocket.chat/ui-contexts@0.0.5
  - @rocket.chat/models@0.0.5
  - @rocket.chat/ui-theming@0.0.1
  - @rocket.chat/fuselage-ui-kit@0.31.16
  - @rocket.chat/ui-client@0.0.1
  - @rocket.chat/ui-video-conf@0.0.1
  - @rocket.chat/web-ui-registration@0.0.1
  - @rocket.chat/instance-status@0.0.5
>>>>>>> 09a4d49e

## 6.2.9

### Patch Changes

- 2f0f67f313: fixed `room-opened` event not dispatching when navigating cached rooms
- 1ffc60dfd6: fixed video message button disabled on iOS browsers
- 1ffc60dfd6: fixed an error on mobile ios browser where if you started recording audio and denied permission, it would look like it is still recording
  - @rocket.chat/core-typings@6.2.9
  - @rocket.chat/rest-typings@6.2.9
  - @rocket.chat/omnichannel-services@0.0.4
  - @rocket.chat/pdf-worker@0.0.4
  - @rocket.chat/presence@0.0.4
  - @rocket.chat/api-client@0.0.4
  - @rocket.chat/core-services@0.0.4
  - @rocket.chat/gazzodown@0.0.1
  - @rocket.chat/model-typings@0.0.4
  - @rocket.chat/ui-contexts@0.0.4
  - @rocket.chat/models@0.0.4
  - @rocket.chat/ui-theming@0.0.1
  - @rocket.chat/fuselage-ui-kit@0.31.16
  - @rocket.chat/ui-client@0.0.1
  - @rocket.chat/ui-video-conf@0.0.1
  - @rocket.chat/web-ui-registration@0.0.1
  - @rocket.chat/instance-status@0.0.4

## 6.2.7

### Patch Changes

- [#29596](https://github.com/RocketChat/Rocket.Chat/pull/29596) [`74983f5b46`](https://github.com/RocketChat/Rocket.Chat/commit/74983f5b46abacbde2afb0838681ef3c5023307d) Thanks [@rocketchat-github-ci](https://github.com/rocketchat-github-ci)! - fix: Wrong IP usage on monolith TCP transporter configuration

- [#29596](https://github.com/RocketChat/Rocket.Chat/pull/29596) [`929f457161`](https://github.com/RocketChat/Rocket.Chat/commit/929f45716141dcc4d49ad2afe8315492c9028f9c) Thanks [@rocketchat-github-ci](https://github.com/rocketchat-github-ci)! - Fixed ENOTFOUND error in k8s deployments

- Updated dependencies []:
  - @rocket.chat/core-typings@6.2.7
  - @rocket.chat/rest-typings@6.2.7
  - @rocket.chat/omnichannel-services@0.0.3
  - @rocket.chat/pdf-worker@0.0.3
  - @rocket.chat/presence@0.0.3
  - @rocket.chat/api-client@0.0.3
  - @rocket.chat/core-services@0.0.3
  - @rocket.chat/gazzodown@0.0.1
  - @rocket.chat/model-typings@0.0.3
  - @rocket.chat/ui-contexts@0.0.3
  - @rocket.chat/models@0.0.3
  - @rocket.chat/ui-theming@0.0.1
  - @rocket.chat/fuselage-ui-kit@0.31.16
  - @rocket.chat/ui-client@0.0.1
  - @rocket.chat/ui-video-conf@0.0.1
  - @rocket.chat/web-ui-registration@0.0.1
  - @rocket.chat/instance-status@0.0.3

## 6.2.6

### Patch Changes

- [#29545](https://github.com/RocketChat/Rocket.Chat/pull/29545) [`8ade880306`](https://github.com/RocketChat/Rocket.Chat/commit/8ade880306a2f4be6fb979c9db32a1ca5bdf4c1f) Thanks [@github-actions](https://github.com/apps/github-actions)! - fix: Frontend crash if IndexedDB is not available, i.e. in Firefox private mode

- Updated dependencies []:
  - @rocket.chat/core-typings@6.2.6
  - @rocket.chat/rest-typings@6.2.6
  - @rocket.chat/omnichannel-services@0.0.2
  - @rocket.chat/pdf-worker@0.0.2
  - @rocket.chat/presence@0.0.2
  - @rocket.chat/api-client@0.0.2
  - @rocket.chat/core-services@0.0.2
  - @rocket.chat/gazzodown@0.0.1
  - @rocket.chat/model-typings@0.0.2
  - @rocket.chat/ui-contexts@0.0.2
  - @rocket.chat/models@0.0.2
  - @rocket.chat/ui-theming@0.0.1
  - @rocket.chat/fuselage-ui-kit@0.31.16
  - @rocket.chat/ui-client@0.0.1
  - @rocket.chat/ui-video-conf@0.0.1
  - @rocket.chat/web-ui-registration@0.0.1
  - @rocket.chat/instance-status@0.0.2<|MERGE_RESOLUTION|>--- conflicted
+++ resolved
@@ -1,6 +1,5 @@
 # @rocket.chat/meteor
 
-<<<<<<< HEAD
 ## 6.3.0-rc.0
 
 ### Minor Changes
@@ -200,7 +199,7 @@
   - @rocket.chat/ui-theming@0.0.1
   - @rocket.chat/ui-video-conf@1.0.0-rc.0
   - @rocket.chat/instance-status@0.0.3-rc.0
-=======
+
 ## 6.2.10
 
 ### Patch Changes
@@ -224,7 +223,6 @@
   - @rocket.chat/ui-video-conf@0.0.1
   - @rocket.chat/web-ui-registration@0.0.1
   - @rocket.chat/instance-status@0.0.5
->>>>>>> 09a4d49e
 
 ## 6.2.9
 
