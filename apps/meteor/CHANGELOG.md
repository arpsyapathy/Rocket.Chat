--- conflicted
+++ resolved
@@ -1,6 +1,5 @@
 # @rocket.chat/meteor
 
-<<<<<<< HEAD
 ## 6.8.0-rc.0
 
 ### Minor Changes
@@ -141,7 +140,7 @@
   - @rocket.chat/ui-avatar@2.0.0-rc.0
   - @rocket.chat/ui-client@6.0.0-rc.0
   - @rocket.chat/server-cloud-communication@0.0.2
-=======
+
 ## 6.7.1
 
 ### Patch Changes
@@ -186,7 +185,6 @@
   - @rocket.chat/ui-video-conf@5.0.1
   - @rocket.chat/web-ui-registration@5.0.1
   - @rocket.chat/instance-status@0.0.36
->>>>>>> f8823622
   </details>
 
 ## 6.7.0
