# @rocket.chat/meteor

<<<<<<< HEAD
## 6.4.0-rc.1

### Patch Changes

- Bump @rocket.chat/meteor version.
  - @rocket.chat/core-typings@6.4.0-rc.1
  - @rocket.chat/rest-typings@6.4.0-rc.1
  - @rocket.chat/api-client@0.1.5-rc.1
  - @rocket.chat/omnichannel-services@0.0.11-rc.1
  - @rocket.chat/pdf-worker@0.0.11-rc.1
  - @rocket.chat/presence@0.0.11-rc.1
  - @rocket.chat/core-services@0.2.0-rc.1
  - @rocket.chat/cron@0.0.7-rc.1
  - @rocket.chat/gazzodown@2.0.0-rc.1
  - @rocket.chat/model-typings@0.1.0-rc.1
  - @rocket.chat/ui-contexts@2.0.0-rc.1
  - @rocket.chat/fuselage-ui-kit@2.0.0-rc.1
  - @rocket.chat/models@0.0.11-rc.1
  - @rocket.chat/ui-theming@0.1.0-rc.0
  - @rocket.chat/ui-client@2.0.0-rc.1
  - @rocket.chat/ui-video-conf@2.0.0-rc.1
  - @rocket.chat/web-ui-registration@2.0.0-rc.1
  - @rocket.chat/instance-status@0.0.11-rc.1

## 6.4.0-rc.0

### Minor Changes

- 239a34e877: new: ring mobile users on direct conference calls
- 04fe492555: Added new Omnichannel's trigger condition "After starting a chat".
- 4186eecf05: Introduce the ability to report an user
- 92b690d206: fix: Wrong toast message while creating a new custom sound with an existing name
- f83ea5d6e8: Added support for threaded conversation in Federated rooms.
- 682d0bc05a: fix: Time format of Retention Policy
- 1b42dfc6c1: Added a new Roles bridge to RC Apps-Engine for reading and retrieving role details.
- 2db32f0d4a: Add option to select what URL previews should be generated for each message.
- 982ef6f459: Add new event to notify users directly about new banners
- 19aec23cda: New AddUser workflow for Federated Rooms
- ebab8c4dd8: Added Reports Metrics Dashboard to Omnichannel
- 85a936220c: feat: remove enforce password fallback dependency
- 5832be2e1b: Reorganized the message menu
- 074db3b419: UX improvement for the Moderation Console Context bar for viewing the reported messages. The Report reason is now displayed in the reported messages context bar.
  The Moderation Action Modal confirmation description is updated to be more clear and concise.
- 357a3a50fa: feat: high-contrast theme
- 7070f00b05: feat: return all broken password policies at once
- ead7c7bef2: Fixed read receipts not getting deleted after corresponding message is deleted
- ad08c26b46: Introduced upsells for the engagement dashboard and device management admin sidebar items in CE workspaces. Additionally, restructured the admin sidebar items to enhance organization.
- 93d4912e17: fix: missing params on updateOwnBasicInfo endpoint
- ee3815fce4: feat: add ChangePassword field to Account/Security
- 1000b9b317: Fixed the issue of apps icon uneven alignment in case of missing icons inside message composer toolbar & message toolbar menu.

### Patch Changes

- 6d453f71ac: Translation files are requested multiple times
- cada29b6ce: fix: Managers allowed to make deactivated agent's available
- 470c29d7e9: Fixed an issue causing `queue time` to be calculated from current time when a room was closed without being served.
  Now:
  - For served rooms: queue time = servedBy time - queuedAt
  - For not served, but open rooms = now - queuedAt
  - For not served and closed rooms = closedAt - queuedAt
- ea8998602b: fix: Performance issue on `Messages.countByType` aggregation caused by unindexed property on messages collection
- a08006c9f0: feat: add sections to room header and user infos menus with menuV2
- 203304782f: Fixed `overrideDestinationChannelEnabled` treated as a required param in `integrations.create` and `integration.update` endpoints
- 9edca67b9b: feat(apps): `ActionManagerBusyState` component for apps `ui.interaction`
- 6fa30ddcd1: Hide Reset TOTP option if 2FA is disabled
- ff7e181464: Added ability to freeze or completely disable integration scripts through envvars
- 4ce8ea89a8: fix: custom emoji upload with FileSystem method
- 87570d0fb7: New filters to the Rooms Table at `Workspace > Rooms`
- 8a59855fcf: When setting a room as read-only, do not allow previously unmuted users to send messages.
- c73f5373b8: fix: finnish translation
- f5a886a144: fixed an issue where 2fa was not working after an OAuth redirect
- 459c8574ed: Fixed issue with custom OAuth services' settings not being be fully removed
- 42644a6e44: fix: Prevent `RoomProvider.useEffect` from subscribing to room-data stream multiple times
- 9bdbc9b086: load sounds right before playing them
- 6154979119: Fix users being created without the `roles` field
- 6bcdd88531: Fixed CAS login after popup closes
- 839789c988: Fix moment timestamps language change
- f0025d4d92: Fixed message fetching method in LivechatBridge for Apps
- 9c957b9d9a: Fix pruning messages in a room results in an incorrect message counter
- 583a3149fe: fix: rejected conference calls continue to ring
- b59fd5d7fb: User information crashing for some locales
- 4349443629: Fix performance issue on Engagement Dashboard aggregation
- 69447e1864: Added ability to disable private app installation via envvar (DISABLE_PRIVATE_APP_INSTALLATION)
- 52a1aa94eb: improve: System messages for omni-visitor abandonment feature
- 7dffec2e2f: chore: Add danger variant to apps action button menus
- f0c8867bb9: Disabled call to tags enterprise endpoint when on community license
- 5e89694bfa: Fixes SAML full name updates not being mirrored to DM rooms.
- d6f0c6afe2: Fixed Importer Progress Bar progress indicator
- 177506ea91: Make user default role setting public
- 3fb2124166: Fixed misleading of 'total' in team members list inside Channel
- 5cee21468e: Fix spotlight search does not find rooms with special or non-latin characters
- cf59c8abe3: Fix engagement dashboard not showing data
- dfb9a075b3: fixed wrong user status displayed during mentioning a user in a channel
- 1fbbb6241a: Don't allow to report self messages
- 53e0c346e2: fixed scrollbar over content in Federated Room List
- 5321e87363: Fix seat counter including bots users
- 7137a193a7: feat: Add flag to disable teams mention via troubleshoot page
- 59e6fe3d2a: fixed layout changing from embedded view when navigating
- 3245a0a318: Fix LinkedIn OAuth broken
- 45a8943ed4: Removed old/deprecated Rocket.Chat Federation card from Info page
- 6eea189ec8: Fix the code that was setting email URL to an invalid value when SMTP was not set
- f5a886a144: fixed an issue where oauth login was not working with some providers
- ba24f3c21f: Fixed `default` field not being returned from the `setDefault` endpoints when setting to false
- a79f61461d: Fixed an issue where timeout for http requests in Apps-Engine bridges was too short
- 51b988b3df: Fix importer filters not working
- 5d857f462c: fix: stop blinking "Room not found" before dm creation
- db26f8a8ee: fixed an issue with the positioning of the message menu
- aaefe865a7: fix: agent role being removed upon user deactivation
- 306a5830c3: Fix `mention-here` and `mention-all` permissions not being honored
- 761cad4382: Fix CORS headers not being set for assets
- 9e5718002a: Fixed Slackbridge was not handling correctly received events from Slack anymore. Events: (Send, edit, delete, react meassages)
- 54ef89c9a7: fix: show requested filters only on requested apps view
- 1589279b79: Fix users not able to login after block time perdiod has passed
- 880ab5689c: Fixed selected departments not being displayed due to pagination
- a81bad24e0: Fixed Apps-Engine event `IPostUserCreated` execution
- 7a4fdf41f8: Fix validation in app status call that allowed Enterprise apps to be enabled in invalid environments
- e28f8d95f0: Fixed inviter not informed when inviting member to room via `/invite` slashcommand
- d47d2021ac: Fixed "teams" icon not being displayed on spotlight sidebar search
- 93d5a5ceb8: fix: User timezone not being respected on Current Chat's filter
- f556518fa1: Change SAU aggregation to consider only sessions from few days ago instead of the whole past.

  This is particularly important for large workspaces in case the cron job did not run for some time, in that case the amount of sessions would accumulate and the aggregation would take a long time to run.

- b747f3d3bc: Fixed unable to create admin user using ADMIN\_\* environment variables
- 2cf2643399: Fixed failing user data exports
- ace35997a6: chore: Increase cache time from 5s to 10s on `getUnits` helpers. This should reduce the number of DB calls made by this method to fetch the unit limitations for a user.
- f5a886a144: fixed an issue on oauth login that caused missing emails to be detected as changed data
- 61128364d6: Fixes a problem where the calculated time for considering the visitor abandonment was the first message from the visitor and not the visitor's reply to the agent.
- 9496f1eb97: Deprecate `livechat:getOverviewData` and `livechat:getAgentOverviewData` methods and create API endpoints `livechat/analytics/overview` and `livechat/analytics/agent-overview` to fetch analytics data
- 01dec055a0: Fixed Accounts profile form name change was not working
- e4837a15ed: Fixed user mentioning when prepending the username with `>`
- d45365436e: Use group filter when set to LDAP sync process
- c536a4a237: fix: Missing padding on Omnichannel contacts Contextualbar loading state
- 87e4a4aa56: Fixes a problem that allowed users to send empty spaces as comment to bypass the "comment required" setting
- 69a5213afc: Fixed an issue where a mailer error was being sent to customers using offline message's form on Omnichannel instead of the translated one
- b8f3d5014f: Fixed the login page language switcher, now the component has a new look, is reactive and the language selection becomes concrete upon login in. Also changed the default language of the login page to be the browser language.
- 22cf158c43: fixed the unread messages mark not showing
- 72a34a02f7: fixed the video recorder window not closing after permission is denied.
- Updated dependencies [239a34e877]
- Updated dependencies [203304782f]
- Updated dependencies [1246a21648]
- Updated dependencies [4186eecf05]
- Updated dependencies [8a59855fcf]
- Updated dependencies [f9a748526d]
- Updated dependencies [5cee21468e]
- Updated dependencies [dc1d8ce92e]
- Updated dependencies [2db32f0d4a]
- Updated dependencies [982ef6f459]
- Updated dependencies [ba24f3c21f]
- Updated dependencies [19aec23cda]
- Updated dependencies [ebab8c4dd8]
- Updated dependencies [aaefe865a7]
- Updated dependencies [074db3b419]
- Updated dependencies [357a3a50fa]
- Updated dependencies [f556518fa1]
- Updated dependencies [ead7c7bef2]
- Updated dependencies [61128364d6]
- Updated dependencies [9496f1eb97]
- Updated dependencies [dce4a829fa]
- Updated dependencies [d45365436e]
- Updated dependencies [b8f3d5014f]
- Updated dependencies [93d4912e17]
- Updated dependencies [ee3815fce4]
  - @rocket.chat/core-typings@6.4.0-rc.0
  - @rocket.chat/rest-typings@6.4.0-rc.0
  - @rocket.chat/fuselage-ui-kit@2.0.0-rc.0
  - @rocket.chat/model-typings@0.1.0-rc.0
  - @rocket.chat/core-services@0.2.0-rc.0
  - @rocket.chat/ui-client@2.0.0-rc.0
  - @rocket.chat/ui-contexts@2.0.0-rc.0
  - @rocket.chat/ui-theming@0.1.0-rc.0
  - @rocket.chat/i18n@0.0.2-rc.0
  - @rocket.chat/web-ui-registration@2.0.0-rc.0
  - @rocket.chat/api-client@0.1.5-rc.0
  - @rocket.chat/omnichannel-services@0.0.11-rc.0
  - @rocket.chat/pdf-worker@0.0.11-rc.0
  - @rocket.chat/presence@0.0.11-rc.0
  - @rocket.chat/cron@0.0.7-rc.0
  - @rocket.chat/gazzodown@2.0.0-rc.0
  - @rocket.chat/models@0.0.11-rc.0
  - @rocket.chat/ui-video-conf@2.0.0-rc.0
  - @rocket.chat/base64@1.0.12
  - @rocket.chat/instance-status@0.0.11-rc.0
  - @rocket.chat/random@1.2.1
  - @rocket.chat/sha256@1.0.9
  - @rocket.chat/ui-composer@0.0.1
=======
## 6.3.6

### Patch Changes

- 3bbe12e850: Bump @rocket.chat/meteor version.
- Bump @rocket.chat/meteor version.
- 285e591a73: Fix engagement dashboard not showing data
  - @rocket.chat/core-typings@6.3.6
  - @rocket.chat/rest-typings@6.3.6
  - @rocket.chat/api-client@0.1.6
  - @rocket.chat/omnichannel-services@0.0.12
  - @rocket.chat/pdf-worker@0.0.12
  - @rocket.chat/presence@0.0.12
  - @rocket.chat/core-services@0.1.6
  - @rocket.chat/cron@0.0.8
  - @rocket.chat/gazzodown@1.0.6
  - @rocket.chat/model-typings@0.0.12
  - @rocket.chat/ui-contexts@1.0.6
  - @rocket.chat/fuselage-ui-kit@1.0.6
  - @rocket.chat/models@0.0.12
  - @rocket.chat/ui-theming@0.0.1
  - @rocket.chat/ui-client@1.0.6
  - @rocket.chat/ui-video-conf@1.0.6
  - @rocket.chat/web-ui-registration@1.0.6
  - @rocket.chat/instance-status@0.0.12

## 6.3.5

### Patch Changes

- 4cb0b6ba6f: Bump @rocket.chat/meteor version.
- Bump @rocket.chat/meteor version.
- f75564c449: Fix a bug that prevented the error message from being shown in the private app installation page
- 03923405e8: Fixed selected departments not being displayed due to pagination
- 92d25b9c7a: Change SAU aggregation to consider only sessions from few days ago instead of the whole past.

  This is particularly important for large workspaces in case the cron job did not run for some time, in that case the amount of sessions would accumulate and the aggregation would take a long time to run.

- Updated dependencies [92d25b9c7a]
  - @rocket.chat/model-typings@0.0.11
  - @rocket.chat/omnichannel-services@0.0.11
  - @rocket.chat/models@0.0.11
  - @rocket.chat/presence@0.0.11
  - @rocket.chat/core-services@0.1.5
  - @rocket.chat/cron@0.0.7
  - @rocket.chat/instance-status@0.0.11
  - @rocket.chat/core-typings@6.3.5
  - @rocket.chat/rest-typings@6.3.5
  - @rocket.chat/api-client@0.1.5
  - @rocket.chat/pdf-worker@0.0.11
  - @rocket.chat/gazzodown@1.0.5
  - @rocket.chat/ui-contexts@1.0.5
  - @rocket.chat/fuselage-ui-kit@1.0.5
  - @rocket.chat/ui-theming@0.0.1
  - @rocket.chat/ui-client@1.0.5
  - @rocket.chat/ui-video-conf@1.0.5
  - @rocket.chat/web-ui-registration@1.0.5
>>>>>>> db43ef89

## 6.3.4

### Patch Changes

- db919f9b23: Bump @rocket.chat/meteor version.
- Bump @rocket.chat/meteor version.
- ebeb088441: fix: Prevent `RoomProvider.useEffect` from subscribing to room-data stream multiple times
- 8a7d5d3898: fix: agent role being removed upon user deactivation
- 759fe2472a: chore: Increase cache time from 5s to 10s on `getUnits` helpers. This should reduce the number of DB calls made by this method to fetch the unit limitations for a user.
- Updated dependencies [8a7d5d3898]
  - @rocket.chat/model-typings@0.0.10
  - @rocket.chat/omnichannel-services@0.0.10
  - @rocket.chat/models@0.0.10
  - @rocket.chat/presence@0.0.10
  - @rocket.chat/core-services@0.1.4
  - @rocket.chat/cron@0.0.6
  - @rocket.chat/instance-status@0.0.10
  - @rocket.chat/core-typings@6.3.4
  - @rocket.chat/rest-typings@6.3.4
  - @rocket.chat/api-client@0.1.4
  - @rocket.chat/pdf-worker@0.0.10
  - @rocket.chat/gazzodown@1.0.4
  - @rocket.chat/ui-contexts@1.0.4
  - @rocket.chat/fuselage-ui-kit@1.0.4
  - @rocket.chat/ui-theming@0.0.1
  - @rocket.chat/ui-client@1.0.4
  - @rocket.chat/ui-video-conf@1.0.4
  - @rocket.chat/web-ui-registration@1.0.4

## 6.3.3

### Patch Changes

- bcf147f515: Bump @rocket.chat/meteor version.
- Bump @rocket.chat/meteor version.
- c2fe38cb34: Added ability to disable private app installation via envvar (DISABLE_PRIVATE_APP_INSTALLATION)
- ded9666f27: Fix CORS headers not being set for assets
- f25081bc8a: Removed an unused authentication flow
  - @rocket.chat/core-typings@6.3.3
  - @rocket.chat/rest-typings@6.3.3
  - @rocket.chat/api-client@0.1.3
  - @rocket.chat/omnichannel-services@0.0.9
  - @rocket.chat/pdf-worker@0.0.9
  - @rocket.chat/presence@0.0.9
  - @rocket.chat/core-services@0.1.3
  - @rocket.chat/cron@0.0.5
  - @rocket.chat/gazzodown@1.0.3
  - @rocket.chat/model-typings@0.0.9
  - @rocket.chat/ui-contexts@1.0.3
  - @rocket.chat/fuselage-ui-kit@1.0.3
  - @rocket.chat/models@0.0.9
  - @rocket.chat/ui-theming@0.0.1
  - @rocket.chat/ui-client@1.0.3
  - @rocket.chat/ui-video-conf@1.0.3
  - @rocket.chat/web-ui-registration@1.0.3
  - @rocket.chat/instance-status@0.0.9

## 6.3.2

### Patch Changes

- 778b155ab4: Bump @rocket.chat/meteor version.
- Bump @rocket.chat/meteor version.
- 5660169ec8: fixed layout changing from embedded view when navigating
- f7b93f2a6a: Fixed an issue where timeout for http requests in Apps-Engine bridges was too short
- 653d97ce22: fix: mobile app unable to detect successful SAML login
- 8a0e36f7b1: fixed the video recorder window not closing after permission is denied.
  - @rocket.chat/core-typings@6.3.2
  - @rocket.chat/rest-typings@6.3.2
  - @rocket.chat/api-client@0.1.2
  - @rocket.chat/omnichannel-services@0.0.8
  - @rocket.chat/pdf-worker@0.0.8
  - @rocket.chat/presence@0.0.8
  - @rocket.chat/core-services@0.1.2
  - @rocket.chat/cron@0.0.4
  - @rocket.chat/gazzodown@1.0.2
  - @rocket.chat/model-typings@0.0.8
  - @rocket.chat/ui-contexts@1.0.2
  - @rocket.chat/fuselage-ui-kit@1.0.2
  - @rocket.chat/models@0.0.8
  - @rocket.chat/ui-theming@0.0.1
  - @rocket.chat/ui-client@1.0.2
  - @rocket.chat/ui-video-conf@1.0.2
  - @rocket.chat/web-ui-registration@1.0.2
  - @rocket.chat/instance-status@0.0.8

## 6.3.1

### Patch Changes

- a874d5b305: Translation files are requested multiple times
- cf9f16b17c: fix: Performance issue on `Messages.countByType` aggregation caused by unindexed property on messages collection
- be2b5c66cf: Bump @rocket.chat/meteor version.
- Bump @rocket.chat/meteor version.
- ce2f2eaad3: Added ability to freeze or completely disable integration scripts through envvars
- f29c3268ee: fixed an issue where 2fa was not working after an OAuth redirect
- 09a24e59ef: Fix performance issue on Engagement Dashboard aggregation
- f29c3268ee: fixed an issue where oauth login was not working with some providers
- 25d5e3cd9e: Fixed unable to create admin user using ADMIN\_\* environment variables
- 34f08e7c95: Fixed failing user data exports
- f29c3268ee: fixed an issue on oauth login that caused missing emails to be detected as changed data
  - @rocket.chat/core-typings@6.3.1
  - @rocket.chat/rest-typings@6.3.1
  - @rocket.chat/api-client@0.1.1
  - @rocket.chat/omnichannel-services@0.0.7
  - @rocket.chat/pdf-worker@0.0.7
  - @rocket.chat/presence@0.0.7
  - @rocket.chat/core-services@0.1.1
  - @rocket.chat/cron@0.0.3
  - @rocket.chat/gazzodown@1.0.1
  - @rocket.chat/model-typings@0.0.7
  - @rocket.chat/ui-contexts@1.0.1
  - @rocket.chat/fuselage-ui-kit@1.0.1
  - @rocket.chat/models@0.0.7
  - @rocket.chat/ui-theming@0.0.1
  - @rocket.chat/ui-client@1.0.1
  - @rocket.chat/ui-video-conf@1.0.1
  - @rocket.chat/web-ui-registration@1.0.1
  - @rocket.chat/instance-status@0.0.7

## 6.3.0

### Minor Changes

- 60a7b5cfd4: feat: Save deprecation usage on prometheus
- 56177021d9: feat: access-marketplace permission
- db9e1f6ad7: feat: Add Apps engine Thread Bridge
- 74aa677088: feat: Add custom OAuth setting to allow merging users to others from distinct services
- 47e7a38083: feat: Quick reactions on message toolbox
- e846d873b7: feat: Introduce Feature Preview page
- c1e89b180d: fix: spotlight doesnt update with new rooms
- 5e387a1b2e: Fix Toggle message box formatting toolbar on click
- 9ea8088f06: fix: respect useEmoji preference for messages
- 35aeeed1ca: fix: Hide roomLeader padding
- 3109a764bc: feat: _Enterprise_ Add support for different transporters to connect multiple monolith instances.

  To use that, you can use the `TRANSPORTER` env var adding "monolith+" to the transporter value. To use NATS for example, your env var should be:

  ```bash
  export TRANSPORTER="monolith+nats://localhost:4222"
  ```

- 6a474ff952: Refactored Omnichannel department pages to use best practices, also fixed existing bugs
- dbdf45b0e5: feat: Introduce contextualBar surface renderer for UiKit blocks
- cebe359d13: fix: Room history scrollbar position
- 5e429d9c78: feat: Add setting to synchronize LDAP info on OAuth logins
- f379336951: Add new event to notify users directly about new banners
- 066cf25f6f: Fixed invalid message draft issue.
- e116d88047: chore: Add `roomName` on Composer placeholder
- b62dde15f3: Close message composer popup on sending message
- 7f78a29469: Fix dates translations
- c0fa567246: Introducing i18n to UiKit text renderers
- 40cebcc0f1: ask for totp if the provided one is invalid
- 0645f42e12: Reintroduce an user preference to allow users to see all thread messages in the main channel
- 29556cbba9: Added emoji popup trigger length of 3 characters.
- 3de6641573: Fix message composer popup bug
- 6e2f78feea: Added ability to see attachments in the contact history message list
- 48ac55f4ea: Created new endpoints for creating users in bulk
- 6bce20a39f: fix: Message sent triggering thread subscriptions multiple times
- c0523e350d: fix: Handle live subscription removal
- 8b2fed74f6: fix: Hide `ComposerPopupUser` hints when composer is compact
- 7e00009ddb: fix: Analytics page crash

### Patch Changes

- 0d00dba7fb: Fixed Marketplace Release Info tab loading loop
- b03fcd9c14: fix: broken error messages on room.saveInfo & missing CF validations on omni/contact api
- 7832a40a6d: refactor: Move units check outside of model for finds
- ea0bbba8ab: fixed system messages for room role changes
- fef33034e4: Fixed a problem where the setting `Show Agent Email` from Omnichannel was not being used by the back when returning agent's info
- 160fde5318: Bump @rocket.chat/meteor version.
- 1a3eac1780: Bump @rocket.chat/meteor version.
- df1be067b5: Bump @rocket.chat/meteor version.
- 737fab0f12: Bump @rocket.chat/meteor version.
- 906e575d4e: Bump @rocket.chat/meteor version.
- 524d40c67e: Bump @rocket.chat/meteor version.
- d0b6dc13f6: Bump @rocket.chat/meteor version.
- 9bea8af4ad: Bump @rocket.chat/meteor version.
- b44da84997: Bump @rocket.chat/meteor version.
- 59daa595a7: Bump @rocket.chat/meteor version.
- Bump @rocket.chat/meteor version.
- 8ac0758335: fix: Permission to start conference calls was not being considered
- 7d769b96e3: fix: Importer crashes when sending the "active status" e-mail notification to users
- 222c8ec5bb: feat: [ENTERPRISE] Add setting to control user merge on LDAP Background Sync
- c95cda43e6: fix: getActiveLocalUserCount query always returning 0
- d33f4ebabe: fix: OTR session closing after 10 seconds without warning
- e14ec50816: Added and Improved Custom Fields form to Registration Flow
- fa015f520c: 🛠️ Fixed settings of code input type not wrapping text correctly
- 359338a120: fix: Prevent app's bridges from overriding the lastMsg prop which further was affecting Omni-Visitor abandonment feature for app
- 4187aed60f: regression: asciiart slashcommands breaking client
- 2bdddc5615: regression: `onLogin` hook not destructuring user prop
- fa0cf9c036: fix: Performance issue when using api to create users
- afde60c0e4: fix: Wrong IP usage on monolith TCP transporter configuration
- 347e206023: fix: Clicking uploaded file title replaces current tab
- c9279bfcd3: fix: message deletion fails if has files attached on filesystem storage
- f38211af55: fix: self dm is not found with `im.messages`
- b837cb9f2a: Fixed a problem where disabled department agent's where still being activated when applicable business hours met.
- 212be17076: Fix End to End Encryption modal translation
- cc88a6100b: fix: Add index to federated field of Users collection
- 0571d34cc0: fix: Omnichannel contact table not being updated after add/edit/remove
- 734db1d8bc: fix emoji being rendered as big on headers and other places than message text
- eecd9fc99a: fix: Omnichannel Tags available to be used in the wrong department
- 0c34904b50: Fixed omnichannel contact form asynchronous validations
- 3e2d70087d: fix: Avatar is reset in the UI when username is changed
- 9160c21118: fix: Room members list out of order
- 1687bfbe3a: fix: Admins unable to create new users if new users require manual approval
- b31ccd4a96: chore: break down helpers.ts and create new files

  🔀 changed `handleAPIError` import in AppDetailsPage.tsx
  🔀 changed `apiCurlGetter` import in AppDetailsAPIs.tsx
  🔀 changed `formatPriceAndPurchaseType` import in AppStatusPriceDisplay.tsx

  ❌ deleted `apiCurlGetter, handleInstallError, handleAPIError, warnAppInstall, warnEnableDisableApp, warnStatusChange, formatPriceAndPurchaseType` and moved them to new files, from helpers.ts

  ✅ created apiCurlGetter.ts file
  ✅ created appErroredStatuses.ts file
  ✅ created formatPrice.ts file
  ✅ created formatPriceAndPurchaseType.ts file
  ✅ created formatPricingPlan.ts file
  ✅ created handleAPIError.ts file
  ✅ created handleInstallError.ts file
  ✅ created installApp.ts file
  ✅ created updateApp.ts file
  ✅ created warnAppInstal.ts file
  ✅ created warnEnableDisableApp.ts file
  ✅ created warnStatusChange.ts file

  🔀 changed `handleAPIError` import in useAppInstallationHandler.tsx
  🔀 changed `handleAPIError` import in useCategories.ts
  🔀 changed `handleAPIError` import in useOpenIncompatibleModal.tsx

- 93fff202ee: fixed `room-opened` event not dispatching when navigating cached rooms
- 29452946a5: fix: `queuedForUser` endpoint not filtering by status
- 40d7f7955c: fix(meteor): Scroll position is lost when loading older messages
- bc115050ae: fixed a bug with autotranslation encoding text
- 6f3eeec009: fixed video message button disabled on iOS browsers
- 26db142b10: fix wrong %s translations
- 28b41fb076: Fixed Canned Response custom tags breaking the GUI on enterprise
- cb5a0f854d: fixed a bug where sometimes a room would not load part of its messages.
- 37d653a19c: Avoid invalid time ranges when adding/editing a Business Hour
- a7098c8408: Fixed Omnichannel making an excessive amount of requests to room.info
- 4fb0078aba: fix show badge for thread direct mentions
- ee5993625b: fix: Dept w/o any BH config do not adhere to the default BH rules.
- ebbb608166: fix: Login Terms custom content
  The custom layout Login Terms did not had any effect on the login screen, so it was changed to get the proper setting effect
- 8f5e05cc97: Introduces a fix to let the Admin view reported messages of the deleted users on the Moderation Console
- 760c0231ab: Fixed edit department page showing data from the previous department
- ae6b825150: Fixed and replaced HTML texts to markdown on Settings to display rich text
- 17024613c5: fixes the Livechat CSP validation, which was incorrectly blocking access to the widget for all non whitelisted domains
- b57b2f142d: refactor: Convert Omnichannel helper ee to ts
- 01e39b5c4e: fix: Last message appears in extended view after deletion
- 5d653ccdb7: Fix some slash commands not working due to invalid permissions checking
- 9da856cc67: fix: Resume on-hold chat not working with max-chat's allowed per agent config
- 370ee75775: Re-added pagination to Department's agents list
- c8cdc51799: fix: unable to upload files in IOS Safari browsers
- f76d514341: Implemented a visual password verification in the Register User form, My Profile page, and reset password page. With this, the user will know exactly why their password is weak and how to improve it.
- 3e139f206e: Fixed ENOTFOUND error in k8s deployments
- 0f22271ca2: fixed an issue where the room history is lost when jumping to an older message that is not already loaded
- 3f58495769: chore: update room on `cleanRoomHistory` only if any message has been deleted
- 2bcc812fcf: fix: Rocket.Chat.Apps using wrong id parameter to emit settings
- 0f0b8e17bf: fix: hidden custom fields being required in some cases
- 505b292ba9: test: add missing omnichannel contact-center tests
- c31f93ed96: fix: newly added agent not following business hours
- 82194555ea: fix: Editing a room in the admin menu breaks that room's integration
- 585c49f145: fix: Import progress page stuck at 0%
- f8cd53bc7e: fix: Add missing awaits to .count() calls
- b837cb9f2a: Fixed logic around Default Business Hours where agents from disabled/archived departments where being omitted from processing at closing time
- f65781d008: fix: Direct message notification
- 9b899959b4: Fixed Search Shortcut (ctrl + K) and keyboard navigation and selection
- 916c0dcaf2: fix: [ENTERPRISE] Guest users can join more than maxRoomsPerGuest rooms
- 12d97e16c2: feat: Allow Incoming Webhooks to override destination channel
- 54f09197f6: Fix emoji preview on hovering emojis
- cb0a92e886: fix: Frontend crash if IndexedDB is not available, i.e. in Firefox private mode
- a685a592a9: Fix seats counter including apps
- 28b59b4a53: Align user status on discussions header
- 5743638170: fix: Performance issue on username availability check
- 4513378600: fix: Imported messages are not displayed
  fix: Importer agent is added as a member of every imported room
- ef107614e5: Fixed Canned Responses text editor having no contrast in dark mode.
- 0fb7d90708: fixed an error on mobile ios browser where if you started recording audio and denied permission, it would look like it is still recording
- ce99be6b0a: fix: Omnichannel queue not running for all queues
- fc6fb2375b: fix: Custom OAuth settings are not visible
- 674f95cca9: Avoid updating a user's livechat status on login when its status is set to offline
- 94477bd9f8: Update database query to only update online & unavailable agents when opening & closing business hours
- 6fe38a487b: Fixed different time formats at different places
- cea3697828: Fix leader direct message opening
- 8fcb3edb40: fix: Remove room from UI when another agent takes it
- e5e5742025: fix: cannot invite LDAP users via `/invite-all` slashcommand
- 65dec98602: Fixed canned responses filter not updating the table as expected
- f23e4f6cdd: Fixed Business Hours behavior so they now Take seconds in consideration to assess if BH is open/closed
- 059a92e876: Fix visitor's query when both email & phone number are empty
- 5858cacef1: Fixed Welcome Email header to show Workspace name
- 16dca466ea: fix: "Discussions" filter is prioritized in admin "Rooms" page
- Updated dependencies [4b5a87c88b]
- Updated dependencies [7832a40a6d]
- Updated dependencies [e14ec50816]
- Updated dependencies [74aa677088]
- Updated dependencies [e006013e5f]
- Updated dependencies [e846d873b7]
- Updated dependencies [b837cb9f2a]
- Updated dependencies [eecd9fc99a]
- Updated dependencies [ae39f91085]
- Updated dependencies [9ea8088f06]
- Updated dependencies [ee5993625b]
- Updated dependencies [ebbb608166]
- Updated dependencies [6a474ff952]
- Updated dependencies [e01bbcca54]
- Updated dependencies [37c792161f]
- Updated dependencies [9da856cc67]
- Updated dependencies [baaa38f7f4]
- Updated dependencies [f76d514341]
- Updated dependencies [dbdf45b0e5]
- Updated dependencies [0f0b8e17bf]
- Updated dependencies [5e429d9c78]
- Updated dependencies [c31f93ed96]
- Updated dependencies [f379336951]
- Updated dependencies [6938bcd1a2]
- Updated dependencies [b837cb9f2a]
- Updated dependencies [c0fa567246]
- Updated dependencies [40cebcc0f1]
- Updated dependencies [916c0dcaf2]
- Updated dependencies [12d97e16c2]
- Updated dependencies [40cebcc0f1]
- Updated dependencies [0645f42e12]
- Updated dependencies [48ac55f4ea]
- Updated dependencies [94477bd9f8]
- Updated dependencies [cde2539619]
- Updated dependencies [16dca466ea]
  - @rocket.chat/web-ui-registration@1.0.0
  - @rocket.chat/model-typings@0.0.6
  - @rocket.chat/core-typings@6.3.0
  - @rocket.chat/rest-typings@6.3.0
  - @rocket.chat/ui-client@1.0.0
  - @rocket.chat/ui-contexts@1.0.0
  - @rocket.chat/api-client@0.1.0
  - @rocket.chat/gazzodown@1.0.0
  - @rocket.chat/agenda@0.0.2
  - @rocket.chat/core-services@0.1.0
  - @rocket.chat/fuselage-ui-kit@1.0.0
  - @rocket.chat/omnichannel-services@0.0.6
  - @rocket.chat/models@0.0.6
  - @rocket.chat/pdf-worker@0.0.6
  - @rocket.chat/presence@0.0.6
  - @rocket.chat/cron@0.0.2
  - @rocket.chat/ui-theming@0.0.1
  - @rocket.chat/ui-video-conf@1.0.0
  - @rocket.chat/instance-status@0.0.6

## 6.3.0-rc.10

### Minor Changes

- f379336951: Add new event to notify users directly about new banners

### Patch Changes

- Bump @rocket.chat/meteor version.
- cc88a6100b: fix: Add index to federated field of Users collection
- 5743638170: fix: Performance issue on username availability check
- e5e5742025: fix: cannot invite LDAP users via `/invite-all` slashcommand
- Updated dependencies [f379336951]
  - @rocket.chat/core-services@0.1.0-rc.10
  - @rocket.chat/ui-contexts@1.0.0-rc.10
  - @rocket.chat/omnichannel-services@0.0.6-rc.10
  - @rocket.chat/presence@0.0.6-rc.10
  - @rocket.chat/ui-theming@0.0.1
  - @rocket.chat/fuselage-ui-kit@1.0.0-rc.10
  - @rocket.chat/gazzodown@1.0.0-rc.10
  - @rocket.chat/ui-client@1.0.0-rc.10
  - @rocket.chat/ui-video-conf@1.0.0-rc.10
  - @rocket.chat/web-ui-registration@1.0.0-rc.10
  - @rocket.chat/core-typings@6.3.0-rc.10
  - @rocket.chat/rest-typings@6.3.0-rc.10
  - @rocket.chat/api-client@0.1.0-rc.10
  - @rocket.chat/pdf-worker@0.0.6-rc.10
  - @rocket.chat/cron@0.0.2-rc.10
  - @rocket.chat/model-typings@0.0.6-rc.10
  - @rocket.chat/models@0.0.6-rc.10
  - @rocket.chat/instance-status@0.0.6-rc.10

## 6.3.0-rc.9

### Minor Changes

- 48ac55f4ea: Created new endpoints for creating users in bulk

### Patch Changes

- Bump @rocket.chat/meteor version.
- 8f5e05cc97: Introduces a fix to let the Admin view reported messages of the deleted users on the Moderation Console
- Updated dependencies [48ac55f4ea]
  - @rocket.chat/core-services@0.1.0-rc.9
  - @rocket.chat/core-typings@6.3.0-rc.9
  - @rocket.chat/rest-typings@6.3.0-rc.9
  - @rocket.chat/omnichannel-services@0.0.6-rc.9
  - @rocket.chat/presence@0.0.6-rc.9
  - @rocket.chat/api-client@0.1.0-rc.9
  - @rocket.chat/pdf-worker@0.0.6-rc.9
  - @rocket.chat/cron@0.0.2-rc.9
  - @rocket.chat/gazzodown@1.0.0-rc.9
  - @rocket.chat/model-typings@0.0.6-rc.9
  - @rocket.chat/ui-contexts@1.0.0-rc.9
  - @rocket.chat/fuselage-ui-kit@1.0.0-rc.9
  - @rocket.chat/models@0.0.6-rc.9
  - @rocket.chat/ui-theming@0.0.1
  - @rocket.chat/ui-client@1.0.0-rc.9
  - @rocket.chat/ui-video-conf@1.0.0-rc.9
  - @rocket.chat/web-ui-registration@1.0.0-rc.9
  - @rocket.chat/instance-status@0.0.6-rc.9

## 6.3.0-rc.8

### Patch Changes

- Bump @rocket.chat/meteor version.
- 6437cdfbe0: fix: Performance issue when using api to create users
  - @rocket.chat/core-typings@6.3.0-rc.8
  - @rocket.chat/rest-typings@6.3.0-rc.8
  - @rocket.chat/api-client@0.1.0-rc.8
  - @rocket.chat/omnichannel-services@0.0.6-rc.8
  - @rocket.chat/pdf-worker@0.0.6-rc.8
  - @rocket.chat/presence@0.0.6-rc.8
  - @rocket.chat/core-services@0.1.0-rc.8
  - @rocket.chat/cron@0.0.2-rc.8
  - @rocket.chat/gazzodown@1.0.0-rc.8
  - @rocket.chat/model-typings@0.0.6-rc.8
  - @rocket.chat/ui-contexts@1.0.0-rc.8
  - @rocket.chat/fuselage-ui-kit@1.0.0-rc.8
  - @rocket.chat/models@0.0.6-rc.8
  - @rocket.chat/ui-theming@0.0.1
  - @rocket.chat/ui-client@1.0.0-rc.8
  - @rocket.chat/ui-video-conf@1.0.0-rc.8
  - @rocket.chat/web-ui-registration@1.0.0-rc.8
  - @rocket.chat/instance-status@0.0.6-rc.8

## 6.3.0-rc.7

### Patch Changes

- Bump @rocket.chat/meteor version.
  - @rocket.chat/core-typings@6.3.0-rc.7
  - @rocket.chat/rest-typings@6.3.0-rc.7
  - @rocket.chat/api-client@0.1.0-rc.7
  - @rocket.chat/omnichannel-services@0.0.6-rc.7
  - @rocket.chat/pdf-worker@0.0.6-rc.7
  - @rocket.chat/presence@0.0.6-rc.7
  - @rocket.chat/core-services@0.1.0-rc.7
  - @rocket.chat/cron@0.0.2-rc.7
  - @rocket.chat/gazzodown@1.0.0-rc.7
  - @rocket.chat/model-typings@0.0.6-rc.7
  - @rocket.chat/ui-contexts@1.0.0-rc.7
  - @rocket.chat/fuselage-ui-kit@1.0.0-rc.7
  - @rocket.chat/models@0.0.6-rc.7
  - @rocket.chat/ui-theming@0.0.1
  - @rocket.chat/ui-client@1.0.0-rc.7
  - @rocket.chat/ui-video-conf@1.0.0-rc.7
  - @rocket.chat/web-ui-registration@1.0.0-rc.7
  - @rocket.chat/instance-status@0.0.6-rc.7

## 6.3.0-rc.6

### Patch Changes

- Bump @rocket.chat/meteor version.
- 212be17076: Fix End to End Encryption modal translation
- 5d653ccdb7: Fix some slash commands not working due to invalid permissions checking
- 5858cacef1: Fixed Welcome Email header to show Workspace name
  - @rocket.chat/core-typings@6.3.0-rc.6
  - @rocket.chat/rest-typings@6.3.0-rc.6
  - @rocket.chat/api-client@0.1.0-rc.6
  - @rocket.chat/omnichannel-services@0.0.6-rc.6
  - @rocket.chat/pdf-worker@0.0.6-rc.6
  - @rocket.chat/presence@0.0.6-rc.6
  - @rocket.chat/core-services@0.1.0-rc.6
  - @rocket.chat/cron@0.0.2-rc.6
  - @rocket.chat/gazzodown@1.0.0-rc.6
  - @rocket.chat/model-typings@0.0.6-rc.6
  - @rocket.chat/ui-contexts@1.0.0-rc.6
  - @rocket.chat/fuselage-ui-kit@1.0.0-rc.6
  - @rocket.chat/models@0.0.6-rc.6
  - @rocket.chat/ui-theming@0.0.1
  - @rocket.chat/ui-client@1.0.0-rc.6
  - @rocket.chat/ui-video-conf@1.0.0-rc.6
  - @rocket.chat/web-ui-registration@1.0.0-rc.6
  - @rocket.chat/instance-status@0.0.6-rc.6

## 6.3.0-rc.5

### Patch Changes

- Bump @rocket.chat/meteor version.
- 54f09197f6: Fix emoji preview on hovering emojis
- 28b59b4a53: Align user status on discussions header
  - @rocket.chat/core-typings@6.3.0-rc.5
  - @rocket.chat/rest-typings@6.3.0-rc.5
  - @rocket.chat/api-client@0.1.0-rc.5
  - @rocket.chat/omnichannel-services@0.0.6-rc.5
  - @rocket.chat/pdf-worker@0.0.6-rc.5
  - @rocket.chat/presence@0.0.6-rc.5
  - @rocket.chat/core-services@0.1.0-rc.5
  - @rocket.chat/cron@0.0.2-rc.5
  - @rocket.chat/gazzodown@1.0.0-rc.5
  - @rocket.chat/model-typings@0.0.6-rc.5
  - @rocket.chat/ui-contexts@1.0.0-rc.5
  - @rocket.chat/fuselage-ui-kit@1.0.0-rc.5
  - @rocket.chat/models@0.0.6-rc.5
  - @rocket.chat/ui-theming@0.0.1
  - @rocket.chat/ui-client@1.0.0-rc.5
  - @rocket.chat/ui-video-conf@1.0.0-rc.5
  - @rocket.chat/web-ui-registration@1.0.0-rc.5
  - @rocket.chat/instance-status@0.0.6-rc.5

## 6.3.0-rc.4

### Patch Changes

- Bump @rocket.chat/meteor version.
  - @rocket.chat/core-typings@6.3.0-rc.4
  - @rocket.chat/rest-typings@6.3.0-rc.4
  - @rocket.chat/api-client@0.1.0-rc.4
  - @rocket.chat/omnichannel-services@0.0.6-rc.4
  - @rocket.chat/pdf-worker@0.0.6-rc.4
  - @rocket.chat/presence@0.0.6-rc.4
  - @rocket.chat/core-services@0.1.0-rc.4
  - @rocket.chat/cron@0.0.2-rc.4
  - @rocket.chat/gazzodown@1.0.0-rc.4
  - @rocket.chat/model-typings@0.0.6-rc.4
  - @rocket.chat/ui-contexts@1.0.0-rc.4
  - @rocket.chat/fuselage-ui-kit@1.0.0-rc.4
  - @rocket.chat/models@0.0.6-rc.4
  - @rocket.chat/ui-theming@0.0.1
  - @rocket.chat/ui-client@1.0.0-rc.4
  - @rocket.chat/ui-video-conf@1.0.0-rc.4
  - @rocket.chat/web-ui-registration@1.0.0-rc.4
  - @rocket.chat/instance-status@0.0.6-rc.4

## 6.3.0-rc.3

### Patch Changes

- Bump @rocket.chat/meteor version.
- cea3697828: Fix leader direct message opening
  - @rocket.chat/core-typings@6.3.0-rc.3
  - @rocket.chat/rest-typings@6.3.0-rc.3
  - @rocket.chat/api-client@0.1.0-rc.3
  - @rocket.chat/omnichannel-services@0.0.6-rc.3
  - @rocket.chat/pdf-worker@0.0.6-rc.3
  - @rocket.chat/presence@0.0.6-rc.3
  - @rocket.chat/core-services@0.1.0-rc.3
  - @rocket.chat/cron@0.0.2-rc.3
  - @rocket.chat/gazzodown@1.0.0-rc.3
  - @rocket.chat/model-typings@0.0.6-rc.3
  - @rocket.chat/ui-contexts@1.0.0-rc.3
  - @rocket.chat/fuselage-ui-kit@1.0.0-rc.3
  - @rocket.chat/models@0.0.6-rc.3
  - @rocket.chat/ui-theming@0.0.1
  - @rocket.chat/ui-client@1.0.0-rc.3
  - @rocket.chat/ui-video-conf@1.0.0-rc.3
  - @rocket.chat/web-ui-registration@1.0.0-rc.3
  - @rocket.chat/instance-status@0.0.6-rc.3

## 6.3.0-rc.2

### Patch Changes

- Bump @rocket.chat/meteor version.
- f76d514341: Implemented a visual password verification in the Register User form, My Profile page, and reset password page. With this, the user will know exactly why their password is weak and how to improve it.
- Updated dependencies [f76d514341]
  - @rocket.chat/rest-typings@6.3.0-rc.2
  - @rocket.chat/ui-client@1.0.0-rc.2
  - @rocket.chat/ui-contexts@1.0.0-rc.2
  - @rocket.chat/web-ui-registration@1.0.0-rc.2
  - @rocket.chat/api-client@0.1.0-rc.2
  - @rocket.chat/omnichannel-services@0.0.6-rc.2
  - @rocket.chat/presence@0.0.6-rc.2
  - @rocket.chat/core-services@0.1.0-rc.2
  - @rocket.chat/gazzodown@1.0.0-rc.2
  - @rocket.chat/ui-theming@0.0.1
  - @rocket.chat/fuselage-ui-kit@1.0.0-rc.2
  - @rocket.chat/ui-video-conf@1.0.0-rc.2
  - @rocket.chat/core-typings@6.3.0-rc.2
  - @rocket.chat/pdf-worker@0.0.6-rc.2
  - @rocket.chat/cron@0.0.2-rc.2
  - @rocket.chat/model-typings@0.0.6-rc.2
  - @rocket.chat/models@0.0.6-rc.2
  - @rocket.chat/instance-status@0.0.6-rc.2

## 6.3.0-rc.1

### Patch Changes

- Bump @rocket.chat/meteor version.
  - @rocket.chat/core-typings@6.3.0-rc.1
  - @rocket.chat/rest-typings@6.3.0-rc.1
  - @rocket.chat/api-client@0.1.0-rc.1
  - @rocket.chat/omnichannel-services@0.0.6-rc.1
  - @rocket.chat/pdf-worker@0.0.6-rc.1
  - @rocket.chat/presence@0.0.6-rc.1
  - @rocket.chat/core-services@0.1.0-rc.1
  - @rocket.chat/cron@0.0.2-rc.1
  - @rocket.chat/gazzodown@1.0.0-rc.1
  - @rocket.chat/model-typings@0.0.6-rc.1
  - @rocket.chat/ui-contexts@1.0.0-rc.1
  - @rocket.chat/fuselage-ui-kit@1.0.0-rc.1
  - @rocket.chat/models@0.0.6-rc.1
  - @rocket.chat/ui-theming@0.0.1
  - @rocket.chat/ui-client@1.0.0-rc.1
  - @rocket.chat/ui-video-conf@1.0.0-rc.1
  - @rocket.chat/web-ui-registration@1.0.0-rc.1
  - @rocket.chat/instance-status@0.0.6-rc.1

## 6.3.0-rc.0

### Minor Changes

- 60a7b5cfd4: feat: Save deprecation usage on prometheus
- 56177021d9: feat: access-marketplace permission
- db9e1f6ad7: feat: Add Apps engine Thread Bridge
- 74aa677088: feat: Add custom OAuth setting to allow merging users to others from distinct services
- 47e7a38083: feat: Quick reactions on message toolbox
- e846d873b7: feat: Introduce Feature Preview page
- c1e89b180d: fix: spotlight doesnt update with new rooms
- 5e387a1b2e: Fix Toggle message box formatting toolbar on click
- 9ea8088f06: fix: respect useEmoji preference for messages
- 35aeeed1ca: fix: Hide roomLeader padding
- 3109a764bc: feat: _Enterprise_ Add support for different transporters to connect multiple monolith instances.

  To use that, you can use the `TRANSPORTER` env var adding "monolith+" to the transporter value. To use NATS for example, your env var should be:

  ```bash
  export TRANSPORTER="monolith+nats://localhost:4222"
  ```

- 6a474ff952: Refactored Omnichannel department pages to use best practices, also fixed existing bugs
- dbdf45b0e5: feat: Introduce contextualBar surface renderer for UiKit blocks
- cebe359d13: fix: Room history scrollbar position
- 5e429d9c78: feat: Add setting to synchronize LDAP info on OAuth logins
- 066cf25f6f: Fixed invalid message draft issue.
- e116d88047: chore: Add `roomName` on Composer placeholder
- b62dde15f3: Close message composer popup on sending message
- 7f78a29469: Fix dates translations
- c0fa567246: Introducing i18n to UiKit text renderers
- 40cebcc0f1: ask for totp if the provided one is invalid
- 0645f42e12: Reintroduce an user preference to allow users to see all thread messages in the main channel
- 29556cbba9: Added emoji popup trigger length of 3 characters.
- 3de6641573: Fix message composer popup bug
- 6e2f78feea: Added ability to see attachments in the contact history message list
- 6bce20a39f: fix: Message sent triggering thread subscriptions multiple times
- c0523e350d: fix: Handle live subscription removal
- 8b2fed74f6: fix: Hide `ComposerPopupUser` hints when composer is compact
- 7e00009ddb: fix: Analytics page crash

### Patch Changes

- 0d00dba7fb: Fixed Marketplace Release Info tab loading loop
- b03fcd9c14: fix: broken error messages on room.saveInfo & missing CF validations on omni/contact api
- 7832a40a6d: refactor: Move units check outside of model for finds
- ea0bbba8ab: fixed system messages for room role changes
- fef33034e4: Fixed a problem where the setting `Show Agent Email` from Omnichannel was not being used by the back when returning agent's info
- 8ac0758335: fix: Permission to start conference calls was not being considered
- 7d769b96e3: fix: Importer crashes when sending the "active status" e-mail notification to users
- 222c8ec5bb: feat: [ENTERPRISE] Add setting to control user merge on LDAP Background Sync
- c95cda43e6: fix: getActiveLocalUserCount query always returning 0
- d33f4ebabe: fix: OTR session closing after 10 seconds without warning
- e14ec50816: Added and Improved Custom Fields form to Registration Flow
- fa015f520c: 🛠️ Fixed settings of code input type not wrapping text correctly
- 359338a120: fix: Prevent app's bridges from overriding the lastMsg prop which further was affecting Omni-Visitor abandonment feature for app
- 4187aed60f: regression: asciiart slashcommands breaking client
- 2bdddc5615: regression: `onLogin` hook not destructuring user prop
- afde60c0e4: fix: Wrong IP usage on monolith TCP transporter configuration
- 347e206023: fix: Clicking uploaded file title replaces current tab
- c9279bfcd3: fix: message deletion fails if has files attached on filesystem storage
- f38211af55: fix: self dm is not found with `im.messages`
- b837cb9f2a: Fixed a problem where disabled department agent's where still being activated when applicable business hours met.
- 0571d34cc0: fix: Omnichannel contact table not being updated after add/edit/remove
- 734db1d8bc: fix emoji being rendered as big on headers and other places than message text
- eecd9fc99a: fix: Omnichannel Tags available to be used in the wrong department
- 0c34904b50: Fixed omnichannel contact form asynchronous validations
- 3e2d70087d: fix: Avatar is reset in the UI when username is changed
- 9160c21118: fix: Room members list out of order
- 1687bfbe3a: fix: Admins unable to create new users if new users require manual approval
- b31ccd4a96: chore: break down helpers.ts and create new files

  🔀 changed `handleAPIError` import in AppDetailsPage.tsx
  🔀 changed `apiCurlGetter` import in AppDetailsAPIs.tsx
  🔀 changed `formatPriceAndPurchaseType` import in AppStatusPriceDisplay.tsx

  ❌ deleted `apiCurlGetter, handleInstallError, handleAPIError, warnAppInstall, warnEnableDisableApp, warnStatusChange, formatPriceAndPurchaseType` and moved them to new files, from helpers.ts

  ✅ created apiCurlGetter.ts file
  ✅ created appErroredStatuses.ts file
  ✅ created formatPrice.ts file
  ✅ created formatPriceAndPurchaseType.ts file
  ✅ created formatPricingPlan.ts file
  ✅ created handleAPIError.ts file
  ✅ created handleInstallError.ts file
  ✅ created installApp.ts file
  ✅ created updateApp.ts file
  ✅ created warnAppInstal.ts file
  ✅ created warnEnableDisableApp.ts file
  ✅ created warnStatusChange.ts file

  🔀 changed `handleAPIError` import in useAppInstallationHandler.tsx
  🔀 changed `handleAPIError` import in useCategories.ts
  🔀 changed `handleAPIError` import in useOpenIncompatibleModal.tsx

- 93fff202ee: fixed `room-opened` event not dispatching when navigating cached rooms
- 29452946a5: fix: `queuedForUser` endpoint not filtering by status
- 40d7f7955c: fix(meteor): Scroll position is lost when loading older messages
- bc115050ae: fixed a bug with autotranslation encoding text
- 6f3eeec009: fixed video message button disabled on iOS browsers
- 26db142b10: fix wrong %s translations
- 28b41fb076: Fixed Canned Response custom tags breaking the GUI on enterprise
- cb5a0f854d: fixed a bug where sometimes a room would not load part of its messages.
- 37d653a19c: Avoid invalid time ranges when adding/editing a Business Hour
- a7098c8408: Fixed Omnichannel making an excessive amount of requests to room.info
- 4fb0078aba: fix show badge for thread direct mentions
- ee5993625b: fix: Dept w/o any BH config do not adhere to the default BH rules.
- ebbb608166: fix: Login Terms custom content
  The custom layout Login Terms did not had any effect on the login screen, so it was changed to get the proper setting effect
- 760c0231ab: Fixed edit department page showing data from the previous department
- ae6b825150: Fixed and replaced HTML texts to markdown on Settings to display rich text
- 17024613c5: fixes the Livechat CSP validation, which was incorrectly blocking access to the widget for all non whitelisted domains
- b57b2f142d: refactor: Convert Omnichannel helper ee to ts
- 01e39b5c4e: fix: Last message appears in extended view after deletion
- 9da856cc67: fix: Resume on-hold chat not working with max-chat's allowed per agent config
- 370ee75775: Re-added pagination to Department's agents list
- c8cdc51799: fix: unable to upload files in IOS Safari browsers
- 3e139f206e: Fixed ENOTFOUND error in k8s deployments
- 0f22271ca2: fixed an issue where the room history is lost when jumping to an older message that is not already loaded
- 3f58495769: chore: update room on `cleanRoomHistory` only if any message has been deleted
- 2bcc812fcf: fix: Rocket.Chat.Apps using wrong id parameter to emit settings
- 0f0b8e17bf: fix: hidden custom fields being required in some cases
- 505b292ba9: test: add missing omnichannel contact-center tests
- c31f93ed96: fix: newly added agent not following business hours
- 82194555ea: fix: Editing a room in the admin menu breaks that room's integration
- 585c49f145: fix: Import progress page stuck at 0%
- f8cd53bc7e: fix: Add missing awaits to .count() calls
- b837cb9f2a: Fixed logic around Default Business Hours where agents from disabled/archived departments where being omitted from processing at closing time
- f65781d008: fix: Direct message notification
- 9b899959b4: Fixed Search Shortcut (ctrl + K) and keyboard navigation and selection
- 916c0dcaf2: fix: [ENTERPRISE] Guest users can join more than maxRoomsPerGuest rooms
- 12d97e16c2: feat: Allow Incoming Webhooks to override destination channel
- cb0a92e886: fix: Frontend crash if IndexedDB is not available, i.e. in Firefox private mode
- a685a592a9: Fix seats counter including apps
- 4513378600: fix: Imported messages are not displayed
  fix: Importer agent is added as a member of every imported room
- ef107614e5: Fixed Canned Responses text editor having no contrast in dark mode.
- 0fb7d90708: fixed an error on mobile ios browser where if you started recording audio and denied permission, it would look like it is still recording
- ce99be6b0a: fix: Omnichannel queue not running for all queues
- fc6fb2375b: fix: Custom OAuth settings are not visible
- 674f95cca9: Avoid updating a user's livechat status on login when its status is set to offline
- 94477bd9f8: Update database query to only update online & unavailable agents when opening & closing business hours
- 6fe38a487b: Fixed different time formats at different places
- 8fcb3edb40: fix: Remove room from UI when another agent takes it
- 65dec98602: Fixed canned responses filter not updating the table as expected
- f23e4f6cdd: Fixed Business Hours behavior so they now Take seconds in consideration to assess if BH is open/closed
- 059a92e876: Fix visitor's query when both email & phone number are empty
- 16dca466ea: fix: "Discussions" filter is prioritized in admin "Rooms" page
- Updated dependencies [4b5a87c88b]
- Updated dependencies [7832a40a6d]
- Updated dependencies [e14ec50816]
- Updated dependencies [74aa677088]
- Updated dependencies [e006013e5f]
- Updated dependencies [e846d873b7]
- Updated dependencies [b837cb9f2a]
- Updated dependencies [eecd9fc99a]
- Updated dependencies [ae39f91085]
- Updated dependencies [9ea8088f06]
- Updated dependencies [ee5993625b]
- Updated dependencies [ebbb608166]
- Updated dependencies [6a474ff952]
- Updated dependencies [e01bbcca54]
- Updated dependencies [37c792161f]
- Updated dependencies [9da856cc67]
- Updated dependencies [baaa38f7f4]
- Updated dependencies [dbdf45b0e5]
- Updated dependencies [0f0b8e17bf]
- Updated dependencies [5e429d9c78]
- Updated dependencies [c31f93ed96]
- Updated dependencies [6938bcd1a2]
- Updated dependencies [b837cb9f2a]
- Updated dependencies [c0fa567246]
- Updated dependencies [40cebcc0f1]
- Updated dependencies [916c0dcaf2]
- Updated dependencies [12d97e16c2]
- Updated dependencies [40cebcc0f1]
- Updated dependencies [0645f42e12]
- Updated dependencies [94477bd9f8]
- Updated dependencies [cde2539619]
- Updated dependencies [16dca466ea]
  - @rocket.chat/web-ui-registration@1.0.0-rc.0
  - @rocket.chat/model-typings@0.0.3-rc.0
  - @rocket.chat/core-typings@6.3.0-rc.0
  - @rocket.chat/rest-typings@6.3.0-rc.0
  - @rocket.chat/ui-client@1.0.0-rc.0
  - @rocket.chat/ui-contexts@1.0.0-rc.0
  - @rocket.chat/api-client@0.1.0-rc.0
  - @rocket.chat/gazzodown@1.0.0-rc.0
  - @rocket.chat/agenda@0.0.2-rc.0
  - @rocket.chat/core-services@0.1.0-rc.0
  - @rocket.chat/fuselage-ui-kit@1.0.0-rc.0
  - @rocket.chat/omnichannel-services@0.0.3-rc.0
  - @rocket.chat/models@0.0.3-rc.0
  - @rocket.chat/pdf-worker@0.0.3-rc.0
  - @rocket.chat/presence@0.0.3-rc.0
  - @rocket.chat/cron@0.0.2-rc.0
  - @rocket.chat/ui-theming@0.0.1
  - @rocket.chat/ui-video-conf@1.0.0-rc.0
  - @rocket.chat/instance-status@0.0.3-rc.0

## 6.2.10

### Patch Changes

- 2a09b648b9: fix: Prevent app's bridges from overriding the lastMsg prop which further was affecting Omni-Visitor abandonment feature for app
- ef4cd97c61: Fix Toggle message box formatting toolbar on click
  - @rocket.chat/core-typings@6.2.10
  - @rocket.chat/rest-typings@6.2.10
  - @rocket.chat/omnichannel-services@0.0.5
  - @rocket.chat/pdf-worker@0.0.5
  - @rocket.chat/presence@0.0.5
  - @rocket.chat/api-client@0.0.5
  - @rocket.chat/core-services@0.0.5
  - @rocket.chat/gazzodown@0.0.1
  - @rocket.chat/model-typings@0.0.5
  - @rocket.chat/ui-contexts@0.0.5
  - @rocket.chat/models@0.0.5
  - @rocket.chat/ui-theming@0.0.1
  - @rocket.chat/fuselage-ui-kit@0.31.16
  - @rocket.chat/ui-client@0.0.1
  - @rocket.chat/ui-video-conf@0.0.1
  - @rocket.chat/web-ui-registration@0.0.1
  - @rocket.chat/instance-status@0.0.5

## 6.2.9

### Patch Changes

- 2f0f67f313: fixed `room-opened` event not dispatching when navigating cached rooms
- 1ffc60dfd6: fixed video message button disabled on iOS browsers
- 1ffc60dfd6: fixed an error on mobile ios browser where if you started recording audio and denied permission, it would look like it is still recording
  - @rocket.chat/core-typings@6.2.9
  - @rocket.chat/rest-typings@6.2.9
  - @rocket.chat/omnichannel-services@0.0.4
  - @rocket.chat/pdf-worker@0.0.4
  - @rocket.chat/presence@0.0.4
  - @rocket.chat/api-client@0.0.4
  - @rocket.chat/core-services@0.0.4
  - @rocket.chat/gazzodown@0.0.1
  - @rocket.chat/model-typings@0.0.4
  - @rocket.chat/ui-contexts@0.0.4
  - @rocket.chat/models@0.0.4
  - @rocket.chat/ui-theming@0.0.1
  - @rocket.chat/fuselage-ui-kit@0.31.16
  - @rocket.chat/ui-client@0.0.1
  - @rocket.chat/ui-video-conf@0.0.1
  - @rocket.chat/web-ui-registration@0.0.1
  - @rocket.chat/instance-status@0.0.4

## 6.2.7

### Patch Changes

- [#29596](https://github.com/RocketChat/Rocket.Chat/pull/29596) [`74983f5b46`](https://github.com/RocketChat/Rocket.Chat/commit/74983f5b46abacbde2afb0838681ef3c5023307d) Thanks [@rocketchat-github-ci](https://github.com/rocketchat-github-ci)! - fix: Wrong IP usage on monolith TCP transporter configuration

- [#29596](https://github.com/RocketChat/Rocket.Chat/pull/29596) [`929f457161`](https://github.com/RocketChat/Rocket.Chat/commit/929f45716141dcc4d49ad2afe8315492c9028f9c) Thanks [@rocketchat-github-ci](https://github.com/rocketchat-github-ci)! - Fixed ENOTFOUND error in k8s deployments

- Updated dependencies []:
  - @rocket.chat/core-typings@6.2.7
  - @rocket.chat/rest-typings@6.2.7
  - @rocket.chat/omnichannel-services@0.0.3
  - @rocket.chat/pdf-worker@0.0.3
  - @rocket.chat/presence@0.0.3
  - @rocket.chat/api-client@0.0.3
  - @rocket.chat/core-services@0.0.3
  - @rocket.chat/gazzodown@0.0.1
  - @rocket.chat/model-typings@0.0.3
  - @rocket.chat/ui-contexts@0.0.3
  - @rocket.chat/models@0.0.3
  - @rocket.chat/ui-theming@0.0.1
  - @rocket.chat/fuselage-ui-kit@0.31.16
  - @rocket.chat/ui-client@0.0.1
  - @rocket.chat/ui-video-conf@0.0.1
  - @rocket.chat/web-ui-registration@0.0.1
  - @rocket.chat/instance-status@0.0.3

## 6.2.6

### Patch Changes

- [#29545](https://github.com/RocketChat/Rocket.Chat/pull/29545) [`8ade880306`](https://github.com/RocketChat/Rocket.Chat/commit/8ade880306a2f4be6fb979c9db32a1ca5bdf4c1f) Thanks [@github-actions](https://github.com/apps/github-actions)! - fix: Frontend crash if IndexedDB is not available, i.e. in Firefox private mode

- Updated dependencies []:
  - @rocket.chat/core-typings@6.2.6
  - @rocket.chat/rest-typings@6.2.6
  - @rocket.chat/omnichannel-services@0.0.2
  - @rocket.chat/pdf-worker@0.0.2
  - @rocket.chat/presence@0.0.2
  - @rocket.chat/api-client@0.0.2
  - @rocket.chat/core-services@0.0.2
  - @rocket.chat/gazzodown@0.0.1
  - @rocket.chat/model-typings@0.0.2
  - @rocket.chat/ui-contexts@0.0.2
  - @rocket.chat/models@0.0.2
  - @rocket.chat/ui-theming@0.0.1
  - @rocket.chat/fuselage-ui-kit@0.31.16
  - @rocket.chat/ui-client@0.0.1
  - @rocket.chat/ui-video-conf@0.0.1
  - @rocket.chat/web-ui-registration@0.0.1
  - @rocket.chat/instance-status@0.0.2<|MERGE_RESOLUTION|>--- conflicted
+++ resolved
@@ -1,6 +1,5 @@
 # @rocket.chat/meteor
 
-<<<<<<< HEAD
 ## 6.4.0-rc.1
 
 ### Patch Changes
@@ -187,7 +186,6 @@
   - @rocket.chat/random@1.2.1
   - @rocket.chat/sha256@1.0.9
   - @rocket.chat/ui-composer@0.0.1
-=======
 ## 6.3.6
 
 ### Patch Changes
@@ -245,7 +243,6 @@
   - @rocket.chat/ui-client@1.0.5
   - @rocket.chat/ui-video-conf@1.0.5
   - @rocket.chat/web-ui-registration@1.0.5
->>>>>>> db43ef89
 
 ## 6.3.4
 
