--- conflicted
+++ resolved
@@ -1,6 +1,5 @@
 # @rocket.chat/meteor
 
-<<<<<<< HEAD
 ## 6.5.0-rc.7
 
 ### Patch Changes
@@ -63,72 +62,10 @@
 
 - Bump @rocket.chat/meteor version.
 - 3ce070a3de: fix: wrong client hash calculation due to race condition on assets
-=======
-## 6.4.8
-
-### Patch Changes
-
-- 550900bb2b: Bump @rocket.chat/meteor version.
-- Bump @rocket.chat/meteor version.
-  - @rocket.chat/core-typings@6.4.8
-  - @rocket.chat/rest-typings@6.4.8
-  - @rocket.chat/api-client@0.1.17
-  - @rocket.chat/omnichannel-services@0.0.23
-  - @rocket.chat/pdf-worker@0.0.23
-  - @rocket.chat/presence@0.0.23
-  - @rocket.chat/core-services@0.2.8
-  - @rocket.chat/cron@0.0.19
-  - @rocket.chat/gazzodown@2.0.8
-  - @rocket.chat/model-typings@0.1.8
-  - @rocket.chat/ui-contexts@2.0.8
-  - @rocket.chat/fuselage-ui-kit@2.0.8
-  - @rocket.chat/models@0.0.23
-  - @rocket.chat/ui-theming@0.1.0
-  - @rocket.chat/ui-client@2.0.8
-  - @rocket.chat/ui-video-conf@2.0.8
-  - @rocket.chat/web-ui-registration@2.0.8
-  - @rocket.chat/instance-status@0.0.23
-
-## 6.4.7
-
-### Patch Changes
-
-- 037efa4f4f: Bump @rocket.chat/meteor version.
-- Bump @rocket.chat/meteor version.
-- b98492e3ee: Add additional checks to the OAuth tokens to prevent future issues
-  - @rocket.chat/core-typings@6.4.7
-  - @rocket.chat/rest-typings@6.4.7
-  - @rocket.chat/api-client@0.1.16
-  - @rocket.chat/omnichannel-services@0.0.22
-  - @rocket.chat/pdf-worker@0.0.22
-  - @rocket.chat/presence@0.0.22
-  - @rocket.chat/core-services@0.2.7
-  - @rocket.chat/cron@0.0.18
-  - @rocket.chat/gazzodown@2.0.7
-  - @rocket.chat/model-typings@0.1.7
-  - @rocket.chat/ui-contexts@2.0.7
-  - @rocket.chat/fuselage-ui-kit@2.0.7
-  - @rocket.chat/models@0.0.22
-  - @rocket.chat/ui-theming@0.1.0
-  - @rocket.chat/ui-client@2.0.7
-  - @rocket.chat/ui-video-conf@2.0.7
-  - @rocket.chat/web-ui-registration@2.0.7
-  - @rocket.chat/instance-status@0.0.22
-
-## 6.4.6
-
-### Patch Changes
-
-- 35ea15005a: Bump @rocket.chat/meteor version.
-- Bump @rocket.chat/meteor version.
-- 57deb49ceb: fix: OAuth login by redirect failing on firefox
-- 00875fc9ab: fix: wrong client hash calculation due to race condition on assets
->>>>>>> 133e7444
 
   Some deployments may suffer from some reloads if running multiple instances. It's caused by different client hashes generated due to a possible race condition on custom assets load at the startup time. Forcing the clients to talk to the right backend instances, which causes reloads if sticky sessions are not enabled.
   This change removes the assets from the hash calculation preventing the race condition and possible different hashes. After this change, the clients will not reload when the admin changes assets.
 
-<<<<<<< HEAD
 - 26b8c8124c: fix: `TypeError`: Cannot use 'in' operator in `undefined` for every message sent
   - @rocket.chat/core-typings@6.5.0-rc.5
   - @rocket.chat/rest-typings@6.5.0-rc.5
@@ -183,9 +120,6 @@
 
 - Bump @rocket.chat/meteor version.
 - 8668485fda: fix: immediate auto reload issues
-=======
-- b7ea8651bf: fix: immediate auto reload issues
->>>>>>> 133e7444
 
   Immediate auto reload increases server load on restarts/upgrades and increases the chance of getting 404 on Meteor's config file blocking the UI on a loading screen
 
@@ -193,7 +127,6 @@
 
   - Front-end, adds a warning message including the old and new hashes, and a delay of 60 seconds after being notified by the server
   - Back-end, delays the client notifications on a random value between 2 and 10 minutes per connection, allowing different clients to reload at different moments and distributing the load along the time.
-<<<<<<< HEAD
   - @rocket.chat/core-typings@6.5.0-rc.3
   - @rocket.chat/rest-typings@6.5.0-rc.3
   - @rocket.chat/api-client@0.1.15-rc.3
@@ -388,7 +321,78 @@
   - @rocket.chat/models@0.0.21-rc.0
   - @rocket.chat/server-cloud-communication@0.0.1
   - @rocket.chat/instance-status@0.0.21-rc.0
-=======
+
+## 6.4.8
+
+### Patch Changes
+
+- 550900bb2b: Bump @rocket.chat/meteor version.
+- Bump @rocket.chat/meteor version.
+  - @rocket.chat/core-typings@6.4.8
+  - @rocket.chat/rest-typings@6.4.8
+  - @rocket.chat/api-client@0.1.17
+  - @rocket.chat/omnichannel-services@0.0.23
+  - @rocket.chat/pdf-worker@0.0.23
+  - @rocket.chat/presence@0.0.23
+  - @rocket.chat/core-services@0.2.8
+  - @rocket.chat/cron@0.0.19
+  - @rocket.chat/gazzodown@2.0.8
+  - @rocket.chat/model-typings@0.1.8
+  - @rocket.chat/ui-contexts@2.0.8
+  - @rocket.chat/fuselage-ui-kit@2.0.8
+  - @rocket.chat/models@0.0.23
+  - @rocket.chat/ui-theming@0.1.0
+  - @rocket.chat/ui-client@2.0.8
+  - @rocket.chat/ui-video-conf@2.0.8
+  - @rocket.chat/web-ui-registration@2.0.8
+  - @rocket.chat/instance-status@0.0.23
+
+## 6.4.7
+
+### Patch Changes
+
+- 037efa4f4f: Bump @rocket.chat/meteor version.
+- Bump @rocket.chat/meteor version.
+- b98492e3ee: Add additional checks to the OAuth tokens to prevent future issues
+  - @rocket.chat/core-typings@6.4.7
+  - @rocket.chat/rest-typings@6.4.7
+  - @rocket.chat/api-client@0.1.16
+  - @rocket.chat/omnichannel-services@0.0.22
+  - @rocket.chat/pdf-worker@0.0.22
+  - @rocket.chat/presence@0.0.22
+  - @rocket.chat/core-services@0.2.7
+  - @rocket.chat/cron@0.0.18
+  - @rocket.chat/gazzodown@2.0.7
+  - @rocket.chat/model-typings@0.1.7
+  - @rocket.chat/ui-contexts@2.0.7
+  - @rocket.chat/fuselage-ui-kit@2.0.7
+  - @rocket.chat/models@0.0.22
+  - @rocket.chat/ui-theming@0.1.0
+  - @rocket.chat/ui-client@2.0.7
+  - @rocket.chat/ui-video-conf@2.0.7
+  - @rocket.chat/web-ui-registration@2.0.7
+  - @rocket.chat/instance-status@0.0.22
+
+## 6.4.6
+
+### Patch Changes
+
+- 35ea15005a: Bump @rocket.chat/meteor version.
+- Bump @rocket.chat/meteor version.
+- 57deb49ceb: fix: OAuth login by redirect failing on firefox
+- 00875fc9ab: fix: wrong client hash calculation due to race condition on assets
+
+  Some deployments may suffer from some reloads if running multiple instances. It's caused by different client hashes generated due to a possible race condition on custom assets load at the startup time. Forcing the clients to talk to the right backend instances, which causes reloads if sticky sessions are not enabled.
+  This change removes the assets from the hash calculation preventing the race condition and possible different hashes. After this change, the clients will not reload when the admin changes assets.
+
+- b7ea8651bf: fix: immediate auto reload issues
+
+  Immediate auto reload increases server load on restarts/upgrades and increases the chance of getting 404 on Meteor's config file blocking the UI on a loading screen
+
+  This change adds delays on front and backend codes on automatic client reload:
+
+  - Front-end, adds a warning message including the old and new hashes, and a delay of 60 seconds after being notified by the server
+  - Back-end, delays the client notifications on a random value between 2 and 10 minutes per connection, allowing different clients to reload at different moments and distributing the load along the time.
 
 - 873eea9d54: fix: `TypeError`: Cannot use 'in' operator in `undefined` for every message sent
   - @rocket.chat/core-typings@6.4.6
@@ -409,7 +413,6 @@
   - @rocket.chat/ui-video-conf@2.0.6
   - @rocket.chat/web-ui-registration@2.0.6
   - @rocket.chat/instance-status@0.0.21
->>>>>>> 133e7444
 
 ## 6.4.5
 
