import { AppsEngineUIHost } from '@rocket.chat/apps-engine/client/AppsEngineUIHost';
import { Rooms } from '@rocket.chat/models';
import { Meteor } from 'meteor/meteor';

import { APIClient } from '../../../app/utils/client';
import { getUserAvatarURL } from '../../../app/utils/lib/getUserAvatarURL';
import { RoomManager } from '../../../client/lib/RoomManager';
import { baseURI } from '../../../client/lib/baseURI';

export class RealAppsEngineUIHost extends AppsEngineUIHost {
	constructor() {
		super();

		this._baseURL = baseURI.replace(/\/$/, '');
	}

	getUserAvatarUrl(username) {
		const avatarUrl = getUserAvatarURL(username);

		if (!avatarUrl.startsWith('http') && !avatarUrl.startsWith('data')) {
			return `${this._baseURL}${avatarUrl}`;
		}

		return avatarUrl;
	}

	async getClientRoomInfo() {
<<<<<<< HEAD
		const { name: slugifiedName, _id: id } = await Rooms.findOne(Session.get('openedRoom'));
=======
		const { name: slugifiedName, _id: id } = Rooms.findOne(RoomManager.opened);
>>>>>>> b5676431

		let cachedMembers = [];
		try {
			const { members } = await APIClient.get('/v1/groups.members', { roomId: id });

			cachedMembers = members.map(({ _id, username }) => ({
				id: _id,
				username,
				avatarUrl: this.getUserAvatarUrl(username),
			}));
		} catch (error) {
			console.warn(error);
		}

		return {
			id,
			slugifiedName,
			members: cachedMembers,
		};
	}

	async getClientUserInfo() {
		const { username, _id } = Meteor.user();

		return {
			id: _id,
			username,
			avatarUrl: this.getUserAvatarUrl(username),
		};
	}
}<|MERGE_RESOLUTION|>--- conflicted
+++ resolved
@@ -25,11 +25,7 @@
 	}
 
 	async getClientRoomInfo() {
-<<<<<<< HEAD
 		const { name: slugifiedName, _id: id } = await Rooms.findOne(Session.get('openedRoom'));
-=======
-		const { name: slugifiedName, _id: id } = Rooms.findOne(RoomManager.opened);
->>>>>>> b5676431
 
 		let cachedMembers = [];
 		try {
