--- conflicted
+++ resolved
@@ -1,9 +1,4 @@
-<<<<<<< HEAD
 import { Modal, Button, Box } from '@rocket.chat/fuselage';
-import { ExternalLink } from '@rocket.chat/ui-client';
-=======
-import { Icon, Modal, Button, Box } from '@rocket.chat/fuselage';
->>>>>>> d3c4ef1e
 import { useTranslation } from '@rocket.chat/ui-contexts';
 import type { ReactElement } from 'react';
 import React from 'react';
@@ -40,24 +35,16 @@
 			<Modal.Footer>
 				<Modal.FooterControllers>
 					<Button onClick={onClose}>{t('Cancel')}</Button>
-<<<<<<< HEAD
-					<ExternalLink to={requestSeatsLink}>
-						<Button icon='new-window' onClick={onClose} primary>
-							{t('Request')}
-						</Button>
-					</ExternalLink>
-=======
 					<Button
+						icon='new-window'
 						onClick={() => {
 							handleExternalLink(requestSeatsLink);
 							onClose();
 						}}
 						primary
 					>
-						<Icon name='new-window' size='x20' mie='x4' />
 						{t('Request')}
 					</Button>
->>>>>>> d3c4ef1e
 				</Modal.FooterControllers>
 			</Modal.Footer>
 		</Modal>
