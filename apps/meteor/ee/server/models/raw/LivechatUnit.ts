import type { IOmnichannelBusinessUnit, ILivechatDepartment } from '@rocket.chat/core-typings';
import type { FindPaginated, ILivechatUnitModel } from '@rocket.chat/model-typings';
import { LivechatUnitMonitors, LivechatDepartment, LivechatRooms } from '@rocket.chat/models';
import type { FindOptions, Filter, FindCursor, Db, FilterOperators, UpdateResult, DeleteResult, Document, UpdateFilter } from 'mongodb';

import { BaseRaw } from '../../../../server/models/raw/BaseRaw';
import { queriesLogger } from '../../../app/livechat-enterprise/server/lib/logger';
import { getUnitsFromUser } from '../../../app/livechat-enterprise/server/lib/units';

const addQueryRestrictions = async (originalQuery: Filter<IOmnichannelBusinessUnit> = {}) => {
	const query: FilterOperators<IOmnichannelBusinessUnit> = { ...originalQuery, type: 'u' };

	const units = await getUnitsFromUser();
	if (Array.isArray(units)) {
		query.ancestors = { $in: units };
		const expressions = query.$and || [];
		const condition = { $or: [{ ancestors: { $in: units } }, { _id: { $in: units } }] };
		query.$and = [condition, ...expressions];
	}

	return query;
};

// We don't actually need Units to extends from Departments
export class LivechatUnitRaw extends BaseRaw<IOmnichannelBusinessUnit> implements ILivechatUnitModel {
	constructor(db: Db) {
		super(db, 'livechat_department');
	}

	findPaginatedUnits(
		query: Filter<IOmnichannelBusinessUnit>,
		options?: FindOptions<IOmnichannelBusinessUnit>,
	): FindPaginated<FindCursor<IOmnichannelBusinessUnit>> {
		return super.findPaginated({ ...query, type: 'u' }, options);
	}

	// @ts-expect-error - Overriding base types :)
	async find(
		originalQuery: Filter<IOmnichannelBusinessUnit>,
		options: FindOptions<IOmnichannelBusinessUnit>,
	): Promise<FindCursor<IOmnichannelBusinessUnit>> {
		const query = await addQueryRestrictions(originalQuery);
		queriesLogger.debug({ msg: 'LivechatUnit.find', query });
		return this.col.find(query, options) as FindCursor<IOmnichannelBusinessUnit>;
	}

	// @ts-expect-error - Overriding base types :)
	async findOne(
		originalQuery: Filter<IOmnichannelBusinessUnit>,
		options: FindOptions<IOmnichannelBusinessUnit>,
	): Promise<IOmnichannelBusinessUnit | null> {
		const query = await addQueryRestrictions(originalQuery);
		queriesLogger.debug({ msg: 'LivechatUnit.findOne', query });
		return this.col.findOne(query, options);
	}

	async update(
		originalQuery: Filter<IOmnichannelBusinessUnit>,
		update: Filter<IOmnichannelBusinessUnit>,
		options: FindOptions<IOmnichannelBusinessUnit>,
	): Promise<UpdateResult> {
		const query = await addQueryRestrictions(originalQuery);
		queriesLogger.debug({ msg: 'LivechatUnit.update', query });
		return this.col.updateOne(query, update, options);
	}

	remove(query: Filter<IOmnichannelBusinessUnit>): Promise<DeleteResult> {
		return this.deleteMany(query);
	}

	async createOrUpdateUnit(
		_id: string | null,
		{ name, visibility }: { name: string; visibility: IOmnichannelBusinessUnit['visibility'] },
		ancestors: string[],
		monitors: { monitorId: string; username: string }[],
		departments: { departmentId: string }[],
	): Promise<Omit<IOmnichannelBusinessUnit, '_updatedAt'>> {
		monitors = ([] as { monitorId: string; username: string }[]).concat(monitors || []);
		ancestors = ([] as string[]).concat(ancestors || []);

		const record = {
			name,
			visibility,
			type: 'u',
			numMonitors: monitors.length,
			numDepartments: departments.length,
		};

		if (_id) {
			await this.updateOne({ _id }, { $set: record });
		} else {
			_id = (await this.insertOne(record)).insertedId;
		}

		if (!_id) {
			throw new Error('Error creating/updating unit');
		}

		ancestors.splice(0, 0, _id);

		const savedMonitors = (await LivechatUnitMonitors.findByUnitId(_id).toArray()).map(({ monitorId }) => monitorId);
		const monitorsToSave = monitors.map(({ monitorId }) => monitorId);

		// remove other monitors
		for await (const monitorId of savedMonitors) {
			if (!monitorsToSave.includes(monitorId)) {
				await LivechatUnitMonitors.removeByUnitIdAndMonitorId(_id, monitorId);
			}
		}

		for await (const monitor of monitors) {
			await LivechatUnitMonitors.saveMonitor({
				monitorId: monitor.monitorId,
				unitId: _id,
				username: monitor.username,
			});
		}

		const savedDepartments = (await LivechatDepartment.find({ parentId: _id }).toArray()).map(({ _id }) => _id);
		const departmentsToSave = departments.map(({ departmentId }) => departmentId);

		// remove other departments
		for await (const departmentId of savedDepartments) {
			if (!departmentsToSave.includes(departmentId)) {
				await LivechatDepartment.updateOne(
					{ _id: departmentId },
					{
						$set: {
							parentId: null,
							ancestors: null,
						},
					},
				);
			}
		}

		for await (const departmentId of departmentsToSave) {
			await LivechatDepartment.update(
				{ _id: departmentId },
				{
					$set: {
						parentId: _id,
						ancestors,
					},
				},
			);
		}

		await LivechatRooms.associateRoomsWithDepartmentToUnit(departmentsToSave, _id);

		return {
			...record,
			_id,
		};
	}

	removeParentAndAncestorById(parentId: string): Promise<UpdateResult | Document> {
		const query = {
			parentId,
		};

		const update: UpdateFilter<IOmnichannelBusinessUnit> = {
			$unset: { parentId: 1 },
			$pull: { ancestors: parentId },
		};

		return this.updateMany(query, update);
	}

	async removeById(_id: string): Promise<DeleteResult> {
		await LivechatUnitMonitors.removeByUnitId(_id);
		await this.removeParentAndAncestorById(_id);
		await LivechatRooms.removeUnitAssociationFromRooms(_id);

		const query = { _id };
		return this.deleteOne(query);
	}

	findOneByIdOrName(_idOrName: string, options: FindOptions<IOmnichannelBusinessUnit>): Promise<IOmnichannelBusinessUnit | null> {
		const query = {
			$or: [
				{
					_id: _idOrName,
				},
				{
					name: _idOrName,
				},
			],
		};

		return this.findOne(query, options);
	}

	async findByMonitorId(monitorId: string): Promise<string[]> {
		const monitoredUnits = await LivechatUnitMonitors.findByMonitorId(monitorId).toArray();
		if (monitoredUnits.length === 0) {
			return [];
		}

		return monitoredUnits.map((u) => u.unitId);
	}

	async findMonitoredDepartmentsByMonitorId(monitorId: string, includeDisabled: boolean): Promise<ILivechatDepartment[]> {
		const monitoredUnits = await this.findByMonitorId(monitorId);
<<<<<<< HEAD
=======

		if (includeDisabled) {
			return LivechatDepartment.findByUnitIds(monitoredUnits, {}).toArray();
		}
>>>>>>> d3c4ef1e
		return LivechatDepartment.findActiveByUnitIds(monitoredUnits, {}).toArray();
	}

	countUnits(): Promise<number> {
		return this.col.countDocuments({ type: 'u' });
	}
}<|MERGE_RESOLUTION|>--- conflicted
+++ resolved
@@ -202,13 +202,10 @@
 
 	async findMonitoredDepartmentsByMonitorId(monitorId: string, includeDisabled: boolean): Promise<ILivechatDepartment[]> {
 		const monitoredUnits = await this.findByMonitorId(monitorId);
-<<<<<<< HEAD
-=======
 
 		if (includeDisabled) {
 			return LivechatDepartment.findByUnitIds(monitoredUnits, {}).toArray();
 		}
->>>>>>> d3c4ef1e
 		return LivechatDepartment.findActiveByUnitIds(monitoredUnits, {}).toArray();
 	}
 
