--- conflicted
+++ resolved
@@ -52,12 +52,7 @@
 	{ authRequired: true },
 	{
 		async get() {
-<<<<<<< HEAD
-			// const maxActiveUsers = getMaxActiveUsers() || null;
-			const maxActiveUsers = 50;
-=======
 			const maxActiveUsers = License.getMaxActiveUsers() || null;
->>>>>>> 59f581dc
 			const activeUsers = await Users.getActiveLocalUserCount();
 
 			return API.v1.success({ maxActiveUsers, activeUsers });
