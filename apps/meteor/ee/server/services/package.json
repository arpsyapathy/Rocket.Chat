{
	"name": "rocketchat-services",
	"private": true,
<<<<<<< HEAD
	"version": "2.0.17-rc.1",
=======
	"version": "2.0.19",
>>>>>>> fe8bc08d
	"description": "Rocket.Chat Authorization service",
	"main": "index.js",
	"scripts": {
		"typecheck": "tsc --noEmit --skipLibCheck",
		"build": "tsc",
		"build-containers": "npm run build && docker-compose build && rm -rf ./dist",
		"test": "echo \"Error: no test specified\" && exit 1"
	},
	"keywords": [
		"rocketchat"
	],
	"author": "Rocket.Chat",
	"license": "MIT",
	"dependencies": {
		"@rocket.chat/apps-engine": "workspace:^",
		"@rocket.chat/core-services": "workspace:^",
		"@rocket.chat/core-typings": "workspace:^",
		"@rocket.chat/emitter": "~0.31.25",
		"@rocket.chat/message-parser": "workspace:^",
		"@rocket.chat/model-typings": "workspace:^",
		"@rocket.chat/models": "workspace:^",
		"@rocket.chat/network-broker": "workspace:^",
		"@rocket.chat/rest-typings": "workspace:^",
		"@rocket.chat/string-helpers": "~0.31.25",
		"@rocket.chat/ui-kit": "workspace:~",
		"ajv": "^8.17.1",
		"bcrypt": "^5.1.1",
		"body-parser": "^1.20.3",
		"colorette": "^2.0.20",
		"cookie": "^0.7.2",
		"cookie-parser": "^1.4.7",
		"ejson": "^2.2.3",
		"eventemitter3": "^5.0.1",
		"express": "^4.21.2",
		"jaeger-client": "^3.19.0",
		"mem": "^8.1.1",
		"moleculer": "^0.14.35",
		"mongodb": "6.10.0",
		"nats": "^2.28.2",
		"pino": "^8.21.0",
		"sodium-native": "^4.3.1",
		"sodium-plus": "^0.9.0",
		"uuid": "^11.0.3",
		"ws": "^8.18.0"
	},
	"devDependencies": {
		"@rocket.chat/icons": "^0.43.0",
		"@types/cookie": "^0.5.4",
		"@types/cookie-parser": "^1.4.7",
		"@types/ejson": "^2.2.2",
		"@types/express": "^4.17.21",
		"@types/fibers": "^3.1.4",
		"@types/node": "~22.14.0",
		"@types/ws": "^8.5.13",
		"npm-run-all": "^4.1.5",
		"pino-pretty": "^7.6.1",
		"ts-node": "^10.9.2",
		"typescript": "~5.8.3"
	},
	"volta": {
		"extends": "../../../package.json"
	}
}<|MERGE_RESOLUTION|>--- conflicted
+++ resolved
@@ -1,11 +1,7 @@
 {
 	"name": "rocketchat-services",
 	"private": true,
-<<<<<<< HEAD
-	"version": "2.0.17-rc.1",
-=======
-	"version": "2.0.19",
->>>>>>> fe8bc08d
+	"version": "2.0.20-rc.1",
 	"description": "Rocket.Chat Authorization service",
 	"main": "index.js",
 	"scripts": {
