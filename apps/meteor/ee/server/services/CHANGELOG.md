# rocketchat-services

<<<<<<< HEAD
## 1.1.15-rc.7

### Patch Changes

- @rocket.chat/core-typings@6.5.0-rc.7
- @rocket.chat/rest-typings@6.5.0-rc.7
- @rocket.chat/core-services@0.3.0-rc.7
- @rocket.chat/model-typings@0.2.0-rc.7
- @rocket.chat/models@0.0.21-rc.7

## 1.1.15-rc.6

### Patch Changes

- @rocket.chat/core-typings@6.5.0-rc.6
- @rocket.chat/rest-typings@6.5.0-rc.6
- @rocket.chat/core-services@0.3.0-rc.6
- @rocket.chat/model-typings@0.2.0-rc.6
- @rocket.chat/models@0.0.21-rc.6

## 1.1.15-rc.5

### Patch Changes

- @rocket.chat/core-typings@6.5.0-rc.5
- @rocket.chat/rest-typings@6.5.0-rc.5
- @rocket.chat/core-services@0.3.0-rc.5
- @rocket.chat/model-typings@0.2.0-rc.5
- @rocket.chat/models@0.0.21-rc.5

## 1.1.15-rc.4

### Patch Changes

- @rocket.chat/core-typings@6.5.0-rc.4
- @rocket.chat/rest-typings@6.5.0-rc.4
- @rocket.chat/core-services@0.3.0-rc.4
- @rocket.chat/model-typings@0.2.0-rc.4
- @rocket.chat/models@0.0.21-rc.4

## 1.1.15-rc.3

### Patch Changes

- @rocket.chat/core-typings@6.5.0-rc.3
- @rocket.chat/rest-typings@6.5.0-rc.3
- @rocket.chat/core-services@0.3.0-rc.3
- @rocket.chat/model-typings@0.2.0-rc.3
- @rocket.chat/models@0.0.21-rc.3

## 1.1.15-rc.2

### Patch Changes

- @rocket.chat/core-typings@6.5.0-rc.2
- @rocket.chat/rest-typings@6.5.0-rc.2
- @rocket.chat/core-services@0.3.0-rc.2
- @rocket.chat/model-typings@0.2.0-rc.2
- @rocket.chat/models@0.0.21-rc.2

## 1.1.15-rc.1

### Patch Changes

- @rocket.chat/core-typings@6.5.0-rc.1
- @rocket.chat/rest-typings@6.5.0-rc.1
- @rocket.chat/core-services@0.3.0-rc.1
- @rocket.chat/model-typings@0.2.0-rc.1
- @rocket.chat/models@0.0.21-rc.1

## 1.1.15-rc.0

### Patch Changes

- Updated dependencies [dea1fe9191]
- Updated dependencies [c0ef13a0bf]
- Updated dependencies [223dce18a3]
- Updated dependencies [5b9d6883bf]
- Updated dependencies [92613680b7]
- Updated dependencies [ec1b2b9846]
- Updated dependencies [a98f3ff303]
- Updated dependencies [5f81a0f3cb]
- Updated dependencies [dea1fe9191]
  - @rocket.chat/core-typings@6.5.0-rc.0
  - @rocket.chat/model-typings@0.2.0-rc.0
  - @rocket.chat/core-services@0.3.0-rc.0
  - @rocket.chat/rest-typings@6.5.0-rc.0
  - @rocket.chat/models@0.0.21-rc.0
=======
## 1.1.17

### Patch Changes

- @rocket.chat/core-typings@6.4.8
- @rocket.chat/rest-typings@6.4.8
- @rocket.chat/core-services@0.2.8
- @rocket.chat/model-typings@0.1.8
- @rocket.chat/models@0.0.23

## 1.1.16

### Patch Changes

- @rocket.chat/core-typings@6.4.7
- @rocket.chat/rest-typings@6.4.7
- @rocket.chat/core-services@0.2.7
- @rocket.chat/model-typings@0.1.7
- @rocket.chat/models@0.0.22

## 1.1.15

### Patch Changes

- @rocket.chat/core-typings@6.4.6
- @rocket.chat/rest-typings@6.4.6
- @rocket.chat/core-services@0.2.6
- @rocket.chat/model-typings@0.1.6
- @rocket.chat/models@0.0.21
>>>>>>> 133e7444

## 1.1.14

### Patch Changes

- @rocket.chat/core-typings@6.4.5
- @rocket.chat/rest-typings@6.4.5
- @rocket.chat/core-services@0.2.5
- @rocket.chat/model-typings@0.1.5
- @rocket.chat/models@0.0.20

## 1.1.13

### Patch Changes

- @rocket.chat/core-typings@6.4.4
- @rocket.chat/rest-typings@6.4.4
- @rocket.chat/core-services@0.2.4
- @rocket.chat/model-typings@0.1.4
- @rocket.chat/models@0.0.19

## 1.1.12

### Patch Changes

- @rocket.chat/core-typings@6.4.3
- @rocket.chat/rest-typings@6.4.3
- @rocket.chat/core-services@0.2.3
- @rocket.chat/model-typings@0.1.3
- @rocket.chat/models@0.0.18

## 1.1.11

### Patch Changes

- @rocket.chat/core-typings@6.4.2
- @rocket.chat/rest-typings@6.4.2
- @rocket.chat/core-services@0.2.2
- @rocket.chat/model-typings@0.1.2
- @rocket.chat/models@0.0.17

## 1.1.10

### Patch Changes

- @rocket.chat/core-typings@6.4.1
- @rocket.chat/rest-typings@6.4.1
- @rocket.chat/core-services@0.2.1
- @rocket.chat/model-typings@0.1.1
- @rocket.chat/models@0.0.16

## 1.1.9

### Patch Changes

- Updated dependencies [239a34e877]
- Updated dependencies [203304782f]
- Updated dependencies [4186eecf05]
- Updated dependencies [8a59855fcf]
- Updated dependencies [5cee21468e]
- Updated dependencies [2db32f0d4a]
- Updated dependencies [982ef6f459]
- Updated dependencies [ba24f3c21f]
- Updated dependencies [19aec23cda]
- Updated dependencies [ebab8c4dd8]
- Updated dependencies [aaefe865a7]
- Updated dependencies [357a3a50fa]
- Updated dependencies [f556518fa1]
- Updated dependencies [ead7c7bef2]
- Updated dependencies [1041d4d361]
- Updated dependencies [61128364d6]
- Updated dependencies [9496f1eb97]
- Updated dependencies [d45365436e]
- Updated dependencies [93d4912e17]
  - @rocket.chat/core-typings@6.4.0
  - @rocket.chat/rest-typings@6.4.0
  - @rocket.chat/model-typings@0.1.0
  - @rocket.chat/core-services@0.2.0
  - @rocket.chat/models@0.0.15

## 1.1.9-rc.5

### Patch Changes

- Updated dependencies [1041d4d361]
  - @rocket.chat/core-typings@6.4.0-rc.5
  - @rocket.chat/rest-typings@6.4.0-rc.5
  - @rocket.chat/core-services@0.2.0-rc.5
  - @rocket.chat/model-typings@0.1.0-rc.5
  - @rocket.chat/models@0.0.15-rc.5

## 1.1.8-rc.4

### Patch Changes

- @rocket.chat/core-typings@6.4.0-rc.4
- @rocket.chat/rest-typings@6.4.0-rc.4
- @rocket.chat/core-services@0.2.0-rc.4
- @rocket.chat/model-typings@0.1.0-rc.4
- @rocket.chat/models@0.0.14-rc.4

## 1.1.8-rc.3

### Patch Changes

- @rocket.chat/core-typings@6.4.0-rc.3
- @rocket.chat/rest-typings@6.4.0-rc.3
- @rocket.chat/core-services@0.2.0-rc.3
- @rocket.chat/model-typings@0.1.0-rc.3
- @rocket.chat/models@0.0.13-rc.3

## 1.1.8-rc.2

### Patch Changes

- @rocket.chat/core-typings@6.4.0-rc.2
- @rocket.chat/rest-typings@6.4.0-rc.2
- @rocket.chat/core-services@0.2.0-rc.2
- @rocket.chat/model-typings@0.1.0-rc.2
- @rocket.chat/models@0.0.13-rc.2

## 1.1.8-rc.1

### Patch Changes

- @rocket.chat/core-typings@6.4.0-rc.1
- @rocket.chat/rest-typings@6.4.0-rc.1
- @rocket.chat/core-services@0.2.0-rc.1
- @rocket.chat/model-typings@0.1.0-rc.1
- @rocket.chat/models@0.0.11-rc.1

## 1.1.8-rc.0

### Patch Changes

- Updated dependencies [239a34e877]
- Updated dependencies [203304782f]
- Updated dependencies [4186eecf05]
- Updated dependencies [8a59855fcf]
- Updated dependencies [5cee21468e]
- Updated dependencies [2db32f0d4a]
- Updated dependencies [982ef6f459]
- Updated dependencies [ba24f3c21f]
- Updated dependencies [19aec23cda]
- Updated dependencies [ebab8c4dd8]
- Updated dependencies [aaefe865a7]
- Updated dependencies [357a3a50fa]
- Updated dependencies [f556518fa1]
- Updated dependencies [ead7c7bef2]
- Updated dependencies [61128364d6]
- Updated dependencies [9496f1eb97]
- Updated dependencies [d45365436e]
- Updated dependencies [93d4912e17]
  - @rocket.chat/core-typings@6.4.0-rc.0
  - @rocket.chat/rest-typings@6.4.0-rc.0
  - @rocket.chat/model-typings@0.1.0-rc.0
  - @rocket.chat/core-services@0.2.0-rc.0
  - @rocket.chat/models@0.0.11-rc.0

## 1.1.7

### Patch Changes

- @rocket.chat/core-typings@6.3.7
- @rocket.chat/rest-typings@6.3.7
- @rocket.chat/core-services@0.1.7
- @rocket.chat/model-typings@0.0.13
- @rocket.chat/models@0.0.13

## 1.1.6

### Patch Changes

- @rocket.chat/core-typings@6.3.6
- @rocket.chat/rest-typings@6.3.6
- @rocket.chat/core-services@0.1.6
- @rocket.chat/model-typings@0.0.12
- @rocket.chat/models@0.0.12

## 1.1.5

### Patch Changes

- Updated dependencies [92d25b9c7a]
  - @rocket.chat/model-typings@0.0.11
  - @rocket.chat/models@0.0.11
  - @rocket.chat/core-services@0.1.5
  - @rocket.chat/core-typings@6.3.5
  - @rocket.chat/rest-typings@6.3.5

## 1.1.4

### Patch Changes

- Updated dependencies [8a7d5d3898]
  - @rocket.chat/model-typings@0.0.10
  - @rocket.chat/models@0.0.10
  - @rocket.chat/core-services@0.1.4
  - @rocket.chat/core-typings@6.3.4
  - @rocket.chat/rest-typings@6.3.4

## 1.1.3

### Patch Changes

- @rocket.chat/core-typings@6.3.3
- @rocket.chat/rest-typings@6.3.3
- @rocket.chat/core-services@0.1.3
- @rocket.chat/model-typings@0.0.9
- @rocket.chat/models@0.0.9

## 1.1.2

### Patch Changes

- @rocket.chat/core-typings@6.3.2
- @rocket.chat/rest-typings@6.3.2
- @rocket.chat/core-services@0.1.2
- @rocket.chat/model-typings@0.0.8
- @rocket.chat/models@0.0.8

## 1.1.1

### Patch Changes

- @rocket.chat/core-typings@6.3.1
- @rocket.chat/rest-typings@6.3.1
- @rocket.chat/core-services@0.1.1
- @rocket.chat/model-typings@0.0.7
- @rocket.chat/models@0.0.7

## 1.1.0

### Minor Changes

- 48ac55f4ea: Created new endpoints for creating users in bulk

### Patch Changes

- Updated dependencies [7832a40a6d]
- Updated dependencies [e14ec50816]
- Updated dependencies [74aa677088]
- Updated dependencies [e006013e5f]
- Updated dependencies [e846d873b7]
- Updated dependencies [b837cb9f2a]
- Updated dependencies [eecd9fc99a]
- Updated dependencies [ee5993625b]
- Updated dependencies [6a474ff952]
- Updated dependencies [9da856cc67]
- Updated dependencies [f76d514341]
- Updated dependencies [0f0b8e17bf]
- Updated dependencies [5e429d9c78]
- Updated dependencies [c31f93ed96]
- Updated dependencies [f379336951]
- Updated dependencies [b837cb9f2a]
- Updated dependencies [916c0dcaf2]
- Updated dependencies [12d97e16c2]
- Updated dependencies [0645f42e12]
- Updated dependencies [48ac55f4ea]
- Updated dependencies [94477bd9f8]
- Updated dependencies [16dca466ea]
  - @rocket.chat/model-typings@0.0.6
  - @rocket.chat/core-typings@6.3.0
  - @rocket.chat/rest-typings@6.3.0
  - @rocket.chat/core-services@0.1.0
  - @rocket.chat/models@0.0.6

## 1.1.0-rc.10

### Patch Changes

- Updated dependencies [f379336951]
  - @rocket.chat/core-services@0.1.0-rc.10
  - @rocket.chat/core-typings@6.3.0-rc.10
  - @rocket.chat/rest-typings@6.3.0-rc.10
  - @rocket.chat/model-typings@0.0.6-rc.10
  - @rocket.chat/models@0.0.6-rc.10

## 1.1.0-rc.9

### Minor Changes

- 48ac55f4ea: Created new endpoints for creating users in bulk

### Patch Changes

- Updated dependencies [48ac55f4ea]
  - @rocket.chat/core-services@0.1.0-rc.9
  - @rocket.chat/core-typings@6.3.0-rc.9
  - @rocket.chat/rest-typings@6.3.0-rc.9
  - @rocket.chat/model-typings@0.0.6-rc.9
  - @rocket.chat/models@0.0.6-rc.9

## 1.0.5-rc.8

### Patch Changes

- @rocket.chat/core-typings@6.3.0-rc.8
- @rocket.chat/rest-typings@6.3.0-rc.8
- @rocket.chat/core-services@0.1.0-rc.8
- @rocket.chat/model-typings@0.0.6-rc.8
- @rocket.chat/models@0.0.6-rc.8

## 1.0.5-rc.7

### Patch Changes

- @rocket.chat/core-typings@6.3.0-rc.7
- @rocket.chat/rest-typings@6.3.0-rc.7
- @rocket.chat/core-services@0.1.0-rc.7
- @rocket.chat/model-typings@0.0.6-rc.7
- @rocket.chat/models@0.0.6-rc.7

## 1.0.5-rc.6

### Patch Changes

- @rocket.chat/core-typings@6.3.0-rc.6
- @rocket.chat/rest-typings@6.3.0-rc.6
- @rocket.chat/core-services@0.1.0-rc.6
- @rocket.chat/model-typings@0.0.6-rc.6
- @rocket.chat/models@0.0.6-rc.6

## 1.0.5-rc.5

### Patch Changes

- @rocket.chat/core-typings@6.3.0-rc.5
- @rocket.chat/rest-typings@6.3.0-rc.5
- @rocket.chat/core-services@0.1.0-rc.5
- @rocket.chat/model-typings@0.0.6-rc.5
- @rocket.chat/models@0.0.6-rc.5

## 1.0.5-rc.4

### Patch Changes

- @rocket.chat/core-typings@6.3.0-rc.4
- @rocket.chat/rest-typings@6.3.0-rc.4
- @rocket.chat/core-services@0.1.0-rc.4
- @rocket.chat/model-typings@0.0.6-rc.4
- @rocket.chat/models@0.0.6-rc.4

## 1.0.5-rc.3

### Patch Changes

- @rocket.chat/core-typings@6.3.0-rc.3
- @rocket.chat/rest-typings@6.3.0-rc.3
- @rocket.chat/core-services@0.1.0-rc.3
- @rocket.chat/model-typings@0.0.6-rc.3
- @rocket.chat/models@0.0.6-rc.3

## 1.0.5-rc.2

### Patch Changes

- Updated dependencies [f76d514341]
  - @rocket.chat/rest-typings@6.3.0-rc.2
  - @rocket.chat/core-services@0.1.0-rc.2
  - @rocket.chat/core-typings@6.3.0-rc.2
  - @rocket.chat/model-typings@0.0.6-rc.2
  - @rocket.chat/models@0.0.6-rc.2

## 1.0.5-rc.1

### Patch Changes

- @rocket.chat/core-typings@6.3.0-rc.1
- @rocket.chat/rest-typings@6.3.0-rc.1
- @rocket.chat/core-services@0.1.0-rc.1
- @rocket.chat/model-typings@0.0.6-rc.1
- @rocket.chat/models@0.0.6-rc.1

## 1.0.4

### Patch Changes

- @rocket.chat/core-typings@6.2.10
- @rocket.chat/rest-typings@6.2.10
- @rocket.chat/core-services@0.0.5
- @rocket.chat/model-typings@0.0.5
- @rocket.chat/models@0.0.5

## 1.0.3

## 1.0.2-rc.0

### Patch Changes

- Updated dependencies [7832a40a6d]
- Updated dependencies [e14ec50816]
- Updated dependencies [74aa677088]
- Updated dependencies [e006013e5f]
- Updated dependencies [e846d873b7]
- Updated dependencies [b837cb9f2a]
- Updated dependencies [eecd9fc99a]
- Updated dependencies [ee5993625b]
- Updated dependencies [6a474ff952]
- Updated dependencies [9da856cc67]
- Updated dependencies [0f0b8e17bf]
- Updated dependencies [5e429d9c78]
- Updated dependencies [c31f93ed96]
- Updated dependencies [b837cb9f2a]
- Updated dependencies [916c0dcaf2]
- Updated dependencies [12d97e16c2]
- Updated dependencies [0645f42e12]
- Updated dependencies [94477bd9f8]
- Updated dependencies [16dca466ea]
  - @rocket.chat/model-typings@0.0.3-rc.0
  - @rocket.chat/core-typings@6.3.0-rc.0
  - @rocket.chat/rest-typings@6.3.0-rc.0
  - @rocket.chat/core-services@0.1.0-rc.0
  - @rocket.chat/models@0.0.3-rc.0

## 1.0.1

### Patch Changes

- Updated dependencies []:
  - @rocket.chat/core-typings@6.2.6
  - @rocket.chat/rest-typings@6.2.6
  - @rocket.chat/core-services@0.0.2
  - @rocket.chat/model-typings@0.0.2
  - @rocket.chat/models@0.0.2<|MERGE_RESOLUTION|>--- conflicted
+++ resolved
@@ -1,6 +1,5 @@
 # rocketchat-services
 
-<<<<<<< HEAD
 ## 1.1.15-rc.7
 
 ### Patch Changes
@@ -89,7 +88,7 @@
   - @rocket.chat/core-services@0.3.0-rc.0
   - @rocket.chat/rest-typings@6.5.0-rc.0
   - @rocket.chat/models@0.0.21-rc.0
-=======
+
 ## 1.1.17
 
 ### Patch Changes
@@ -119,7 +118,6 @@
 - @rocket.chat/core-services@0.2.6
 - @rocket.chat/model-typings@0.1.6
 - @rocket.chat/models@0.0.21
->>>>>>> 133e7444
 
 ## 1.1.14
 
