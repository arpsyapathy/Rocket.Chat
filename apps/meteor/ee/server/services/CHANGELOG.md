--- conflicted
+++ resolved
@@ -1,7 +1,6 @@
 # rocketchat-services
 
-<<<<<<< HEAD
-## 1.1.30-rc.0
+## 1.1.31-rc.0
 
 ### Patch Changes
 
@@ -14,7 +13,7 @@
   - @rocket.chat/models@0.0.36-rc.0
   - @rocket.chat/message-parser@0.31.29
   - @rocket.chat/ui-kit@0.33.0
-=======
+
 ## 1.1.30
 
 ### Patch Changes
@@ -26,7 +25,6 @@
   - @rocket.chat/core-services@0.3.12
   - @rocket.chat/model-typings@0.3.8
   - @rocket.chat/models@0.0.36
->>>>>>> f8823622
   </details>
 
 ## 1.1.29
