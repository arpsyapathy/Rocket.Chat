--- conflicted
+++ resolved
@@ -1,6 +1,5 @@
 # rocketchat-services
 
-<<<<<<< HEAD
 ## 1.3.0-rc.1
 
 ### Patch Changes
@@ -33,7 +32,6 @@
   - @rocket.chat/models@0.2.0-rc.0
   - @rocket.chat/ui-kit@0.36.0-rc.0
   - @rocket.chat/rest-typings@6.11.0-rc.0
-=======
 ## 1.2.2
 
 ### Patch Changes
@@ -53,7 +51,6 @@
   - @rocket.chat/rest-typings@6.10.2
   - @rocket.chat/model-typings@0.5.2
   - @rocket.chat/models@0.1.2
->>>>>>> 822d32f7
   </details>
 
 ## 1.2.1
