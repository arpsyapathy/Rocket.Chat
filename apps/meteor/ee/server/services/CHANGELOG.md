--- conflicted
+++ resolved
@@ -1,6 +1,5 @@
 # rocketchat-services
 
-<<<<<<< HEAD
 ## 2.0.17-rc.8
 
 ### Patch Changes
@@ -101,9 +100,8 @@
   </details>
 
 ## 2.0.17-rc.1
-=======
+
 ## 2.0.20-rc.1
->>>>>>> 54e2bc45
 
 ### Patch Changes
 
