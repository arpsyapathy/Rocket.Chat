# rocketchat-services

<<<<<<< HEAD
## 2.0.13-rc.3
=======
## 2.0.14
>>>>>>> 0432cbd4

### Patch Changes

- <details><summary>Updated dependencies []:</summary>

<<<<<<< HEAD
  - @rocket.chat/core-typings@7.7.0-rc.3
  - @rocket.chat/rest-typings@7.7.0-rc.3
  - @rocket.chat/core-services@0.9.1-rc.3
  - @rocket.chat/model-typings@1.6.1-rc.3
  - @rocket.chat/models@1.5.1-rc.3
  - @rocket.chat/network-broker@0.2.1-rc.3
  </details>

## 2.0.13-rc.2

### Patch Changes

- <details><summary>Updated dependencies []:</summary>

  - @rocket.chat/core-typings@7.7.0-rc.2
  - @rocket.chat/rest-typings@7.7.0-rc.2
  - @rocket.chat/core-services@0.9.1-rc.2
  - @rocket.chat/model-typings@1.6.1-rc.2
  - @rocket.chat/models@1.5.1-rc.2
  - @rocket.chat/network-broker@0.2.1-rc.2
  </details>

## 2.0.13-rc.1

### Patch Changes

- <details><summary>Updated dependencies []:</summary>

  - @rocket.chat/core-typings@7.7.0-rc.1
  - @rocket.chat/rest-typings@7.7.0-rc.1
  - @rocket.chat/core-services@0.9.1-rc.1
  - @rocket.chat/model-typings@1.6.1-rc.1
  - @rocket.chat/models@1.5.1-rc.1
  - @rocket.chat/network-broker@0.2.1-rc.1
  </details>

## 2.0.13-rc.0

### Patch Changes

- <details><summary>Updated dependencies [0c3ac1f67922e25f8122f4e34c22f4d7278ad97a, 7f9748374a3b04f7880003227cde7058e5ea9a68, 7f9748374a3b04f7880003227cde7058e5ea9a68, 8d907087746dd75bd640c6d51ae0bbb7f3dc43c0, 6d36fc25a47281aad298edc6fc3a6e981d279f61, 6d334f21b97f0cb98d9af03be5167ff60198f6c1]:</summary>

  - @rocket.chat/models@1.5.1-rc.0
  - @rocket.chat/rest-typings@7.7.0-rc.0
  - @rocket.chat/apps-engine@1.52.0-rc.0
  - @rocket.chat/model-typings@1.6.1-rc.0
  - @rocket.chat/core-services@0.9.1-rc.0
  - @rocket.chat/core-typings@7.7.0-rc.0
  - @rocket.chat/network-broker@0.2.1-rc.0
=======
  - @rocket.chat/core-typings@7.6.2
  - @rocket.chat/rest-typings@7.6.2
  - @rocket.chat/core-services@0.9.2
  - @rocket.chat/model-typings@1.6.2
  - @rocket.chat/models@1.5.2
  - @rocket.chat/network-broker@0.2.2
  </details>

## 2.0.13

### Patch Changes

- <details><summary>Updated dependencies [587c3cafbd631b4275fd05497d3e463713583cc0]:</summary>

  - @rocket.chat/apps-engine@1.51.1
  - @rocket.chat/core-services@0.9.1
  - @rocket.chat/core-typings@7.6.1
  - @rocket.chat/rest-typings@7.6.1
  - @rocket.chat/model-typings@1.6.1
  - @rocket.chat/models@1.5.1
  - @rocket.chat/network-broker@0.2.1
>>>>>>> 0432cbd4
  </details>

## 2.0.12

### Patch Changes

- <details><summary>Updated dependencies [aec9eaa941fe9dad81f38d8d18d1b58edd700eb1, 2c190740d0ff166a4cefe8e833b0b2682a41fab1, d649a761edd71e1325a635b757ef1df2e5a778a4, bbd14f84214b4785f2b58cfeb8e9117bdfbf18e8, 3f1cddac558a1edc68c94d635698e1245c7172e2, 45a93a7713546ed2e3e0b3988e1f989371ebf53a, 5f11fea4ab1dc149f82b7d8c5fc556a2cf09fa5e, a8896a7ed96021f1c0d0b1eb44945ee3f69a080b, d8eb824d242cbbeafb11b1c4a806860e4541ba79, bbd0b0d9ed181a156430e2a446d3b56092e3f645, e868a6f6598b7eb2843ef79126d18abd1f604b4f, 47ae69912cd90743e7bf836fdee4be481a01bbba, 4b28126ac94cf1d3312b30ad9863ca02673f49d4]:</summary>

  - @rocket.chat/core-typings@7.6.0
  - @rocket.chat/apps-engine@1.51.0
  - @rocket.chat/models@1.5.0
  - @rocket.chat/model-typings@1.6.0
  - @rocket.chat/network-broker@0.2.0
  - @rocket.chat/core-services@0.9.0
  - @rocket.chat/rest-typings@7.6.0
  </details>

## 2.0.12-rc.8

### Patch Changes

- <details><summary>Updated dependencies []:</summary>

  - @rocket.chat/core-typings@7.6.0-rc.8
  - @rocket.chat/rest-typings@7.6.0-rc.8
  - @rocket.chat/core-services@0.9.0-rc.8
  - @rocket.chat/model-typings@1.6.0-rc.8
  - @rocket.chat/models@1.5.0-rc.8
  - @rocket.chat/network-broker@0.2.0-rc.8
  </details>

## 2.0.12-rc.7

### Patch Changes

- <details><summary>Updated dependencies []:</summary>

  - @rocket.chat/core-typings@7.6.0-rc.7
  - @rocket.chat/rest-typings@7.6.0-rc.7
  - @rocket.chat/core-services@0.9.0-rc.7
  - @rocket.chat/model-typings@1.6.0-rc.7
  - @rocket.chat/models@1.5.0-rc.7
  - @rocket.chat/network-broker@0.2.0-rc.7
  </details>

## 2.0.12-rc.6

### Patch Changes

- <details><summary>Updated dependencies []:</summary>

  - @rocket.chat/core-typings@7.6.0-rc.6
  - @rocket.chat/rest-typings@7.6.0-rc.6
  - @rocket.chat/core-services@0.9.0-rc.6
  - @rocket.chat/model-typings@1.6.0-rc.6
  - @rocket.chat/models@1.5.0-rc.6
  - @rocket.chat/network-broker@0.2.0-rc.6
  </details>

## 2.0.12-rc.5

### Patch Changes

- <details><summary>Updated dependencies []:</summary>

  - @rocket.chat/core-typings@7.6.0-rc.5
  - @rocket.chat/rest-typings@7.6.0-rc.5
  - @rocket.chat/core-services@0.9.0-rc.5
  - @rocket.chat/model-typings@1.6.0-rc.5
  - @rocket.chat/models@1.5.0-rc.5
  - @rocket.chat/network-broker@0.2.0-rc.5
  </details>

## 2.0.12-rc.4

### Patch Changes

- <details><summary>Updated dependencies []:</summary>

  - @rocket.chat/core-typings@7.6.0-rc.4
  - @rocket.chat/rest-typings@7.6.0-rc.4
  - @rocket.chat/core-services@0.9.0-rc.4
  - @rocket.chat/model-typings@1.6.0-rc.4
  - @rocket.chat/models@1.5.0-rc.4
  - @rocket.chat/network-broker@0.2.0-rc.4
  </details>

## 2.0.12-rc.3

### Patch Changes

- <details><summary>Updated dependencies []:</summary>

  - @rocket.chat/core-typings@7.6.0-rc.3
  - @rocket.chat/rest-typings@7.6.0-rc.3
  - @rocket.chat/core-services@0.9.0-rc.3
  - @rocket.chat/model-typings@1.6.0-rc.3
  - @rocket.chat/models@1.5.0-rc.3
  - @rocket.chat/network-broker@0.2.0-rc.3
  </details>

## 2.0.12-rc.2

### Patch Changes

- <details><summary>Updated dependencies []:</summary>

  - @rocket.chat/core-typings@7.6.0-rc.2
  - @rocket.chat/rest-typings@7.6.0-rc.2
  - @rocket.chat/core-services@0.9.0-rc.2
  - @rocket.chat/model-typings@1.6.0-rc.2
  - @rocket.chat/models@1.5.0-rc.2
  - @rocket.chat/network-broker@0.2.0-rc.2
  </details>

## 2.0.12-rc.1

### Patch Changes

- <details><summary>Updated dependencies []:</summary>

  - @rocket.chat/core-typings@7.6.0-rc.1
  - @rocket.chat/rest-typings@7.6.0-rc.1
  - @rocket.chat/core-services@0.9.0-rc.1
  - @rocket.chat/model-typings@1.6.0-rc.1
  - @rocket.chat/models@1.5.0-rc.1
  - @rocket.chat/network-broker@0.2.0-rc.1
  </details>

## 2.0.12-rc.0

### Patch Changes

- <details><summary>Updated dependencies [aec9eaa941fe9dad81f38d8d18d1b58edd700eb1, 2c190740d0ff166a4cefe8e833b0b2682a41fab1, d649a761edd71e1325a635b757ef1df2e5a778a4, bbd14f84214b4785f2b58cfeb8e9117bdfbf18e8, 3f1cddac558a1edc68c94d635698e1245c7172e2, 45a93a7713546ed2e3e0b3988e1f989371ebf53a, 5f11fea4ab1dc149f82b7d8c5fc556a2cf09fa5e, a8896a7ed96021f1c0d0b1eb44945ee3f69a080b, d8eb824d242cbbeafb11b1c4a806860e4541ba79, bbd0b0d9ed181a156430e2a446d3b56092e3f645, e868a6f6598b7eb2843ef79126d18abd1f604b4f, 47ae69912cd90743e7bf836fdee4be481a01bbba, 4b28126ac94cf1d3312b30ad9863ca02673f49d4]:</summary>

  - @rocket.chat/core-typings@7.6.0-rc.0
  - @rocket.chat/apps-engine@1.51.0-rc.0
  - @rocket.chat/models@1.5.0-rc.0
  - @rocket.chat/model-typings@1.6.0-rc.0
  - @rocket.chat/network-broker@0.2.0-rc.0
  - @rocket.chat/core-services@0.9.0-rc.0
  - @rocket.chat/rest-typings@7.6.0-rc.0
  </details>

## 2.0.11

### Patch Changes

- <details><summary>Updated dependencies []:</summary>
  - @rocket.chat/core-typings@7.5.1
  - @rocket.chat/rest-typings@7.5.1
  - @rocket.chat/core-services@0.8.1
  - @rocket.chat/model-typings@1.5.1
  - @rocket.chat/models@1.4.1
  - @rocket.chat/network-broker@0.1.12
  </details>

## 2.0.10

### Patch Changes

- <details><summary>Updated dependencies [4ce00382e9877c4d9241747fdd4f4223d70b58a7, 3b5406172c5575f09e9f5a2cb3ff99122900afde, 4e9d3155db516718fdd28be30a53d0051c9144d3, 25592391b04a5a9c5e4be57a3878bca7c7db66b2, c904862b1496cab943e97d28b36d3a24deac21c1, 96432420860651a3279069111972af6ec18c3b8a, cc4111cf0b1458dd97369baf8969734f337650dc, 335f19f5d08b7348263b574e4133ecf93145a79c, 38f1c508c9f95cd34744066019927add53470446, c618263e8e5fa9459f48d262e5dd9e20c59c1410, c44331e0d9b0e4e04d1ec64bea74b439a1125aa0, 4129dbc934f240a9972aa92ab159ee34e518587a, 0d96d633a653f52d07bc9ebeead16dcb90c75e2c, bb4ff0db3dcedcc715eb4b69b3f8d5c79ce0cb5f, d7ea246e0f7837cd3cc93f99316683b75a2faa43]:</summary>

  - @rocket.chat/rest-typings@7.5.0
  - @rocket.chat/model-typings@1.5.0
  - @rocket.chat/models@1.4.0
  - @rocket.chat/apps-engine@1.50.0
  - @rocket.chat/core-typings@7.5.0
  - @rocket.chat/core-services@0.8.0
  - @rocket.chat/message-parser@0.31.32
  - @rocket.chat/network-broker@0.1.11
  </details>

## 2.0.10-rc.5

### Patch Changes

- <details><summary>Updated dependencies []:</summary>

  - @rocket.chat/core-typings@7.5.0-rc.5
  - @rocket.chat/rest-typings@7.5.0-rc.5
  - @rocket.chat/core-services@0.8.0-rc.5
  - @rocket.chat/model-typings@1.5.0-rc.5
  - @rocket.chat/models@1.4.0-rc.5
  - @rocket.chat/network-broker@0.1.11-rc.5
  </details>

## 2.0.10-rc.4

### Patch Changes

- <details><summary>Updated dependencies [c618263e8e5fa9459f48d262e5dd9e20c59c1410, d7ea246e0f7837cd3cc93f99316683b75a2faa43]:</summary>

  - @rocket.chat/apps-engine@1.50.0-rc.1
  - @rocket.chat/core-services@0.8.0-rc.4
  - @rocket.chat/core-typings@7.5.0-rc.4
  - @rocket.chat/rest-typings@7.5.0-rc.4
  - @rocket.chat/model-typings@1.5.0-rc.4
  - @rocket.chat/models@1.4.0-rc.4
  - @rocket.chat/network-broker@0.1.11-rc.4
  </details>

## 2.0.10-rc.3

### Patch Changes

- <details><summary>Updated dependencies []:</summary>

  - @rocket.chat/core-typings@7.5.0-rc.3
  - @rocket.chat/rest-typings@7.5.0-rc.3
  - @rocket.chat/core-services@0.8.0-rc.3
  - @rocket.chat/model-typings@1.5.0-rc.3
  - @rocket.chat/models@1.4.0-rc.3
  - @rocket.chat/network-broker@0.1.11-rc.3
  </details>

## 2.0.10-rc.2

### Patch Changes

- <details><summary>Updated dependencies [cc4111cf0b1458dd97369baf8969734f337650dc]:</summary>

  - @rocket.chat/core-services@0.8.0-rc.2
  - @rocket.chat/rest-typings@7.5.0-rc.2
  - @rocket.chat/models@1.4.0-rc.2
  - @rocket.chat/network-broker@0.1.11-rc.2
  - @rocket.chat/core-typings@7.5.0-rc.2
  - @rocket.chat/model-typings@1.5.0-rc.2
  </details>

## 2.0.10-rc.1

### Patch Changes

- <details><summary>Updated dependencies []:</summary>

  - @rocket.chat/core-typings@7.5.0-rc.1
  - @rocket.chat/rest-typings@7.5.0-rc.1
  - @rocket.chat/core-services@0.7.11-rc.1
  - @rocket.chat/model-typings@1.5.0-rc.1
  - @rocket.chat/models@1.4.0-rc.1
  - @rocket.chat/network-broker@0.1.11-rc.1
  </details>

## 2.0.10-rc.0

### Patch Changes

- <details><summary>Updated dependencies [4ce00382e9877c4d9241747fdd4f4223d70b58a7, 3b5406172c5575f09e9f5a2cb3ff99122900afde, 4e9d3155db516718fdd28be30a53d0051c9144d3, 25592391b04a5a9c5e4be57a3878bca7c7db66b2, c904862b1496cab943e97d28b36d3a24deac21c1, 96432420860651a3279069111972af6ec18c3b8a, 335f19f5d08b7348263b574e4133ecf93145a79c, 38f1c508c9f95cd34744066019927add53470446, c44331e0d9b0e4e04d1ec64bea74b439a1125aa0, 4129dbc934f240a9972aa92ab159ee34e518587a, 0d96d633a653f52d07bc9ebeead16dcb90c75e2c, bb4ff0db3dcedcc715eb4b69b3f8d5c79ce0cb5f]:</summary>

  - @rocket.chat/rest-typings@7.5.0-rc.0
  - @rocket.chat/model-typings@1.5.0-rc.0
  - @rocket.chat/models@1.4.0-rc.0
  - @rocket.chat/apps-engine@1.50.0-rc.0
  - @rocket.chat/core-typings@7.5.0-rc.0
  - @rocket.chat/message-parser@0.31.32-rc.0
  - @rocket.chat/core-services@0.7.10-rc.0
  - @rocket.chat/network-broker@0.1.10-rc.0
  </details>

## 2.0.9

### Patch Changes

- <details><summary>Updated dependencies []:</summary>

  - @rocket.chat/core-typings@7.4.1
  - @rocket.chat/rest-typings@7.4.1
  - @rocket.chat/core-services@0.7.10
  - @rocket.chat/model-typings@1.4.1
  - @rocket.chat/models@1.3.1
  - @rocket.chat/network-broker@0.1.10
  </details>

## 2.0.8

### Patch Changes

- ([#35181](https://github.com/RocketChat/Rocket.Chat/pull/35181)) Bump meteor to 3.1.2 and Node version to 20.13.1

- <details><summary>Updated dependencies [eba8e364e4bef7ed71ebb527738515e8f7914ec7, d5175eeb5be81bab061e5ff8c6991c589bfeb0f4, 0df16c4ca50a6ad8613cfdc11a8ef6cb216fb6a4, 89964144e042c8d9282b51efd89e1e684077fdd7, 2921a6aa6f7c971a29c8209574cfb66432bc9f47, f80ac66b006080313f4aa5a04706ff9c8790622b, 083fc49cf718e460dd6e8fcd72b98b42aeb6fc86, dee90e0791de41997e6df6149c4fe07d3a12c003, f85da08765a9d3f8c5aabd9291fd08be6dfdeb85, 271894fb3942d5d0ce3d669325d07fbbbc4bf112, 697a38d23590ac799f0f3c14a676fb6bea7e86ea, be5031a21bdcda31270d53d319f7d183e77d84d7]:</summary>

  - @rocket.chat/rest-typings@7.4.0
  - @rocket.chat/models@1.3.0
  - @rocket.chat/model-typings@1.4.0
  - @rocket.chat/network-broker@0.1.9
  - @rocket.chat/core-typings@7.4.0
  - @rocket.chat/apps-engine@1.49.0
  - @rocket.chat/core-services@0.7.9
  </details>

## 2.0.8-rc.5

### Patch Changes

- <details><summary>Updated dependencies []:</summary>

  - @rocket.chat/core-typings@7.4.0-rc.5
  - @rocket.chat/rest-typings@7.4.0-rc.5
  - @rocket.chat/core-services@0.7.9-rc.5
  - @rocket.chat/model-typings@1.4.0-rc.5
  - @rocket.chat/models@1.3.0-rc.5
  - @rocket.chat/network-broker@0.1.9-rc.5
  </details>

## 2.0.8-rc.4

### Patch Changes

- <details><summary>Updated dependencies []:</summary>

  - @rocket.chat/core-typings@7.4.0-rc.4
  - @rocket.chat/rest-typings@7.4.0-rc.4
  - @rocket.chat/core-services@0.7.9-rc.4
  - @rocket.chat/model-typings@1.4.0-rc.4
  - @rocket.chat/models@1.3.0-rc.4
  - @rocket.chat/network-broker@0.1.9-rc.4
  </details>

## 2.0.7-rc.3

### Patch Changes

- <details><summary>Updated dependencies []:</summary>

  - @rocket.chat/core-typings@7.4.0-rc.3
  - @rocket.chat/rest-typings@7.4.0-rc.3
  - @rocket.chat/core-services@0.7.8-rc.3
  - @rocket.chat/model-typings@1.4.0-rc.3
  - @rocket.chat/models@1.3.0-rc.3
  - @rocket.chat/network-broker@0.1.8-rc.3
  </details>

## 2.0.7-rc.2

### Patch Changes

- <details><summary>Updated dependencies []:</summary>

  - @rocket.chat/core-typings@7.4.0-rc.2
  - @rocket.chat/rest-typings@7.4.0-rc.2
  - @rocket.chat/core-services@0.7.8-rc.2
  - @rocket.chat/model-typings@1.4.0-rc.2
  - @rocket.chat/models@1.3.0-rc.2
  - @rocket.chat/network-broker@0.1.8-rc.2
  </details>

## 2.0.7-rc.1

### Patch Changes

- <details><summary>Updated dependencies []:</summary>

  - @rocket.chat/core-typings@7.4.0-rc.1
  - @rocket.chat/rest-typings@7.4.0-rc.1
  - @rocket.chat/core-services@0.7.8-rc.1
  - @rocket.chat/model-typings@1.4.0-rc.1
  - @rocket.chat/models@1.3.0-rc.1
  - @rocket.chat/network-broker@0.1.8-rc.1
  </details>

## 2.0.7-rc.0

### Patch Changes

- ([#35181](https://github.com/RocketChat/Rocket.Chat/pull/35181)) Bump meteor to 3.1.2 and Node version to 20.13.1

- <details><summary>Updated dependencies [eba8e364e4bef7ed71ebb527738515e8f7914ec7, d5175eeb5be81bab061e5ff8c6991c589bfeb0f4, 0df16c4ca50a6ad8613cfdc11a8ef6cb216fb6a4, 89964144e042c8d9282b51efd89e1e684077fdd7, 2921a6aa6f7c971a29c8209574cfb66432bc9f47, f80ac66b006080313f4aa5a04706ff9c8790622b, 083fc49cf718e460dd6e8fcd72b98b42aeb6fc86, dee90e0791de41997e6df6149c4fe07d3a12c003, f85da08765a9d3f8c5aabd9291fd08be6dfdeb85, 271894fb3942d5d0ce3d669325d07fbbbc4bf112, 697a38d23590ac799f0f3c14a676fb6bea7e86ea, be5031a21bdcda31270d53d319f7d183e77d84d7]:</summary>

  - @rocket.chat/rest-typings@7.4.0-rc.0
  - @rocket.chat/models@1.3.0-rc.0
  - @rocket.chat/model-typings@1.4.0-rc.0
  - @rocket.chat/network-broker@0.1.6-rc.0
  - @rocket.chat/core-typings@7.4.0-rc.0
  - @rocket.chat/apps-engine@1.49.0-rc.0
  - @rocket.chat/core-services@0.7.6-rc.0
  </details>

## 2.0.7

### Patch Changes

- <details><summary>Updated dependencies []:</summary>
  - @rocket.chat/core-typings@7.3.3
  - @rocket.chat/rest-typings@7.3.3
  - @rocket.chat/core-services@0.7.8
  - @rocket.chat/model-typings@1.3.3
  - @rocket.chat/models@1.2.3
  - @rocket.chat/network-broker@0.1.8
  </details>

## 2.0.6

### Patch Changes

- <details><summary>Updated dependencies []:</summary>

  - @rocket.chat/core-typings@7.3.2
  - @rocket.chat/rest-typings@7.3.2
  - @rocket.chat/core-services@0.7.7
  - @rocket.chat/model-typings@1.3.2
  - @rocket.chat/models@1.2.2
  - @rocket.chat/network-broker@0.1.7
  </details>

## 2.0.5

### Patch Changes

- <details><summary>Updated dependencies [b7905dfebe48d27d0d774fb23cc579ea9dfd01f4]:</summary>

  - @rocket.chat/model-typings@1.3.1
  - @rocket.chat/models@1.2.1
  - @rocket.chat/core-services@0.7.6
  - @rocket.chat/network-broker@0.1.6
  - @rocket.chat/core-typings@7.3.1
  - @rocket.chat/rest-typings@7.3.1
  </details>

## 2.0.4

### Patch Changes

- <details><summary>Updated dependencies [79cba772bd8ae0a1e084687b47e05f312e85078a, 5506c406f4a22145ece065ad2b797225e94423ca, c75d771c410579d3d7eaabb379871456ded1b111, 8942b0032af976738a7c602fa389803dda30c0dc, 1f54b733eaa91e602baaff74f113c7ef16ddaa89, bfa92f4dba1a16973d7da5a9c0f5d0df998bf944, c0fa1c884cccab47f4e68dd81457c424cf176f11, b4ce5797b7fc52e851aa4afc54c4617fc12cbf72, c8e8518011b8b7d318a2bb2f26b897b196421d76]:</summary>

  - @rocket.chat/model-typings@1.3.0
  - @rocket.chat/apps-engine@1.48.2
  - @rocket.chat/models@1.2.0
  - @rocket.chat/rest-typings@7.3.0
  - @rocket.chat/core-typings@7.3.0
  - @rocket.chat/core-services@0.7.5
  - @rocket.chat/network-broker@0.1.5
  </details>

## 2.0.4-rc.5

### Patch Changes

- <details><summary>Updated dependencies []:</summary>

  - @rocket.chat/core-typings@7.3.0-rc.5
  - @rocket.chat/rest-typings@7.3.0-rc.5
  - @rocket.chat/core-services@0.7.5-rc.5
  - @rocket.chat/model-typings@1.3.0-rc.5
  - @rocket.chat/models@1.2.0-rc.5
  - @rocket.chat/network-broker@0.1.5-rc.5
  </details>

## 2.0.4-rc.4

### Patch Changes

- <details><summary>Updated dependencies []:</summary>

  - @rocket.chat/core-typings@7.3.0-rc.4
  - @rocket.chat/rest-typings@7.3.0-rc.4
  - @rocket.chat/core-services@0.7.5-rc.4
  - @rocket.chat/model-typings@1.3.0-rc.4
  - @rocket.chat/models@1.2.0-rc.4
  - @rocket.chat/network-broker@0.1.5-rc.4
  </details>

## 2.0.4-rc.3

### Patch Changes

- <details><summary>Updated dependencies []:</summary>

  - @rocket.chat/core-typings@7.3.0-rc.3
  - @rocket.chat/rest-typings@7.3.0-rc.3
  - @rocket.chat/core-services@0.7.5-rc.3
  - @rocket.chat/model-typings@1.3.0-rc.3
  - @rocket.chat/models@1.2.0-rc.3
  - @rocket.chat/network-broker@0.1.5-rc.3
  </details>

## 2.0.4-rc.2

### Patch Changes

- <details><summary>Updated dependencies []:</summary>

  - @rocket.chat/core-typings@7.3.0-rc.2
  - @rocket.chat/rest-typings@7.3.0-rc.2
  - @rocket.chat/core-services@0.7.5-rc.2
  - @rocket.chat/model-typings@1.3.0-rc.2
  - @rocket.chat/models@1.2.0-rc.2
  - @rocket.chat/network-broker@0.1.5-rc.2
  </details>

## 2.0.4-rc.1

### Patch Changes

- <details><summary>Updated dependencies []:</summary>

  - @rocket.chat/core-typings@7.3.0-rc.1
  - @rocket.chat/rest-typings@7.3.0-rc.1
  - @rocket.chat/core-services@0.7.5-rc.1
  - @rocket.chat/model-typings@1.3.0-rc.1
  - @rocket.chat/models@1.2.0-rc.1
  - @rocket.chat/network-broker@0.1.5-rc.1
  </details>

## 2.0.4-rc.0

### Patch Changes

- <details><summary>Updated dependencies [79cba772bd8ae0a1e084687b47e05f312e85078a, 5506c406f4a22145ece065ad2b797225e94423ca, c75d771c410579d3d7eaabb379871456ded1b111, 8942b0032af976738a7c602fa389803dda30c0dc, 1f54b733eaa91e602baaff74f113c7ef16ddaa89, bfa92f4dba1a16973d7da5a9c0f5d0df998bf944, b4ce5797b7fc52e851aa4afc54c4617fc12cbf72, c8e8518011b8b7d318a2bb2f26b897b196421d76]:</summary>

  - @rocket.chat/model-typings@1.3.0-rc.0
  - @rocket.chat/apps-engine@1.48.2-rc.0
  - @rocket.chat/models@1.2.0-rc.0
  - @rocket.chat/rest-typings@7.3.0-rc.0
  - @rocket.chat/core-typings@7.3.0-rc.0
  - @rocket.chat/core-services@0.7.5-rc.0
  - @rocket.chat/network-broker@0.1.5-rc.0
  </details>

## 2.0.3

### Patch Changes

- <details><summary>Updated dependencies []:</summary>

  - @rocket.chat/core-typings@7.2.1
  - @rocket.chat/rest-typings@7.2.1
  - @rocket.chat/core-services@0.7.4
  - @rocket.chat/model-typings@1.2.1
  - @rocket.chat/network-broker@0.1.4
  - @rocket.chat/models@1.1.1
  </details>

## 2.0.2

### Patch Changes

- <details><summary>Updated dependencies [b845fc0093cfaf59093d1e99ccaae77ab741354a, 76f6239ff1a9f34f163c03c140c4ceba62563b4e, f11efb4011db4efcdbf978d4b76671028daeed6e, eb794b7fd6bf3ff5a37a38bccaba247ed36db744, c43220dcd8c1df86a6143d6553964ad2173903b3, 47f24c2fb795eee33cb021d56508298b8a548eec, f62326080d5e6ba36351cb0b6965a09f23856ac8, 76f6239ff1a9f34f163c03c140c4ceba62563b4e, f62326080d5e6ba36351cb0b6965a09f23856ac8, 475120dc19fb8cc400fd8af21559cd6f3cc17eb8, 2e4af86f6463166ba4d0b37b153b89ab246e112a, 76f6239ff1a9f34f163c03c140c4ceba62563b4e, f62326080d5e6ba36351cb0b6965a09f23856ac8, 75a14b2e013aca7361cac56316f2b7e8c07d9dc8, f62326080d5e6ba36351cb0b6965a09f23856ac8]:</summary>

  - @rocket.chat/rest-typings@7.2.0
  - @rocket.chat/model-typings@1.2.0
  - @rocket.chat/core-typings@7.2.0
  - @rocket.chat/apps-engine@1.48.1
  - @rocket.chat/models@1.1.0
  - @rocket.chat/core-services@0.7.3
  - @rocket.chat/network-broker@0.1.3
  </details>

## 2.0.2-rc.3

### Patch Changes

- <details><summary>Updated dependencies []:</summary>

  - @rocket.chat/core-typings@7.2.0-rc.3
  - @rocket.chat/rest-typings@7.2.0-rc.3
  - @rocket.chat/core-services@0.7.3-rc.3
  - @rocket.chat/model-typings@1.2.0-rc.3
  - @rocket.chat/network-broker@0.1.3-rc.3
  - @rocket.chat/models@1.1.0-rc.3
  </details>

## 2.0.2-rc.2

### Patch Changes

- <details><summary>Updated dependencies [c43220dcd8c1df86a6143d6553964ad2173903b3]:</summary>

  - @rocket.chat/apps-engine@1.48.1-rc.1
  - @rocket.chat/models@1.1.0-rc.2
  - @rocket.chat/core-services@0.7.3-rc.2
  - @rocket.chat/core-typings@7.2.0-rc.2
  - @rocket.chat/rest-typings@7.2.0-rc.2
  - @rocket.chat/network-broker@0.1.3-rc.2
  - @rocket.chat/model-typings@1.2.0-rc.2
  </details>

## 2.0.2-rc.1

### Patch Changes

- <details><summary>Updated dependencies []:</summary>

  - @rocket.chat/core-typings@7.2.0-rc.1
  - @rocket.chat/rest-typings@7.2.0-rc.1
  - @rocket.chat/core-services@0.7.3-rc.1
  - @rocket.chat/model-typings@1.2.0-rc.1
  - @rocket.chat/network-broker@0.1.3-rc.1
  - @rocket.chat/models@1.1.0-rc.1
  </details>

## 2.0.2-rc.0

### Patch Changes

- <details><summary>Updated dependencies [b845fc0093cfaf59093d1e99ccaae77ab741354a, 76f6239ff1a9f34f163c03c140c4ceba62563b4e, f11efb4011db4efcdbf978d4b76671028daeed6e, eb794b7fd6bf3ff5a37a38bccaba247ed36db744, 47f24c2fb795eee33cb021d56508298b8a548eec, f62326080d5e6ba36351cb0b6965a09f23856ac8, 76f6239ff1a9f34f163c03c140c4ceba62563b4e, f62326080d5e6ba36351cb0b6965a09f23856ac8, 475120dc19fb8cc400fd8af21559cd6f3cc17eb8, 2e4af86f6463166ba4d0b37b153b89ab246e112a, 76f6239ff1a9f34f163c03c140c4ceba62563b4e, f62326080d5e6ba36351cb0b6965a09f23856ac8, 75a14b2e013aca7361cac56316f2b7e8c07d9dc8, f62326080d5e6ba36351cb0b6965a09f23856ac8]:</summary>

  - @rocket.chat/rest-typings@7.2.0-rc.0
  - @rocket.chat/model-typings@1.2.0-rc.0
  - @rocket.chat/core-typings@7.2.0-rc.0
  - @rocket.chat/apps-engine@1.48.1-rc.0
  - @rocket.chat/models@1.1.0-rc.0
  - @rocket.chat/core-services@0.7.3-rc.0
  - @rocket.chat/network-broker@0.1.3-rc.0
  </details>

## 2.0.1

### Patch Changes

- ([#33596](https://github.com/RocketChat/Rocket.Chat/pull/33596)) Bump meteor to 3.0.4 and Node version to 20.18.0

- <details><summary>Updated dependencies [82767d8fd8a52ac348e8aded1d238e688d36129b, 80e36bfc3938775eb26aa5576f1b9b98896e1cc4, e7edeac3bdd22da0a04b8e873d5a008e249fb4be, 3569b0a9c48f8b94ebaef2f8b607c52fdb8e570a, b4841cb7206d855d7a1bc7604683a5b4a48b7176, 32d93a0666fa1cbe857d02889e93d9bbf45bd4f0, 63ccadc012499e004445ad6bc6cd2ff777aecbd1, ce7024af36fcde97b1da5b2731f6edc4a4c236b8, d398866dba725918017e3609807f9d0ab9b89b72, d398866dba725918017e3609807f9d0ab9b89b72]:</summary>

  - @rocket.chat/apps-engine@1.48.0
  - @rocket.chat/model-typings@1.1.0
  - @rocket.chat/core-typings@7.1.0
  - @rocket.chat/rest-typings@7.1.0
  - @rocket.chat/core-services@0.7.2
  - @rocket.chat/models@1.0.1
  - @rocket.chat/network-broker@0.1.2
  </details>

## 2.0.1-rc.3

### Patch Changes

- <details><summary>Updated dependencies []:</summary>

  - @rocket.chat/core-typings@7.1.0-rc.3
  - @rocket.chat/rest-typings@7.1.0-rc.3
  - @rocket.chat/core-services@0.7.2-rc.3
  - @rocket.chat/model-typings@1.1.0-rc.3
  - @rocket.chat/network-broker@0.1.2-rc.3
  - @rocket.chat/models@1.0.1-rc.3
  </details>

## 2.0.1-rc.2

### Patch Changes

- <details><summary>Updated dependencies []:</summary>

  - @rocket.chat/core-typings@7.1.0-rc.2
  - @rocket.chat/rest-typings@7.1.0-rc.2
  - @rocket.chat/core-services@0.7.2-rc.2
  - @rocket.chat/model-typings@1.1.0-rc.2
  - @rocket.chat/network-broker@0.1.2-rc.2
  - @rocket.chat/models@1.0.1-rc.2
  </details>

## 2.0.1-rc.1

### Patch Changes

- <details><summary>Updated dependencies []:</summary>

  - @rocket.chat/core-typings@7.1.0-rc.1
  - @rocket.chat/rest-typings@7.1.0-rc.1
  - @rocket.chat/core-services@0.7.2-rc.1
  - @rocket.chat/model-typings@1.1.0-rc.1
  - @rocket.chat/network-broker@0.1.2-rc.1
  - @rocket.chat/models@1.0.1-rc.1
  </details>

## 2.0.1-rc.0

### Patch Changes

- ([#33596](https://github.com/RocketChat/Rocket.Chat/pull/33596)) Bump meteor to 3.0.4 and Node version to 20.18.0

- <details><summary>Updated dependencies [82767d8fd8a52ac348e8aded1d238e688d36129b, 80e36bfc3938775eb26aa5576f1b9b98896e1cc4, e7edeac3bdd22da0a04b8e873d5a008e249fb4be, 3569b0a9c48f8b94ebaef2f8b607c52fdb8e570a, b4841cb7206d855d7a1bc7604683a5b4a48b7176, 32d93a0666fa1cbe857d02889e93d9bbf45bd4f0, 63ccadc012499e004445ad6bc6cd2ff777aecbd1, ce7024af36fcde97b1da5b2731f6edc4a4c236b8, d398866dba725918017e3609807f9d0ab9b89b72, d398866dba725918017e3609807f9d0ab9b89b72]:</summary>

  - @rocket.chat/apps-engine@1.48.0-rc.0
  - @rocket.chat/model-typings@1.1.0-rc.0
  - @rocket.chat/core-typings@7.1.0-rc.0
  - @rocket.chat/rest-typings@7.1.0-rc.0
  - @rocket.chat/core-services@0.7.2-rc.0
  - @rocket.chat/models@1.0.1-rc.0
  - @rocket.chat/network-broker@0.1.2-rc.0
  </details>

## 2.0.0

### Major Changes

- ([#31438](https://github.com/RocketChat/Rocket.Chat/pull/31438)) Upgrades the version of the Meteor framework to 3.0

  The main reason behind this is the upgrade of the Node.js version, where version 14 will be removed and version 20 will be used instead.

  Internally, significant changes have been made, mostly due to the removal of fibers.

  As a result, it was necessary to adapt our code to work with the new version.

  No functionality should have been affected by this, but if you are running Rocket.Chat in unconventional ways, please note that you need to upgrade your Node.js version.

- ([#31438](https://github.com/RocketChat/Rocket.Chat/pull/31438)) Node.js 20.x support

### Patch Changes

- <details><summary>Updated dependencies [3395c8290b, 6b5b91fd14, d1e14a0a85, 687f1efd5f, bcacbb1cee, b167db0b37, f4365b7dd4, d9fe5bbe0b, b338807d76, 5f9826bed6, bf05700542, debd3ffa22, a5f25e73b5, 1bdfd201b1, 3ea02d3cc1, e3629e065b, b19ae4dbc7, 03d148524b, 3f9c3f1f52, 81998f3450, 2bc9692de0, 50943a02e8, 509143d6dd, fa501ecb53]:</summary>

  - @rocket.chat/rest-typings@7.0.0
  - @rocket.chat/ui-kit@0.37.0
  - @rocket.chat/core-services@0.7.1
  - @rocket.chat/model-typings@1.0.0
  - @rocket.chat/core-typings@7.0.0
  - @rocket.chat/models@1.0.0
  - @rocket.chat/apps-engine@1.47.0
  - @rocket.chat/network-broker@0.1.1
  </details>

## 2.0.0-rc.6

### Patch Changes

- <details><summary>Updated dependencies []:</summary>

  - @rocket.chat/core-typings@7.0.0-rc.6
  - @rocket.chat/rest-typings@7.0.0-rc.6
  - @rocket.chat/core-services@0.7.1-rc.6
  - @rocket.chat/model-typings@1.0.0-rc.6
  - @rocket.chat/network-broker@0.1.1-rc.6
  - @rocket.chat/models@1.0.0-rc.6
  </details>

## 2.0.0-rc.5

### Patch Changes

- <details><summary>Updated dependencies [d1e14a0a85, bf05700542, 1bdfd201b1, 2bc9692de0]:</summary>

  - @rocket.chat/rest-typings@7.0.0-rc.5
  - @rocket.chat/core-services@0.7.1-rc.5
  - @rocket.chat/network-broker@0.1.1-rc.5
  - @rocket.chat/core-typings@7.0.0-rc.5
  - @rocket.chat/model-typings@1.0.0-rc.5
  - @rocket.chat/models@1.0.0-rc.5
  </details>

## 2.0.0-rc.4

### Patch Changes

- <details><summary>Updated dependencies []:</summary>

  - @rocket.chat/core-typings@7.0.0-rc.4
  - @rocket.chat/rest-typings@7.0.0-rc.4
  - @rocket.chat/core-services@0.7.1-rc.4
  - @rocket.chat/model-typings@1.0.0-rc.4
  - @rocket.chat/network-broker@0.1.1-rc.4
  - @rocket.chat/models@1.0.0-rc.4
  </details>

## 2.0.0-rc.3

### Patch Changes

- <details><summary>Updated dependencies []:</summary>

  - @rocket.chat/core-typings@7.0.0-rc.3
  - @rocket.chat/rest-typings@7.0.0-rc.3
  - @rocket.chat/core-services@0.7.1-rc.3
  - @rocket.chat/model-typings@1.0.0-rc.3
  - @rocket.chat/network-broker@0.1.1-rc.3
  - @rocket.chat/models@1.0.0-rc.3
  </details>

## 2.0.0-rc.2

### Patch Changes

- <details><summary>Updated dependencies []:</summary>

  - @rocket.chat/core-typings@7.0.0-rc.2
  - @rocket.chat/rest-typings@7.0.0-rc.2
  - @rocket.chat/core-services@0.7.1-rc.2
  - @rocket.chat/model-typings@1.0.0-rc.2
  - @rocket.chat/network-broker@0.1.1-rc.2
  - @rocket.chat/models@1.0.0-rc.2
  </details>

## 2.0.0-rc.1

### Patch Changes

- <details><summary>Updated dependencies []:</summary>

  - @rocket.chat/core-typings@7.0.0-rc.1
  - @rocket.chat/rest-typings@7.0.0-rc.1
  - @rocket.chat/core-services@0.7.1-rc.1
  - @rocket.chat/model-typings@1.0.0-rc.1
  - @rocket.chat/network-broker@0.1.1-rc.1
  - @rocket.chat/models@1.0.0-rc.1
  </details>

## 2.0.0-rc.0

### Major Changes

- ([#31438](https://github.com/RocketChat/Rocket.Chat/pull/31438)) Upgrades the version of the Meteor framework to 3.0

  The main reason behind this is the upgrade of the Node.js version, where version 14 will be removed and version 20 will be used instead.

  Internally, significant changes have been made, mostly due to the removal of fibers.

  As a result, it was necessary to adapt our code to work with the new version.

  No functionality should have been affected by this, but if you are running Rocket.Chat in unconventional ways, please note that you need to upgrade your Node.js version.

- ([#31438](https://github.com/RocketChat/Rocket.Chat/pull/31438)) Node.js 20.x support

### Patch Changes

- <details><summary>Updated dependencies [3395c8290b, 6b5b91fd14, 7726d68374, 687f1efd5f, bcacbb1cee, b167db0b37, f4365b7dd4, d9fe5bbe0b, b338807d76, 5f9826bed6, debd3ffa22, a5f25e73b5, 3ea02d3cc1, e3629e065b, b19ae4dbc7, 03d148524b, 3f9c3f1f52, 81998f3450, 50943a02e8, 509143d6dd, fa501ecb53]:</summary>

  - @rocket.chat/rest-typings@7.0.0-rc.0
  - @rocket.chat/core-typings@7.0.0-rc.0
  - @rocket.chat/model-typings@1.0.0-rc.0
  - @rocket.chat/ui-kit@0.37.0-rc.0
  - @rocket.chat/core-services@0.7.1-rc.0
  - @rocket.chat/models@1.0.0-rc.0
  - @rocket.chat/apps-engine@1.47.0-rc.0
  - @rocket.chat/network-broker@0.1.1-rc.0
  </details>

## 1.3.5

### Patch Changes

- <details><summary>Updated dependencies [9a38c8e13f, 9eaefdc892, 274f4f5881, 532f08819e, 79c16d315a, 927710d778, 3a161c4310, 12d6307998]:</summary>

  - @rocket.chat/model-typings@0.8.0
  - @rocket.chat/rest-typings@6.13.0
  - @rocket.chat/core-typings@6.13.0
  - @rocket.chat/core-services@0.7.0
  - @rocket.chat/message-parser@0.31.31
  - @rocket.chat/models@0.3.0
  </details>

## 1.3.5-rc.6

### Patch Changes

- <details><summary>Updated dependencies []:</summary>

  - @rocket.chat/core-typings@6.13.0-rc.6
  - @rocket.chat/rest-typings@6.13.0-rc.6
  - @rocket.chat/core-services@0.7.0-rc.6
  - @rocket.chat/model-typings@0.8.0-rc.6
  - @rocket.chat/models@0.3.0-rc.6
  </details>

## 1.3.5-rc.5

### Patch Changes

- <details><summary>Updated dependencies []:</summary>

  - @rocket.chat/core-typings@6.13.0-rc.5
  - @rocket.chat/rest-typings@6.13.0-rc.5
  - @rocket.chat/core-services@0.7.0-rc.5
  - @rocket.chat/model-typings@0.8.0-rc.5
  - @rocket.chat/models@0.3.0-rc.5
  </details>

## 1.3.5-rc.4

### Patch Changes

- <details><summary>Updated dependencies []:</summary>

  - @rocket.chat/core-typings@6.13.0-rc.4
  - @rocket.chat/rest-typings@6.13.0-rc.4
  - @rocket.chat/core-services@0.7.0-rc.4
  - @rocket.chat/model-typings@0.8.0-rc.4
  - @rocket.chat/models@0.3.0-rc.4
  </details>

## 1.3.5-rc.3

### Patch Changes

- <details><summary>Updated dependencies []:</summary>

  - @rocket.chat/core-typings@6.13.0-rc.3
  - @rocket.chat/rest-typings@6.13.0-rc.3
  - @rocket.chat/core-services@0.7.0-rc.3
  - @rocket.chat/model-typings@0.8.0-rc.3
  - @rocket.chat/models@0.3.0-rc.3
  </details>

## 1.3.5-rc.2

### Patch Changes

- <details><summary>Updated dependencies []:</summary>

  - @rocket.chat/core-typings@6.13.0-rc.2
  - @rocket.chat/rest-typings@6.13.0-rc.2
  - @rocket.chat/core-services@0.7.0-rc.2
  - @rocket.chat/model-typings@0.8.0-rc.2
  - @rocket.chat/models@0.3.0-rc.2
  </details>

## 1.3.5-rc.1

### Patch Changes

- <details><summary>Updated dependencies []:</summary>

  - @rocket.chat/core-typings@6.13.0-rc.1
  - @rocket.chat/rest-typings@6.13.0-rc.1
  - @rocket.chat/core-services@0.7.0-rc.1
  - @rocket.chat/model-typings@0.8.0-rc.1
  - @rocket.chat/models@0.3.0-rc.1
  </details>

## 1.3.5-rc.0

### Patch Changes

- <details><summary>Updated dependencies [9a38c8e13f, 9eaefdc892, 274f4f5881, 532f08819e, 79c16d315a, 927710d778, 3a161c4310, 12d6307998]:</summary>

  - @rocket.chat/model-typings@0.8.0-rc.0
  - @rocket.chat/rest-typings@6.13.0-rc.0
  - @rocket.chat/core-typings@6.13.0-rc.0
  - @rocket.chat/core-services@0.7.0-rc.0
  - @rocket.chat/message-parser@0.31.30-rc.0
  - @rocket.chat/models@0.3.0-rc.0
  </details>

## 1.3.4

### Patch Changes

- <details><summary>Updated dependencies [3cbb9f6252]:</summary>

  - @rocket.chat/message-parser@0.31.30
  - @rocket.chat/core-services@0.6.1
  - @rocket.chat/core-typings@6.12.1
  - @rocket.chat/rest-typings@6.12.1
  - @rocket.chat/model-typings@0.7.1
  - @rocket.chat/models@0.2.4
  </details>

## 1.3.3

### Patch Changes

- <details><summary>Updated dependencies [c11f3722df, 7f88158036, b764c415dc, 7937ff741a, a14c0678bb, 58c0efc732, e28be46db7, 58c0efc732]:</summary>

  - @rocket.chat/ui-kit@0.36.1
  - @rocket.chat/model-typings@0.7.0
  - @rocket.chat/rest-typings@6.12.0
  - @rocket.chat/core-typings@6.12.0
  - @rocket.chat/core-services@0.6.0
  - @rocket.chat/models@0.2.3
  </details>

## 1.3.3-rc.6

### Patch Changes

- <details><summary>Updated dependencies []:</summary>

  - @rocket.chat/core-typings@6.12.0-rc.6
  - @rocket.chat/rest-typings@6.12.0-rc.6
  - @rocket.chat/core-services@0.6.0-rc.6
  - @rocket.chat/model-typings@0.7.0-rc.6
  - @rocket.chat/models@0.2.3-rc.6
  </details>

## 1.3.3-rc.5

### Patch Changes

- <details><summary>Updated dependencies []:</summary>

  - @rocket.chat/core-typings@6.12.0-rc.5
  - @rocket.chat/rest-typings@6.12.0-rc.5
  - @rocket.chat/core-services@0.6.0-rc.5
  - @rocket.chat/model-typings@0.7.0-rc.5
  - @rocket.chat/models@0.2.3-rc.5
  </details>

## 1.3.3-rc.4

### Patch Changes

- <details><summary>Updated dependencies []:</summary>

  - @rocket.chat/core-typings@6.12.0-rc.4
  - @rocket.chat/rest-typings@6.12.0-rc.4
  - @rocket.chat/core-services@0.6.0-rc.4
  - @rocket.chat/model-typings@0.7.0-rc.4
  - @rocket.chat/models@0.2.3-rc.4
  </details>

## 1.3.2

### Patch Changes

- <details><summary>Updated dependencies []:</summary>

## 1.3.3-rc.3

### Patch Changes

- <details><summary>Updated dependencies []:</summary>

  - @rocket.chat/core-typings@6.12.0-rc.3
  - @rocket.chat/rest-typings@6.12.0-rc.3
  - @rocket.chat/core-services@0.6.0-rc.3
  - @rocket.chat/model-typings@0.7.0-rc.3
  - @rocket.chat/models@0.2.2-rc.3
  </details>

## 1.3.3-rc.2

### Patch Changes

- <details><summary>Updated dependencies []:</summary>

  - @rocket.chat/core-typings@6.12.0-rc.2
  - @rocket.chat/rest-typings@6.12.0-rc.2
  - @rocket.chat/core-services@0.6.0-rc.2
  - @rocket.chat/model-typings@0.7.0-rc.2
  - @rocket.chat/models@0.2.2-rc.2
  </details>

## 1.3.3-rc.1

### Patch Changes

- <details><summary>Updated dependencies []:</summary>

  - @rocket.chat/core-typings@6.12.0-rc.1
  - @rocket.chat/rest-typings@6.12.0-rc.1
  - @rocket.chat/core-services@0.6.0-rc.1
  - @rocket.chat/model-typings@0.7.0-rc.1
  - @rocket.chat/models@0.2.2-rc.1
  </details>

## 1.3.3-rc.0

### Patch Changes

- <details><summary>Updated dependencies [c11f3722df, 7f88158036, b764c415dc, 7937ff741a, a14c0678bb, 58c0efc732, e28be46db7, 58c0efc732]:</summary>

  - @rocket.chat/ui-kit@0.36.1-rc.0
  - @rocket.chat/model-typings@0.7.0-rc.0
  - @rocket.chat/rest-typings@6.12.0-rc.0
  - @rocket.chat/core-typings@6.12.0-rc.0
  - @rocket.chat/core-services@0.6.0-rc.0
  - @rocket.chat/models@0.2.1-rc.0
  </details>
  - @rocket.chat/core-typings@6.11.2
  - @rocket.chat/rest-typings@6.11.2
  - @rocket.chat/core-services@0.5.2
  - @rocket.chat/model-typings@0.6.2
  - @rocket.chat/models@0.2.2
  </details>

## 1.3.1

### Patch Changes

- <details><summary>Updated dependencies []:</summary>

  - @rocket.chat/core-typings@6.11.1
  - @rocket.chat/rest-typings@6.11.1
  - @rocket.chat/core-services@0.5.1
  - @rocket.chat/model-typings@0.6.1
  - @rocket.chat/models@0.2.1
  </details>

## 1.3.0

### Minor Changes

- ([#32793](https://github.com/RocketChat/Rocket.Chat/pull/32793)) New Feature: Video Conference Persistent Chat.
  This feature provides a discussion id for conference provider apps to store the chat messages exchanged during the conferences, so that those users may then access those messages again at any time through Rocket.Chat.

### Patch Changes

- ([#32719](https://github.com/RocketChat/Rocket.Chat/pull/32719)) Added the `user` param to apps-engine update method call, allowing apps' new `onUpdate` hook to know who triggered the update.

- <details><summary>Updated dependencies [439faa87d3, 03c8b066f9, 2d89a0c448, 439faa87d3, 24f7df4894, 03c8b066f9, 264d7d5496, b8e5887fb9]:</summary>

  - @rocket.chat/model-typings@0.6.0
  - @rocket.chat/core-services@0.5.0
  - @rocket.chat/core-typings@6.11.0
  - @rocket.chat/models@0.2.0
  - @rocket.chat/ui-kit@0.36.0
  - @rocket.chat/rest-typings@6.11.0
  </details>

## 1.3.0-rc.6

### Patch Changes

- <details><summary>Updated dependencies []:</summary>

  - @rocket.chat/core-typings@6.11.0-rc.6
  - @rocket.chat/rest-typings@6.11.0-rc.6
  - @rocket.chat/core-services@0.5.0-rc.6
  - @rocket.chat/model-typings@0.6.0-rc.6
  - @rocket.chat/models@0.2.0-rc.6
  </details>

## 1.3.0-rc.5

### Patch Changes

- <details><summary>Updated dependencies []:</summary>

  - @rocket.chat/core-typings@6.11.0-rc.5
  - @rocket.chat/rest-typings@6.11.0-rc.5
  - @rocket.chat/core-services@0.5.0-rc.5
  - @rocket.chat/model-typings@0.6.0-rc.5
  - @rocket.chat/models@0.2.0-rc.5
  </details>

## 1.3.0-rc.4

### Patch Changes

- <details><summary>Updated dependencies []:</summary>

  - @rocket.chat/core-typings@6.11.0-rc.4
  - @rocket.chat/rest-typings@6.11.0-rc.4
  - @rocket.chat/core-services@0.5.0-rc.4
  - @rocket.chat/model-typings@0.6.0-rc.4
  - @rocket.chat/models@0.2.0-rc.4
  </details>

## 1.3.0-rc.3

### Patch Changes

- <details><summary>Updated dependencies []:</summary>

  - @rocket.chat/core-typings@6.11.0-rc.3
  - @rocket.chat/rest-typings@6.11.0-rc.3
  - @rocket.chat/core-services@0.5.0-rc.3
  - @rocket.chat/model-typings@0.6.0-rc.3
  - @rocket.chat/models@0.2.0-rc.3
  </details>

## 1.3.0-rc.2

### Patch Changes

- <details><summary>Updated dependencies []:</summary>

  - @rocket.chat/core-typings@6.11.0-rc.2
  - @rocket.chat/rest-typings@6.11.0-rc.2
  - @rocket.chat/core-services@0.5.0-rc.2
  - @rocket.chat/model-typings@0.6.0-rc.2
  - @rocket.chat/models@0.2.0-rc.2
  </details>

## 1.3.0-rc.1

### Patch Changes

- <details><summary>Updated dependencies []:</summary>

  - @rocket.chat/core-typings@6.11.0-rc.1
  - @rocket.chat/rest-typings@6.11.0-rc.1
  - @rocket.chat/core-services@0.5.0-rc.1
  - @rocket.chat/model-typings@0.6.0-rc.1
  - @rocket.chat/models@0.2.0-rc.1
  </details>

## 1.3.0-rc.0

### Minor Changes

- ([#32793](https://github.com/RocketChat/Rocket.Chat/pull/32793)) New Feature: Video Conference Persistent Chat.
  This feature provides a discussion id for conference provider apps to store the chat messages exchanged during the conferences, so that those users may then access those messages again at any time through Rocket.Chat.

### Patch Changes

- ([#32719](https://github.com/RocketChat/Rocket.Chat/pull/32719)) Added the `user` param to apps-engine update method call, allowing apps' new `onUpdate` hook to know who triggered the update.

- <details><summary>Updated dependencies [439faa87d3, 03c8b066f9, 2d89a0c448, 439faa87d3, 24f7df4894, 03c8b066f9, 264d7d5496, b8e5887fb9]:</summary>

  - @rocket.chat/model-typings@0.6.0-rc.0
  - @rocket.chat/core-services@0.5.0-rc.0
  - @rocket.chat/core-typings@6.11.0-rc.0
  - @rocket.chat/models@0.2.0-rc.0
  - @rocket.chat/ui-kit@0.36.0-rc.0
  - @rocket.chat/rest-typings@6.11.0-rc.0

## 1.2.2

### Patch Changes

- ([#32935](https://github.com/RocketChat/Rocket.Chat/pull/32935)) Fixed an issue that prevented apps from being updated or uninstalled in some cases

- ([#32935](https://github.com/RocketChat/Rocket.Chat/pull/32935)) Fixed an issue that prevented apps from handling errors during execution in some cases

- ([#32935](https://github.com/RocketChat/Rocket.Chat/pull/32935)) Improved Apps-Engine installation to prevent start up errors on manual installation setups

- ([#32935](https://github.com/RocketChat/Rocket.Chat/pull/32935)) Fixed an issue that caused the video conference button on rooms to not recognize a video conference provider app in some cases

- <details><summary>Updated dependencies [ca6a9d8de8, ca6a9d8de8, ca6a9d8de8, ca6a9d8de8]:</summary>

  - @rocket.chat/core-services@0.4.2
  - @rocket.chat/core-typings@6.10.2
  - @rocket.chat/rest-typings@6.10.2
  - @rocket.chat/model-typings@0.5.2
  - @rocket.chat/models@0.1.2
  </details>

## 1.2.1

### Patch Changes

- <details><summary>Updated dependencies []:</summary>

  - @rocket.chat/core-typings@6.10.1
  - @rocket.chat/rest-typings@6.10.1
  - @rocket.chat/core-services@0.4.1
  - @rocket.chat/model-typings@0.5.1
  - @rocket.chat/models@0.1.1
  </details>

## 1.2.0

### Minor Changes

- ([#31821](https://github.com/RocketChat/Rocket.Chat/pull/31821)) New runtime for apps in the Apps-Engine based on the Deno platform

### Patch Changes

- <details><summary>Updated dependencies [a565999ae0, 1240c874a5, eaf2f11a6c, 5f95c4ec6b, 495628bce0, f75a2cb4bb, 07c4ca0621, 4f72d62aa7, dfa49bdbb2]:</summary>

  - @rocket.chat/ui-kit@0.35.0
  - @rocket.chat/core-typings@6.10.0
  - @rocket.chat/model-typings@0.5.0
  - @rocket.chat/rest-typings@6.10.0
  - @rocket.chat/core-services@0.4.0
  - @rocket.chat/models@0.1.0
  </details>

## 1.2.0-rc.7

### Patch Changes

- <details><summary>Updated dependencies []:</summary>

  - @rocket.chat/core-typings@6.10.0-rc.7
  - @rocket.chat/rest-typings@6.10.0-rc.7
  - @rocket.chat/core-services@0.4.0-rc.7
  - @rocket.chat/model-typings@0.5.0-rc.7
  - @rocket.chat/models@0.1.0-rc.7
  </details>

## 1.2.0-rc.6

### Patch Changes

- <details><summary>Updated dependencies []:</summary>

  - @rocket.chat/core-typings@6.10.0-rc.6
  - @rocket.chat/rest-typings@6.10.0-rc.6
  - @rocket.chat/core-services@0.4.0-rc.6
  - @rocket.chat/model-typings@0.5.0-rc.6
  - @rocket.chat/models@0.1.0-rc.6
  </details>

## 1.2.0-rc.5

### Patch Changes

- <details><summary>Updated dependencies []:</summary>

  - @rocket.chat/core-typings@6.10.0-rc.5
  - @rocket.chat/rest-typings@6.10.0-rc.5
  - @rocket.chat/core-services@0.4.0-rc.5
  - @rocket.chat/model-typings@0.5.0-rc.5
  - @rocket.chat/models@0.1.0-rc.5
  </details>

## 1.2.0-rc.4

### Patch Changes

- <details><summary>Updated dependencies []:</summary>

  - @rocket.chat/core-typings@6.10.0-rc.4
  - @rocket.chat/rest-typings@6.10.0-rc.4
  - @rocket.chat/core-services@0.4.0-rc.4
  - @rocket.chat/model-typings@0.5.0-rc.4
  - @rocket.chat/models@0.1.0-rc.4
  </details>

## 1.1.36

### Patch Changes

- <details><summary>Updated dependencies []:</summary>

  - @rocket.chat/core-typings@6.10.0-rc.3
  - @rocket.chat/rest-typings@6.10.0-rc.3
  - @rocket.chat/core-services@0.4.0-rc.3
  - @rocket.chat/model-typings@0.5.0-rc.3
  - @rocket.chat/models@0.1.0-rc.3
  </details>

## 1.2.0-rc.3

### Patch Changes

- <details><summary>Updated dependencies []:</summary>

## 1.2.0-rc.2

### Patch Changes

- <details><summary>Updated dependencies []:</summary>

  - @rocket.chat/core-typings@6.10.0-rc.2
  - @rocket.chat/rest-typings@6.10.0-rc.2
  - @rocket.chat/core-services@0.4.0-rc.2
  - @rocket.chat/model-typings@0.5.0-rc.2
  - @rocket.chat/models@0.1.0-rc.2
  </details>

## 1.2.0-rc.1

### Patch Changes

- <details><summary>Updated dependencies []:</summary>

  - @rocket.chat/core-typings@6.10.0-rc.1
  - @rocket.chat/rest-typings@6.10.0-rc.1
  - @rocket.chat/core-services@0.4.0-rc.1
  - @rocket.chat/model-typings@0.5.0-rc.1
  - @rocket.chat/models@0.1.0-rc.1
  </details>

## 1.2.0-rc.0

### Minor Changes

- ([#31821](https://github.com/RocketChat/Rocket.Chat/pull/31821)) New runtime for apps in the Apps-Engine based on the Deno platform

### Patch Changes

- <details><summary>Updated dependencies [a565999ae0, 1240c874a5, eaf2f11a6c, 5f95c4ec6b, 495628bce0, f75a2cb4bb, 07c4ca0621, 4f72d62aa7, dfa49bdbb2]:</summary>

  - @rocket.chat/ui-kit@0.35.0-rc.0
  - @rocket.chat/core-typings@6.10.0-rc.0
  - @rocket.chat/model-typings@0.5.0-rc.0
  - @rocket.chat/rest-typings@6.10.0-rc.0
  - @rocket.chat/core-services@0.4.0-rc.0
  - @rocket.chat/models@0.1.0-rc.0
  - @rocket.chat/core-typings@6.9.3
  - @rocket.chat/rest-typings@6.9.3
  - @rocket.chat/core-services@0.3.18
  - @rocket.chat/model-typings@0.4.4
  - @rocket.chat/models@0.0.42
  </details>

## 1.1.35

### Patch Changes

- <details><summary>Updated dependencies []:</summary>

  - @rocket.chat/core-typings@6.9.2
  - @rocket.chat/rest-typings@6.9.2
  - @rocket.chat/core-services@0.3.17
  - @rocket.chat/model-typings@0.4.3
  - @rocket.chat/models@0.0.41
  </details>

## 1.1.34

### Patch Changes

- <details><summary>Updated dependencies []:</summary>

  - @rocket.chat/core-typings@6.9.1
  - @rocket.chat/rest-typings@6.9.1
  - @rocket.chat/core-services@0.3.16
  - @rocket.chat/model-typings@0.4.2
  - @rocket.chat/models@0.0.40
  </details>

## 1.1.33

### Patch Changes

- <details><summary>Updated dependencies [ff4e396416, ad86761209, f83bd56cc5, 724ba3a729, ee5cdfc367, 70ab2a7b7b]:</summary>

  - @rocket.chat/core-typings@6.9.0
  - @rocket.chat/core-services@0.3.15
  - @rocket.chat/rest-typings@6.9.0
  - @rocket.chat/ui-kit@0.34.0
  - @rocket.chat/model-typings@0.4.1
  - @rocket.chat/models@0.0.39
  </details>

## 1.1.33-rc.2

### Patch Changes

- <details><summary>Updated dependencies []:</summary>

  - @rocket.chat/core-typings@6.9.0-rc.2
  - @rocket.chat/rest-typings@6.9.0-rc.2
  - @rocket.chat/core-services@0.3.15-rc.2
  - @rocket.chat/model-typings@0.4.1-rc.2
  - @rocket.chat/models@0.0.39-rc.2
  </details>

## 1.1.33-rc.1

### Patch Changes

- <details><summary>Updated dependencies []:</summary>

  - @rocket.chat/core-typings@6.9.0-rc.1
  - @rocket.chat/rest-typings@6.9.0-rc.1
  - @rocket.chat/core-services@0.3.15-rc.1
  - @rocket.chat/model-typings@0.4.1-rc.1
  - @rocket.chat/models@0.0.39-rc.1
  </details>

## 1.1.33-rc.0

### Patch Changes

- <details><summary>Updated dependencies [ff4e396416, ad86761209, f83bd56cc5, 724ba3a729, ee5cdfc367, 70ab2a7b7b]:</summary>

  - @rocket.chat/core-typings@6.9.0-rc.0
  - @rocket.chat/core-services@0.3.15-rc.0
  - @rocket.chat/rest-typings@6.9.0-rc.0
  - @rocket.chat/ui-kit@0.34.0-rc.0
  - @rocket.chat/model-typings@0.4.1-rc.0
  - @rocket.chat/models@0.0.39-rc.0
  </details>

## 1.1.32

### Patch Changes

- ([#32374](https://github.com/RocketChat/Rocket.Chat/pull/32374)) Fixed an issue with some apps that didn't implement executeViewCloseHandler. This causes opened modals to be open forever on UI (unless Esc was clicked). This is because when the UI attempts to close it, it calls the aforementioned handler, and since it didn't exist, apps engine errored out.

  This returned an empty response to the UI, which ignored the response and continued to show the view.

- <details><summary>Updated dependencies [845fd64f45, c47a8e3514, 9a6a7d0a40, da45cb6998, 845fd64f45, b94ca7c30b, 9902554388, 8b0986d15a, 4aba7c8a26]:</summary>

  - @rocket.chat/rest-typings@6.8.0
  - @rocket.chat/core-typings@6.8.0
  - @rocket.chat/model-typings@0.4.0
  - @rocket.chat/core-services@0.3.14
  - @rocket.chat/models@0.0.38
  - @rocket.chat/message-parser@0.31.29
  - @rocket.chat/ui-kit@0.33.0
  </details>

## 1.1.32-rc.2

### Patch Changes

- ([#32374](https://github.com/RocketChat/Rocket.Chat/pull/32374)) Fixed an issue with some apps that didn't implement executeViewCloseHandler. This causes opened modals to be open forever on UI (unless Esc was clicked). This is because when the UI attempts to close it, it calls the aforementioned handler, and since it didn't exist, apps engine errored out.

  This returned an empty response to the UI, which ignored the response and continued to show the view.

- <details><summary>Updated dependencies [b94ca7c30b]:</summary>

  - @rocket.chat/core-services@0.3.14-rc.2
  - @rocket.chat/core-typings@6.8.0-rc.2
  - @rocket.chat/rest-typings@6.8.0-rc.2
  - @rocket.chat/model-typings@0.4.0-rc.2
  - @rocket.chat/models@0.0.38-rc.2
  </details>

## 1.1.32-rc.1

- <details><summary>Updated dependencies []:</summary>

  - @rocket.chat/core-typings@6.8.0-rc.1
  - @rocket.chat/rest-typings@6.8.0-rc.1
  - @rocket.chat/core-services@0.3.13-rc.1
  - @rocket.chat/model-typings@0.4.0-rc.1
  - @rocket.chat/models@0.0.37-rc.1
  </details>

## 1.1.32-rc.0

### Patch Changes

- <details><summary>Updated dependencies [845fd64f45, c47a8e3514, 9a6a7d0a40, da45cb6998, 845fd64f45, 9902554388, 8b0986d15a, 4aba7c8a26]:</summary>

  - @rocket.chat/rest-typings@6.8.0-rc.0
  - @rocket.chat/core-typings@6.8.0-rc.0
  - @rocket.chat/model-typings@0.4.0-rc.0
  - @rocket.chat/core-services@0.3.12-rc.0
  - @rocket.chat/models@0.0.36-rc.0
  - @rocket.chat/message-parser@0.31.29
  - @rocket.chat/ui-kit@0.33.0

## 1.1.31

### Patch Changes

- <details><summary>Updated dependencies []:</summary>

  - @rocket.chat/core-typings@6.7.2
  - @rocket.chat/rest-typings@6.7.2
  - @rocket.chat/core-services@0.3.13
  - @rocket.chat/model-typings@0.3.9
  - @rocket.chat/models@0.0.37
  </details>

## 1.1.30

### Patch Changes

- <details><summary>Updated dependencies []:</summary>

  - @rocket.chat/core-typings@6.7.1
  - @rocket.chat/rest-typings@6.7.1
  - @rocket.chat/core-services@0.3.12
  - @rocket.chat/model-typings@0.3.8
  - @rocket.chat/models@0.0.36
  </details>

## 1.1.29

### Patch Changes

- <details><summary>Updated dependencies [b9ef630816, 3eb4dd7f50, d1b1ffe9e5, 0570f6740a, b9e897a8f5, b876e4e0fc, 5ad65ff3da, e203c40471]:</summary>

  - @rocket.chat/core-typings@6.7.0
  - @rocket.chat/rest-typings@6.7.0
  - @rocket.chat/model-typings@0.3.7
  - @rocket.chat/core-services@0.3.11
  - @rocket.chat/message-parser@0.31.29
  - @rocket.chat/models@0.0.35
  - @rocket.chat/ui-kit@0.33.0
  </details>

## 1.1.29-rc.4

### Patch Changes

- <details><summary>Updated dependencies []:</summary>

  - @rocket.chat/core-typings@6.7.0-rc.4
  - @rocket.chat/rest-typings@6.7.0-rc.4
  - @rocket.chat/core-services@0.3.11-rc.4
  - @rocket.chat/model-typings@0.3.7-rc.4
  - @rocket.chat/models@0.0.35-rc.4
  </details>

## 1.1.29-rc.3

### Patch Changes

- <details><summary>Updated dependencies []:</summary>

  - @rocket.chat/core-typings@6.7.0-rc.3
  - @rocket.chat/rest-typings@6.7.0-rc.3
  - @rocket.chat/core-services@0.3.11-rc.3
  - @rocket.chat/model-typings@0.3.7-rc.3
  - @rocket.chat/models@0.0.35-rc.3
  </details>

## 1.1.29-rc.2

### Patch Changes

- <details><summary>Updated dependencies []:</summary>

  - @rocket.chat/core-typings@6.7.0-rc.2
  - @rocket.chat/rest-typings@6.7.0-rc.2
  - @rocket.chat/core-services@0.3.11-rc.2
  - @rocket.chat/model-typings@0.3.7-rc.2
  - @rocket.chat/models@0.0.35-rc.2
  </details>

## 1.1.29-rc.1

### Patch Changes

- <details><summary>Updated dependencies []:</summary>

  - @rocket.chat/core-typings@6.7.0-rc.1
  - @rocket.chat/rest-typings@6.7.0-rc.1
  - @rocket.chat/core-services@0.3.11-rc.1
  - @rocket.chat/model-typings@0.3.7-rc.1
  - @rocket.chat/models@0.0.35-rc.1
  </details>

## 1.1.29-rc.0

### Patch Changes

- <details><summary>Updated dependencies [b9ef630816, 3eb4dd7f50, d1b1ffe9e5, 0570f6740a, b9e897a8f5, b876e4e0fc, 5ad65ff3da, e203c40471]:</summary>

  - @rocket.chat/core-typings@6.7.0-rc.0
  - @rocket.chat/rest-typings@6.7.0-rc.0
  - @rocket.chat/model-typings@0.3.7-rc.0
  - @rocket.chat/core-services@0.3.11-rc.0
  - @rocket.chat/message-parser@0.31.29-rc.0
  - @rocket.chat/models@0.0.35-rc.0
  - @rocket.chat/ui-kit@0.33.0
  </details>

## 1.1.28

### Patch Changes

- <details><summary>Updated dependencies [ada096901a]:</summary>

  - @rocket.chat/models@0.0.34
  - @rocket.chat/core-services@0.3.10
  - @rocket.chat/core-typings@6.6.6
  - @rocket.chat/rest-typings@6.6.6
  - @rocket.chat/model-typings@0.3.6
  </details>

## 1.1.27

### Patch Changes

- <details><summary>Updated dependencies []:</summary>

  - @rocket.chat/core-typings@6.6.5
  - @rocket.chat/rest-typings@6.6.5
  - @rocket.chat/core-services@0.3.9
  - @rocket.chat/model-typings@0.3.5
  - @rocket.chat/models@0.0.33
  </details>

## 1.1.26

### Patch Changes

- <details><summary>Updated dependencies [c2872a93f2]:</summary>

  - @rocket.chat/core-services@0.3.8
  - @rocket.chat/core-typings@6.6.4
  - @rocket.chat/rest-typings@6.6.4
  - @rocket.chat/model-typings@0.3.4
  - @rocket.chat/models@0.0.32
  </details>

## 1.1.25

### Patch Changes

- <details><summary>Updated dependencies []:</summary>

  - @rocket.chat/core-typings@6.6.3
  - @rocket.chat/rest-typings@6.6.3
  - @rocket.chat/core-services@0.3.7
  - @rocket.chat/model-typings@0.3.3
  - @rocket.chat/models@0.0.31
  </details>

## 1.1.24

### Patch Changes

- <details><summary>Updated dependencies []:</summary>

  - @rocket.chat/core-typings@6.6.2
  - @rocket.chat/rest-typings@6.6.2
  - @rocket.chat/core-services@0.3.6
  - @rocket.chat/model-typings@0.3.2
  - @rocket.chat/models@0.0.30
  </details>

## 1.1.23

### Patch Changes

- <details><summary>Updated dependencies []:</summary>

  - @rocket.chat/core-typings@6.6.1
  - @rocket.chat/rest-typings@6.6.1
  - @rocket.chat/core-services@0.3.5
  - @rocket.chat/model-typings@0.3.1
  - @rocket.chat/models@0.0.29
  </details>

## 1.1.22

### Patch Changes

- ([#31138](https://github.com/RocketChat/Rocket.Chat/pull/31138)) feat(uikit): Move `@rocket.chat/ui-kit` package to the main monorepo

- ([#31349](https://github.com/RocketChat/Rocket.Chat/pull/31349) by [@Subhojit-Dey1234](https://github.com/Subhojit-Dey1234)) feat: Implemented InlineCode handling in Bold, Italic and Strike

- <details><summary>Updated dependencies [b223cbde14, dbb08ef948, fae558bd5d, 748e57984d, 7c6198f49f, 9a6e9b4e28, fdd9852079, 2260c04ec6, c8ab6583dc, e7d3cdeef0, b4b2cd20a8]:</summary>

  - @rocket.chat/ui-kit@0.33.0
  - @rocket.chat/core-services@0.3.4
  - @rocket.chat/model-typings@0.3.0
  - @rocket.chat/core-typings@6.6.0
  - @rocket.chat/rest-typings@6.6.0
  - @rocket.chat/models@0.0.28
  </details>

## 1.1.22-rc.7

### Patch Changes

- <details><summary>Updated dependencies []:</summary>

  - @rocket.chat/core-typings@6.6.0-rc.7
  - @rocket.chat/rest-typings@6.6.0-rc.7
  - @rocket.chat/core-services@0.3.4-rc.7
  - @rocket.chat/model-typings@0.3.0-rc.7
  - @rocket.chat/models@0.0.28-rc.7
  </details>

## 1.1.22-rc.6

### Patch Changes

- <details><summary>Updated dependencies []:</summary>

  - @rocket.chat/core-typings@6.6.0-rc.6
  - @rocket.chat/rest-typings@6.6.0-rc.6
  - @rocket.chat/core-services@0.3.4-rc.6
  - @rocket.chat/model-typings@0.3.0-rc.6
  - @rocket.chat/models@0.0.28-rc.6
  </details>

## 1.1.22-rc.5

### Patch Changes

- <details><summary>Updated dependencies []:</summary>

  - @rocket.chat/core-typings@6.6.0-rc.5
  - @rocket.chat/rest-typings@6.6.0-rc.5
  - @rocket.chat/core-services@0.3.4-rc.5
  - @rocket.chat/model-typings@0.3.0-rc.5
  - @rocket.chat/models@0.0.28-rc.5
  </details>

## 1.1.22-rc.4

### Patch Changes

- @rocket.chat/core-typings@6.6.0-rc.4
- @rocket.chat/rest-typings@6.6.0-rc.4
- @rocket.chat/core-services@0.3.4-rc.4
- @rocket.chat/model-typings@0.3.0-rc.4
- @rocket.chat/models@0.0.28-rc.4

## 1.1.22-rc.3

### Patch Changes

- @rocket.chat/core-typings@6.6.0-rc.3
- @rocket.chat/rest-typings@6.6.0-rc.3
- @rocket.chat/core-services@0.3.4-rc.3
- @rocket.chat/model-typings@0.3.0-rc.3
- @rocket.chat/models@0.0.28-rc.3

## 1.1.22-rc.2

### Patch Changes

- @rocket.chat/core-typings@6.6.0-rc.2
- @rocket.chat/rest-typings@6.6.0-rc.2
- @rocket.chat/core-services@0.3.4-rc.2
- @rocket.chat/model-typings@0.3.0-rc.2
- @rocket.chat/models@0.0.28-rc.2

## 1.1.22-rc.1

### Patch Changes

- @rocket.chat/core-typings@6.6.0-rc.1
- @rocket.chat/rest-typings@6.6.0-rc.1
- @rocket.chat/core-services@0.3.4-rc.1
- @rocket.chat/model-typings@0.3.0-rc.1
- @rocket.chat/models@0.0.28-rc.1

## 1.1.22-rc.0

### Patch Changes

- b223cbde14: feat(uikit): Move `@rocket.chat/ui-kit` package to the main monorepo
- dbb08ef948: feat: Implemented InlineCode handling in Bold, Italic and Strike
- Updated dependencies [b223cbde14]
- Updated dependencies [dbb08ef948]
- Updated dependencies [fae558bd5d]
- Updated dependencies [748e57984d]
- Updated dependencies [7c6198f49f]
- Updated dependencies [9a6e9b4e28]
- Updated dependencies [fdd9852079]
- Updated dependencies [2260c04ec6]
- Updated dependencies [c8ab6583dc]
- Updated dependencies [e7d3cdeef0]
- Updated dependencies [b4b2cd20a8]
  - @rocket.chat/ui-kit@0.33.0-rc.0
  - @rocket.chat/core-services@0.3.4-rc.0
  - @rocket.chat/model-typings@0.3.0-rc.0
  - @rocket.chat/core-typings@6.6.0-rc.0
  - @rocket.chat/rest-typings@6.6.0-rc.0
  - @rocket.chat/models@0.0.28-rc.0

## 1.1.21

### Patch Changes

- @rocket.chat/core-typings@6.5.3
- @rocket.chat/rest-typings@6.5.3
- @rocket.chat/core-services@0.3.3
- @rocket.chat/model-typings@0.2.3
- @rocket.chat/models@0.0.27

## 1.1.20

### Patch Changes

- @rocket.chat/core-typings@6.5.2
- @rocket.chat/rest-typings@6.5.2
- @rocket.chat/core-services@0.3.2
- @rocket.chat/model-typings@0.2.2
- @rocket.chat/models@0.0.26

## 1.1.19

### Patch Changes

- Updated dependencies [c2b224fd82]
- Updated dependencies [c2b224fd82]
  - @rocket.chat/rest-typings@6.5.1
  - @rocket.chat/core-typings@6.5.1
  - @rocket.chat/core-services@0.3.1
  - @rocket.chat/model-typings@0.2.1
  - @rocket.chat/models@0.0.25

## 1.1.18

### Patch Changes

- Updated dependencies [dea1fe9191]
- Updated dependencies [c0ef13a0bf]
- Updated dependencies [223dce18a3]
- Updated dependencies [5b9d6883bf]
- Updated dependencies [92613680b7]
- Updated dependencies [ec1b2b9846]
- Updated dependencies [a98f3ff303]
- Updated dependencies [5f81a0f3cb]
- Updated dependencies [dea1fe9191]
  - @rocket.chat/core-typings@6.5.0
  - @rocket.chat/model-typings@0.2.0
  - @rocket.chat/core-services@0.3.0
  - @rocket.chat/rest-typings@6.5.0
  - @rocket.chat/models@0.0.24

## 1.1.18-rc.12

### Patch Changes

- @rocket.chat/core-typings@6.5.0-rc.19
- @rocket.chat/rest-typings@6.5.0-rc.19
- @rocket.chat/core-services@0.3.0-rc.19
- @rocket.chat/model-typings@0.2.0-rc.19
- @rocket.chat/models@0.0.24-rc.12

## 1.1.18-rc.11

### Patch Changes

- @rocket.chat/core-typings@6.5.0-rc.18
- @rocket.chat/rest-typings@6.5.0-rc.18
- @rocket.chat/core-services@0.3.0-rc.18
- @rocket.chat/model-typings@0.2.0-rc.18
- @rocket.chat/models@0.0.24-rc.11

## 1.1.18-rc.10

### Patch Changes

- @rocket.chat/core-typings@6.5.0-rc.17
- @rocket.chat/rest-typings@6.5.0-rc.17
- @rocket.chat/core-services@0.3.0-rc.17
- @rocket.chat/model-typings@0.2.0-rc.17
- @rocket.chat/models@0.0.24-rc.10

## 1.1.18-rc.9

### Patch Changes

- @rocket.chat/core-typings@6.5.0-rc.16
- @rocket.chat/rest-typings@6.5.0-rc.16
- @rocket.chat/core-services@0.3.0-rc.16
- @rocket.chat/model-typings@0.2.0-rc.16
- @rocket.chat/models@0.0.24-rc.9

## 1.1.18-rc.8

### Patch Changes

- @rocket.chat/core-typings@6.5.0-rc.15
- @rocket.chat/rest-typings@6.5.0-rc.15
- @rocket.chat/core-services@0.3.0-rc.15
- @rocket.chat/model-typings@0.2.0-rc.15
- @rocket.chat/models@0.0.24-rc.8

## 1.1.18-rc.7

### Patch Changes

- @rocket.chat/core-typings@6.5.0-rc.14
- @rocket.chat/rest-typings@6.5.0-rc.14
- @rocket.chat/core-services@0.3.0-rc.14
- @rocket.chat/model-typings@0.2.0-rc.14
- @rocket.chat/models@0.0.24-rc.7

## 1.1.18-rc.6

### Patch Changes

- @rocket.chat/core-typings@6.5.0-rc.13
- @rocket.chat/rest-typings@6.5.0-rc.13
- @rocket.chat/core-services@0.3.0-rc.13
- @rocket.chat/model-typings@0.2.0-rc.13
- @rocket.chat/models@0.0.24-rc.6

## 1.1.18-rc.5

### Patch Changes

- @rocket.chat/core-typings@6.5.0-rc.12
- @rocket.chat/rest-typings@6.5.0-rc.12
- @rocket.chat/core-services@0.3.0-rc.12
- @rocket.chat/model-typings@0.2.0-rc.12
- @rocket.chat/models@0.0.24-rc.5

## 1.1.18-rc.4

### Patch Changes

- @rocket.chat/core-typings@6.5.0-rc.11
- @rocket.chat/rest-typings@6.5.0-rc.11
- @rocket.chat/core-services@0.3.0-rc.11
- @rocket.chat/model-typings@0.2.0-rc.11
- @rocket.chat/models@0.0.24-rc.4

## 1.1.18-rc.3

### Patch Changes

- @rocket.chat/core-typings@6.5.0-rc.10
- @rocket.chat/rest-typings@6.5.0-rc.10
- @rocket.chat/core-services@0.3.0-rc.10
- @rocket.chat/model-typings@0.2.0-rc.10
- @rocket.chat/models@0.0.24-rc.3

## 1.1.18-rc.2

### Patch Changes

- @rocket.chat/core-typings@6.5.0-rc.9
- @rocket.chat/rest-typings@6.5.0-rc.9
- @rocket.chat/core-services@0.3.0-rc.9
- @rocket.chat/model-typings@0.2.0-rc.9
- @rocket.chat/models@0.0.24-rc.2

## 1.1.18-rc.1

### Patch Changes

- @rocket.chat/core-typings@6.5.0-rc.8
- @rocket.chat/rest-typings@6.5.0-rc.8
- @rocket.chat/core-services@0.3.0-rc.8
- @rocket.chat/model-typings@0.2.0-rc.8
- @rocket.chat/models@0.0.24-rc.1

## 1.1.15-rc.7

### Patch Changes

- @rocket.chat/core-typings@6.5.0-rc.7
- @rocket.chat/rest-typings@6.5.0-rc.7
- @rocket.chat/core-services@0.3.0-rc.7
- @rocket.chat/model-typings@0.2.0-rc.7
- @rocket.chat/models@0.0.21-rc.7

## 1.1.15-rc.6

### Patch Changes

- @rocket.chat/core-typings@6.5.0-rc.6
- @rocket.chat/rest-typings@6.5.0-rc.6
- @rocket.chat/core-services@0.3.0-rc.6
- @rocket.chat/model-typings@0.2.0-rc.6
- @rocket.chat/models@0.0.21-rc.6

## 1.1.15-rc.5

### Patch Changes

- @rocket.chat/core-typings@6.5.0-rc.5
- @rocket.chat/rest-typings@6.5.0-rc.5
- @rocket.chat/core-services@0.3.0-rc.5
- @rocket.chat/model-typings@0.2.0-rc.5
- @rocket.chat/models@0.0.21-rc.5

## 1.1.15-rc.4

### Patch Changes

- @rocket.chat/core-typings@6.5.0-rc.4
- @rocket.chat/rest-typings@6.5.0-rc.4
- @rocket.chat/core-services@0.3.0-rc.4
- @rocket.chat/model-typings@0.2.0-rc.4
- @rocket.chat/models@0.0.21-rc.4

## 1.1.15-rc.3

### Patch Changes

- @rocket.chat/core-typings@6.5.0-rc.3
- @rocket.chat/rest-typings@6.5.0-rc.3
- @rocket.chat/core-services@0.3.0-rc.3
- @rocket.chat/model-typings@0.2.0-rc.3
- @rocket.chat/models@0.0.21-rc.3

## 1.1.15-rc.2

### Patch Changes

- @rocket.chat/core-typings@6.5.0-rc.2
- @rocket.chat/rest-typings@6.5.0-rc.2
- @rocket.chat/core-services@0.3.0-rc.2
- @rocket.chat/model-typings@0.2.0-rc.2
- @rocket.chat/models@0.0.21-rc.2

## 1.1.15-rc.1

### Patch Changes

- @rocket.chat/core-typings@6.5.0-rc.1
- @rocket.chat/rest-typings@6.5.0-rc.1
- @rocket.chat/core-services@0.3.0-rc.1
- @rocket.chat/model-typings@0.2.0-rc.1
- @rocket.chat/models@0.0.21-rc.1

## 1.1.15-rc.0

### Patch Changes

- Updated dependencies [dea1fe9191]
- Updated dependencies [c0ef13a0bf]
- Updated dependencies [223dce18a3]
- Updated dependencies [5b9d6883bf]
- Updated dependencies [92613680b7]
- Updated dependencies [ec1b2b9846]
- Updated dependencies [a98f3ff303]
- Updated dependencies [5f81a0f3cb]
- Updated dependencies [dea1fe9191]
  - @rocket.chat/core-typings@6.5.0-rc.0
  - @rocket.chat/model-typings@0.2.0-rc.0
  - @rocket.chat/core-services@0.3.0-rc.0
  - @rocket.chat/rest-typings@6.5.0-rc.0
  - @rocket.chat/models@0.0.21-rc.0

## 1.1.17

### Patch Changes

- @rocket.chat/core-typings@6.4.8
- @rocket.chat/rest-typings@6.4.8
- @rocket.chat/core-services@0.2.8
- @rocket.chat/model-typings@0.1.8
- @rocket.chat/models@0.0.23

## 1.1.16

### Patch Changes

- @rocket.chat/core-typings@6.4.7
- @rocket.chat/rest-typings@6.4.7
- @rocket.chat/core-services@0.2.7
- @rocket.chat/model-typings@0.1.7
- @rocket.chat/models@0.0.22

## 1.1.15

### Patch Changes

- @rocket.chat/core-typings@6.4.6
- @rocket.chat/rest-typings@6.4.6
- @rocket.chat/core-services@0.2.6
- @rocket.chat/model-typings@0.1.6
- @rocket.chat/models@0.0.21

## 1.1.14

### Patch Changes

- @rocket.chat/core-typings@6.4.5
- @rocket.chat/rest-typings@6.4.5
- @rocket.chat/core-services@0.2.5
- @rocket.chat/model-typings@0.1.5
- @rocket.chat/models@0.0.20

## 1.1.13

### Patch Changes

- @rocket.chat/core-typings@6.4.4
- @rocket.chat/rest-typings@6.4.4
- @rocket.chat/core-services@0.2.4
- @rocket.chat/model-typings@0.1.4
- @rocket.chat/models@0.0.19

## 1.1.12

### Patch Changes

- @rocket.chat/core-typings@6.4.3
- @rocket.chat/rest-typings@6.4.3
- @rocket.chat/core-services@0.2.3
- @rocket.chat/model-typings@0.1.3
- @rocket.chat/models@0.0.18

## 1.1.11

### Patch Changes

- @rocket.chat/core-typings@6.4.2
- @rocket.chat/rest-typings@6.4.2
- @rocket.chat/core-services@0.2.2
- @rocket.chat/model-typings@0.1.2
- @rocket.chat/models@0.0.17

## 1.1.10

### Patch Changes

- @rocket.chat/core-typings@6.4.1
- @rocket.chat/rest-typings@6.4.1
- @rocket.chat/core-services@0.2.1
- @rocket.chat/model-typings@0.1.1
- @rocket.chat/models@0.0.16

## 1.1.9

### Patch Changes

- Updated dependencies [239a34e877]
- Updated dependencies [203304782f]
- Updated dependencies [4186eecf05]
- Updated dependencies [8a59855fcf]
- Updated dependencies [5cee21468e]
- Updated dependencies [2db32f0d4a]
- Updated dependencies [982ef6f459]
- Updated dependencies [ba24f3c21f]
- Updated dependencies [19aec23cda]
- Updated dependencies [ebab8c4dd8]
- Updated dependencies [aaefe865a7]
- Updated dependencies [357a3a50fa]
- Updated dependencies [f556518fa1]
- Updated dependencies [ead7c7bef2]
- Updated dependencies [1041d4d361]
- Updated dependencies [61128364d6]
- Updated dependencies [9496f1eb97]
- Updated dependencies [d45365436e]
- Updated dependencies [93d4912e17]
  - @rocket.chat/core-typings@6.4.0
  - @rocket.chat/rest-typings@6.4.0
  - @rocket.chat/model-typings@0.1.0
  - @rocket.chat/core-services@0.2.0
  - @rocket.chat/models@0.0.15

## 1.1.9-rc.5

### Patch Changes

- Updated dependencies [1041d4d361]
  - @rocket.chat/core-typings@6.4.0-rc.5
  - @rocket.chat/rest-typings@6.4.0-rc.5
  - @rocket.chat/core-services@0.2.0-rc.5
  - @rocket.chat/model-typings@0.1.0-rc.5
  - @rocket.chat/models@0.0.15-rc.5

## 1.1.8-rc.4

### Patch Changes

- @rocket.chat/core-typings@6.4.0-rc.4
- @rocket.chat/rest-typings@6.4.0-rc.4
- @rocket.chat/core-services@0.2.0-rc.4
- @rocket.chat/model-typings@0.1.0-rc.4
- @rocket.chat/models@0.0.14-rc.4

## 1.1.8-rc.3

### Patch Changes

- @rocket.chat/core-typings@6.4.0-rc.3
- @rocket.chat/rest-typings@6.4.0-rc.3
- @rocket.chat/core-services@0.2.0-rc.3
- @rocket.chat/model-typings@0.1.0-rc.3
- @rocket.chat/models@0.0.13-rc.3

## 1.1.8-rc.2

### Patch Changes

- @rocket.chat/core-typings@6.4.0-rc.2
- @rocket.chat/rest-typings@6.4.0-rc.2
- @rocket.chat/core-services@0.2.0-rc.2
- @rocket.chat/model-typings@0.1.0-rc.2
- @rocket.chat/models@0.0.13-rc.2

## 1.1.8-rc.1

### Patch Changes

- @rocket.chat/core-typings@6.4.0-rc.1
- @rocket.chat/rest-typings@6.4.0-rc.1
- @rocket.chat/core-services@0.2.0-rc.1
- @rocket.chat/model-typings@0.1.0-rc.1
- @rocket.chat/models@0.0.11-rc.1

## 1.1.8-rc.0

### Patch Changes

- Updated dependencies [239a34e877]
- Updated dependencies [203304782f]
- Updated dependencies [4186eecf05]
- Updated dependencies [8a59855fcf]
- Updated dependencies [5cee21468e]
- Updated dependencies [2db32f0d4a]
- Updated dependencies [982ef6f459]
- Updated dependencies [ba24f3c21f]
- Updated dependencies [19aec23cda]
- Updated dependencies [ebab8c4dd8]
- Updated dependencies [aaefe865a7]
- Updated dependencies [357a3a50fa]
- Updated dependencies [f556518fa1]
- Updated dependencies [ead7c7bef2]
- Updated dependencies [61128364d6]
- Updated dependencies [9496f1eb97]
- Updated dependencies [d45365436e]
- Updated dependencies [93d4912e17]
  - @rocket.chat/core-typings@6.4.0-rc.0
  - @rocket.chat/rest-typings@6.4.0-rc.0
  - @rocket.chat/model-typings@0.1.0-rc.0
  - @rocket.chat/core-services@0.2.0-rc.0
  - @rocket.chat/models@0.0.11-rc.0

## 1.1.7

### Patch Changes

- @rocket.chat/core-typings@6.3.7
- @rocket.chat/rest-typings@6.3.7
- @rocket.chat/core-services@0.1.7
- @rocket.chat/model-typings@0.0.13
- @rocket.chat/models@0.0.13

## 1.1.6

### Patch Changes

- @rocket.chat/core-typings@6.3.6
- @rocket.chat/rest-typings@6.3.6
- @rocket.chat/core-services@0.1.6
- @rocket.chat/model-typings@0.0.12
- @rocket.chat/models@0.0.12

## 1.1.5

### Patch Changes

- Updated dependencies [92d25b9c7a]
  - @rocket.chat/model-typings@0.0.11
  - @rocket.chat/models@0.0.11
  - @rocket.chat/core-services@0.1.5
  - @rocket.chat/core-typings@6.3.5
  - @rocket.chat/rest-typings@6.3.5

## 1.1.4

### Patch Changes

- Updated dependencies [8a7d5d3898]
  - @rocket.chat/model-typings@0.0.10
  - @rocket.chat/models@0.0.10
  - @rocket.chat/core-services@0.1.4
  - @rocket.chat/core-typings@6.3.4
  - @rocket.chat/rest-typings@6.3.4

## 1.1.3

### Patch Changes

- @rocket.chat/core-typings@6.3.3
- @rocket.chat/rest-typings@6.3.3
- @rocket.chat/core-services@0.1.3
- @rocket.chat/model-typings@0.0.9
- @rocket.chat/models@0.0.9

## 1.1.2

### Patch Changes

- @rocket.chat/core-typings@6.3.2
- @rocket.chat/rest-typings@6.3.2
- @rocket.chat/core-services@0.1.2
- @rocket.chat/model-typings@0.0.8
- @rocket.chat/models@0.0.8

## 1.1.1

### Patch Changes

- @rocket.chat/core-typings@6.3.1
- @rocket.chat/rest-typings@6.3.1
- @rocket.chat/core-services@0.1.1
- @rocket.chat/model-typings@0.0.7
- @rocket.chat/models@0.0.7

## 1.1.0

### Minor Changes

- 48ac55f4ea: Created new endpoints for creating users in bulk

### Patch Changes

- Updated dependencies [7832a40a6d]
- Updated dependencies [e14ec50816]
- Updated dependencies [74aa677088]
- Updated dependencies [e006013e5f]
- Updated dependencies [e846d873b7]
- Updated dependencies [b837cb9f2a]
- Updated dependencies [eecd9fc99a]
- Updated dependencies [ee5993625b]
- Updated dependencies [6a474ff952]
- Updated dependencies [9da856cc67]
- Updated dependencies [f76d514341]
- Updated dependencies [0f0b8e17bf]
- Updated dependencies [5e429d9c78]
- Updated dependencies [c31f93ed96]
- Updated dependencies [f379336951]
- Updated dependencies [b837cb9f2a]
- Updated dependencies [916c0dcaf2]
- Updated dependencies [12d97e16c2]
- Updated dependencies [0645f42e12]
- Updated dependencies [48ac55f4ea]
- Updated dependencies [94477bd9f8]
- Updated dependencies [16dca466ea]
  - @rocket.chat/model-typings@0.0.6
  - @rocket.chat/core-typings@6.3.0
  - @rocket.chat/rest-typings@6.3.0
  - @rocket.chat/core-services@0.1.0
  - @rocket.chat/models@0.0.6

## 1.1.0-rc.10

### Patch Changes

- Updated dependencies [f379336951]
  - @rocket.chat/core-services@0.1.0-rc.10
  - @rocket.chat/core-typings@6.3.0-rc.10
  - @rocket.chat/rest-typings@6.3.0-rc.10
  - @rocket.chat/model-typings@0.0.6-rc.10
  - @rocket.chat/models@0.0.6-rc.10

## 1.1.0-rc.9

### Minor Changes

- 48ac55f4ea: Created new endpoints for creating users in bulk

### Patch Changes

- Updated dependencies [48ac55f4ea]
  - @rocket.chat/core-services@0.1.0-rc.9
  - @rocket.chat/core-typings@6.3.0-rc.9
  - @rocket.chat/rest-typings@6.3.0-rc.9
  - @rocket.chat/model-typings@0.0.6-rc.9
  - @rocket.chat/models@0.0.6-rc.9

## 1.0.5-rc.8

### Patch Changes

- @rocket.chat/core-typings@6.3.0-rc.8
- @rocket.chat/rest-typings@6.3.0-rc.8
- @rocket.chat/core-services@0.1.0-rc.8
- @rocket.chat/model-typings@0.0.6-rc.8
- @rocket.chat/models@0.0.6-rc.8

## 1.0.5-rc.7

### Patch Changes

- @rocket.chat/core-typings@6.3.0-rc.7
- @rocket.chat/rest-typings@6.3.0-rc.7
- @rocket.chat/core-services@0.1.0-rc.7
- @rocket.chat/model-typings@0.0.6-rc.7
- @rocket.chat/models@0.0.6-rc.7

## 1.0.5-rc.6

### Patch Changes

- @rocket.chat/core-typings@6.3.0-rc.6
- @rocket.chat/rest-typings@6.3.0-rc.6
- @rocket.chat/core-services@0.1.0-rc.6
- @rocket.chat/model-typings@0.0.6-rc.6
- @rocket.chat/models@0.0.6-rc.6

## 1.0.5-rc.5

### Patch Changes

- @rocket.chat/core-typings@6.3.0-rc.5
- @rocket.chat/rest-typings@6.3.0-rc.5
- @rocket.chat/core-services@0.1.0-rc.5
- @rocket.chat/model-typings@0.0.6-rc.5
- @rocket.chat/models@0.0.6-rc.5

## 1.0.5-rc.4

### Patch Changes

- @rocket.chat/core-typings@6.3.0-rc.4
- @rocket.chat/rest-typings@6.3.0-rc.4
- @rocket.chat/core-services@0.1.0-rc.4
- @rocket.chat/model-typings@0.0.6-rc.4
- @rocket.chat/models@0.0.6-rc.4

## 1.0.5-rc.3

### Patch Changes

- @rocket.chat/core-typings@6.3.0-rc.3
- @rocket.chat/rest-typings@6.3.0-rc.3
- @rocket.chat/core-services@0.1.0-rc.3
- @rocket.chat/model-typings@0.0.6-rc.3
- @rocket.chat/models@0.0.6-rc.3

## 1.0.5-rc.2

### Patch Changes

- Updated dependencies [f76d514341]
  - @rocket.chat/rest-typings@6.3.0-rc.2
  - @rocket.chat/core-services@0.1.0-rc.2
  - @rocket.chat/core-typings@6.3.0-rc.2
  - @rocket.chat/model-typings@0.0.6-rc.2
  - @rocket.chat/models@0.0.6-rc.2

## 1.0.5-rc.1

### Patch Changes

- @rocket.chat/core-typings@6.3.0-rc.1
- @rocket.chat/rest-typings@6.3.0-rc.1
- @rocket.chat/core-services@0.1.0-rc.1
- @rocket.chat/model-typings@0.0.6-rc.1
- @rocket.chat/models@0.0.6-rc.1

## 1.0.4

### Patch Changes

- @rocket.chat/core-typings@6.2.10
- @rocket.chat/rest-typings@6.2.10
- @rocket.chat/core-services@0.0.5
- @rocket.chat/model-typings@0.0.5
- @rocket.chat/models@0.0.5

## 1.0.3

## 1.0.2-rc.0

### Patch Changes

- Updated dependencies [7832a40a6d]
- Updated dependencies [e14ec50816]
- Updated dependencies [74aa677088]
- Updated dependencies [e006013e5f]
- Updated dependencies [e846d873b7]
- Updated dependencies [b837cb9f2a]
- Updated dependencies [eecd9fc99a]
- Updated dependencies [ee5993625b]
- Updated dependencies [6a474ff952]
- Updated dependencies [9da856cc67]
- Updated dependencies [0f0b8e17bf]
- Updated dependencies [5e429d9c78]
- Updated dependencies [c31f93ed96]
- Updated dependencies [b837cb9f2a]
- Updated dependencies [916c0dcaf2]
- Updated dependencies [12d97e16c2]
- Updated dependencies [0645f42e12]
- Updated dependencies [94477bd9f8]
- Updated dependencies [16dca466ea]
  - @rocket.chat/model-typings@0.0.3-rc.0
  - @rocket.chat/core-typings@6.3.0-rc.0
  - @rocket.chat/rest-typings@6.3.0-rc.0
  - @rocket.chat/core-services@0.1.0-rc.0
  - @rocket.chat/models@0.0.3-rc.0

## 1.0.1

### Patch Changes

- Updated dependencies []:
  - @rocket.chat/core-typings@6.2.6
  - @rocket.chat/rest-typings@6.2.6
  - @rocket.chat/core-services@0.0.2
  - @rocket.chat/model-typings@0.0.2
  - @rocket.chat/models@0.0.2<|MERGE_RESOLUTION|>--- conflicted
+++ resolved
@@ -1,16 +1,10 @@
 # rocketchat-services
 
-<<<<<<< HEAD
-## 2.0.13-rc.3
-=======
-## 2.0.14
->>>>>>> 0432cbd4
-
-### Patch Changes
-
-- <details><summary>Updated dependencies []:</summary>
-
-<<<<<<< HEAD
+## 2.0.15-rc.3
+
+### Patch Changes
+
+- <details><summary>Updated dependencies []:</summary>
   - @rocket.chat/core-typings@7.7.0-rc.3
   - @rocket.chat/rest-typings@7.7.0-rc.3
   - @rocket.chat/core-services@0.9.1-rc.3
@@ -19,48 +13,11 @@
   - @rocket.chat/network-broker@0.2.1-rc.3
   </details>
 
-## 2.0.13-rc.2
-
-### Patch Changes
-
-- <details><summary>Updated dependencies []:</summary>
-
-  - @rocket.chat/core-typings@7.7.0-rc.2
-  - @rocket.chat/rest-typings@7.7.0-rc.2
-  - @rocket.chat/core-services@0.9.1-rc.2
-  - @rocket.chat/model-typings@1.6.1-rc.2
-  - @rocket.chat/models@1.5.1-rc.2
-  - @rocket.chat/network-broker@0.2.1-rc.2
-  </details>
-
-## 2.0.13-rc.1
-
-### Patch Changes
-
-- <details><summary>Updated dependencies []:</summary>
-
-  - @rocket.chat/core-typings@7.7.0-rc.1
-  - @rocket.chat/rest-typings@7.7.0-rc.1
-  - @rocket.chat/core-services@0.9.1-rc.1
-  - @rocket.chat/model-typings@1.6.1-rc.1
-  - @rocket.chat/models@1.5.1-rc.1
-  - @rocket.chat/network-broker@0.2.1-rc.1
-  </details>
-
-## 2.0.13-rc.0
-
-### Patch Changes
-
-- <details><summary>Updated dependencies [0c3ac1f67922e25f8122f4e34c22f4d7278ad97a, 7f9748374a3b04f7880003227cde7058e5ea9a68, 7f9748374a3b04f7880003227cde7058e5ea9a68, 8d907087746dd75bd640c6d51ae0bbb7f3dc43c0, 6d36fc25a47281aad298edc6fc3a6e981d279f61, 6d334f21b97f0cb98d9af03be5167ff60198f6c1]:</summary>
-
-  - @rocket.chat/models@1.5.1-rc.0
-  - @rocket.chat/rest-typings@7.7.0-rc.0
-  - @rocket.chat/apps-engine@1.52.0-rc.0
-  - @rocket.chat/model-typings@1.6.1-rc.0
-  - @rocket.chat/core-services@0.9.1-rc.0
-  - @rocket.chat/core-typings@7.7.0-rc.0
-  - @rocket.chat/network-broker@0.2.1-rc.0
-=======
+## 2.0.14
+
+### Patch Changes
+
+- <details><summary>Updated dependencies []:</summary>
   - @rocket.chat/core-typings@7.6.2
   - @rocket.chat/rest-typings@7.6.2
   - @rocket.chat/core-services@0.9.2
@@ -74,7 +31,6 @@
 ### Patch Changes
 
 - <details><summary>Updated dependencies [587c3cafbd631b4275fd05497d3e463713583cc0]:</summary>
-
   - @rocket.chat/apps-engine@1.51.1
   - @rocket.chat/core-services@0.9.1
   - @rocket.chat/core-typings@7.6.1
@@ -82,7 +38,55 @@
   - @rocket.chat/model-typings@1.6.1
   - @rocket.chat/models@1.5.1
   - @rocket.chat/network-broker@0.2.1
->>>>>>> 0432cbd4
+  </details>
+
+## 2.0.13-rc.2
+
+### Patch Changes
+
+- <details><summary>Updated dependencies []:</summary>
+
+  - @rocket.chat/core-typings@7.7.0-rc.2
+  - @rocket.chat/rest-typings@7.7.0-rc.2
+  - @rocket.chat/core-services@0.9.1-rc.2
+  - @rocket.chat/model-typings@1.6.1-rc.2
+  - @rocket.chat/models@1.5.1-rc.2
+  - @rocket.chat/network-broker@0.2.1-rc.2
+  </details>
+
+## 2.0.13-rc.1
+
+### Patch Changes
+
+- <details><summary>Updated dependencies []:</summary>
+
+  - @rocket.chat/core-typings@7.7.0-rc.1
+  - @rocket.chat/rest-typings@7.7.0-rc.1
+  - @rocket.chat/core-services@0.9.1-rc.1
+  - @rocket.chat/model-typings@1.6.1-rc.1
+  - @rocket.chat/models@1.5.1-rc.1
+  - @rocket.chat/network-broker@0.2.1-rc.1
+  </details>
+
+## 2.0.13-rc.0
+
+### Patch Changes
+
+- <details><summary>Updated dependencies [0c3ac1f67922e25f8122f4e34c22f4d7278ad97a, 7f9748374a3b04f7880003227cde7058e5ea9a68, 7f9748374a3b04f7880003227cde7058e5ea9a68, 8d907087746dd75bd640c6d51ae0bbb7f3dc43c0, 6d36fc25a47281aad298edc6fc3a6e981d279f61, 6d334f21b97f0cb98d9af03be5167ff60198f6c1]:</summary>
+
+  - @rocket.chat/models@1.5.1-rc.0
+  - @rocket.chat/rest-typings@7.7.0-rc.0
+  - @rocket.chat/apps-engine@1.52.0-rc.0
+  - @rocket.chat/model-typings@1.6.1-rc.0
+  - @rocket.chat/core-services@0.9.1-rc.0
+  - @rocket.chat/core-typings@7.7.0-rc.0
+  - # @rocket.chat/network-broker@0.2.1-rc.0
+  - @rocket.chat/core-typings@7.6.2
+  - @rocket.chat/rest-typings@7.6.2
+  - @rocket.chat/core-services@0.9.2
+  - @rocket.chat/model-typings@1.6.2
+  - @rocket.chat/models@1.5.2
+  - @rocket.chat/network-broker@0.2.2
   </details>
 
 ## 2.0.12
@@ -1278,6 +1282,7 @@
   - @rocket.chat/models@0.2.0-rc.0
   - @rocket.chat/ui-kit@0.36.0-rc.0
   - @rocket.chat/rest-typings@6.11.0-rc.0
+  </details>
 
 ## 1.2.2
 
