<<<<<<< HEAD
=======
import { Meteor } from 'meteor/meteor';
>>>>>>> d3c4ef1e
import type { IUser } from '@rocket.chat/core-typings';
import { Users } from '@rocket.chat/models';
import { Meteor } from 'meteor/meteor';
import { throttle } from 'underscore';

import { callbacks } from '../../../lib/callbacks';
import { i18n } from '../../../server/lib/i18n';
import { validateUserRoles } from '../../app/authorization/server/validateUserRoles';
import { canAddNewUser, getMaxActiveUsers, onValidateLicenses } from '../../app/license/server/license';
import {
	createSeatsLimitBanners,
	disableDangerBannerDiscardingDismissal,
	disableWarningBannerDiscardingDismissal,
	enableDangerBanner,
	enableWarningBanner,
} from '../../app/license/server/maxSeatsBanners';
<<<<<<< HEAD
=======
import { validateUserRoles } from '../../app/authorization/server/validateUserRoles';
import { i18n } from '../../../server/lib/i18n';
>>>>>>> d3c4ef1e

callbacks.add(
	'onCreateUser',
	async ({ isGuest }: { isGuest: boolean }) => {
		if (isGuest) {
			return;
		}

		if (!(await canAddNewUser())) {
			throw new Meteor.Error('error-license-user-limit-reached', i18n.t('error-license-user-limit-reached'));
<<<<<<< HEAD
=======
		}
	},
	callbacks.priority.MEDIUM,
	'check-max-user-seats',
);

callbacks.add(
	'beforeUserImport',
	async ({ userCount }) => {
		if (!(await canAddNewUser(userCount))) {
			throw new Meteor.Error('error-license-user-limit-reached', i18n.t('error-license-user-limit-reached'));
>>>>>>> d3c4ef1e
		}
	},
	callbacks.priority.MEDIUM,
	'check-max-user-seats',
);

callbacks.add(
	'beforeActivateUser',
	async (user: IUser) => {
		if (user.roles.length === 1 && user.roles.includes('guest')) {
			return;
		}

		if (user.type === 'app') {
			return;
		}

		if (!(await canAddNewUser())) {
			throw new Meteor.Error('error-license-user-limit-reached', i18n.t('error-license-user-limit-reached'));
		}
	},
	callbacks.priority.MEDIUM,
	'check-max-user-seats',
);

callbacks.add(
	'validateUserRoles',
	async (userData: Partial<IUser>) => {
		const isGuest = userData.roles?.includes('guest');
		if (isGuest) {
			await validateUserRoles(Meteor.userId(), userData);
			return;
		}

		if (!userData._id) {
			return;
		}

		const currentUserData = await Users.findOneById(userData._id);
		if (currentUserData?.type === 'app') {
			return;
		}

		const wasGuest = currentUserData?.roles?.length === 1 && currentUserData.roles.includes('guest');
		if (!wasGuest) {
			return;
		}

		if (!(await canAddNewUser())) {
			throw new Meteor.Error('error-license-user-limit-reached', i18n.t('error-license-user-limit-reached'));
		}
	},
	callbacks.priority.MEDIUM,
	'check-max-user-seats',
);

const handleMaxSeatsBanners = throttle(async function _handleMaxSeatsBanners() {
	const maxActiveUsers = getMaxActiveUsers();

	if (!maxActiveUsers) {
		await disableWarningBannerDiscardingDismissal();
		await disableDangerBannerDiscardingDismissal();
		return;
	}

	const activeUsers = await Users.getActiveLocalUserCount();

	// callback runs before user is added, so we should add the user
	// that is being created to the current value.
	const ratio = activeUsers / maxActiveUsers;
	const seatsLeft = maxActiveUsers - activeUsers;

	if (ratio < 0.8 || ratio >= 1) {
		await disableWarningBannerDiscardingDismissal();
	} else {
		await enableWarningBanner(seatsLeft);
	}

	if (ratio < 1) {
		await disableDangerBannerDiscardingDismissal();
	} else {
		await enableDangerBanner();
	}
}, 10000);

callbacks.add('afterCreateUser', handleMaxSeatsBanners, callbacks.priority.MEDIUM, 'handle-max-seats-banners');

callbacks.add('afterSaveUser', handleMaxSeatsBanners, callbacks.priority.MEDIUM, 'handle-max-seats-banners');

callbacks.add('afterDeleteUser', handleMaxSeatsBanners, callbacks.priority.MEDIUM, 'handle-max-seats-banners');

callbacks.add('afterDeactivateUser', handleMaxSeatsBanners, callbacks.priority.MEDIUM, 'handle-max-seats-banners');

callbacks.add('afterActivateUser', handleMaxSeatsBanners, callbacks.priority.MEDIUM, 'handle-max-seats-banners');

callbacks.add('afterUserImport', handleMaxSeatsBanners, callbacks.priority.MEDIUM, 'handle-max-seats-banners');

Meteor.startup(async () => {
	await createSeatsLimitBanners();

	await handleMaxSeatsBanners();

	onValidateLicenses(handleMaxSeatsBanners);
});<|MERGE_RESOLUTION|>--- conflicted
+++ resolved
@@ -1,7 +1,3 @@
-<<<<<<< HEAD
-=======
-import { Meteor } from 'meteor/meteor';
->>>>>>> d3c4ef1e
 import type { IUser } from '@rocket.chat/core-typings';
 import { Users } from '@rocket.chat/models';
 import { Meteor } from 'meteor/meteor';
@@ -18,11 +14,6 @@
 	enableDangerBanner,
 	enableWarningBanner,
 } from '../../app/license/server/maxSeatsBanners';
-<<<<<<< HEAD
-=======
-import { validateUserRoles } from '../../app/authorization/server/validateUserRoles';
-import { i18n } from '../../../server/lib/i18n';
->>>>>>> d3c4ef1e
 
 callbacks.add(
 	'onCreateUser',
@@ -33,8 +24,6 @@
 
 		if (!(await canAddNewUser())) {
 			throw new Meteor.Error('error-license-user-limit-reached', i18n.t('error-license-user-limit-reached'));
-<<<<<<< HEAD
-=======
 		}
 	},
 	callbacks.priority.MEDIUM,
@@ -46,7 +35,6 @@
 	async ({ userCount }) => {
 		if (!(await canAddNewUser(userCount))) {
 			throw new Meteor.Error('error-license-user-limit-reached', i18n.t('error-license-user-limit-reached'));
->>>>>>> d3c4ef1e
 		}
 	},
 	callbacks.priority.MEDIUM,
