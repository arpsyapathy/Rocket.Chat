--- conflicted
+++ resolved
@@ -38,17 +38,13 @@
 						invalidValue: true,
 					});
 
-<<<<<<< HEAD
-					this.add('LDAP_Background_Sync_Remove_Deleted_Users', false, {
-						type: 'boolean',
-						enableQuery: backgroundSyncQuery,
-						invalidValue: false,
-					});
-
-					this.add('LDAP_Background_Sync_Avatars', false, {
-=======
+					await this.add('LDAP_Background_Sync_Remove_Deleted_Users', false, {
+						type: 'boolean',
+						enableQuery: backgroundSyncQuery,
+						invalidValue: false,
+					});
+
 					await this.add('LDAP_Background_Sync_Avatars', false, {
->>>>>>> 1a3ef4f6
 						type: 'boolean',
 						enableQuery,
 						invalidValue: false,
