--- conflicted
+++ resolved
@@ -75,16 +75,12 @@
 		if (!name) {
 			return;
 		}
-<<<<<<< HEAD
 		const service = this.broker.getLocalService(name);
 		if (service) {
 			await this.broker.destroyService(name);
 			void instance.stopped();
+			instance.removeAllListeners();
 		}
-=======
-		void this.broker.destroyService(name);
-		instance.removeAllListeners();
->>>>>>> c0fa5672
 	}
 
 	createService(instance: IServiceClass, serviceDependencies?: string[]): void {
