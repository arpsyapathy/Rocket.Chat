import { CannedResponse } from '@rocket.chat/models';
import { escapeRegExp } from '@rocket.chat/string-helpers';
<<<<<<< HEAD

import { hasPermissionAsync } from '../../../../../app/authorization/server/functions/hasPermission';
import { getDepartmentsWhichUserCanAccess } from '../../../livechat-enterprise/server/api/lib/departments';
import { getTagsInformation } from './tags';
=======
import { CannedResponse } from '@rocket.chat/models';

import { hasPermissionAsync } from '../../../../../app/authorization/server/functions/hasPermission';
import { getDepartmentsWhichUserCanAccess } from '../../../livechat-enterprise/server/api/lib/departments';
>>>>>>> d3c4ef1e

export async function findAllCannedResponses({ userId }) {
	// If the user is an admin or livechat manager, get his own responses and all responses from all departments
	if (await hasPermissionAsync(userId, 'view-all-canned-responses')) {
		const cannedResponses = await CannedResponse.find({
			$or: [
				{
					scope: 'user',
					userId,
				},
				{
					scope: 'department',
				},
				{
					scope: 'global',
				},
			],
		}).toArray();
<<<<<<< HEAD
		return getTagsInformation(cannedResponses);
	}

	// If the user it not any of the previous roles nor an agent, then get only his own responses
	if (!(await hasPermissionAsync(userId, 'view-agent-canned-responses'))) {
		const cannedResponses = await CannedResponse.find({
			scope: 'user',
			userId,
		}).toArray();
		return getTagsInformation(cannedResponses);
	}

	// Last scenario: user is an agent, so get his own responses and those from the departments he is in
	const accessibleDepartments = await getDepartmentsWhichUserCanAccess(userId);
=======
		return cannedResponses;
	}

	// Last scenario: user is an agent, so get his own responses and those from the departments he is in
	const accessibleDepartments = await getDepartmentsWhichUserCanAccess(userId, true);
>>>>>>> d3c4ef1e

	const cannedResponses = await CannedResponse.find({
		$or: [
			{
				scope: 'user',
				userId,
			},
			{
				scope: 'department',
				departmentId: {
					$in: accessibleDepartments,
				},
			},
			{
				scope: 'global',
			},
		],
	}).toArray();

<<<<<<< HEAD
	return getTagsInformation(cannedResponses);
=======
	return cannedResponses;
>>>>>>> d3c4ef1e
}

export async function findAllCannedResponsesFilter({ userId, shortcut, text, departmentId, scope, createdBy, tags = [], options = {} }) {
	let extraFilter = [];
	// if user cannot see all, filter to private + public + departments user is in
	if (!(await hasPermissionAsync(userId, 'view-all-canned-responses'))) {
<<<<<<< HEAD
		const accessibleDepartments = await getDepartmentsWhichUserCanAccess(userId);

=======
		const accessibleDepartments = await getDepartmentsWhichUserCanAccess(userId, true);
>>>>>>> d3c4ef1e
		const isDepartmentInScope = (departmentId) => !!accessibleDepartments.includes(departmentId);

		const departmentIds = departmentId && isDepartmentInScope(departmentId) ? [departmentId] : accessibleDepartments;

		extraFilter = [
			{
				$or: [
					{
						scope: 'user',
						userId,
					},
					{
						scope: 'department',
						departmentId: {
							$in: departmentIds,
						},
					},
					{
						scope: 'global',
					},
				],
			},
		];
	}

	if (departmentId) {
		extraFilter = [
			{
				departmentId,
			},
		];
	}

	const textFilter = new RegExp(escapeRegExp(text), 'i');

	let filter = {
		$and: [
			...(shortcut ? [{ shortcut }] : []),
			...(text ? [{ $or: [{ shortcut: textFilter }, { text: textFilter }] }] : []),
			...(scope ? [{ scope }] : []),
			...(createdBy ? [{ 'createdBy._id': createdBy }] : []),
			...(tags.length
				? [
						{
							tags: {
								$in: tags,
							},
						},
				  ]
				: []),
			...extraFilter,
		],
	};

	if (!filter.$and.length) {
		filter = {};
	}

	const { cursor, totalCount } = CannedResponse.findPaginated(filter, {
		sort: options.sort || { shortcut: 1 },
		skip: options.offset,
		limit: options.count,
	});
	const [cannedResponses, total] = await Promise.all([cursor.toArray(), totalCount]);
	return {
		cannedResponses: await getTagsInformation(cannedResponses),
		total,
	};
}

export async function findOneCannedResponse({ userId, _id }) {
	if (await hasPermissionAsync(userId, 'view-all-canned-responses')) {
		return CannedResponse.findOneById(_id);
	}

<<<<<<< HEAD
	const accessibleDepartments = await getDepartmentsWhichUserCanAccess(userId);
=======
	const accessibleDepartments = await getDepartmentsWhichUserCanAccess(userId, true);
>>>>>>> d3c4ef1e

	const filter = {
		_id,
		$or: [
			{
				scope: 'user',
				userId,
			},
			{
				scope: 'department',
				departmentId: {
					$in: accessibleDepartments,
				},
			},
			{
				scope: 'global',
			},
		],
	};

	return CannedResponse.findOne(filter);
}<|MERGE_RESOLUTION|>--- conflicted
+++ resolved
@@ -1,16 +1,8 @@
 import { CannedResponse } from '@rocket.chat/models';
 import { escapeRegExp } from '@rocket.chat/string-helpers';
-<<<<<<< HEAD
 
 import { hasPermissionAsync } from '../../../../../app/authorization/server/functions/hasPermission';
 import { getDepartmentsWhichUserCanAccess } from '../../../livechat-enterprise/server/api/lib/departments';
-import { getTagsInformation } from './tags';
-=======
-import { CannedResponse } from '@rocket.chat/models';
-
-import { hasPermissionAsync } from '../../../../../app/authorization/server/functions/hasPermission';
-import { getDepartmentsWhichUserCanAccess } from '../../../livechat-enterprise/server/api/lib/departments';
->>>>>>> d3c4ef1e
 
 export async function findAllCannedResponses({ userId }) {
 	// If the user is an admin or livechat manager, get his own responses and all responses from all departments
@@ -29,28 +21,11 @@
 				},
 			],
 		}).toArray();
-<<<<<<< HEAD
-		return getTagsInformation(cannedResponses);
-	}
-
-	// If the user it not any of the previous roles nor an agent, then get only his own responses
-	if (!(await hasPermissionAsync(userId, 'view-agent-canned-responses'))) {
-		const cannedResponses = await CannedResponse.find({
-			scope: 'user',
-			userId,
-		}).toArray();
-		return getTagsInformation(cannedResponses);
-	}
-
-	// Last scenario: user is an agent, so get his own responses and those from the departments he is in
-	const accessibleDepartments = await getDepartmentsWhichUserCanAccess(userId);
-=======
 		return cannedResponses;
 	}
 
 	// Last scenario: user is an agent, so get his own responses and those from the departments he is in
 	const accessibleDepartments = await getDepartmentsWhichUserCanAccess(userId, true);
->>>>>>> d3c4ef1e
 
 	const cannedResponses = await CannedResponse.find({
 		$or: [
@@ -70,23 +45,14 @@
 		],
 	}).toArray();
 
-<<<<<<< HEAD
-	return getTagsInformation(cannedResponses);
-=======
 	return cannedResponses;
->>>>>>> d3c4ef1e
 }
 
 export async function findAllCannedResponsesFilter({ userId, shortcut, text, departmentId, scope, createdBy, tags = [], options = {} }) {
 	let extraFilter = [];
 	// if user cannot see all, filter to private + public + departments user is in
 	if (!(await hasPermissionAsync(userId, 'view-all-canned-responses'))) {
-<<<<<<< HEAD
-		const accessibleDepartments = await getDepartmentsWhichUserCanAccess(userId);
-
-=======
 		const accessibleDepartments = await getDepartmentsWhichUserCanAccess(userId, true);
->>>>>>> d3c4ef1e
 		const isDepartmentInScope = (departmentId) => !!accessibleDepartments.includes(departmentId);
 
 		const departmentIds = departmentId && isDepartmentInScope(departmentId) ? [departmentId] : accessibleDepartments;
@@ -152,7 +118,7 @@
 	});
 	const [cannedResponses, total] = await Promise.all([cursor.toArray(), totalCount]);
 	return {
-		cannedResponses: await getTagsInformation(cannedResponses),
+		cannedResponses,
 		total,
 	};
 }
@@ -162,11 +128,7 @@
 		return CannedResponse.findOneById(_id);
 	}
 
-<<<<<<< HEAD
-	const accessibleDepartments = await getDepartmentsWhichUserCanAccess(userId);
-=======
 	const accessibleDepartments = await getDepartmentsWhichUserCanAccess(userId, true);
->>>>>>> d3c4ef1e
 
 	const filter = {
 		_id,
