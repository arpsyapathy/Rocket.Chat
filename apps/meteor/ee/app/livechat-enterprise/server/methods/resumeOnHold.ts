--- conflicted
+++ resolved
@@ -88,11 +88,6 @@
 			comment,
 		});
 
-<<<<<<< HEAD
-		Meteor.defer(() => callbacks.run('livechat:afterOnHoldChatResumed', room));
-=======
-		const updatedRoom = await LivechatRooms.findOneById(roomId);
-		updatedRoom && setImmediate(() => callbacks.run('livechat:afterOnHoldChatResumed', updatedRoom));
->>>>>>> 574d3814
+		setImmediate(() => callbacks.run('livechat:afterOnHoldChatResumed', room));
 	},
 });