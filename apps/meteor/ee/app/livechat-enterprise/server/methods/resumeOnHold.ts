import { Meteor } from 'meteor/meteor';
<<<<<<< HEAD
import { TAPi18n } from 'meteor/rocketchat:tap-i18n';
import type { ILivechatVisitor, IOmnichannelSystemMessage } from '@rocket.chat/core-typings';
import { isOmnichannelRoom } from '@rocket.chat/core-typings';
=======
import type { ILivechatVisitor } from '@rocket.chat/core-typings';
>>>>>>> 1f62c740
import { LivechatVisitors, LivechatInquiry, LivechatRooms, Users } from '@rocket.chat/models';
import type { ServerMethods } from '@rocket.chat/ui-contexts';
import { Message } from '@rocket.chat/core-services';

import { RoutingManager } from '../../../../../app/livechat/server/lib/RoutingManager';
import { callbacks } from '../../../../../lib/callbacks';
<<<<<<< HEAD
import { methodDeprecationLogger } from '../../../../../app/lib/server/lib/deprecationWarningLogger';

async function resolveOnHoldCommentInfo(options: { clientAction: boolean }, room: any, onHoldChatResumedBy: any): Promise<string> {
	if (options.clientAction) {
		return TAPi18n.__('Omnichannel_on_hold_chat_resumed_manually', {
=======
import { i18n } from '../../../../../server/lib/i18n';

async function resolveOnHoldCommentInfo(options: { clientAction: boolean }, room: any, onHoldChatResumedBy: any): Promise<string> {
	if (options.clientAction) {
		return i18n.t('Omnichannel_on_hold_chat_manually', {
>>>>>>> 1f62c740
			user: onHoldChatResumedBy.name || onHoldChatResumedBy.username,
		});
	}
	const {
		v: { _id: visitorId },
	} = room;
	const visitor = await LivechatVisitors.findOneById<Pick<ILivechatVisitor, 'name' | 'username'>>(visitorId, {
		projection: { name: 1, username: 1 },
	});
	if (!visitor) {
		throw new Meteor.Error('error-invalid_visitor', 'Visitor Not found');
	}

	const guest = visitor.name || visitor.username;

	return i18n.t('Omnichannel_on_hold_chat_automatically', { guest });
}

declare module '@rocket.chat/ui-contexts' {
	// eslint-disable-next-line @typescript-eslint/naming-convention
	interface ServerMethods {
		'livechat:resumeOnHold'(roomId: string, options?: { clientAction: boolean }): void;
	}
}

Meteor.methods<ServerMethods>({
	async 'livechat:resumeOnHold'(roomId, options = { clientAction: false }) {
		methodDeprecationLogger.warn(
			'Method "livechat:resumeOnHold" is deprecated and will be removed in next major version. Please use "livechat/room.resumeOnHold" API instead.',
		);

		const room = await LivechatRooms.findOneById(roomId);
		if (!room || !isOmnichannelRoom(room)) {
			throw new Meteor.Error('error-invalid-room', 'Invalid room', {
				method: 'livechat:resumeOnHold',
			});
		}

		if (!room.onHold) {
			throw new Meteor.Error('room-closed', 'Room is not OnHold', {
				method: 'livechat:resumeOnHold',
			});
		}

		const inquiry = await LivechatInquiry.findOneByRoomId(roomId, {});
		if (!inquiry) {
			throw new Meteor.Error('inquiry-not-found', 'Error! No inquiry found for this room', {
				method: 'livechat:resumeOnHold',
			});
		}

		if (!room.servedBy) {
			throw new Meteor.Error('error-unserved-rooms-cannot-be-placed-onhold', 'Error! Un-served rooms cannot be placed OnHold', {
				method: 'livechat:resumeOnHold',
			});
		}

		const {
			servedBy: { _id: agentId, username },
		} = room;
		await RoutingManager.takeInquiry(inquiry, { agentId, username }, options);

		const onHoldChatResumedBy = options.clientAction ? await Meteor.userAsync() : await Users.findOneById('rocket.cat');
		if (!onHoldChatResumedBy) {
			throw new Meteor.Error('error-invalid-user', 'Invalid user', {
				method: 'livechat:resumeOnHold',
			});
		}

		const comment = await resolveOnHoldCommentInfo(options, room, onHoldChatResumedBy);

		await Message.saveSystemMessage<IOmnichannelSystemMessage>('omnichannel_on_hold_chat_resumed', roomId, '', onHoldChatResumedBy, {
			comment,
		});

		setImmediate(() => callbacks.run('livechat:afterOnHoldChatResumed', room));
	},
});<|MERGE_RESOLUTION|>--- conflicted
+++ resolved
@@ -1,30 +1,18 @@
 import { Meteor } from 'meteor/meteor';
-<<<<<<< HEAD
-import { TAPi18n } from 'meteor/rocketchat:tap-i18n';
 import type { ILivechatVisitor, IOmnichannelSystemMessage } from '@rocket.chat/core-typings';
 import { isOmnichannelRoom } from '@rocket.chat/core-typings';
-=======
-import type { ILivechatVisitor } from '@rocket.chat/core-typings';
->>>>>>> 1f62c740
 import { LivechatVisitors, LivechatInquiry, LivechatRooms, Users } from '@rocket.chat/models';
 import type { ServerMethods } from '@rocket.chat/ui-contexts';
 import { Message } from '@rocket.chat/core-services';
 
 import { RoutingManager } from '../../../../../app/livechat/server/lib/RoutingManager';
 import { callbacks } from '../../../../../lib/callbacks';
-<<<<<<< HEAD
 import { methodDeprecationLogger } from '../../../../../app/lib/server/lib/deprecationWarningLogger';
-
-async function resolveOnHoldCommentInfo(options: { clientAction: boolean }, room: any, onHoldChatResumedBy: any): Promise<string> {
-	if (options.clientAction) {
-		return TAPi18n.__('Omnichannel_on_hold_chat_resumed_manually', {
-=======
 import { i18n } from '../../../../../server/lib/i18n';
 
 async function resolveOnHoldCommentInfo(options: { clientAction: boolean }, room: any, onHoldChatResumedBy: any): Promise<string> {
 	if (options.clientAction) {
 		return i18n.t('Omnichannel_on_hold_chat_manually', {
->>>>>>> 1f62c740
 			user: onHoldChatResumedBy.name || onHoldChatResumedBy.username,
 		});
 	}
