--- conflicted
+++ resolved
@@ -231,28 +231,19 @@
 	});
 };
 
-<<<<<<< HEAD
-export const removeSLAFromRooms = (slaId) => {
-	LivechatRooms.findOpenBySlaId(slaId).forEach((room) => {
-		updateInquiryQueueSla(room._id);
-	});
-
-	LivechatRooms.unsetSlaById(slaId);
-=======
-export const removePriorityFromRooms = async (priorityId) => {
+export const removeSLAFromRooms = async (priorityId) => {
 	const result = await Promise.allSettled(
-		LivechatRoomsRaw.findOpenRoomsByPriorityId(priorityId).forEach((room) => {
-			updateInquiryQueuePriority(room._id);
-		}),
+		LivechatRooms.findOpenBySlaId(slaId).forEach((room) => {
+			updateInquiryQueueSla(room._id);
+		});
 	);
 	const rejected = result.filter((r) => r.status === 'rejected').map((r) => r.reason);
 	if (rejected.length) {
-		logger.error({ msg: `Error while removing priority from ${rejected.length} rooms`, reason: rejected[0] });
+		logger.error({ msg: `Error while removing sla from ${rejected.length} rooms`, reason: rejected[0] });
 		logger.debug({ msg: 'Rejection results', rejected });
 	}
 
-	await LivechatRoomsRaw.unsetPriorityByIdFromAllOpenRooms(priorityId);
->>>>>>> 6be9a04e
+	LivechatRooms.unsetSlaById(slaId);
 };
 
 export const updateSLAInquiries = (sla) => {
