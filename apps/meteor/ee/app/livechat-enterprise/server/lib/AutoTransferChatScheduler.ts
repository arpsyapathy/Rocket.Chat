import { Agenda } from '@rocket.chat/agenda';
import { MongoInternals } from 'meteor/mongo';
import { Meteor } from 'meteor/meteor';
import { LivechatRooms, Users } from '@rocket.chat/models';
import type { IUser } from '@rocket.chat/core-typings';

import { Livechat } from '../../../../../app/livechat/server';
import { RoutingManager } from '../../../../../app/livechat/server/lib/RoutingManager';
import { forwardRoomToAgent } from '../../../../../app/livechat/server/lib/Helper';
import { settings } from '../../../../../app/settings/server';
import { logger } from './logger';

const SCHEDULER_NAME = 'omnichannel_scheduler';

class AutoTransferChatSchedulerClass {
	scheduler: Agenda;

	running: boolean;

	user: IUser;

	public async init(): Promise<void> {
		if (this.running) {
			return;
		}

		this.scheduler = new Agenda({
			mongo: (MongoInternals.defaultRemoteCollectionDriver().mongo as any).client.db(),
			db: { collection: SCHEDULER_NAME },
			defaultConcurrency: 1,
		});

		await this.scheduler.start();
		this.running = true;
	}

	private async getSchedulerUser(): Promise<IUser | null> {
		return Users.findOneById('rocket.cat');
	}

	public async scheduleRoom(roomId: string, timeout: number): Promise<void> {
		await this.unscheduleRoom(roomId);

		const jobName = `${SCHEDULER_NAME}-${roomId}`;
		const when = new Date();
		when.setSeconds(when.getSeconds() + timeout);

		this.scheduler.define(jobName, this.executeJob.bind(this));
		await this.scheduler.schedule(when, jobName, { roomId });
		await LivechatRooms.setAutoTransferOngoingById(roomId);
	}

	public async unscheduleRoom(roomId: string): Promise<void> {
		const jobName = `${SCHEDULER_NAME}-${roomId}`;

		await LivechatRooms.unsetAutoTransferOngoingById(roomId);
		await this.scheduler.cancel({ name: jobName });
	}

	private async transferRoom(roomId: string): Promise<void> {
		const room = await LivechatRooms.findOneById(roomId, {
			_id: 1,
			v: 1,
			servedBy: 1,
			open: 1,
			departmentId: 1,
		});
		if (!room?.open || !room?.servedBy?._id) {
			throw new Error('Room is not open or is not being served by an agent');
		}

		const {
			departmentId,
			servedBy: { _id: ignoreAgentId },
		} = room;

		const timeoutDuration = settings.get<number>('Livechat_auto_transfer_chat_timeout').toString();

		if (!RoutingManager.getConfig().autoAssignAgent) {
			await Livechat.returnRoomAsInquiry(room._id, departmentId, {
				scope: 'autoTransferUnansweredChatsToQueue',
				comment: timeoutDuration,
				transferredBy: await this.getSchedulerUser(),
			});
			return;
		}

		const agent = await RoutingManager.getNextAgent(departmentId, ignoreAgentId);
<<<<<<< HEAD
		if (!agent) {
			logger.error(`No agent found to transfer room ${room._id} which hasn't been answered in ${timeoutDuration} seconds`);
=======
		if (agent) {
			return forwardRoomToAgent(room, {
				userId: agent.agentId,
				transferredBy: await this.getSchedulerUser(),
				transferredTo: agent,
				scope: 'autoTransferUnansweredChatsToAgent',
				comment: timeoutDuration,
			});
>>>>>>> 0b4df506
		}

		await forwardRoomToAgent(room, {
			userId: agent.agentId,
			transferredBy: schedulerUser,
			transferredTo: agent,
			scope: 'autoTransferUnansweredChatsToAgent',
			comment: timeoutDuration,
		});
	}

	private async executeJob({ attrs: { data } }: any = {}): Promise<void> {
		const { roomId } = data;

		try {
			await this.transferRoom(roomId);
			await LivechatRooms.setAutoTransferredAtById(roomId);
		} catch (error) {
			logger.error(`Error while executing job ${SCHEDULER_NAME} for room ${roomId}:`, error);
		} finally {
			await this.unscheduleRoom(roomId);
		}
	}
}

export const AutoTransferChatScheduler = new AutoTransferChatSchedulerClass();

Meteor.startup(() => {
	void AutoTransferChatScheduler.init();
});<|MERGE_RESOLUTION|>--- conflicted
+++ resolved
@@ -86,24 +86,13 @@
 		}
 
 		const agent = await RoutingManager.getNextAgent(departmentId, ignoreAgentId);
-<<<<<<< HEAD
 		if (!agent) {
 			logger.error(`No agent found to transfer room ${room._id} which hasn't been answered in ${timeoutDuration} seconds`);
-=======
-		if (agent) {
-			return forwardRoomToAgent(room, {
-				userId: agent.agentId,
-				transferredBy: await this.getSchedulerUser(),
-				transferredTo: agent,
-				scope: 'autoTransferUnansweredChatsToAgent',
-				comment: timeoutDuration,
-			});
->>>>>>> 0b4df506
 		}
 
 		await forwardRoomToAgent(room, {
 			userId: agent.agentId,
-			transferredBy: schedulerUser,
+			transferredBy: await this.getSchedulerUser(),
 			transferredTo: agent,
 			scope: 'autoTransferUnansweredChatsToAgent',
 			comment: timeoutDuration,
