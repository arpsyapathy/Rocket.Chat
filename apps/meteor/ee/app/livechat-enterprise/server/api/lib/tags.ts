--- conflicted
+++ resolved
@@ -1,18 +1,11 @@
 import type { ILivechatTag } from '@rocket.chat/core-typings';
-<<<<<<< HEAD
 import { LivechatTag } from '@rocket.chat/models';
 import { escapeRegExp } from '@rocket.chat/string-helpers';
 import type { Filter, FindOptions } from 'mongodb';
 
 import { hasPermissionAsync } from '../../../../../../app/authorization/server/functions/hasPermission';
-import { hasAccessToDepartment } from './departments';
-=======
-import type { Filter, FindOptions } from 'mongodb';
-
-import { hasPermissionAsync } from '../../../../../../app/authorization/server/functions/hasPermission';
+import { helperLogger } from '../../lib/logger';
 import { getDepartmentsWhichUserCanAccess } from './departments';
-import { helperLogger } from '../../lib/logger';
->>>>>>> d3c4ef1e
 
 type FindTagsParams = {
 	userId: string;
@@ -40,11 +33,6 @@
 
 type FindTagsByIdResult = ILivechatTag | null;
 
-<<<<<<< HEAD
-// If viewAll is true, then all tags will be returned, regardless of department
-// If viewAll is false, then all public tags will be returned, and
-//  if department is specified, then all department tags will be returned
-=======
 // If viewAll is true
 //  -> & user has access to all tags
 //      -> then all tags will be returned
@@ -65,7 +53,6 @@
 //          -> only public tags will be returned (Page: Close chat modal tag selection for chats not associated with a department being closed by agent)
 //      -> & department is specified
 //          -> only tags associated with the department will be returned (Page: Close chat modal tag selection for chats associated with a department being closed by agent)
->>>>>>> d3c4ef1e
 export async function findTags({
 	userId,
 	text,
@@ -73,25 +60,13 @@
 	viewAll,
 	pagination: { offset, count, sort },
 }: FindTagsParams): Promise<FindTagsResult> {
-<<<<<<< HEAD
-=======
 	let filteredDepartmentIds: string[] = [];
 
->>>>>>> d3c4ef1e
 	if (!(await hasPermissionAsync(userId, 'manage-livechat-tags'))) {
 		if (viewAll) {
 			viewAll = false;
 		}
 
-<<<<<<< HEAD
-		if (department) {
-			if (!(await hasAccessToDepartment(userId, department))) {
-				department = undefined;
-			}
-		}
-	}
-
-=======
 		// Get a list of all departments this user has access to and only
 		// return tags that are associated with those departments
 		filteredDepartmentIds = await getDepartmentsWhichUserCanAccess(userId);
@@ -116,7 +91,6 @@
 		filteredDepartmentIds = [department];
 	}
 
->>>>>>> d3c4ef1e
 	const query: {
 		$and?: Filter<ILivechatTag>[];
 	} = {
@@ -125,14 +99,10 @@
 			...(!viewAll
 				? [
 						{
-<<<<<<< HEAD
-							$or: [{ departments: { $size: 0 } }, ...(department ? [{ departments: department }] : [])],
-=======
 							$or: [
 								{ departments: { $size: 0 } },
 								...(filteredDepartmentIds.length ? [{ departments: { $in: filteredDepartmentIds } }] : []),
 							],
->>>>>>> d3c4ef1e
 						},
 				  ]
 				: []),
