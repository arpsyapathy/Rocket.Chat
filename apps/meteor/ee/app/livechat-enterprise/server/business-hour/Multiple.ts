--- conflicted
+++ resolved
@@ -1,27 +1,14 @@
-<<<<<<< HEAD
 import type { ILivechatDepartment, ILivechatBusinessHour } from '@rocket.chat/core-typings';
 import { LivechatDepartment, LivechatDepartmentAgents, Users } from '@rocket.chat/models';
 import moment from 'moment';
-=======
-import moment from 'moment';
-import type { ILivechatDepartment, ILivechatBusinessHour } from '@rocket.chat/core-typings';
-import { LivechatDepartment, LivechatDepartmentAgents, Users } from '@rocket.chat/models';
->>>>>>> d3c4ef1e
 
 import { businessHourManager } from '../../../../../app/livechat/server/business-hour';
 import type { IBusinessHourBehavior } from '../../../../../app/livechat/server/business-hour/AbstractBusinessHour';
 import { AbstractBusinessHourBehavior } from '../../../../../app/livechat/server/business-hour/AbstractBusinessHour';
 import { filterBusinessHoursThatMustBeOpened } from '../../../../../app/livechat/server/business-hour/Helper';
-<<<<<<< HEAD
 import { settings } from '../../../../../app/settings/server';
 import { bhLogger } from '../lib/logger';
 import { closeBusinessHour, openBusinessHour, removeBusinessHourByAgentIds } from './Helper';
-=======
-import { closeBusinessHour, openBusinessHour, removeBusinessHourByAgentIds } from './Helper';
-import { bhLogger } from '../lib/logger';
-import { settings } from '../../../../../app/settings/server';
-import { businessHourManager } from '../../../../../app/livechat/server/business-hour';
->>>>>>> d3c4ef1e
 
 interface IBusinessHoursExtraProperties extends ILivechatBusinessHour {
 	timezoneName: string;
@@ -187,8 +174,6 @@
 				businessHourId: department.businessHourId,
 			});
 			return;
-<<<<<<< HEAD
-=======
 		}
 
 		// Unlink business hour from department
@@ -199,24 +184,9 @@
 		if (!defaultBH) {
 			bhLogger.error('onDepartmentDisabled: default business hour not found');
 			throw new Error('Default business hour not found');
->>>>>>> d3c4ef1e
 		}
 		await this.UsersRepository.closeAgentsBusinessHoursByBusinessHourIds([businessHour._id, defaultBH._id]);
 
-<<<<<<< HEAD
-		// Unlink business hour from department
-		await LivechatDepartment.removeBusinessHourFromDepartmentsByIdsAndBusinessHourId([department._id], businessHour._id);
-
-		// cleanup user's cache for default business hour and this business hour
-		const defaultBH = await this.BusinessHourRepository.findOneDefaultBusinessHour();
-		if (!defaultBH) {
-			bhLogger.error('onDepartmentDisabled: default business hour not found');
-			throw new Error('Default business hour not found');
-		}
-		await this.UsersRepository.closeAgentsBusinessHoursByBusinessHourIds([businessHour._id, defaultBH._id]);
-
-=======
->>>>>>> d3c4ef1e
 		// If i'm the only one, disable the business hour
 		const imTheOnlyOne = !(await LivechatDepartment.countByBusinessHourIdExcludingDepartmentId(businessHour._id, department._id));
 		if (imTheOnlyOne) {
@@ -233,25 +203,15 @@
 					msg: 'onDepartmentDisabled: business hour not found',
 					businessHourId: department.businessHourId,
 				});
-<<<<<<< HEAD
 
 				throw new Error(`Business hour ${department.businessHourId} not found`);
 			}
 		}
 
-=======
-
-				throw new Error(`Business hour ${department.businessHourId} not found`);
-			}
-		}
-
->>>>>>> d3c4ef1e
 		// start default business hour and this BH if needed
 		if (!settings.get('Livechat_enable_business_hours')) {
 			bhLogger.debug(`onDepartmentDisabled: business hours are disabled. skipping`);
 			return;
-<<<<<<< HEAD
-=======
 		}
 		const businessHourToOpen = await filterBusinessHoursThatMustBeOpened([businessHour, defaultBH]);
 		for await (const bh of businessHourToOpen) {
@@ -260,15 +220,6 @@
 				businessHourId: bh._id,
 			});
 			await openBusinessHour(bh, false);
->>>>>>> d3c4ef1e
-		}
-		const businessHourToOpen = await filterBusinessHoursThatMustBeOpened([businessHour, defaultBH]);
-		for await (const bh of businessHourToOpen) {
-			bhLogger.debug({
-				msg: 'onDepartmentDisabled: opening business hour',
-				businessHourId: bh._id,
-			});
-			await openBusinessHour(bh, false);
 		}
 
 		await Users.updateLivechatStatusBasedOnBusinessHours();
@@ -281,27 +232,10 @@
 		});
 	}
 
-<<<<<<< HEAD
 	async onDepartmentArchived(department: Pick<ILivechatDepartment, '_id'>): Promise<void> {
 		bhLogger.debug('Processing department archived event on multiple business hours', department);
 		const dbDepartment = await LivechatDepartment.findOneById(department._id, { projection: { businessHourId: 1, _id: 1 } });
 
-=======
-		await Users.updateLivechatStatusBasedOnBusinessHours();
-
-		await businessHourManager.restartCronJobsIfNecessary();
-
-		bhLogger.debug({
-			msg: 'onDepartmentDisabled: successfully processed department disabled event',
-			departmentId: department._id,
-		});
-	}
-
-	async onDepartmentArchived(department: Pick<ILivechatDepartment, '_id'>): Promise<void> {
-		bhLogger.debug('Processing department archived event on multiple business hours', department);
-		const dbDepartment = await LivechatDepartment.findOneById(department._id, { projection: { businessHourId: 1, _id: 1 } });
-
->>>>>>> d3c4ef1e
 		if (!dbDepartment) {
 			bhLogger.error(`No department found with id: ${department._id} when archiving it`);
 			return;
