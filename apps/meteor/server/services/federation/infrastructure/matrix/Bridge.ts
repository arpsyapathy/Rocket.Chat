import type { IMessage } from '@rocket.chat/core-typings';
import type { AppServiceOutput, Bridge } from '@rocket.chat/forked-matrix-appservice-bridge';
import { serverFetch as fetch } from '@rocket.chat/server-fetch';

import type { IExternalUserProfileInformation, IFederationBridge, IFederationBridgeRegistrationFile } from '../../domain/IFederationBridge';
import type { RocketChatSettingsAdapter } from '../rocket-chat/adapters/Settings';
import { federationBridgeLogger } from '../rocket-chat/adapters/logger';
import { convertEmojisFromRCFormatToMatrixFormat } from './converters/room/MessageReceiver';
import { formatExternalUserIdToInternalUsernameFormat } from './converters/room/RoomReceiver';
import { toExternalMessageFormat, toExternalQuoteMessageFormat } from './converters/room/to-internal-parser-formatter';
import type { AbstractMatrixEvent } from './definitions/AbstractMatrixEvent';
import { MatrixEventType } from './definitions/MatrixEventType';
import { MatrixRoomType } from './definitions/MatrixRoomType';
import { MatrixRoomVisibility } from './definitions/MatrixRoomVisibility';
import { RoomMembershipChangedEventType } from './definitions/events/RoomMembershipChanged';
import { MatrixEnumRelatesToRelType, MatrixEnumSendMessageType } from './definitions/events/RoomMessageSent';
import type { MatrixEventRoomNameChanged } from './definitions/events/RoomNameChanged';
import type { MatrixEventRoomTopicChanged } from './definitions/events/RoomTopicChanged';
import { HttpStatusCodes } from './helpers/HtttpStatusCodes';
import { extractUserIdAndHomeserverFromMatrixId } from './helpers/MatrixIdStringTools';
import { VerificationStatus, MATRIX_USER_IN_USE } from './helpers/MatrixIdVerificationTypes';

let MatrixUserInstance: any;

const DEFAULT_TIMEOUT_IN_MS_FOR_JOINING_ROOMS = 180000;

export class MatrixBridge implements IFederationBridge {
	protected bridgeInstance: Bridge;

	protected isRunning = false;

	protected isUpdatingBridgeStatus = false;

	constructor(
		protected internalSettings: RocketChatSettingsAdapter,
		protected eventHandler: (event: AbstractMatrixEvent) => Promise<void>,
	) {} // eslint-disable-line no-empty-function

	public async start(): Promise<void> {
		if (this.isUpdatingBridgeStatus) {
			return;
		}
		this.isUpdatingBridgeStatus = true;
		try {
			await this.stop();
			await this.createInstance();

			if (!this.isRunning) {
				await this.bridgeInstance.run(this.internalSettings.getBridgePort());
				this.isRunning = true;
			}
		} catch (err) {
			federationBridgeLogger.error({ msg: 'Failed to initialize the matrix-appservice-bridge.', err });
		} finally {
			this.isUpdatingBridgeStatus = false;
		}
	}

	public async stop(): Promise<void> {
		if (!this.isRunning) {
			return;
		}
		return new Promise(async (resolve: () => void): Promise<void> => {
			// the http server might take some minutes to shutdown, and this promise can take some time to be resolved
			await this.bridgeInstance?.close();
			this.isRunning = false;
			resolve();
		});
	}

	public async getUserProfileInformation(externalUserId: string): Promise<IExternalUserProfileInformation | undefined> {
		try {
			const externalInformation = await this.bridgeInstance.getIntent(externalUserId).getProfileInfo(externalUserId, undefined, false);

			return {
				displayName: externalInformation.displayname || '',
				...(externalInformation.avatar_url
					? {
							avatarUrl: externalInformation.avatar_url,
					  }
					: {}),
			};
		} catch (err) {
			// no-op
		}
	}

	public async joinRoom(externalRoomId: string, externalUserId: string, viaServers?: string[]): Promise<void> {
		try {
			await this.bridgeInstance
				.getIntent(externalUserId)
				.matrixClient.doRequest(
					'POST',
					`/_matrix/client/v3/join/${externalRoomId}`,
					{ server_name: viaServers },
					{},
					DEFAULT_TIMEOUT_IN_MS_FOR_JOINING_ROOMS,
				);
		} catch (e) {
			throw new Error('Error joining Matrix room');
		}
	}

	public async getRoomHistoricalJoinEvents(
		externalRoomId: string,
		externalUserId: string,
		excludingUserIds: string[] = [],
	): Promise<any[]> {
		const events = await this.bridgeInstance.getIntent(externalUserId).matrixClient.getRoomState(externalRoomId);
		const roomCreator = events.find((event) => event.type === MatrixEventType.ROOM_CREATED)?.content?.creator;
		if (!roomCreator) {
			return [];
		}
		return events
			.filter(
				(event) =>
					event.type === MatrixEventType.ROOM_MEMBERSHIP_CHANGED &&
					event.content.membership === RoomMembershipChangedEventType.JOIN &&
					!excludingUserIds.includes(event.state_key),
			)
			.map((event) => ({
				...event,
				sender: roomCreator,
			}));
	}

	public async getRoomData(
		externalUserId: string,
		externalRoomId: string,
	): Promise<{ creator: { id: string; username: string }; name: string; joinedMembers: string[] } | undefined> {
		const includeEvents = ['join'];
		const excludeEvents = ['leave', 'ban'];
		const members = await this.bridgeInstance
			.getIntent(externalUserId)
			.matrixClient.getRoomMembers(externalRoomId, undefined, includeEvents as any[], excludeEvents as any[]);

		const joinedMembers = await this.bridgeInstance.getIntent(externalUserId).matrixClient.getJoinedRoomMembers(externalRoomId);

		const oldestFirst = members.sort((a, b) => a.timestamp - b.timestamp).shift();
		if (!oldestFirst) {
			return;
		}

		const roomName = await this.getRoomName(externalRoomId, externalUserId);
		if (!roomName) {
			return;
		}

		return {
			creator: {
				id: oldestFirst.sender,
				username: formatExternalUserIdToInternalUsernameFormat(oldestFirst.sender),
			},
			joinedMembers,
			name: roomName,
		};
	}

	public async inviteToRoom(externalRoomId: string, externalInviterId: string, externalInviteeId: string): Promise<void> {
		try {
			await this.bridgeInstance.getIntent(externalInviterId).invite(externalRoomId, externalInviteeId);
		} catch (e) {
			// no-op
		}
	}

	public async setUserAvatar(externalUserId: string, avatarUrl: string): Promise<void> {
		try {
			await this.bridgeInstance.getIntent(externalUserId).matrixClient.setAvatarUrl(avatarUrl);
		} catch (e) {
			// no-op
		}
	}

	public async verifyInviteeIds(matrixIds: string[]): Promise<Map<string, string>> {
		const matrixIdVerificationMap = new Map();
		const matrixIdsVerificationPromises = matrixIds.map((matrixId) => this.verifyInviteeId(matrixId));
		const matrixIdsVerificationPromiseResponse = await Promise.allSettled(matrixIdsVerificationPromises);
		const matrixIdsVerificationFulfilledResults = matrixIdsVerificationPromiseResponse
			.filter((result): result is PromiseFulfilledResult<VerificationStatus> => result.status === 'fulfilled')
			.map((result) => result.value);

		matrixIds.forEach((matrixId, idx) => matrixIdVerificationMap.set(matrixId, matrixIdsVerificationFulfilledResults[idx]));
		return matrixIdVerificationMap;
	}

	private async verifyInviteeId(externalInviteeId: string): Promise<VerificationStatus> {
		const [userId, homeserverUrl] = extractUserIdAndHomeserverFromMatrixId(externalInviteeId);
		try {
			const response = await fetch(`https://${homeserverUrl}/_matrix/client/v3/register/available`, { params: { username: userId } });

			if (response.status === HttpStatusCodes.BAD_REQUEST) {
				const responseBody = await response.json();

				if (responseBody.errcode === MATRIX_USER_IN_USE) {
					return VerificationStatus.VERIFIED;
				}
			}

			if (response.status === HttpStatusCodes.OK) {
				return VerificationStatus.UNVERIFIED;
			}
		} catch (e) {
			return VerificationStatus.UNABLE_TO_VERIFY;
		}

		return VerificationStatus.UNABLE_TO_VERIFY;
	}

	public async createUser(username: string, name: string, domain: string, avatarUrl?: string): Promise<string> {
		if (!MatrixUserInstance) {
			throw new Error('Error loading the Matrix User instance from the external library');
		}
		const matrixUserId = `@${username?.toLowerCase()}:${domain}`;
		const newUser = new MatrixUserInstance(matrixUserId);
		await this.bridgeInstance.provisionUser(newUser, { name, ...(avatarUrl ? { url: avatarUrl } : {}) });

		return matrixUserId;
	}

	public async setUserDisplayName(externalUserId: string, displayName: string): Promise<void> {
		try {
			await this.bridgeInstance.getIntent(externalUserId).setDisplayName(displayName);
		} catch (e) {
			// no-op
		}
	}

	public async createDirectMessageRoom(
		externalCreatorId: string,
		inviteesExternalIds: string[],
		extraData: Record<string, any> = {},
	): Promise<string> {
		const intent = this.bridgeInstance.getIntent(externalCreatorId);

		const visibility = MatrixRoomVisibility.PRIVATE;
		const preset = MatrixRoomType.PRIVATE;

		const matrixRoom = await intent.createRoom({
			createAsClient: true,
			options: {
				visibility,
				preset,
				is_direct: true,
				invite: inviteesExternalIds,
				creation_content: {
					was_internally_programatically_created: true,
					...extraData,
					inviteesExternalIds,
				},
			},
		});
		return matrixRoom.room_id;
	}

	public async sendMessage(externalRoomId: string, externalSenderId: string, message: IMessage): Promise<string> {
		try {
			const messageId = await this.bridgeInstance
				.getIntent(externalSenderId)
				.matrixClient.sendRawEvent(externalRoomId, MatrixEventType.ROOM_MESSAGE_SENT, {
					msgtype: 'm.text',
					body: this.escapeEmojis(message.msg),
					formatted_body: this.escapeEmojis(
						await toExternalMessageFormat({
							message: message.msg,
							externalRoomId,
							homeServerDomain: this.internalSettings.getHomeServerDomain(),
						}),
					),
					format: 'org.matrix.custom.html',
				});

			return messageId;
		} catch (e) {
			throw new Error('User is not part of the room.');
		}
	}

	public async sendThreadMessage(
		externalRoomId: string,
		externalSenderId: string,
		message: IMessage,
		relatesToEventId: string,
	): Promise<string> {
		const text = this.escapeEmojis(
			await toExternalMessageFormat({
				message: message.msg,
				externalRoomId,
				homeServerDomain: this.internalSettings.getHomeServerDomain(),
			}),
		);
		const messageId = await this.bridgeInstance
			.getIntent(externalSenderId)
			.matrixClient.sendRawEvent(externalRoomId, MatrixEventType.ROOM_MESSAGE_SENT, {
				'msgtype': 'm.text',
				'body': this.escapeEmojis(message.msg),
				'formatted_body': text,
				'format': 'org.matrix.custom.html',
				'm.relates_to': {
					'rel_type': 'm.thread',
					'event_id': relatesToEventId,
					'is_falling_back': true,
					'm.in_reply_to': {
						event_id: relatesToEventId,
					},
				},
			});
		return messageId;
	}

	public async sendThreadReplyToMessage(
		externalRoomId: string,
		externalUserId: string,
		eventToReplyTo: string,
		originalEventSender: string,
		replyMessage: string,
		relatesToEventId: string,
	): Promise<string> {
		const { formattedMessage, message } = await toExternalQuoteMessageFormat({
			externalRoomId,
			eventToReplyTo,
			originalEventSender,
			message: this.escapeEmojis(replyMessage),
			homeServerDomain: this.internalSettings.getHomeServerDomain(),
		});
		const messageId = await this.bridgeInstance
			.getIntent(externalUserId)
			.matrixClient.sendRawEvent(externalRoomId, MatrixEventType.ROOM_MESSAGE_SENT, {
				'msgtype': 'm.text',
				'body': message,
				'format': 'org.matrix.custom.html',
				'formatted_body': formattedMessage,
				'm.relates_to': {
					'rel_type': 'm.thread',
					'event_id': relatesToEventId,
					'is_falling_back': false,
					'm.in_reply_to': {
						event_id: eventToReplyTo,
					},
				},
			});

		return messageId;
	}

	public async sendMessageFileToThread(
		externalRoomId: string,
		externalSenderId: string,
		content: Buffer,
		fileDetails: { filename: string; fileSize: number; mimeType: string; metadata?: { width?: number; height?: number; format?: string } },
		relatesToEventId: string,
	): Promise<string> {
		try {
			const mxcUrl = await this.bridgeInstance.getIntent(externalSenderId).uploadContent(content);
			const messageId = await this.bridgeInstance
				.getIntent(externalSenderId)
				.matrixClient.sendRawEvent(externalRoomId, MatrixEventType.ROOM_MESSAGE_SENT, {
					'body': fileDetails.filename,
					'filename': fileDetails.filename,
					'info': {
						size: fileDetails.fileSize,
						mimetype: fileDetails.mimeType,
						...(fileDetails.metadata?.height && fileDetails.metadata?.width
							? { h: fileDetails.metadata?.height, w: fileDetails.metadata?.width }
							: {}),
					},
					'msgtype': this.getMsgTypeBasedOnMimeType(fileDetails.mimeType),
					'url': mxcUrl,
					'm.relates_to': {
						'rel_type': 'm.thread',
						'event_id': relatesToEventId,
						'is_falling_back': true,
						'm.in_reply_to': {
							event_id: relatesToEventId,
						},
					},
				});

			return messageId;
		} catch (e: any) {
			federationBridgeLogger.error({ msg: 'Error sending file to thread', err: e });
			if (e.body?.includes('413') || e.body?.includes('M_TOO_LARGE')) {
				throw new Error('File is too large');
			}
			return '';
		}
	}

	public async sendReplyMessageFileToThread(
		externalRoomId: string,
		externalSenderId: string,
		content: Buffer,
		fileDetails: { filename: string; fileSize: number; mimeType: string; metadata?: { width?: number; height?: number; format?: string } },
		eventToReplyTo: string,
		relatesToEventId: string,
	): Promise<string> {
		try {
			const mxcUrl = await this.bridgeInstance.getIntent(externalSenderId).uploadContent(content);
			const messageId = await this.bridgeInstance
				.getIntent(externalSenderId)
				.matrixClient.sendRawEvent(externalRoomId, MatrixEventType.ROOM_MESSAGE_SENT, {
					'body': fileDetails.filename,
					'filename': fileDetails.filename,
					'info': {
						size: fileDetails.fileSize,
						mimetype: fileDetails.mimeType,
						...(fileDetails.metadata?.height && fileDetails.metadata?.width
							? { h: fileDetails.metadata?.height, w: fileDetails.metadata?.width }
							: {}),
					},
					'msgtype': this.getMsgTypeBasedOnMimeType(fileDetails.mimeType),
					'url': mxcUrl,
					'm.relates_to': {
						'rel_type': 'm.thread',
						'event_id': relatesToEventId,
						'is_falling_back': false,
						'm.in_reply_to': {
							event_id: eventToReplyTo,
						},
					},
				});

			return messageId;
		} catch (e: any) {
			federationBridgeLogger.error({ msg: 'Error sending file to thread', err: e });
			if (e.body?.includes('413') || e.body?.includes('M_TOO_LARGE')) {
				throw new Error('File is too large');
			}
			return '';
		}
	}

	public async sendReplyToMessage(
		externalRoomId: string,
		externalUserId: string,
		eventToReplyTo: string,
		originalEventSender: string,
		replyMessage: string,
	): Promise<string> {
		const { formattedMessage, message } = await toExternalQuoteMessageFormat({
			externalRoomId,
			eventToReplyTo,
			originalEventSender,
			message: this.escapeEmojis(replyMessage),
			homeServerDomain: this.internalSettings.getHomeServerDomain(),
		});
		const messageId = await this.bridgeInstance
			.getIntent(externalUserId)
			.matrixClient.sendEvent(externalRoomId, MatrixEventType.ROOM_MESSAGE_SENT, {
				'body': message,
				'format': 'org.matrix.custom.html',
				'formatted_body': formattedMessage,
				'm.relates_to': {
					'm.in_reply_to': { event_id: eventToReplyTo },
				},
				'msgtype': MatrixEnumSendMessageType.TEXT,
			});

		return messageId;
	}

	private escapeEmojis(text: string): string {
		return convertEmojisFromRCFormatToMatrixFormat(text);
	}

	public async getReadStreamForFileFromUrl(externalUserId: string, fileUrl: string): Promise<ReadableStream> {
		const response = await fetch(this.convertMatrixUrlToHttp(externalUserId, fileUrl));
		if (!response.body) {
			throw new Error('Not able to download the file');
		}

		return response.body as unknown as ReadableStream;
	}

	public isUserIdFromTheSameHomeserver(externalUserId: string, domain: string): boolean {
		const userDomain = this.extractHomeserverOrigin(externalUserId);

		return userDomain === domain;
	}

	public extractHomeserverOrigin(externalUserId: string): string {
		return externalUserId.includes(':') ? externalUserId.split(':').pop() || '' : this.internalSettings.getHomeServerDomain();
	}

	public isRoomFromTheSameHomeserver(externalRoomId: string, domain: string): boolean {
		return this.isUserIdFromTheSameHomeserver(externalRoomId, domain);
	}

	public logFederationStartupInfo(info?: string): void {
		federationBridgeLogger.info(`${info}:
			id: ${this.internalSettings.getApplicationServiceId()}
			bridgeUrl: ${this.internalSettings.getBridgeUrl()}
			homeserverURL: ${this.internalSettings.getHomeServerUrl()}
			homeserverDomain: ${this.internalSettings.getHomeServerDomain()}
		`);
	}

	public async leaveRoom(externalRoomId: string, externalUserId: string): Promise<void> {
		try {
			await this.bridgeInstance.getIntent(externalUserId).leave(externalRoomId);
		} catch (e) {
			// no-op
		}
	}

	public async kickUserFromRoom(externalRoomId: string, externalUserId: string, externalOwnerId: string): Promise<void> {
		await this.bridgeInstance.getIntent(externalOwnerId).kick(externalRoomId, externalUserId);
	}

	public async setRoomPowerLevels(
		externalRoomId: string,
		externalOwnerId: string,
		externalUserId: string,
		powerLevels: number,
	): Promise<void> {
		await this.bridgeInstance.getIntent(externalOwnerId).setPowerLevel(externalRoomId, externalUserId, powerLevels);
	}

	public async redactEvent(externalRoomId: string, externalUserId: string, externalEventId: string): Promise<void> {
		await this.bridgeInstance.getIntent(externalUserId).matrixClient.redactEvent(externalRoomId, externalEventId);
	}

	public async notifyUserTyping(externalRoomId: string, externalUserId: string, isTyping: boolean): Promise<void> {
		await this.bridgeInstance.getIntent(externalUserId).sendTyping(externalRoomId, isTyping);
	}

	public async sendMessageReaction(
		externalRoomId: string,
		externalUserId: string,
		externalEventId: string,
		reaction: string,
	): Promise<string> {
		const eventId = await this.bridgeInstance
			.getIntent(externalUserId)
			.matrixClient.sendEvent(externalRoomId, MatrixEventType.MESSAGE_REACTED, {
				'm.relates_to': {
					event_id: externalEventId,
					key: convertEmojisFromRCFormatToMatrixFormat(reaction),
					rel_type: 'm.annotation',
				},
			});

		return eventId;
	}

	public async updateMessage(
		externalRoomId: string,
		externalUserId: string,
		externalEventId: string,
		newMessageText: string,
	): Promise<void> {
		const messageInExternalFormat = this.escapeEmojis(
			await toExternalMessageFormat({
				message: newMessageText,
				externalRoomId,
				homeServerDomain: this.internalSettings.getHomeServerDomain(),
			}),
		);

		await this.bridgeInstance.getIntent(externalUserId).matrixClient.sendEvent(externalRoomId, MatrixEventType.ROOM_MESSAGE_SENT, {
			'body': ` * ${this.escapeEmojis(newMessageText)}`,
			'format': 'org.matrix.custom.html',
			'formatted_body': messageInExternalFormat,
			'm.new_content': {
				body: this.escapeEmojis(newMessageText),
				format: 'org.matrix.custom.html',
				formatted_body: messageInExternalFormat,
				msgtype: MatrixEnumSendMessageType.TEXT,
			},
			'm.relates_to': {
				rel_type: MatrixEnumRelatesToRelType.REPLACE,
				event_id: externalEventId,
			},
			'msgtype': MatrixEnumSendMessageType.TEXT,
		});
	}

	public async sendMessageFileToRoom(
		externalRoomId: string,
		externaSenderId: string,
		content: Buffer,
		fileDetails: { filename: string; fileSize: number; mimeType: string; metadata?: { width?: number; height?: number; format?: string } },
	): Promise<string> {
		try {
			const mxcUrl = await this.bridgeInstance.getIntent(externaSenderId).uploadContent(content);
			const { event_id: messageId } = await this.bridgeInstance.getIntent(externaSenderId).sendMessage(externalRoomId, {
				body: fileDetails.filename,
				filename: fileDetails.filename,
				info: {
					size: fileDetails.fileSize,
					mimetype: fileDetails.mimeType,
					...(fileDetails.metadata?.height && fileDetails.metadata?.width
						? { h: fileDetails.metadata?.height, w: fileDetails.metadata?.width }
						: {}),
				},
				msgtype: this.getMsgTypeBasedOnMimeType(fileDetails.mimeType),
				url: mxcUrl,
			});

			return messageId;
		} catch (e: any) {
			federationBridgeLogger.error({ msg: 'Error sending file to room', err: e });
			if (e.body?.includes('413') || e.body?.includes('M_TOO_LARGE')) {
				throw new Error('File is too large');
			}
			return '';
		}
	}

	public async sendReplyMessageFileToRoom(
		externalRoomId: string,
		externaSenderId: string,
		content: Buffer,
		fileDetails: { filename: string; fileSize: number; mimeType: string; metadata?: { width?: number; height?: number; format?: string } },
		eventToReplyTo: string,
	): Promise<string> {
		try {
			const mxcUrl = await this.bridgeInstance.getIntent(externaSenderId).uploadContent(content);
			const { event_id: messageId } = await this.bridgeInstance.getIntent(externaSenderId).sendMessage(externalRoomId, {
				'body': fileDetails.filename,
				'filename': fileDetails.filename,
				'info': {
					size: fileDetails.fileSize,
					mimetype: fileDetails.mimeType,
					...(fileDetails.metadata?.height && fileDetails.metadata?.width
						? { h: fileDetails.metadata?.height, w: fileDetails.metadata?.width }
						: {}),
				},
				'm.relates_to': {
					'm.in_reply_to': { event_id: eventToReplyTo },
				},
				'msgtype': this.getMsgTypeBasedOnMimeType(fileDetails.mimeType),
				'url': mxcUrl,
			});

			return messageId;
		} catch (e: any) {
			federationBridgeLogger.error({ msg: 'Error sending file to room', err: e });
			if (e.body?.includes('413') || e.body?.includes('M_TOO_LARGE')) {
				throw new Error('File is too large');
			}
			return '';
		}
	}

	private getMsgTypeBasedOnMimeType(mimeType: string): MatrixEnumSendMessageType {
		const knownImageMimeTypes = ['image/jpeg', 'image/png', 'image/gif'];
		const knownAudioMimeTypes = ['audio/mpeg', 'audio/ogg', 'audio/wav'];
		const knownVideoMimeTypes = ['video/mp4', 'video/ogg', 'video/webm'];

		if (knownImageMimeTypes.includes(mimeType)) {
			return MatrixEnumSendMessageType.IMAGE;
		}
		if (knownAudioMimeTypes.includes(mimeType)) {
			return MatrixEnumSendMessageType.AUDIO;
		}
		if (knownVideoMimeTypes.includes(mimeType)) {
			return MatrixEnumSendMessageType.VIDEO;
		}
		return MatrixEnumSendMessageType.FILE;
	}

	public async uploadContent(
		externalSenderId: string,
		content: Buffer,
		options?: { name?: string; type?: string },
	): Promise<string | undefined> {
		try {
			const mxcUrl = await this.bridgeInstance.getIntent(externalSenderId).uploadContent(content, options);

			return mxcUrl;
		} catch (e: any) {
			federationBridgeLogger.error({ msg: 'Error uploading content to Matrix', err: e });
			if (e.body?.includes('413') || e.body?.includes('M_TOO_LARGE')) {
				throw new Error('File is too large');
			}
		}
	}

	public async getRoomName(externalRoomId: string, externalUserId: string): Promise<string | undefined> {
		try {
			const roomState = (await this.bridgeInstance.getIntent(externalUserId).roomState(externalRoomId)) as AbstractMatrixEvent[];

			return ((roomState || []).find((event) => event?.type === MatrixEventType.ROOM_NAME_CHANGED) as MatrixEventRoomNameChanged)?.content
				?.name;
		} catch (error) {
			// no-op
		}
	}

	public async getRoomTopic(externalRoomId: string, externalUserId: string): Promise<string | undefined> {
		try {
			const roomState = (await this.bridgeInstance.getIntent(externalUserId).roomState(externalRoomId)) as AbstractMatrixEvent[];

			return ((roomState || []).find((event) => event?.type === MatrixEventType.ROOM_TOPIC_CHANGED) as MatrixEventRoomTopicChanged)?.content
				?.topic;
		} catch (error) {
			// no-op
		}
	}

	public async setRoomName(externalRoomId: string, externalUserId: string, roomName: string): Promise<void> {
		await this.bridgeInstance.getIntent(externalUserId).setRoomName(externalRoomId, roomName);
	}

	public async setRoomTopic(externalRoomId: string, externalUserId: string, roomTopic: string): Promise<void> {
		await this.bridgeInstance.getIntent(externalUserId).setRoomTopic(externalRoomId, roomTopic);
	}

	public convertMatrixUrlToHttp(externalUserId: string, matrixUrl: string): string {
		return this.bridgeInstance.getIntent(externalUserId).matrixClient.mxcToHttp(matrixUrl);
	}

	protected async createInstance(): Promise<void> {
		federationBridgeLogger.info('Performing Dynamic Import of matrix-appservice-bridge');

		// Dynamic import to prevent Rocket.Chat from loading the module until needed and then handle if that fails
		const { Bridge, AppServiceRegistration, MatrixUser } = await import('@rocket.chat/forked-matrix-appservice-bridge');
		MatrixUserInstance = MatrixUser;
		const registrationFile = this.internalSettings.generateRegistrationFileObject();

		this.bridgeInstance = new Bridge({
			homeserverUrl: this.internalSettings.getHomeServerUrl(),
			domain: this.internalSettings.getHomeServerDomain(),
			registration: AppServiceRegistration.fromObject(this.convertRegistrationFileToMatrixFormat(registrationFile)),
			disableStores: true,
			controller: {
				onEvent: (request) => {
					const event = request.getData() as unknown as AbstractMatrixEvent;
<<<<<<< HEAD
					this.eventHandler(event).catch(console.error);
=======
					console.log({ event });
					this.eventHandler(event);
>>>>>>> ebab8c4d
				},
				onLog: (line, isError) => {
					console.log(line, isError);
				},
				...(this.internalSettings.generateRegistrationFileObject().enableEphemeralEvents
					? {
							onEphemeralEvent: (request) => {
								const event = request.getData() as unknown as AbstractMatrixEvent;
								this.eventHandler(event).catch(console.error);
							},
					  }
					: {}),
			},
		});
	}

	private convertRegistrationFileToMatrixFormat(registrationFile: IFederationBridgeRegistrationFile): AppServiceOutput {
		return {
			'id': registrationFile.id,
			'hs_token': registrationFile.homeserverToken,
			'as_token': registrationFile.applicationServiceToken,
			'url': registrationFile.bridgeUrl,
			'sender_localpart': registrationFile.botName,
			'namespaces': registrationFile.listenTo,
			'de.sorunome.msc2409.push_ephemeral': registrationFile.enableEphemeralEvents,
		};
	}
}<|MERGE_RESOLUTION|>--- conflicted
+++ resolved
@@ -727,12 +727,7 @@
 			controller: {
 				onEvent: (request) => {
 					const event = request.getData() as unknown as AbstractMatrixEvent;
-<<<<<<< HEAD
 					this.eventHandler(event).catch(console.error);
-=======
-					console.log({ event });
-					this.eventHandler(event);
->>>>>>> ebab8c4d
 				},
 				onLog: (line, isError) => {
 					console.log(line, isError);
