import type { ICalendarService } from '@rocket.chat/core-services';
import { ServiceClassInternal, api } from '@rocket.chat/core-services';
import type { IUser, ICalendarEvent } from '@rocket.chat/core-typings';
import { UserStatus } from '@rocket.chat/core-typings';
import { cronJobs } from '@rocket.chat/cron';
import { Logger } from '@rocket.chat/logger';
import type { InsertionModel } from '@rocket.chat/model-typings';
import { CalendarEvent, Users } from '@rocket.chat/models';
import type { UpdateResult, DeleteResult } from 'mongodb';

import { applyStatusChange } from './statusEvents/applyStatusChange';
import { cancelUpcomingStatusChanges } from './statusEvents/cancelUpcomingStatusChanges';
import { removeCronJobs } from './statusEvents/removeCronJobs';
import { getShiftedTime } from './utils/getShiftedTime';
import { settings } from '../../../app/settings/server';
import { getUserPreference } from '../../../app/utils/server/lib/getUserPreference';

const logger = new Logger('Calendar');

const defaultMinutesForNotifications = 5;

export class CalendarService extends ServiceClassInternal implements ICalendarService {
	protected name = 'calendar';

	public async create(data: Omit<InsertionModel<ICalendarEvent>, 'reminderTime' | 'notificationSent'>): Promise<ICalendarEvent['_id']> {
		const { uid, startTime, endTime, subject, description, reminderMinutesBeforeStart, meetingUrl, busy } = data;
		const minutes = reminderMinutesBeforeStart ?? defaultMinutesForNotifications;
		const reminderTime = minutes ? getShiftedTime(startTime, -minutes) : undefined;

		const insertData: InsertionModel<ICalendarEvent> = {
			uid,
			startTime,
			...(endTime && { endTime }),
			subject,
			description,
			meetingUrl,
			reminderMinutesBeforeStart: minutes,
			reminderTime,
			notificationSent: false,
			...(busy !== undefined && { busy }),
		};

		const insertResult = await CalendarEvent.insertOne(insertData);
		await this.setupNextNotification();
		if (busy !== false) {
			await this.setupNextStatusChange();
		}

		return insertResult.insertedId;
	}

	public async import(data: Omit<InsertionModel<ICalendarEvent>, 'notificationSent'>): Promise<ICalendarEvent['_id']> {
		const { externalId } = data;
		if (!externalId) {
			return this.create(data);
		}

		const { uid, startTime, endTime, subject, description, reminderMinutesBeforeStart, busy } = data;
		const meetingUrl = data.meetingUrl ? data.meetingUrl : await this.parseDescriptionForMeetingUrl(description);
		const reminderTime = reminderMinutesBeforeStart ? getShiftedTime(startTime, -reminderMinutesBeforeStart) : undefined;

		const updateData: Omit<InsertionModel<ICalendarEvent>, 'uid' | 'notificationSent'> = {
			startTime,
			...(endTime && { endTime }),
			subject,
			description,
			meetingUrl,
			reminderMinutesBeforeStart,
			reminderTime,
			externalId,
			...(busy !== undefined && { busy }),
		};

		const event = await this.findImportedEvent(externalId, uid);

		if (!event) {
			const insertResult = await CalendarEvent.insertOne({
				uid,
				notificationSent: false,
				...updateData,
			});

			await this.setupNextNotification();
			if (busy !== false) {
				await this.setupNextStatusChange();
			}

			return insertResult.insertedId;
		}

		const updateResult = await CalendarEvent.updateEvent(event._id, updateData);
		if (updateResult.modifiedCount > 0) {
			await this.setupNextNotification();
			if (busy !== false) {
				await this.setupNextStatusChange();
			}
		}

		return event._id;
	}

	public async get(eventId: ICalendarEvent['_id']): Promise<ICalendarEvent | null> {
		return CalendarEvent.findOne({ _id: eventId });
	}

	public async list(uid: IUser['_id'], date: Date): Promise<ICalendarEvent[]> {
		return CalendarEvent.findByUserIdAndDate(uid, date).toArray();
	}

	public async update(eventId: ICalendarEvent['_id'], data: Partial<ICalendarEvent>): Promise<UpdateResult | null> {
		const event = await this.get(eventId);
		if (!event) {
			return null;
		}

		const { startTime, endTime, subject, description, reminderMinutesBeforeStart, busy } = data;

		const meetingUrl = await this.getMeetingUrl(data);
		const reminderTime = reminderMinutesBeforeStart && startTime ? getShiftedTime(startTime, -reminderMinutesBeforeStart) : undefined;

		const updateData: Partial<ICalendarEvent> = {
			startTime,
			...(endTime && { endTime }),
			subject,
			description,
			meetingUrl,
			reminderMinutesBeforeStart,
			reminderTime,
			...(busy !== undefined && { busy }),
		};

		const updateResult = await CalendarEvent.updateEvent(eventId, updateData);

		if (updateResult.modifiedCount > 0) {
			await this.setupNextNotification();

			if (startTime || endTime) {
				await removeCronJobs(eventId, event.uid);
				const isBusy = busy !== undefined ? busy : event.busy !== false;
				if (isBusy) {
					await this.setupNextStatusChange();
				}
			}
		}

		return updateResult;
	}

	public async delete(eventId: ICalendarEvent['_id']): Promise<DeleteResult> {
		const event = await this.get(eventId);
		if (event) {
			await removeCronJobs(eventId, event.uid);
		}

		const result = await CalendarEvent.deleteOne({
			_id: eventId,
		});

		if (result.deletedCount > 0) {
			await this.setupNextStatusChange();
		}

		return result;
	}

	public async setupNextNotification(): Promise<void> {
		return this.doSetupNextNotification(false);
	}

	public async setupNextStatusChange(): Promise<void> {
		return this.doSetupNextStatusChange();
	}

	public async cancelUpcomingStatusChanges(uid: IUser['_id'], endTime = new Date()): Promise<void> {
		return cancelUpcomingStatusChanges(uid, endTime);
	}

	private async getMeetingUrl(eventData: Partial<ICalendarEvent>): Promise<string | undefined> {
		if (eventData.meetingUrl !== undefined) {
			return eventData.meetingUrl;
		}

		if (eventData.description !== undefined) {
			return this.parseDescriptionForMeetingUrl(eventData.description);
		}

		return undefined;
	}

	private async doSetupNextNotification(isRecursive: boolean): Promise<void> {
		const date = await CalendarEvent.findNextNotificationDate();
		if (!date) {
			if (await cronJobs.has('calendar-reminders')) {
				await cronJobs.remove('calendar-reminders');
			}
			return;
		}

		date.setSeconds(0);
		if (!isRecursive && date.valueOf() < Date.now()) {
			return this.sendCurrentNotifications(date);
		}

		await cronJobs.addAtTimestamp('calendar-reminders', date, async () => this.sendCurrentNotifications(date));
	}

	private async doSetupNextStatusChange(): Promise<void> {
		// This method is called in the following moments:
		// 1. When a new busy event is created or imported
		// 2. When a busy event is updated (time/busy status changes)
		// 3. When a busy event is deleted
		// 4. When a status change job executes and completes
		// 5. When an event ends and the status is restored
		// 6. From Outlook Calendar integration (ee/server/configuration/outlookCalendar.ts)

		const busyStatusEnabled = settings.get<boolean>('Calendar_BusyStatus_Enabled');
		if (!busyStatusEnabled) {
			const schedulerJobId = 'calendar-status-scheduler';
			if (await cronJobs.has(schedulerJobId)) {
				await cronJobs.remove(schedulerJobId);
			}
			return;
		}

		const schedulerJobId = 'calendar-status-scheduler';
		if (await cronJobs.has(schedulerJobId)) {
			await cronJobs.remove(schedulerJobId);
		}

		const now = new Date();
		const nextStartEvent = await CalendarEvent.findNextFutureEvent(now);
		const inProgressEvents = await CalendarEvent.findInProgressEvents(now).toArray();
		const eventsWithEndTime = inProgressEvents.filter((event) => event.endTime && event.busy !== false);
		if (eventsWithEndTime.length === 0 && !nextStartEvent) {
			return;
		}

		let nextEndTime: Date | null = null;
		if (eventsWithEndTime.length > 0 && eventsWithEndTime[0].endTime) {
			nextEndTime = eventsWithEndTime.reduce((earliest, event) => {
				if (!event.endTime) return earliest;
				return event.endTime.getTime() < earliest.getTime() ? event.endTime : earliest;
			}, eventsWithEndTime[0].endTime);
		}

		let nextProcessTime: Date;
		if (nextStartEvent && nextEndTime) {
			nextProcessTime = nextStartEvent.startTime.getTime() < nextEndTime.getTime() ? nextStartEvent.startTime : nextEndTime;
		} else if (nextStartEvent) {
			nextProcessTime = nextStartEvent.startTime;
		} else if (nextEndTime) {
			nextProcessTime = nextEndTime;
		} else {
			// This should never happen due to the earlier check, but just in case
			return;
		}

		await cronJobs.addAtTimestamp(schedulerJobId, nextProcessTime, async () => this.processStatusChangesAtTime());
	}

	private async processStatusChangesAtTime(): Promise<void> {
		const processTime = new Date();

		const eventsStartingNow = await CalendarEvent.findEventsStartingNow({ now: processTime, offset: 5000 }).toArray();
		for await (const event of eventsStartingNow) {
			if (event.busy === false) {
				continue;
			}
			await this.processEventStart(event);
		}

		const eventsEndingNow = await CalendarEvent.findEventsEndingNow({ now: processTime, offset: 5000 }).toArray();
		for await (const event of eventsEndingNow) {
			if (event.busy === false) {
				continue;
			}
			await this.processEventEnd(event);
		}

		await this.doSetupNextStatusChange();
	}

	private async processEventStart(event: ICalendarEvent): Promise<void> {
		if (!event.endTime) {
			return;
		}

		const user = await Users.findOneById(event.uid, { projection: { status: 1 } });
		if (!user || user.status === UserStatus.OFFLINE) {
			return;
		}

		if (user.status) {
			await CalendarEvent.updateEvent(event._id, { previousStatus: user.status });
		}

		await applyStatusChange({
			eventId: event._id,
			uid: event.uid,
			startTime: event.startTime,
			endTime: event.endTime,
			status: UserStatus.BUSY,
		});
	}

	private async processEventEnd(event: ICalendarEvent): Promise<void> {
		if (!event.endTime) {
			return;
		}

		const user = await Users.findOneById(event.uid, { projection: { status: 1 } });
		if (!user) {
			return;
		}

		// Only restore status if:
		// 1. The current status is BUSY (meaning it was set by our system, not manually changed by user)
		// 2. We have a previousStatus stored from before the event started

<<<<<<< HEAD
		if (event.previousStatus && event.previousStatus === user.status) {
=======
		if (user.status === UserStatus.BUSY && event.previousStatus && event.previousStatus !== user.status) {
>>>>>>> 959edad4
			await applyStatusChange({
				eventId: event._id,
				uid: event.uid,
				startTime: event.startTime,
				endTime: event.endTime,
				status: event.previousStatus,
			});
		} else {
			logger.debug(`Not restoring status for user ${event.uid}: current=${user.status}, stored=${event.previousStatus}`);
		}
	}

	private async sendCurrentNotifications(date: Date): Promise<void> {
		const events = await CalendarEvent.findEventsToNotify(date, 1).toArray();
		for await (const event of events) {
			await this.sendEventNotification(event);
			await CalendarEvent.flagNotificationSent(event._id);
		}

		await this.doSetupNextNotification(true);
	}

	private async sendEventNotification(event: ICalendarEvent): Promise<void> {
		if (!(await getUserPreference(event.uid, 'notifyCalendarEvents'))) {
			return;
		}

		return api.broadcast('notify.calendar', event.uid, {
			title: event.subject,
			text: event.startTime.toLocaleTimeString(undefined, { hour: 'numeric', minute: 'numeric', dayPeriod: 'narrow' }),
			payload: {
				_id: event._id,
			},
		});
	}

	private async findImportedEvent(
		externalId: Required<ICalendarEvent>['externalId'],
		uid: ICalendarEvent['uid'],
	): Promise<ICalendarEvent | null> {
		return CalendarEvent.findOneByExternalIdAndUserId(externalId, uid);
	}

	private async parseDescriptionForMeetingUrl(description: string): Promise<string | undefined> {
		if (!description) {
			return;
		}

		const defaultPattern = '(?:[?&]callUrl=([^\n&<]+))|(?:(?:%3F)|(?:%26))callUrl(?:%3D)((?:(?:[^\n&<](?!%26)))+[^\n&<]?)';
		const pattern = (settings.get<string>('Calendar_MeetingUrl_Regex') || defaultPattern).trim();

		if (!pattern) {
			return;
		}

		const regex: RegExp | undefined = (() => {
			try {
				return new RegExp(pattern, 'im');
			} catch {
				logger.error('Failed to parse regular expression for meeting url.');
			}
		})();

		if (!regex) {
			return;
		}

		const results = description.match(regex);
		if (!results) {
			return;
		}

		const [, ...urls] = results;
		for (const encodedUrl of urls) {
			if (!encodedUrl) {
				continue;
			}

			let url = encodedUrl;
			while (!url.includes('://')) {
				const decodedUrl = decodeURIComponent(url);
				if (decodedUrl === url) {
					break;
				}

				url = decodedUrl;
			}

			if (url.includes('://')) {
				return url;
			}
		}

		return undefined;
	}
}<|MERGE_RESOLUTION|>--- conflicted
+++ resolved
@@ -317,11 +317,7 @@
 		// 1. The current status is BUSY (meaning it was set by our system, not manually changed by user)
 		// 2. We have a previousStatus stored from before the event started
 
-<<<<<<< HEAD
-		if (event.previousStatus && event.previousStatus === user.status) {
-=======
 		if (user.status === UserStatus.BUSY && event.previousStatus && event.previousStatus !== user.status) {
->>>>>>> 959edad4
 			await applyStatusChange({
 				eventId: event._id,
 				uid: event.uid,
