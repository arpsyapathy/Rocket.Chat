--- conflicted
+++ resolved
@@ -2,13 +2,9 @@
 import { ServiceConfiguration } from 'meteor/service-configuration';
 import { MongoInternals } from 'meteor/mongo';
 import { Users } from '@rocket.chat/models';
-<<<<<<< HEAD
-import type { ILivechatAgent, IUser } from '@rocket.chat/core-typings';
-=======
 import type { ILivechatAgent } from '@rocket.chat/core-typings';
 import { api, ServiceClassInternal } from '@rocket.chat/core-services';
 import type { AutoUpdateRecord, IMeteor } from '@rocket.chat/core-services';
->>>>>>> e44f5069
 
 import { metrics } from '../../../app/metrics';
 import { Livechat } from '../../../app/livechat/server';
