import type { IRoom } from '@rocket.chat/apps-engine/definition/rooms';
import { RoomType } from '@rocket.chat/apps-engine/definition/rooms';
import type { ISubscription, IUser as ICoreUser, RoomType as CoreRoomType } from '@rocket.chat/core-typings';
import { RoomBridge } from '@rocket.chat/apps-engine/server/bridges/RoomBridge';
import type { IUser } from '@rocket.chat/apps-engine/definition/users';
import type { IMessage } from '@rocket.chat/apps-engine/definition/messages';
<<<<<<< HEAD
import { Meteor } from 'meteor/meteor';
import type { ISubscription, IUser as ICoreUser } from '@rocket.chat/core-typings';
import { Users, Subscriptions, Rooms } from '@rocket.chat/models';
=======
>>>>>>> b9111c3c

import type { AppServerOrchestrator } from '../orchestrator';
import { addUserToRoom } from '../../../../app/lib/server/functions/addUserToRoom';
import { Room } from '../../../sdk';

export class AppRoomBridge extends RoomBridge {
	// eslint-disable-next-line no-empty-function
	constructor(private readonly orch: AppServerOrchestrator) {
		super();
	}

	protected async create(room: IRoom, members: Array<string>, appId: string): Promise<string> {
		this.orch.debugLog(`The App ${appId} is creating a new room.`, room);

		const rcRoom = this.orch.getConverters()?.get('rooms').convertAppRoom(room);
		let roomType: CoreRoomType;

		switch (room.type) {
			case RoomType.CHANNEL:
				roomType = 'c';
				break;
			case RoomType.PRIVATE_GROUP:
				roomType = 'p';
				break;
			case RoomType.DIRECT_MESSAGE:
				roomType = 'd';
				break;
			default:
				throw new Error('Only channels, private groups and direct messages can be created.');
		}

		const extraData = Object.assign({}, rcRoom);
		delete extraData.name;
		delete extraData.t;
		delete extraData.ro;
		delete extraData.customFields;

		const { _id } = await Room.create(room.creator.id, { name: rcRoom.name, type: roomType, readOnly: rcRoom.ro, extraData, members });

		return _id;
	}

	protected async getById(roomId: string, appId: string): Promise<IRoom> {
		this.orch.debugLog(`The App ${appId} is getting the roomById: "${roomId}"`);

		return this.orch.getConverters()?.get('rooms').convertById(roomId);
	}

	protected async getByName(roomName: string, appId: string): Promise<IRoom> {
		this.orch.debugLog(`The App ${appId} is getting the roomByName: "${roomName}"`);

		return this.orch.getConverters()?.get('rooms').convertByName(roomName);
	}

	protected async getCreatorById(roomId: string, appId: string): Promise<IUser | undefined> {
		this.orch.debugLog(`The App ${appId} is getting the room's creator by id: "${roomId}"`);

		const room = await Rooms.findOneById(roomId);

		if (!room || !room.u || !room.u._id) {
			return undefined;
		}

		return this.orch.getConverters()?.get('users').convertById(room.u._id);
	}

	protected async getCreatorByName(roomName: string, appId: string): Promise<IUser | undefined> {
		this.orch.debugLog(`The App ${appId} is getting the room's creator by name: "${roomName}"`);

		const room = await Rooms.findOneByName(roomName, {});

		if (!room || !room.u || !room.u._id) {
			return undefined;
		}

		return this.orch.getConverters()?.get('users').convertById(room.u._id);
	}

	protected async getMembers(roomId: string, appId: string): Promise<Array<IUser>> {
		this.orch.debugLog(`The App ${appId} is getting the room's members by room id: "${roomId}"`);
		const subscriptions = await Subscriptions.findByRoomId(roomId, {}).toArray();
		return subscriptions.map((sub: ISubscription) => this.orch.getConverters()?.get('users').convertById(sub.u?._id));
	}

	protected async getDirectByUsernames(usernames: Array<string>, appId: string): Promise<IRoom | undefined> {
		this.orch.debugLog(`The App ${appId} is getting direct room by usernames: "${usernames}"`);
		const room = await Rooms.findDirectRoomContainingAllUsernames(usernames, {});
		if (!room) {
			return undefined;
		}
		return this.orch.getConverters()?.get('rooms').convertRoom(room);
	}

	protected async update(room: IRoom, members: Array<string> = [], appId: string): Promise<void> {
		this.orch.debugLog(`The App ${appId} is updating a room.`);

		if (!room.id || !Rooms.findOneById(room.id)) {
			throw new Error('A room must exist to update.');
		}

		const rm = this.orch.getConverters()?.get('rooms').convertAppRoom(room);

		// @ts-ignore Circular reference on field 'value'
		await Rooms.update(rm._id, rm);

		const promisedAddedUsers = members.map(async (username: string) => {
			const member = await Users.findOneByUsername(username, {});

			if (member) {
				return addUserToRoom(rm._id, member);
			}
		});

		await Promise.all(promisedAddedUsers);
	}

	protected async delete(roomId: string, appId: string): Promise<void> {
		this.orch.debugLog(`The App ${appId} is deleting a room.`);
		await Rooms.removeById(roomId);
	}

	protected async createDiscussion(
		room: IRoom,
		parentMessage: IMessage | undefined = undefined,
		reply: string | undefined = '',
		members: Array<string> = [],
		appId: string,
	): Promise<string> {
		this.orch.debugLog(`The App ${appId} is creating a new discussion.`, room);

		const rcRoom = this.orch.getConverters()?.get('rooms').convertAppRoom(room);

		let rcMessage;
		if (parentMessage) {
			rcMessage = this.orch.getConverters()?.get('messages').convertAppMessage(parentMessage);
		}

		if (!rcRoom.prid || !(await Rooms.findOneById(rcRoom.prid))) {
			throw new Error('There must be a parent room to create a discussion.');
		}

		const discussion = {
			parentRoomId: rcRoom.prid,
			parentMessageId: rcMessage ? rcMessage._id : undefined,
			creatorId: room.creator.id,
			name: rcRoom.fname,
			members: members.length > 0 ? members : [],
			reply: reply && reply.trim() !== '' ? reply : undefined,
		};

		const { _id } = await Room.createDiscussion(discussion);

		return _id;
	}

	protected getModerators(roomId: string, appId: string): Promise<IUser[]> {
		this.orch.debugLog(`The App ${appId} is getting room moderators for room id: ${roomId}`);
		return this.getUsersByRoomIdAndSubscriptionRole(roomId, 'moderator');
	}

	protected getOwners(roomId: string, appId: string): Promise<IUser[]> {
		this.orch.debugLog(`The App ${appId} is getting room owners for room id: ${roomId}`);
		return this.getUsersByRoomIdAndSubscriptionRole(roomId, 'owner');
	}

	protected getLeaders(roomId: string, appId: string): Promise<IUser[]> {
		this.orch.debugLog(`The App ${appId} is getting room leaders for room id: ${roomId}`);
		return this.getUsersByRoomIdAndSubscriptionRole(roomId, 'leader');
	}

	private async getUsersByRoomIdAndSubscriptionRole(roomId: string, role: string): Promise<IUser[]> {
		const subs = await Subscriptions.findByRoomIdAndRoles(roomId, [role], { projection: { uid: '$u._id', _id: 0 } });
		const users = await Users.findByIds(subs.map((user: { uid: string }) => user.uid));
		const userConverter = this.orch.getConverters()!.get('users');
		return users.map((user: ICoreUser) => userConverter!.convertToApp(user));
	}
}<|MERGE_RESOLUTION|>--- conflicted
+++ resolved
@@ -4,12 +4,7 @@
 import { RoomBridge } from '@rocket.chat/apps-engine/server/bridges/RoomBridge';
 import type { IUser } from '@rocket.chat/apps-engine/definition/users';
 import type { IMessage } from '@rocket.chat/apps-engine/definition/messages';
-<<<<<<< HEAD
-import { Meteor } from 'meteor/meteor';
-import type { ISubscription, IUser as ICoreUser } from '@rocket.chat/core-typings';
 import { Users, Subscriptions, Rooms } from '@rocket.chat/models';
-=======
->>>>>>> b9111c3c
 
 import type { AppServerOrchestrator } from '../orchestrator';
 import { addUserToRoom } from '../../../../app/lib/server/functions/addUserToRoom';
