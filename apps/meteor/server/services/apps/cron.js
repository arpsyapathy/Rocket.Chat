--- conflicted
+++ resolved
@@ -25,31 +25,9 @@
 	const rocketCatMessage = 'There is one or more apps in an invalid state. Go to Administration > Apps to review.';
 	const link = '/admin/apps';
 
-<<<<<<< HEAD
-	Promise.await(
-		sendMessagesToAdmins({
-			msgs: ({ adminUser }) => ({
-				msg: `*${TAPi18n.__(title, adminUser.language)}*\n${TAPi18n.__(rocketCatMessage, adminUser.language)}`,
-			}),
-			banners: ({ adminUser }) => {
-				Promise.await(Users.removeBannerById(adminUser._id, { id }));
-
-				return [
-					{
-						id,
-						priority: 10,
-						title,
-						text,
-						modifiers: ['danger'],
-						link,
-					},
-				];
-			},
-=======
 	await sendMessagesToAdmins({
 		msgs: ({ adminUser }) => ({
 			msg: `*${TAPi18n.__(title, adminUser.language)}*\n${TAPi18n.__(rocketCatMessage, adminUser.language)}`,
->>>>>>> b9111c3c
 		}),
 		banners: ({ adminUser }) => {
 			Users.removeBannerById(adminUser._id, { id });
