<<<<<<< HEAD
import { Federation } from '@rocket.chat/core-services';
import type { IRoom, AtLeast } from '@rocket.chat/core-typings';
import { isRoomFederated, isSettingAllowedInAFederatedRoom } from '@rocket.chat/core-typings';
=======
import type { AtLeast } from '@rocket.chat/core-typings';
import { isRoomFederated } from '@rocket.chat/core-typings';
>>>>>>> 4bb7e72d
import { Subscriptions } from '@rocket.chat/models';
import { Meteor } from 'meteor/meteor';

import { settings } from '../../../../app/settings/server';
import type { IRoomTypeServerDirectives } from '../../../../definition/IRoomTypeConfig';
import { RoomSettingsEnum, RoomMemberActions } from '../../../../definition/IRoomTypeConfig';
import { getDirectMessageRoomType } from '../../../../lib/rooms/roomTypes/direct';
import { roomCoordinator } from '../roomCoordinator';

const DirectMessageRoomType = getDirectMessageRoomType(roomCoordinator);

const getCurrentUserId = (): string | undefined => {
	try {
		return Meteor.userId() || undefined;
	} catch (_e) {
		//
	}
};

roomCoordinator.add(DirectMessageRoomType, {
	allowRoomSettingChange(_room, setting) {
		if (isRoomFederated(_room)) {
			return isSettingAllowedInAFederatedRoom(_room, setting);
		}
		switch (setting) {
			case RoomSettingsEnum.TYPE:
			case RoomSettingsEnum.NAME:
			case RoomSettingsEnum.SYSTEM_MESSAGES:
			case RoomSettingsEnum.DESCRIPTION:
			case RoomSettingsEnum.READ_ONLY:
			case RoomSettingsEnum.REACT_WHEN_READ_ONLY:
			case RoomSettingsEnum.ARCHIVE_OR_UNARCHIVE:
			case RoomSettingsEnum.JOIN_CODE:
				return false;
			case RoomSettingsEnum.E2E:
				return settings.get('E2E_Enable') === true;
			default:
				return true;
		}
	},

	async allowMemberAction(room, action, userId) {
		if (isRoomFederated(room)) {
			return Federation.actionAllowed(room, action, userId);
		}
		switch (action) {
			case RoomMemberActions.BLOCK:
				return !this.isGroupChat(room);
			default:
				return false;
		}
	},

	async roomName(room, userId?) {
		const subscription = await (async (): Promise<{ fname?: string; name?: string } | null> => {
			if (room.fname || room.name) {
				return {
					fname: room.fname,
					name: room.name,
				};
			}

			if (!room._id) {
				return null;
			}

			const uid = userId || getCurrentUserId();
			if (uid) {
				return Subscriptions.findOneByRoomIdAndUserId(room._id, uid, { projection: { name: 1, fname: 1 } });
			}

			// If we don't know what user is requesting the roomName, then any subscription will do
			return Subscriptions.findOne({ rid: room._id }, { projection: { name: 1, fname: 1 } });
		})();

		if (!subscription) {
			return;
		}

		if (settings.get('UI_Use_Real_Name') && room.fname) {
			return subscription.fname;
		}

		return subscription.name;
	},

	isGroupChat(room) {
		return (room?.uids?.length || 0) > 2;
	},

	async getNotificationDetails(room, sender, notificationMessage, userId) {
		const useRealName = settings.get<boolean>('UI_Use_Real_Name');

		if (this.isGroupChat(room)) {
			return {
				title: await this.roomName(room, userId),
				text: `${(useRealName && sender.name) || sender.username}: ${notificationMessage}`,
			};
		}

		return {
			title: (useRealName && sender.name) || sender.username,
			text: notificationMessage,
		};
	},

	includeInDashboard() {
		return true;
	},
} satisfies AtLeast<IRoomTypeServerDirectives, 'isGroupChat' | 'roomName'>);<|MERGE_RESOLUTION|>--- conflicted
+++ resolved
@@ -1,11 +1,6 @@
-<<<<<<< HEAD
 import { Federation } from '@rocket.chat/core-services';
-import type { IRoom, AtLeast } from '@rocket.chat/core-typings';
 import { isRoomFederated, isSettingAllowedInAFederatedRoom } from '@rocket.chat/core-typings';
-=======
 import type { AtLeast } from '@rocket.chat/core-typings';
-import { isRoomFederated } from '@rocket.chat/core-typings';
->>>>>>> 4bb7e72d
 import { Subscriptions } from '@rocket.chat/models';
 import { Meteor } from 'meteor/meteor';
 
