import { Authorization, VideoConf } from '@rocket.chat/core-services';
import type { ISubscription, IOmnichannelRoom, IUser } from '@rocket.chat/core-typings';
import { Rooms, Subscriptions, Users, Settings } from '@rocket.chat/models';
<<<<<<< HEAD
import type { StreamerCallbackArgs, StreamKeys, StreamNames } from '@rocket.chat/ui-contexts';
import type { IStreamer, IStreamerConstructor, IPublication } from 'meteor/rocketchat:streamer';
=======
import { Authorization, VideoConf } from '@rocket.chat/core-services';
import type { StreamerCallbackArgs, StreamKeys, StreamNames } from '@rocket.chat/ui-contexts';
>>>>>>> d3c4ef1e

import { emit, StreamPresence } from '../../../app/notifications/server/lib/Presence';
import { SystemLogger } from '../../lib/logger/system';
import type { Progress } from '../../../app/importer/server/classes/ImporterProgress';

export class NotificationsModule {
	public readonly streamLogged: IStreamer<'notify-logged'>;

	public readonly streamAll: IStreamer<'notify-all'>;

	public readonly streamRoom: IStreamer<'notify-room'>;

	public readonly streamRoomUsers: IStreamer<'notify-room-users'>;

	public readonly streamUser: IStreamer<'notify-user'> & {
		on(event: string, fn: (...data: any[]) => void): void;
	};

	public readonly streamRoomMessage: IStreamer<'room-messages'>;

	public readonly streamImporters: IStreamer<'importers'>;

	public readonly streamRoles: IStreamer<'roles'>;

	public readonly streamApps: IStreamer<'apps'>;

	public readonly streamAppsEngine: IStreamer<'apps-engine'>;

	public readonly streamCannedResponses: IStreamer<'canned-responses'>;

	public readonly streamIntegrationHistory: IStreamer<'integrationHistory'>;

	public readonly streamLivechatRoom: IStreamer<'livechat-room'>;

	public readonly streamLivechatQueueData: IStreamer<'livechat-inquiry-queue-observer'>;

	public readonly streamStdout: IStreamer<'stdout'>;

	public readonly streamRoomData: IStreamer<'room-data'>;

	public readonly streamLocal: IStreamer<'local'>;

	public readonly streamPresence: IStreamer<'user-presence'>;

	constructor(private Streamer: IStreamerConstructor) {
		this.streamAll = new this.Streamer('notify-all');
		this.streamLogged = new this.Streamer('notify-logged');
		this.streamRoom = new this.Streamer('notify-room');
		this.streamRoomUsers = new this.Streamer('notify-room-users');
		this.streamImporters = new this.Streamer('importers', { retransmit: false });
		this.streamRoles = new this.Streamer('roles');
		this.streamApps = new this.Streamer('apps', { retransmit: false });
		this.streamAppsEngine = new this.Streamer('apps-engine', { retransmit: false });
		this.streamCannedResponses = new this.Streamer('canned-responses');
		this.streamIntegrationHistory = new this.Streamer('integrationHistory');
		this.streamLivechatRoom = new this.Streamer('livechat-room');
		this.streamLivechatQueueData = new this.Streamer('livechat-inquiry-queue-observer');
		this.streamStdout = new this.Streamer('stdout');
		this.streamRoomData = new this.Streamer('room-data');
		this.streamPresence = StreamPresence.getInstance(Streamer, 'user-presence');
		this.streamRoomMessage = new this.Streamer('room-messages');

		this.streamRoomMessage.on('_afterPublish', async (streamer, publication: IPublication, eventName: string): Promise<void> => {
			const { userId } = publication._session;
			if (!userId) {
				return;
			}

			const userEvent = (clientAction: string, { rid }: { rid: string }): void => {
				switch (clientAction) {
					case 'removed':
						streamer.removeListener(userId, userEvent);
						const sub = [...streamer.subscriptions].find((sub) => sub.eventName === rid && sub.subscription.userId === userId);
						sub && streamer.removeSubscription(sub, eventName);
						break;
				}
			};

			streamer.on(userId, userEvent);

			publication.onStop(() => streamer.removeListener(userId, userEvent));
		});

		this.streamUser = new this.Streamer('notify-user');
		this.streamLocal = new this.Streamer('local');
	}

	configure(): void {
		// eslint-disable-next-line @typescript-eslint/no-this-alias
		const self = this;

		this.streamRoomMessage.allowWrite('none');
		this.streamRoomMessage.allowRead(async function (eventName, extraData) {
			const room = await Rooms.findOneById(eventName);
			if (!room) {
				return false;
			}

			const canAccess = await Authorization.canAccessRoom(room, { _id: this.userId || '' }, extraData);
			if (!canAccess) {
				// verify if can preview messages from public channels
				if (room.t === 'c' && this.userId) {
					return Authorization.hasPermission(this.userId, 'preview-c-room');
				}
				return false;
			}

			return true;
		});

		this.streamRoomMessage.allowRead('__my_messages__', 'all');
		this.streamRoomMessage.allowEmit('__my_messages__', async function (_eventName, { rid }) {
			if (!this.userId) {
				return false;
			}

			try {
				const room = await Rooms.findOneById(rid);
				if (!room) {
					return false;
				}

				const canAccess = await Authorization.canAccessRoom(room, { _id: this.userId });
				if (!canAccess) {
					return false;
				}

				const roomParticipant = await Subscriptions.countByRoomIdAndUserId(room._id, this.userId);

				return {
					roomParticipant: roomParticipant > 0,
					roomType: room.t,
					roomName: room.name,
				};
			} catch (error) {
				/* error*/
				return false;
			}
		});

		this.streamAll.allowWrite('none');
		this.streamAll.allowRead('all');
		this.streamLogged.allowRead('private-settings-changed', async function () {
			if (this.userId == null) {
				return false;
			}
			return Authorization.hasAtLeastOnePermission(this.userId, [
				'view-privileged-setting',
				'edit-privileged-setting',
				'manage-selected-settings',
			]);
		});

		this.streamLogged.allowWrite('none');
		this.streamLogged.allowRead('logged');

		this.streamRoom.allowRead(async function (eventName, extraData): Promise<boolean> {
			const [rid, e] = eventName.split('/');

			if (e === 'webrtc') {
				return true;
			}

			const room = await Rooms.findOneById<Pick<IOmnichannelRoom, 't' | 'v' | '_id'>>(rid, {
				projection: { 't': 1, 'v.token': 1 },
			});

			if (!room) {
				return false;
			}

			// typing from livechat widget
			if (extraData?.token) {
				// TODO improve this to make a query 'v.token'
				const room = await Rooms.findOneById<Pick<IOmnichannelRoom, 't' | 'v'>>(rid, {
					projection: { 't': 1, 'v.token': 1 },
				});
				return !!room && room.t === 'l' && room.v.token === extraData.token;
			}

			if (!this.userId) {
				return false;
			}
			const canAccess = await Authorization.canAccessRoomId(room._id, this.userId);

			return canAccess;
		});

		async function canType({
			userId,
			username,
			extraData,
			rid,
		}: {
			userId?: string;
			username: string;
			extraData?: { token: string };
			rid: string;
		}): Promise<boolean> {
			try {
				// typing from livechat widget
				if (extraData?.token) {
					// TODO improve this to make a query 'v.token'
					const room = await Rooms.findOneById<Pick<IOmnichannelRoom, 't' | 'v'>>(rid, {
						projection: { 't': 1, 'v.token': 1 },
					});
					return !!room && room.t === 'l' && room.v.token === extraData.token;
				}

				if (!userId) {
					return false;
				}

				// TODO consider using something to cache settings
				const key = (await Settings.getValueById('UI_Use_Real_Name')) ? 'name' : 'username';

				const user = await Users.findOneById<Pick<IUser, 'name' | 'username'>>(userId, {
					projection: {
						[key]: 1,
					},
				});

				if (!user) {
					return false;
				}

				return user[key] === username;
			} catch (e) {
				SystemLogger.error(e);
				return false;
			}
		}

		this.streamRoom.allowWrite(async function (eventName, username, _activity, extraData): Promise<boolean> {
			const [rid, e] = eventName.split('/');

			// TODO should this use WEB_RTC_EVENTS enum?
			if (e === 'webrtc') {
				return true;
			}

			if (e !== 'user-activity') {
				return false;
			}

			if (!(await canType({ extraData, rid, username, userId: this.userId ?? undefined }))) {
				return false;
			}

			return true;
		});

		this.streamRoomUsers.allowRead('none');
		this.streamRoomUsers.allowWrite(async function (eventName, ...args: any[]) {
			const [roomId, e] = eventName.split('/') as typeof eventName extends `${infer K}/${infer E}` ? [K, E] : never;
			if (!this.userId) {
				const room = await Rooms.findOneById<IOmnichannelRoom>(roomId, {
					projection: { 't': 1, 'servedBy._id': 1 },
				});
				if (room && room.t === 'l' && e === 'webrtc' && room.servedBy) {
					self.notifyUser(room.servedBy._id, e, ...args);
					return false;
				}
			} else if ((await Subscriptions.countByRoomIdAndUserId(roomId, this.userId)) > 0) {
				const livechatSubscriptions: ISubscription[] = await Subscriptions.findByLivechatRoomIdAndNotUserId(roomId, this.userId, {
					projection: { 'v._id': 1, '_id': 0 },
				}).toArray();
				if (livechatSubscriptions && e === 'webrtc') {
					livechatSubscriptions.forEach((subscription) => subscription.v && self.notifyUser(subscription.v._id, e, ...args));
					return false;
				}
				const subscriptions: ISubscription[] = await Subscriptions.findByRoomIdAndNotUserId(roomId, this.userId, {
					projection: { 'u._id': 1, '_id': 0 },
				}).toArray();

				subscriptions.forEach((subscription) => self.notifyUser(subscription.u._id, e, ...args));
			}
			return false;
		});

		this.streamUser.allowWrite(async function (eventName, data: unknown) {
			const [, e] = eventName.split('/');
			if (e === 'otr' && (data === 'handshake' || data === 'acknowledge')) {
				const isEnable = await Settings.getValueById('OTR_Enable');
				return Boolean(this.userId) && (isEnable === 'true' || isEnable === true);
			}
			if (e === 'webrtc') {
				return true;
			}
			if (e === 'video-conference') {
				if (!this.userId || !data || typeof data !== 'object') {
					return false;
				}

				const { action: videoAction, params } = data as {
					action: string | undefined;
					params: { callId?: string; uid?: string; rid?: string };
				};

				if (!videoAction || typeof videoAction !== 'string' || !params || typeof params !== 'object') {
					return false;
				}

				const callId = 'callId' in params && typeof params.callId === 'string' ? params.callId : '';
				const uid = 'uid' in params && typeof params.uid === 'string' ? params.uid : '';
				const rid = 'rid' in params && typeof params.rid === 'string' ? params.rid : '';

				return VideoConf.validateAction(videoAction, this.userId, {
					callId,
					uid,
					rid,
				});
			}

			return Boolean(this.userId);
		});
		this.streamUser.allowRead(async function (eventName) {
			const [userId, e] = eventName.split('/');

			if (e === 'otr') {
				const isEnable = await Settings.getValueById('OTR_Enable');
				return Boolean(this.userId) && this.userId === userId && (isEnable === 'true' || isEnable === true);
			}
			if (e === 'webrtc') {
				return true;
			}

			return Boolean(this.userId) && this.userId === userId;
		});

		this.streamImporters.allowRead('all');
		this.streamImporters.allowEmit('all');
		this.streamImporters.allowWrite('none');

		this.streamApps.serverOnly = true;
		this.streamApps.allowRead('all');
		this.streamApps.allowEmit('all');
		this.streamApps.allowWrite('none');

		this.streamAppsEngine.serverOnly = true;
		this.streamAppsEngine.allowRead('none');
		this.streamAppsEngine.allowEmit('all');
		this.streamAppsEngine.allowWrite('none');

		this.streamCannedResponses.allowWrite('none');
		this.streamCannedResponses.allowRead(async function () {
			return (
				!!this.userId &&
				!!(await Settings.getValueById('Canned_Responses_Enable')) &&
				Authorization.hasPermission(this.userId, 'view-canned-responses')
			);
		});

		this.streamIntegrationHistory.allowWrite('none');
		this.streamIntegrationHistory.allowRead(async function () {
			if (!this.userId) {
				return false;
			}
			return Authorization.hasAtLeastOnePermission(this.userId, ['manage-outgoing-integrations', 'manage-own-outgoing-integrations']);
		});

		this.streamLivechatRoom.allowRead(async (roomId, extraData) => {
			const room = await Rooms.findOneById<Pick<IOmnichannelRoom, 't' | 'v'>>(roomId, {
				projection: { _id: 0, t: 1, v: 1 },
			});

			if (!room) {
				console.warn(`Invalid eventName: "${roomId}"`);
				return false;
			}

			if (room.t === 'l' && extraData?.visitorToken && room.v.token === extraData.visitorToken) {
				return true;
			}
			return false;
		});

		this.streamLivechatQueueData.allowWrite('none');
		this.streamLivechatQueueData.allowRead(async function () {
			return this.userId ? Authorization.hasPermission(this.userId, 'view-l-room') : false;
		});

		this.streamStdout.allowWrite('none');
		this.streamStdout.allowRead(async function () {
			if (!this.userId) {
				return false;
			}
			return Authorization.hasPermission(this.userId, 'view-logs');
		});

		this.streamRoomData.allowWrite('none');
		this.streamRoomData.allowRead(async function (rid) {
			if (!this.userId) {
				return false;
			}

			try {
				const room = await Rooms.findOneById(rid);
				if (!room) {
					return false;
				}

				const canAccess = await Authorization.canAccessRoom(room, { _id: this.userId });
				if (!canAccess) {
					return false;
				}

				return true;
			} catch (error) {
				return false;
			}
		});

		this.streamRoles.allowWrite('none');
		this.streamRoles.allowRead('logged');

		this.streamUser.on('_afterPublish', async (streamer, publication: IPublication, eventName: string): Promise<void> => {
			const { userId } = publication._session;
			if (!userId) {
				return;
			}

			if (/rooms-changed/.test(eventName)) {
				// TODO: change this to serialize only once
				const roomEvent = (...args: any[]): void => {
					// TODO if receive a removed event could do => streamer.removeListener(rid, roomEvent);
					const payload = streamer.changedPayload(streamer.subscriptionName, 'id', {
						eventName: `${userId}/rooms-changed`,
						args,
					});

					payload && publication._session.socket?.send(payload);
				};

				const subscriptions = await Subscriptions.find<Pick<ISubscription, 'rid'>>(
					{ 'u._id': userId },
					{ projection: { rid: 1 } },
				).toArray();

				subscriptions.forEach(({ rid }) => {
					streamer.on(rid, roomEvent);
				});

				const userEvent = async (clientAction: string, { rid }: Partial<ISubscription> = {}): Promise<void> => {
					if (!rid) {
						return;
					}

					switch (clientAction) {
						case 'inserted':
							subscriptions.push({ rid });
							streamer.on(rid, roomEvent);

							// after a subscription is added need to emit the room again
							roomEvent('inserted', await Rooms.findOneById(rid));
							break;

						case 'removed':
							streamer.removeListener(rid, roomEvent);
							break;
					}
				};
				streamer.on(userId, userEvent);

				publication.onStop(() => {
					streamer.removeListener(userId, userEvent);
					subscriptions.forEach(({ rid }) => streamer.removeListener(rid, roomEvent));
				});
			}
		});

		this.streamLocal.serverOnly = true;
		this.streamLocal.allowRead('none');
		this.streamLocal.allowEmit('all');
		this.streamLocal.allowWrite('none');

		this.streamPresence.allowRead('logged');
		this.streamPresence.allowWrite('none');
	}

<<<<<<< HEAD
	// notifyAll<E extends StreamKeys<'notify-all'>>(eventName: E, ...args: StreamerCallbackArgs<'notify-all', E>): void {
	// 	return this.streamAll.emit(eventName, ...args);
	// }
=======
	notifyAll<E extends StreamKeys<'notify-all'>>(eventName: E, ...args: StreamerCallbackArgs<'notify-all', E>): void {
		return this.streamAll.emit(eventName, ...args);
	}
>>>>>>> d3c4ef1e

	notifyLogged<E extends StreamKeys<'notify-logged'>>(eventName: E, ...args: StreamerCallbackArgs<'notify-logged', E>): void {
		return this.streamLogged.emit(eventName, ...args);
	}

	notifyRoom<P extends string, E extends string>(
		room: P,
		eventName: E extends ExtractNotifyUserEventName<'notify-room', P> ? E : never,
		...args: E extends ExtractNotifyUserEventName<'notify-room', P> ? StreamerCallbackArgs<'notify-room', `${P}/${E}`> : never
	): void {
		return this.streamRoom.emit(`${room}/${eventName}`, ...args);
	}

	notifyUser<P extends string, E extends string>(
		userId: P,
		eventName: E extends ExtractNotifyUserEventName<'notify-user', P> ? E : never,
		...args: E extends ExtractNotifyUserEventName<'notify-user', P> ? StreamerCallbackArgs<'notify-user', `${P}/${E}`> : never
	): void {
		return this.streamUser.emit(`${userId}/${eventName}`, ...args);
	}

	notifyAllInThisInstance<E extends StreamKeys<'notify-all'>>(eventName: E, ...args: StreamerCallbackArgs<'notify-all', E>): void {
		return this.streamAll.emitWithoutBroadcast(eventName, ...args);
	}

	notifyLoggedInThisInstance<E extends StreamKeys<'notify-logged'>>(eventName: E, ...args: StreamerCallbackArgs<'notify-logged', E>): void {
		return this.streamLogged.emitWithoutBroadcast(eventName, ...args);
	}

	notifyRoomInThisInstance<P extends string, E extends string>(
		room: P,
		eventName: E extends ExtractNotifyUserEventName<'notify-room', P> ? E : never,
		...args: E extends ExtractNotifyUserEventName<'notify-room', P> ? StreamerCallbackArgs<'notify-room', `${P}/${E}`> : never
	): void {
		return this.streamRoom.emitWithoutBroadcast(`${room}/${eventName}`, ...args);
	}

	notifyUserInThisInstance<P extends string, E extends string>(
		userId: P,
		eventName: E extends ExtractNotifyUserEventName<'notify-user', P> ? E : never,
		...args: E extends ExtractNotifyUserEventName<'notify-user', P> ? StreamerCallbackArgs<'notify-user', `${P}/${E}`> : never
	): void {
		return this.streamUser.emitWithoutBroadcast(`${userId}/${eventName}`, ...args);
	}

	sendPresence(uid: string, ...args: [username: string, statusChanged: 0 | 1 | 2 | 3, statusText: string | undefined]): void {
		emit(uid, [args]);
		return this.streamPresence.emitWithoutBroadcast(uid, args);
	}

<<<<<<< HEAD
	progressUpdated(progress: {
		rate: number;
		count?: { completed: number; total: number };
		step?:
			| 'importer_new'
			| 'importer_uploading'
			| 'importer_downloading_file'
			| 'importer_file_loaded'
			| 'importer_preparing_started'
			| 'importer_preparing_users'
			| 'importer_preparing_channels'
			| 'importer_preparing_messages'
			| 'importer_user_selection'
			| 'importer_importing_started'
			| 'importer_importing_users'
			| 'importer_importing_channels'
			| 'importer_importing_messages'
			| 'importer_importing_files'
			| 'importer_finishing'
			| 'importer_done'
			| 'importer_import_failed'
			| 'importer_import_cancelled';
	}): void {
=======
	progressUpdated(progress: { rate: number } | Progress): void {
>>>>>>> d3c4ef1e
		this.streamImporters.emit('progress', progress);
	}
}

type ExtractNotifyUserEventName<
	T extends StreamNames,
	P extends string,
	E extends StreamKeys<T> = StreamKeys<T>,
> = E extends `${infer X}/${infer I}` ? (P extends X ? I : never) : never;<|MERGE_RESOLUTION|>--- conflicted
+++ resolved
@@ -1,17 +1,12 @@
 import { Authorization, VideoConf } from '@rocket.chat/core-services';
 import type { ISubscription, IOmnichannelRoom, IUser } from '@rocket.chat/core-typings';
 import { Rooms, Subscriptions, Users, Settings } from '@rocket.chat/models';
-<<<<<<< HEAD
 import type { StreamerCallbackArgs, StreamKeys, StreamNames } from '@rocket.chat/ui-contexts';
 import type { IStreamer, IStreamerConstructor, IPublication } from 'meteor/rocketchat:streamer';
-=======
-import { Authorization, VideoConf } from '@rocket.chat/core-services';
-import type { StreamerCallbackArgs, StreamKeys, StreamNames } from '@rocket.chat/ui-contexts';
->>>>>>> d3c4ef1e
-
+
+import type { Progress } from '../../../app/importer/server/classes/ImporterProgress';
 import { emit, StreamPresence } from '../../../app/notifications/server/lib/Presence';
 import { SystemLogger } from '../../lib/logger/system';
-import type { Progress } from '../../../app/importer/server/classes/ImporterProgress';
 
 export class NotificationsModule {
 	public readonly streamLogged: IStreamer<'notify-logged'>;
@@ -488,15 +483,9 @@
 		this.streamPresence.allowWrite('none');
 	}
 
-<<<<<<< HEAD
 	// notifyAll<E extends StreamKeys<'notify-all'>>(eventName: E, ...args: StreamerCallbackArgs<'notify-all', E>): void {
 	// 	return this.streamAll.emit(eventName, ...args);
 	// }
-=======
-	notifyAll<E extends StreamKeys<'notify-all'>>(eventName: E, ...args: StreamerCallbackArgs<'notify-all', E>): void {
-		return this.streamAll.emit(eventName, ...args);
-	}
->>>>>>> d3c4ef1e
 
 	notifyLogged<E extends StreamKeys<'notify-logged'>>(eventName: E, ...args: StreamerCallbackArgs<'notify-logged', E>): void {
 		return this.streamLogged.emit(eventName, ...args);
@@ -547,33 +536,7 @@
 		return this.streamPresence.emitWithoutBroadcast(uid, args);
 	}
 
-<<<<<<< HEAD
-	progressUpdated(progress: {
-		rate: number;
-		count?: { completed: number; total: number };
-		step?:
-			| 'importer_new'
-			| 'importer_uploading'
-			| 'importer_downloading_file'
-			| 'importer_file_loaded'
-			| 'importer_preparing_started'
-			| 'importer_preparing_users'
-			| 'importer_preparing_channels'
-			| 'importer_preparing_messages'
-			| 'importer_user_selection'
-			| 'importer_importing_started'
-			| 'importer_importing_users'
-			| 'importer_importing_channels'
-			| 'importer_importing_messages'
-			| 'importer_importing_files'
-			| 'importer_finishing'
-			| 'importer_done'
-			| 'importer_import_failed'
-			| 'importer_import_cancelled';
-	}): void {
-=======
 	progressUpdated(progress: { rate: number } | Progress): void {
->>>>>>> d3c4ef1e
 		this.streamImporters.emit('progress', progress);
 	}
 }
