--- conflicted
+++ resolved
@@ -1,20 +1,13 @@
 import { Meteor } from 'meteor/meteor';
 import { check } from 'meteor/check';
-<<<<<<< HEAD
-import { AppInterface } from '@rocket.chat/apps-engine/definition/metadata';
-=======
 import { Team } from '@rocket.chat/core-services';
->>>>>>> e44f5069
 
 import { methodDeprecationLogger } from '../../app/lib/server/lib/deprecationWarningLogger';
 import { deleteRoom } from '../../app/lib/server/functions/deleteRoom';
 import { hasPermission } from '../../app/authorization/server';
 import { Rooms, Messages } from '../../app/models/server';
 import { roomCoordinator } from '../lib/rooms/roomCoordinator';
-<<<<<<< HEAD
-import { Apps, Team } from '../sdk';
-=======
->>>>>>> e44f5069
+import { Apps } from '../sdk';
 
 export async function eraseRoom(rid: string, uid: string): Promise<void> {
 	const room = Rooms.findOneById(rid);
