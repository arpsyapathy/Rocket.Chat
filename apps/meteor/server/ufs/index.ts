import { UploadFS as UFS } from './ufs';
import './ufs-methods';
import './ufs-server';
import './ufs-gridfs';
import './ufs-local';

<<<<<<< HEAD
import { Config } from './ufs-config';
import { Filter } from './ufs-filter';
import { MIME } from './ufs-mime';
import { Store } from './ufs-store';

const stores: Record<string, Store> = {};
const store: Record<string, typeof Store> = {};

export const UploadFS = {
	config: new Config(),

	store,

	addStore(store: Store) {
		if (!(store instanceof Store)) {
			throw new TypeError('ufs: store is not an instance of UploadFS.Store.');
		}
		stores[store.getName()] = store;
	},

	generateEtag() {
		return Random.id();
	},

	getMimeType(extension: string) {
		extension = extension.toLowerCase();
		return MIME[extension];
	},

	getMimeTypes() {
		return MIME;
	},

	getStore(name: string) {
		return stores[name];
	},

	getStores() {
		return stores;
	},

	getTempFilePath(fileId: string) {
		return `${this.config.tmpDir}/${fileId}`;
	},

	Config,
	Filter,
	Store,
};

void import('./ufs-methods');
void import('./ufs-server');
void import('./ufs-gridfs');
void import('./ufs-local');
=======
export const UploadFS = UFS;
>>>>>>> 9959bc67
<|MERGE_RESOLUTION|>--- conflicted
+++ resolved
@@ -4,7 +4,6 @@
 import './ufs-gridfs';
 import './ufs-local';
 
-<<<<<<< HEAD
 import { Config } from './ufs-config';
 import { Filter } from './ufs-filter';
 import { MIME } from './ufs-mime';
@@ -58,7 +57,4 @@
 void import('./ufs-methods');
 void import('./ufs-server');
 void import('./ufs-gridfs');
-void import('./ufs-local');
-=======
-export const UploadFS = UFS;
->>>>>>> 9959bc67
+void import('./ufs-local');