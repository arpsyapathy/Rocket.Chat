--- conflicted
+++ resolved
@@ -305,40 +305,12 @@
 		return this.find(query, options || {});
 	}
 
-<<<<<<< HEAD
-	/**
-	 * @param {IRoom['_id']} roomId
-	 * @param {IRole['_id'][]} roles
-	 * @param {any} options
-	 */
-	findByRoomIdAndRoles(roomId: string, roles: IRole['_id'][], options: FindOptions<ISubscription>): FindCursor<ISubscription> {
+	async removeByRoomId(roomId: string): Promise<number> {
 		const query = {
 			rid: roomId,
-			roles: { $in: [...roles] },
-		};
-
-		return this.find(query, options);
-	}
-
-	findByRoomIdWhenUserIdExists(roomId: IRoom['_id'], options: FindOptions<ISubscription>): FindCursor<ISubscription> {
-		return this.find({ 'rid': roomId, 'u._id': { $exists: 1 } }, options);
-	}
-
-	findByRoomIdWhenUsernameExists(roomId: IRoom['_id'], options: FindOptions<ISubscription>): FindCursor<ISubscription> {
-		const query = { 'rid': roomId, 'u.username': { $exists: 1 } };
-
-		return this.find(query, options);
-	}
-
-	async removeByRoomId(roomId: string): Promise<DeleteResult> {
-=======
-	async removeByRoomId(roomId: string): Promise<number> {
->>>>>>> c9bbad72
-		const query = {
-			rid: roomId,
-		};
-
-		const result = (await this.deleteMany(query)).deletedCount;
+		};
+
+		const { deletedCount: result } = await this.deleteMany(query);
 
 		if (typeof result === 'number' && result > 0) {
 			await Rooms.incUsersCountByIds([roomId], -result);
