--- conflicted
+++ resolved
@@ -528,14 +528,14 @@
 		return this.updateOne(query, { $unset: { E2ESuggestedKey: 1 } });
 	}
 
-<<<<<<< HEAD
 	setOnHoldByRoomId(rid: string): Promise<UpdateResult> {
 		return this.updateOne({ rid }, { $set: { onHold: true } });
 	}
 
 	unsetOnHoldByRoomId(rid: string): Promise<UpdateResult> {
 		return this.updateOne({ rid }, { $unset: { onHold: 1 } });
-=======
+	}
+
 	findByRoomIds(roomIds: string[]): FindCursor<ISubscription> {
 		const query = {
 			rid: {
@@ -1690,6 +1690,5 @@
 		};
 
 		return this.updateMany(query, update);
->>>>>>> 229ae94f
 	}
 }