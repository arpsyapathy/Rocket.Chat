--- conflicted
+++ resolved
@@ -1202,7 +1202,6 @@
 		return this.find({ t: 'l', open: true });
 	}
 
-<<<<<<< HEAD
 	findOpenByVisitorTokenAndDepartmentId(visitorToken, departmentId, options) {
 		const query = {
 			't': 'l',
@@ -1222,7 +1221,8 @@
 		};
 
 		return this.find(query, options);
-=======
+	}
+
 	setAutoTransferOngoingById(roomId) {
 		const query = {
 			_id: roomId,
@@ -1304,6 +1304,5 @@
 				},
 			},
 		]);
->>>>>>> b9111c3c
 	}
 }