import { BaseRaw } from './BaseRaw';
import { getValue } from '../../../app/settings/server/raw';

export class LivechatRoomsRaw extends BaseRaw {
	constructor(db, trash) {
		super(db, 'room', trash);
	}

	getQueueMetrics({ departmentId, agentId, includeOfflineAgents, options = {} }) {
		const match = { $match: { t: 'l', open: true, servedBy: { $exists: true } } };
		const matchUsers = { $match: {} };
		if (departmentId && departmentId !== 'undefined') {
			match.$match.departmentId = departmentId;
		}
		if (agentId) {
			matchUsers.$match['user._id'] = agentId;
		}
		if (!includeOfflineAgents) {
			matchUsers.$match['user.status'] = { $ne: 'offline' };
			matchUsers.$match['user.statusLivechat'] = { $eq: 'available' };
		}
		const departmentsLookup = {
			$lookup: {
				from: 'rocketchat_livechat_department',
				localField: 'departmentId',
				foreignField: '_id',
				as: 'departments',
			},
		};
		const departmentsUnwind = {
			$unwind: {
				path: '$departments',
				preserveNullAndEmptyArrays: true,
			},
		};
		const departmentsGroup = {
			$group: {
				_id: {
					departmentId: '$departmentId',
					name: '$departments.name',
					room: '$$ROOT',
				},
			},
		};
		const usersLookup = {
			$lookup: {
				from: 'users',
				localField: '_id.room.servedBy._id',
				foreignField: '_id',
				as: 'user',
			},
		};
		const usersUnwind = {
			$unwind: {
				path: '$user',
				preserveNullAndEmptyArrays: true,
			},
		};
		const usersGroup = {
			$group: {
				_id: {
					userId: '$user._id',
					username: '$user.username',
					status: '$user.status',
					departmentId: '$_id.departmentId',
					departmentName: '$_id.name',
				},
				chats: { $sum: 1 },
			},
		};
		const project = {
			$project: {
				_id: 0,
				user: {
					_id: '$_id.userId',
					username: '$_id.username',
					status: '$_id.status',
				},
				department: {
					_id: { $ifNull: ['$_id.departmentId', null] },
					name: { $ifNull: ['$_id.departmentName', null] },
				},
				chats: 1,
			},
		};
		const firstParams = [match, departmentsLookup, departmentsUnwind, departmentsGroup, usersLookup, usersUnwind];
		if (Object.keys(matchUsers.$match)) {
			firstParams.push(matchUsers);
		}
		const sort = { $sort: options.sort || { chats: -1 } };
		const pagination = [sort];

		if (options.offset) {
			pagination.push({ $skip: options.offset });
		}
		if (options.count) {
			pagination.push({ $limit: options.count });
		}

		const facet = {
			$facet: {
				sortedResults: pagination,
				totalCount: [{ $group: { _id: null, total: { $sum: 1 } } }],
			},
		};

		const params = [...firstParams, usersGroup, project, facet];
		return this.col.aggregate(params).toArray();
	}

	async findAllNumberOfAbandonedRooms({ start, end, departmentId, onlyCount = false, options = {} }) {
		const match = {
			$match: {
				't': 'l',
				'metrics.visitorInactivity': {
					$gte: await getValue('Livechat_visitor_inactivity_timeout'),
				},
				'ts': { $gte: new Date(start) },
				'closedAt': { $lte: new Date(end) },
			},
		};
		const group = {
			$group: {
				_id: {
					_id: null,
					departmentId: '$departmentId',
				},
				abandonedRooms: { $sum: 1 },
			},
		};
		const project = {
			$project: {
				_id: { $ifNull: ['$_id.departmentId', null] },
				abandonedRooms: 1,
			},
		};
		if (departmentId && departmentId !== 'undefined') {
			match.$match.departmentId = departmentId;
		}
		const sort = { $sort: options.sort || { name: 1 } };
		const params = [match, group, project, sort];
		if (onlyCount) {
			params.push({ $count: 'total' });
			return this.col.aggregate(params);
		}
		if (options.offset) {
			params.push({ $skip: options.offset });
		}
		if (options.count) {
			params.push({ $limit: options.count });
		}
		return this.col.aggregate(params);
	}

	async findPercentageOfAbandonedRooms({ start, end, departmentId, onlyCount = false, options = {} }) {
		const match = {
			$match: {
				t: 'l',
				ts: { $gte: new Date(start), $lte: new Date(end) },
			},
		};
		const group = {
			$group: {
				_id: {
					_id: null,
					departmentId: '$departmentId',
				},
				rooms: { $sum: 1 },
				abandonedChats: {
					$sum: {
						$cond: [
							{
								$and: [
									{ $ifNull: ['$metrics.visitorInactivity', false] },
									{
										$gte: ['$metrics.visitorInactivity', await getValue('Livechat_visitor_inactivity_timeout')],
									},
								],
							},
							1,
							0,
						],
					},
				},
			},
		};
		const project = {
			$project: {
				_id: { $ifNull: ['$_id.departmentId', null] },
				percentageOfAbandonedChats: {
					$floor: {
						$cond: [{ $eq: ['$rooms', 0] }, 0, { $divide: [{ $multiply: ['$abandonedChats', 100] }, '$rooms'] }],
					},
				},
			},
		};
		if (departmentId && departmentId !== 'undefined') {
			match.$match.departmentId = departmentId;
		}
		const sort = { $sort: options.sort || { name: 1 } };
		const params = [match, group, project, sort];
		if (onlyCount) {
			params.push({ $count: 'total' });
			return this.col.aggregate(params);
		}
		if (options.offset) {
			params.push({ $skip: options.offset });
		}
		if (options.count) {
			params.push({ $limit: options.count });
		}
		return this.col.aggregate(params);
	}

	findAllAverageOfChatDurationTime({ start, end, departmentId, onlyCount = false, options = {} }) {
		const match = {
			$match: {
				t: 'l',
				ts: { $gte: new Date(start) },
				closedAt: { $lte: new Date(end) },
			},
		};
		const group = {
			$group: {
				_id: {
					_id: null,
					departmentId: '$departmentId',
				},
				rooms: { $sum: 1 },
				chatsDuration: { $sum: '$metrics.chatDuration' },
			},
		};
		const project = {
			$project: {
				_id: { $ifNull: ['$_id.departmentId', null] },
				averageChatDurationTimeInSeconds: {
					$ceil: { $cond: [{ $eq: ['$rooms', 0] }, 0, { $divide: ['$chatsDuration', '$rooms'] }] },
				},
			},
		};
		if (departmentId && departmentId !== 'undefined') {
			match.$match.departmentId = departmentId;
		}
		const sort = { $sort: options.sort || { name: 1 } };
		const params = [match, group, project, sort];
		if (onlyCount) {
			params.push({ $count: 'total' });
			return this.col.aggregate(params);
		}
		if (options.offset) {
			params.push({ $skip: options.offset });
		}
		if (options.count) {
			params.push({ $limit: options.count });
		}
		return this.col.aggregate(params);
	}

	findAllAverageWaitingTime({ start, end, departmentId, onlyCount = false, options = {} }) {
		const match = {
			$match: {
				t: 'l',
				ts: { $gte: new Date(start), $lte: new Date(end) },
				waitingResponse: { $ne: true },
			},
		};
		const group = {
			$group: {
				_id: {
					_id: null,
					departmentId: '$departmentId',
				},
				rooms: { $sum: 1 },
				chatsFirstResponses: { $sum: '$metrics.response.ft' },
			},
		};
		const project = {
			$project: {
				_id: { $ifNull: ['$_id.departmentId', null] },
				averageWaitingTimeInSeconds: {
					$ceil: {
						$cond: [{ $eq: ['$rooms', 0] }, 0, { $divide: ['$chatsFirstResponses', '$rooms'] }],
					},
				},
			},
		};
		if (departmentId && departmentId !== 'undefined') {
			match.$match.departmentId = departmentId;
		}
		const sort = { $sort: options.sort || { name: 1 } };
		const params = [match, group, project, sort];
		if (onlyCount) {
			params.push({ $count: 'total' });
			return this.col.aggregate(params);
		}
		if (options.offset) {
			params.push({ $skip: options.offset });
		}
		if (options.count) {
			params.push({ $limit: options.count });
		}
		return this.col.aggregate(params);
	}

	findAllRooms({ start, end, answered, departmentId, onlyCount = false, options = {} }) {
		const match = {
			$match: {
				t: 'l',
				ts: { $gte: new Date(start), $lte: new Date(end) },
			},
		};
		if (answered !== undefined) {
			match.$match.waitingResponse = { [answered ? '$ne' : '$eq']: true };
		}
		const group = {
			$group: {
				_id: {
					_id: null,
					departmentId: '$departmentId',
				},
				rooms: { $sum: 1 },
			},
		};
		const project = {
			$project: {
				_id: { $ifNull: ['$_id.departmentId', null] },
				rooms: 1,
			},
		};
		if (departmentId && departmentId !== 'undefined') {
			match.$match.departmentId = departmentId;
		}
		const sort = { $sort: options.sort || { name: 1 } };
		const params = [match, group, project, sort];
		if (onlyCount) {
			params.push({ $count: 'total' });
			return this.col.aggregate(params);
		}
		if (options.offset) {
			params.push({ $skip: options.offset });
		}
		if (options.count) {
			params.push({ $limit: options.count });
		}
		return this.col.aggregate(params);
	}

	findAllServiceTime({ start, end, departmentId, onlyCount = false, options = {} }) {
		const match = {
			$match: {
				't': 'l',
				'ts': { $gte: new Date(start) },
				'closedAt': { $lte: new Date(end) },
				'metrics.serviceTimeDuration': { $exists: true },
			},
		};
		const group = {
			$group: {
				_id: {
					_id: null,
					departmentId: '$departmentId',
				},
				rooms: { $sum: 1 },
				serviceTimeDuration: { $sum: '$metrics.serviceTimeDuration' },
			},
		};
		const project = {
			$project: {
				_id: { $ifNull: ['$_id.departmentId', null] },
				chats: '$rooms',
				serviceTimeDuration: { $ceil: '$serviceTimeDuration' },
			},
		};
		if (departmentId && departmentId !== 'undefined') {
			match.$match.departmentId = departmentId;
		}
		const sort = { $sort: options.sort || { name: 1 } };
		const params = [match, group, project, sort];
		if (onlyCount) {
			params.push({ $count: 'total' });
			return this.col.aggregate(params);
		}
		if (options.offset) {
			params.push({ $skip: options.offset });
		}
		if (options.count) {
			params.push({ $limit: options.count });
		}
		return this.col.aggregate(params);
	}

	findAllNumberOfTransferredRooms({ start, end, departmentId, options = {} }) {
		const match = {
			$match: {
				t: 'l',
				ts: { $gte: new Date(start), $lte: new Date(end) },
			},
		};
		const departmentsLookup = {
			$lookup: {
				from: 'rocketchat_livechat_department',
				localField: 'departmentId',
				foreignField: '_id',
				as: 'departments',
			},
		};
		const departmentsUnwind = {
			$unwind: {
				path: '$departments',
				preserveNullAndEmptyArrays: true,
			},
		};
		const departmentsGroup = {
			$group: {
				_id: {
					_id: null,
					departmentId: '$departments._id',
					name: '$departments.name',
				},
				rooms: { $push: '$$ROOT' },
			},
		};
		const departmentsProject = {
			$project: {
				_id: '$_id.departmentId',
				name: '$_id.name',
				rooms: 1,
			},
		};
		const roomsUnwind = {
			$unwind: {
				path: '$rooms',
				preserveNullAndEmptyArrays: true,
			},
		};
		const messagesLookup = {
			$lookup: {
				from: 'rocketchat_message',
				localField: 'rooms._id',
				foreignField: 'rid',
				as: 'messages',
			},
		};
		const messagesProject = {
			$project: {
				_id: 1,
				name: 1,
				messages: {
					$filter: {
						input: '$messages',
						as: 'message',
						cond: {
							$and: [{ $eq: ['$$message.t', 'livechat_transfer_history'] }],
						},
					},
				},
			},
		};
		const transferProject = {
			$project: {
				name: 1,
				transfers: { $size: { $ifNull: ['$messages', []] } },
			},
		};
		const transferGroup = {
			$group: {
				_id: {
					departmentId: '$_id',
					name: '$name',
				},
				numberOfTransferredRooms: { $sum: '$transfers' },
			},
		};
		const presentationProject = {
			$project: {
				_id: { $ifNull: ['$_id.departmentId', null] },
				name: { $ifNull: ['$_id.name', null] },
				numberOfTransferredRooms: 1,
			},
		};
		const firstParams = [match, departmentsLookup, departmentsUnwind];
		if (departmentId && departmentId !== 'undefined') {
			firstParams.push({
				$match: {
					'departments._id': departmentId,
				},
			});
		}
		const sort = { $sort: options.sort || { name: 1 } };
		const params = [
			...firstParams,
			departmentsGroup,
			departmentsProject,
			roomsUnwind,
			messagesLookup,
			messagesProject,
			transferProject,
			transferGroup,
			presentationProject,
			sort,
		];
		if (options.offset) {
			params.push({ $skip: options.offset });
		}
		if (options.count) {
			params.push({ $limit: options.count });
		}
		return this.col.aggregate(params, { allowDiskUse: true }).toArray();
	}

	countAllOpenChatsBetweenDate({ start, end, departmentId }) {
		const query = {
			't': 'l',
			'metrics.chatDuration': {
				$exists: false,
			},
			'$or': [
				{
					onHold: {
						$exists: false,
					},
				},
				{
					onHold: {
						$exists: true,
						$eq: false,
					},
				},
			],
			'servedBy': { $exists: true },
			'ts': { $gte: new Date(start), $lte: new Date(end) },
		};
		if (departmentId && departmentId !== 'undefined') {
			query.departmentId = departmentId;
		}
		return this.find(query).count();
	}

	countAllClosedChatsBetweenDate({ start, end, departmentId }) {
		const query = {
			't': 'l',
			'metrics.chatDuration': {
				$exists: true,
			},
			'ts': { $gte: new Date(start), $lte: new Date(end) },
		};
		if (departmentId && departmentId !== 'undefined') {
			query.departmentId = departmentId;
		}
		return this.find(query).count();
	}

	countAllQueuedChatsBetweenDate({ start, end, departmentId }) {
		const query = {
			t: 'l',
			servedBy: { $exists: false },
			open: true,
			ts: { $gte: new Date(start), $lte: new Date(end) },
		};
		if (departmentId && departmentId !== 'undefined') {
			query.departmentId = departmentId;
		}
		return this.find(query).count();
	}

	countAllOpenChatsByAgentBetweenDate({ start, end, departmentId }) {
		const match = {
			$match: {
				't': 'l',
				'servedBy.username': { $exists: true },
				'open': true,
				'$or': [
					{
						onHold: {
							$exists: false,
						},
					},
					{
						onHold: {
							$exists: true,
							$eq: false,
						},
					},
				],
				'ts': { $gte: new Date(start), $lte: new Date(end) },
			},
		};
		const group = {
			$group: {
				_id: '$servedBy.username',
				chats: { $sum: 1 },
			},
		};
		if (departmentId && departmentId !== 'undefined') {
			match.$match.departmentId = departmentId;
		}
		return this.col.aggregate([match, group]).toArray();
	}

	countAllOnHoldChatsByAgentBetweenDate({ start, end, departmentId }) {
		const match = {
			$match: {
				't': 'l',
				'servedBy.username': { $exists: true },
				'open': true,
				'onHold': {
					$exists: true,
					$eq: true,
				},
				'ts': { $gte: new Date(start), $lte: new Date(end) },
			},
		};
		const group = {
			$group: {
				_id: '$servedBy.username',
				chats: { $sum: 1 },
			},
		};
		if (departmentId && departmentId !== 'undefined') {
			match.$match.departmentId = departmentId;
		}
		return this.col.aggregate([match, group]).toArray();
	}

	countAllClosedChatsByAgentBetweenDate({ start, end, departmentId }) {
		const match = {
			$match: {
				't': 'l',
				'open': { $exists: false },
				'servedBy.username': { $exists: true },
				'ts': { $gte: new Date(start) },
				'closedAt': { $lte: new Date(end) },
			},
		};
		const group = {
			$group: {
				_id: '$servedBy.username',
				chats: { $sum: 1 },
			},
		};
		if (departmentId && departmentId !== 'undefined') {
			match.$match.departmentId = departmentId;
		}
		return this.col.aggregate([match, group]).toArray();
	}

	countAllOpenChatsByDepartmentBetweenDate({ start, end, departmentId }) {
		const match = {
			$match: {
				t: 'l',
				open: true,
				departmentId: { $exists: true },
				ts: { $gte: new Date(start), $lte: new Date(end) },
			},
		};
		const lookup = {
			$lookup: {
				from: 'rocketchat_livechat_department',
				localField: 'departmentId',
				foreignField: '_id',
				as: 'departments',
			},
		};
		const unwind = {
			$unwind: {
				path: '$departments',
				preserveNullAndEmptyArrays: true,
			},
		};
		const group = {
			$group: {
				_id: {
					_id: '$departments._id',
					name: '$departments.name',
				},
				chats: { $sum: 1 },
			},
		};
		const project = {
			$project: {
				_id: '$_id._id',
				name: '$_id.name',
				chats: 1,
			},
		};
		if (departmentId && departmentId !== 'undefined') {
			match.$match.departmentId = departmentId;
		}
		const params = [match, lookup, unwind, group, project];
		return this.col.aggregate(params).toArray();
	}

	countAllClosedChatsByDepartmentBetweenDate({ start, end, departmentId }) {
		const match = {
			$match: {
				t: 'l',
				open: { $exists: false },
				departmentId: { $exists: true },
				ts: { $gte: new Date(start), $lte: new Date(end) },
			},
		};
		const lookup = {
			$lookup: {
				from: 'rocketchat_livechat_department',
				localField: 'departmentId',
				foreignField: '_id',
				as: 'departments',
			},
		};
		const unwind = {
			$unwind: {
				path: '$departments',
				preserveNullAndEmptyArrays: true,
			},
		};
		const group = {
			$group: {
				_id: {
					_id: '$departments._id',
					name: '$departments.name',
				},
				chats: { $sum: 1 },
			},
		};
		const project = {
			$project: {
				_id: '$_id._id',
				name: '$_id.name',
				chats: 1,
			},
		};
		if (departmentId && departmentId !== 'undefined') {
			match.$match.departmentId = departmentId;
		}
		const params = [match, lookup, unwind, group, project];
		return this.col.aggregate(params).toArray();
	}

	calculateResponseTimingsBetweenDates({ start, end, departmentId }) {
		const match = {
			$match: {
				t: 'l',
				ts: { $gte: new Date(start), $lte: new Date(end) },
			},
		};
		const group = {
			$group: {
				_id: null,
				sumResponseAvg: {
					$sum: '$metrics.response.avg',
				},
				roomsWithResponseTime: {
					$sum: {
						$cond: [
							{
								$and: [{ $ifNull: ['$metrics.response.avg', false] }],
							},
							1,
							0,
						],
					},
				},
				maxFirstResponse: { $max: '$metrics.response.ft' },
			},
		};
		const project = {
			$project: {
				avg: {
					$trunc: {
						$cond: [{ $eq: ['$roomsWithResponseTime', 0] }, 0, { $divide: ['$sumResponseAvg', '$roomsWithResponseTime'] }],
					},
				},
				longest: '$maxFirstResponse',
			},
		};
		if (departmentId && departmentId !== 'undefined') {
			match.$match.departmentId = departmentId;
		}
		return this.col.aggregate([match, group, project]).toArray();
	}

	calculateReactionTimingsBetweenDates({ start, end, departmentId }) {
		const match = {
			$match: {
				t: 'l',
				ts: { $gte: new Date(start), $lte: new Date(end) },
			},
		};
		const group = {
			$group: {
				_id: null,
				sumReactionFirstResponse: {
					$sum: '$metrics.reaction.ft',
				},
				roomsWithFirstReaction: {
					$sum: {
						$cond: [
							{
								$and: [{ $ifNull: ['$metrics.reaction.ft', false] }],
							},
							1,
							0,
						],
					},
				},
				maxFirstReaction: { $max: '$metrics.reaction.ft' },
			},
		};
		const project = {
			$project: {
				avg: {
					$trunc: {
						$cond: [{ $eq: ['$roomsWithFirstReaction', 0] }, 0, { $divide: ['$sumReactionFirstResponse', '$roomsWithFirstReaction'] }],
					},
				},
				longest: '$maxFirstReaction',
			},
		};
		if (departmentId && departmentId !== 'undefined') {
			match.$match.departmentId = departmentId;
		}
		return this.col.aggregate([match, group, project]).toArray();
	}

	calculateDurationTimingsBetweenDates({ start, end, departmentId }) {
		const match = {
			$match: {
				't': 'l',
				'ts': { $gte: new Date(start), $lte: new Date(end) },
				'metrics.chatDuration': { $exists: true },
			},
		};
		const group = {
			$group: {
				_id: null,
				sumChatDuration: {
					$sum: '$metrics.chatDuration',
				},
				roomsWithChatDuration: {
					$sum: {
						$cond: [
							{
								$and: [{ $ifNull: ['$metrics.chatDuration', false] }],
							},
							1,
							0,
						],
					},
				},
				maxChatDuration: { $max: '$metrics.chatDuration' },
			},
		};
		const project = {
			$project: {
				avg: {
					$trunc: {
						$cond: [{ $eq: ['$roomsWithChatDuration', 0] }, 0, { $divide: ['$sumChatDuration', '$roomsWithChatDuration'] }],
					},
				},
				longest: '$maxChatDuration',
			},
		};
		if (departmentId && departmentId !== 'undefined') {
			match.$match.departmentId = departmentId;
		}
		return this.col.aggregate([match, group, project]).toArray();
	}

	findAllAverageOfServiceTime({ start, end, departmentId, onlyCount = false, options = {} }) {
		const match = {
			$match: {
				't': 'l',
				'ts': { $gte: new Date(start), $lte: new Date(end) },
				'responseBy.lastMessageTs': { $exists: true },
				'servedBy.ts': { $exists: true },
			},
		};
		const group = {
			$group: {
				_id: {
					_id: null,
					departmentId: '$departmentId',
				},
				rooms: { $sum: 1 },
				allServiceTime: {
					$sum: { $divide: [{ $subtract: ['$responseBy.lastMessageTs', '$servedBy.ts'] }, 1000] },
				},
			},
		};
		const project = {
			$project: {
				_id: { $ifNull: ['$_id.departmentId', null] },
				averageServiceTimeInSeconds: {
					$ceil: { $cond: [{ $eq: ['$rooms', 0] }, 0, { $divide: ['$allServiceTime', '$rooms'] }] },
				},
			},
		};
		if (departmentId && departmentId !== 'undefined') {
			match.$match.departmentId = departmentId;
		}
		const sort = { $sort: options.sort || { name: 1 } };
		const params = [match, group, project, sort];
		if (onlyCount) {
			params.push({ $count: 'total' });
			return this.col.aggregate(params);
		}
		if (options.offset) {
			params.push({ $skip: options.offset });
		}
		if (options.count) {
			params.push({ $limit: options.count });
		}
		return this.col.aggregate(params);
	}

	findByVisitorId(visitorId, options) {
		const query = {
			't': 'l',
			'v._id': visitorId,
		};
		return this.find(query, options);
	}

	findPaginatedByVisitorId(visitorId, options) {
		const query = {
			't': 'l',
			'v._id': visitorId,
		};
		return this.findPaginated(query, options);
	}

	findRoomsByVisitorIdAndMessageWithCriteria({ visitorId, searchText, open, served, onlyCount = false, options = {} }) {
		const match = {
			$match: {
				'v._id': visitorId,
				...(open !== undefined && { open: { $exists: open } }),
				...(served !== undefined && { servedBy: { $exists: served } }),
			},
		};
		const lookup = {
			$lookup: {
				from: 'rocketchat_message',
				localField: '_id',
				foreignField: 'rid',
				as: 'messages',
			},
		};
		const matchMessages = searchText && {
			$match: { 'messages.msg': { $regex: `.*${searchText}.*` } },
		};

		const params = [match, lookup];

		if (matchMessages) {
			params.push(matchMessages);
		}

		const project = {
			$project: {
				fname: 1,
				ts: 1,
				v: 1,
				msgs: 1,
				servedBy: 1,
				closedAt: 1,
				closedBy: 1,
				closer: 1,
				tags: 1,
				closingMessage: {
					$filter: {
						input: '$messages',
						as: 'messages',
						cond: { $eq: ['$$messages.t', 'livechat-close'] },
					},
				},
			},
		};

		const unwindClosingMsg = {
			$unwind: { path: '$closingMessage', preserveNullAndEmptyArrays: true },
		};
		const sort = { $sort: options.sort || { ts: -1 } };

		params.push(project, unwindClosingMsg, sort);

		if (onlyCount) {
			params.push({ $count: 'count' });
			return this.col.aggregate(params);
		}

		if (options.skip) {
			params.push({ $skip: options.skip });
		}

		if (options.limit) {
			params.push({ $limit: options.limit });
		}

		return this.col.aggregate(params);
	}

	findRoomsWithCriteria({
		agents,
		roomName,
		departmentId,
		open,
		served,
		createdAt,
		closedAt,
		tags,
		customFields,
		visitorId,
		roomIds,
		onhold,
		options = {},
	}) {
		const query = {
			t: 'l',
		};
		if (agents) {
			query.$or = [{ 'servedBy._id': { $in: agents } }, { 'servedBy.username': { $in: agents } }];
		}
		if (roomName) {
			query.fname = new RegExp(roomName, 'i');
		}
		if (departmentId && departmentId !== 'undefined') {
			query.departmentId = departmentId;
		}
		if (open !== undefined) {
			query.open = { $exists: open };
			query.onHold = { $ne: true };
		}
		if (served !== undefined) {
			query.servedBy = { $exists: served };
		}
		if (visitorId && visitorId !== 'undefined') {
			query['v._id'] = visitorId;
		}
		if (createdAt) {
			query.ts = {};
			if (createdAt.start) {
				query.ts.$gte = new Date(createdAt.start);
			}
			if (createdAt.end) {
				query.ts.$lte = new Date(createdAt.end);
			}
		}
		if (closedAt) {
			query.closedAt = {};
			if (closedAt.start) {
				query.closedAt.$gte = new Date(closedAt.start);
			}
			if (closedAt.end) {
				query.closedAt.$lte = new Date(closedAt.end);
			}
		}
		if (tags) {
			query.tags = { $in: tags };
		}
		if (customFields) {
			query.$and = Object.keys(customFields).map((key) => ({
				[`livechatData.${key}`]: new RegExp(customFields[key], 'i'),
			}));
		}

		if (roomIds) {
			query._id = { $in: roomIds };
		}

		if (onhold) {
			query.onHold = {
				$exists: true,
				$eq: onhold,
			};
		}

		return this.findPaginated(query, {
			sort: options.sort || { name: 1 },
			skip: options.offset,
			limit: options.count,
		});
	}

	getOnHoldConversationsBetweenDate(from, to, departmentId) {
		const query = {
			onHold: {
				$exists: true,
				$eq: true,
			},
			ts: {
				$gte: new Date(from), // ISO Date, ts >= date.gte
				$lt: new Date(to), // ISODate, ts < date.lt
			},
		};

		if (departmentId && departmentId !== 'undefined') {
			query.departmentId = departmentId;
		}

		return this.find(query).count();
	}

	findAllServiceTimeByAgent({ start, end, onlyCount = false, options = {} }) {
		const match = {
			$match: {
				't': 'l',
				'servedBy._id': { $exists: true },
				'metrics.serviceTimeDuration': { $exists: true },
				'ts': {
					$gte: start,
					$lte: end,
				},
			},
		};
		const group = {
			$group: {
				_id: { _id: '$servedBy._id', username: '$servedBy.username' },
				chats: { $sum: 1 },
				serviceTimeDuration: { $sum: '$metrics.serviceTimeDuration' },
			},
		};
		const project = {
			$project: {
				_id: '$_id._id',
				username: '$_id.username',
				chats: 1,
				serviceTimeDuration: { $ceil: '$serviceTimeDuration' },
			},
		};
		const sort = { $sort: options.sort || { username: 1 } };
		const params = [match, group, project, sort];
		if (onlyCount) {
			params.push({ $count: 'total' });
			return this.col.aggregate(params);
		}
		if (options.offset) {
			params.push({ $skip: options.offset });
		}
		if (options.count) {
			params.push({ $limit: options.count });
		}
		return this.col.aggregate(params);
	}

	findAllAverageServiceTimeByAgents({ start, end, onlyCount = false, options = {} }) {
		const match = {
			$match: {
				't': 'l',
				'servedBy._id': { $exists: true },
				'metrics.serviceTimeDuration': { $exists: true },
				'ts': {
					$gte: start,
					$lte: end,
				},
			},
		};
		const group = {
			$group: {
				_id: { _id: '$servedBy._id', username: '$servedBy.username' },
				chats: { $sum: 1 },
				serviceTimeDuration: { $sum: '$metrics.serviceTimeDuration' },
			},
		};
		const project = {
			$project: {
				_id: '$_id._id',
				username: '$_id.username',
				name: '$_id.name',
				active: '$_id.active',
				averageServiceTimeInSeconds: {
					$ceil: {
						$cond: [{ $eq: ['$chats', 0] }, 0, { $divide: ['$serviceTimeDuration', '$chats'] }],
					},
				},
			},
		};
		const sort = { $sort: options.sort || { username: 1 } };
		const params = [match, group, project, sort];
		if (onlyCount) {
			params.push({ $count: 'total' });
			return this.col.aggregate(params);
		}
		if (options.offset) {
			params.push({ $skip: options.offset });
		}
		if (options.count) {
			params.push({ $limit: options.count });
		}
		return this.col.aggregate(params);
	}

	setDepartmentByRoomId(roomId, departmentId) {
		return this.update({ _id: roomId }, { $set: { departmentId } });
	}

<<<<<<< HEAD
	setAutoTransferOngoingById(roomId) {
		const query = {
			_id: roomId,
		};
		const update = {
			$set: {
				autoTransferOngoing: true,
			},
		};

		return this.update(query, update);
	}

	unsetAutoTransferOngoingById(roomId) {
		const query = {
			_id: roomId,
		};
		const update = {
			$unset: {
				autoTransferOngoing: 1,
			},
		};

		return this.update(query, update);
	}

	setAutoTransferredAtById(roomId) {
		const query = {
			_id: roomId,
		};
		const update = {
			$set: {
				autoTransferredAt: new Date(),
			},
		};

		return this.update(query, update);
=======
	findOpen() {
		return this.find({ t: 'l', open: true });
>>>>>>> 4f946a00
	}
}<|MERGE_RESOLUTION|>--- conflicted
+++ resolved
@@ -1190,50 +1190,10 @@
 	}
 
 	setDepartmentByRoomId(roomId, departmentId) {
-		return this.update({ _id: roomId }, { $set: { departmentId } });
-	}
-
-<<<<<<< HEAD
-	setAutoTransferOngoingById(roomId) {
-		const query = {
-			_id: roomId,
-		};
-		const update = {
-			$set: {
-				autoTransferOngoing: true,
-			},
-		};
-
-		return this.update(query, update);
-	}
-
-	unsetAutoTransferOngoingById(roomId) {
-		const query = {
-			_id: roomId,
-		};
-		const update = {
-			$unset: {
-				autoTransferOngoing: 1,
-			},
-		};
-
-		return this.update(query, update);
-	}
-
-	setAutoTransferredAtById(roomId) {
-		const query = {
-			_id: roomId,
-		};
-		const update = {
-			$set: {
-				autoTransferredAt: new Date(),
-			},
-		};
-
-		return this.update(query, update);
-=======
+		return this.updateOne({ _id: roomId }, { $set: { departmentId } });
+	}
+
 	findOpen() {
 		return this.find({ t: 'l', open: true });
->>>>>>> 4f946a00
 	}
 }