import type {
	ILivechatDepartment,
	IMessage,
	IRoom,
	IUser,
	MessageTypesValues,
	RocketChatRecordDeleted,
	MessageAttachment,
} from '@rocket.chat/core-typings';
import type { FindPaginated, IMessagesModel } from '@rocket.chat/model-typings';
import type { PaginatedRequest } from '@rocket.chat/rest-typings';
import type {
	AggregationCursor,
	Collection,
	CountDocumentsOptions,
	AggregateOptions,
	FindCursor,
	Db,
	Filter,
	FindOptions,
	IndexDescription,
	InsertOneResult,
	DeleteResult,
	UpdateResult,
	Document,
	UpdateFilter,
} from 'mongodb';
import { escapeRegExp } from '@rocket.chat/string-helpers';
import { Rooms, ReadReceipts } from '@rocket.chat/models';

import { BaseRaw } from './BaseRaw';
import { readSecondaryPreferred } from '../../database/readSecondaryPreferred';
import { escapeExternalFederationEventId } from '../../services/federation/infrastructure/rocket-chat/adapters/federation-id-escape-helper';
import { otrSystemMessages } from '../../../app/otr/lib/constants';

type DeepWritable<T> = T extends (...args: any) => any
	? T
	: {
			-readonly [P in keyof T]: DeepWritable<T[P]>;
	  };

export class MessagesRaw extends BaseRaw<IMessage> implements IMessagesModel {
	constructor(db: Db, trash?: Collection<RocketChatRecordDeleted<IMessage>>) {
		super(db, 'message', trash);
	}

	protected modelIndexes(): IndexDescription[] {
		return [
			{ key: { rid: 1, ts: 1, _updatedAt: 1 } },
			{ key: { ts: 1 } },
			{ key: { 'u._id': 1 } },
			{ key: { editedAt: 1 }, sparse: true },
			{ key: { 'editedBy._id': 1 }, sparse: true },
			{ key: { 'rid': 1, 't': 1, 'u._id': 1 } },
			{ key: { expireAt: 1 }, expireAfterSeconds: 0 },
			{ key: { msg: 'text' } },
			{ key: { 'file._id': 1 }, sparse: true },
			{ key: { 'mentions.username': 1 }, sparse: true },
			{ key: { pinned: 1 }, sparse: true },
			{ key: { location: '2dsphere' } },
			{ key: { slackTs: 1, slackBotId: 1 }, sparse: true },
			{ key: { unread: 1 }, sparse: true },
			{ key: { 'pinnedBy._id': 1 }, sparse: true },
			{ key: { 'starred._id': 1 }, sparse: true },

			// discussions
			{ key: { drid: 1 }, sparse: true },

			// threads
			{ key: { tmid: 1 }, sparse: true },
			{ key: { tcount: 1, tlm: 1 }, sparse: true },
			{ key: { rid: 1, tlm: -1 }, partialFilterExpression: { tcount: { $exists: true } } }, // used for the List Threads
			{ key: { rid: 1, tcount: 1 } }, // used for the List Threads Count

			// livechat
			{ key: { 'navigation.token': 1 }, sparse: true },

			{ key: { 'federation.eventId': 1 }, sparse: true },
		];
	}

	findVisibleByMentionAndRoomId(username: IUser['username'], rid: IRoom['_id'], options?: FindOptions<IMessage>): FindCursor<IMessage> {
		const query: Filter<IMessage> = {
			'_hidden': { $ne: true },
			'mentions.username': username,
			rid,
		};

		return this.find(query, options);
	}

	findPaginatedVisibleByMentionAndRoomId(
		username: IUser['username'],
		rid: IRoom['_id'],
		options?: FindOptions<IMessage>,
	): FindPaginated<FindCursor<IMessage>> {
		const query: Filter<IMessage> = {
			'_hidden': { $ne: true },
			'mentions.username': username,
			rid,
		};

		return this.findPaginated(query, options);
	}

	findStarredByUserAtRoom(
		userId: IUser['_id'],
		roomId: IRoom['_id'],
		options?: FindOptions<IMessage>,
	): FindPaginated<FindCursor<IMessage>> {
		const query: Filter<IMessage> = {
			'_hidden': { $ne: true },
			'starred._id': userId,
			'rid': roomId,
		};

		return this.findPaginated(query, options);
	}

	findPaginatedByRoomIdAndType(
		roomId: IRoom['_id'],
		type: IMessage['t'],
		options: FindOptions<IMessage> = {},
	): FindPaginated<FindCursor<IMessage>> {
		const query = {
			rid: roomId,
			t: type,
		};

		return this.findPaginated(query, options);
	}

	// TODO: do we need this? currently not used anywhere
	findDiscussionsByRoom(rid: IRoom['_id'], options?: FindOptions<IMessage>): FindCursor<IMessage> {
		const query: Filter<IMessage> = { rid, drid: { $exists: true } };

		return this.find(query, options);
	}

	findDiscussionsByRoomAndText(rid: IRoom['_id'], text: string, options?: FindOptions<IMessage>): FindPaginated<FindCursor<IMessage>> {
		const query: Filter<IMessage> = {
			rid,
			drid: { $exists: true },
			msg: new RegExp(escapeRegExp(text), 'i'),
		};

		return this.findPaginated(query, options);
	}

	findAllNumberOfTransferredRooms({
		start,
		end,
		departmentId,
		onlyCount = false,
		options = {},
	}: {
		start: string;
		end: string;
		departmentId: ILivechatDepartment['_id'];
		onlyCount: boolean;
		options: PaginatedRequest;
	}): AggregationCursor<any> {
		// FIXME: aggregation type definitions
		const match = {
			$match: {
				t: 'livechat_transfer_history',
				ts: { $gte: new Date(start), $lte: new Date(end) },
			},
		};
		const lookup = {
			$lookup: {
				from: 'rocketchat_room',
				localField: 'rid',
				foreignField: '_id',
				as: 'room',
			},
		};
		const unwind = {
			$unwind: {
				path: '$room',
				preserveNullAndEmptyArrays: true,
			},
		};
		const group = {
			$group: {
				_id: {
					_id: null,
					departmentId: '$room.departmentId',
				},
				numberOfTransferredRooms: { $sum: 1 },
			},
		};
		const project = {
			$project: {
				_id: { $ifNull: ['$_id.departmentId', null] },
				numberOfTransferredRooms: 1,
			},
		};
		const firstParams: Exclude<Parameters<Collection<IMessage>['aggregate']>[0], undefined> = [match, lookup, unwind];
		if (departmentId) {
			firstParams.push({
				$match: {
					'room.departmentId': departmentId,
				},
			});
		}
		const sort = { $sort: options.sort || { name: 1 } };
		const params = [...firstParams, group, project, sort];
		if (onlyCount) {
			params.push({ $count: 'total' });
			return this.col.aggregate(params, { readPreference: readSecondaryPreferred() });
		}
		if (options.offset) {
			params.push({ $skip: options.offset });
		}
		if (options.count) {
			params.push({ $limit: options.count });
		}
		return this.col.aggregate(params, { allowDiskUse: true, readPreference: readSecondaryPreferred() });
	}

	getTotalOfMessagesSentByDate({ start, end, options = {} }: { start: Date; end: Date; options?: PaginatedRequest }): Promise<any[]> {
		const params: Exclude<Parameters<Collection<IMessage>['aggregate']>[0], undefined> = [
			{ $match: { t: { $exists: false }, ts: { $gte: start, $lte: end } } },
			{
				$lookup: {
					from: 'rocketchat_room',
					localField: 'rid',
					foreignField: '_id',
					as: 'room',
				},
			},
			{
				$unwind: {
					path: '$room',
				},
			},
			{
				$group: {
					_id: {
						_id: '$room._id',
						name: {
							$cond: [{ $ifNull: ['$room.fname', false] }, '$room.fname', '$room.name'],
						},
						t: '$room.t',
						usernames: {
							$cond: [{ $ifNull: ['$room.usernames', false] }, '$room.usernames', []],
						},
						date: {
							$concat: [{ $substr: ['$ts', 0, 4] }, { $substr: ['$ts', 5, 2] }, { $substr: ['$ts', 8, 2] }],
						},
					},
					messages: { $sum: 1 },
				},
			},
			{
				$project: {
					_id: 0,
					date: '$_id.date',
					room: {
						_id: '$_id._id',
						name: '$_id.name',
						t: '$_id.t',
						usernames: '$_id.usernames',
					},
					type: 'messages',
					messages: 1,
				},
			},
		];
		if (options.sort) {
			params.push({ $sort: options.sort });
		}
		if (options.count) {
			params.push({ $limit: options.count });
		}
		return this.col.aggregate(params, { allowDiskUse: true, readPreference: readSecondaryPreferred() }).toArray();
	}

	findLivechatClosedMessages(rid: IRoom['_id'], searchTerm?: string, options?: FindOptions<IMessage>): FindPaginated<FindCursor<IMessage>> {
		return this.findPaginated(
			{
				rid,
				$or: [{ t: { $exists: false } }, { t: 'livechat-close' }],
				...(searchTerm && { msg: new RegExp(escapeRegExp(searchTerm), 'ig') }),
			},
			options,
		);
	}

	findLivechatClosingMessage(rid: IRoom['_id'], options?: FindOptions<IMessage>): Promise<IMessage | null> {
		return this.findOne<IMessage>(
			{
				rid,
				t: 'livechat-close',
			},
			options,
		);
	}

	findLivechatMessages(rid: IRoom['_id'], options?: FindOptions<IMessage>): FindCursor<IMessage> {
		return this.find(
			{
				rid,
				$or: [{ t: { $exists: false } }, { t: 'livechat-close' }],
			},
			options,
		);
	}

	findVisibleByRoomIdNotContainingTypesBeforeTs(
		roomId: IRoom['_id'],
		types: IMessage['t'][],
		ts: Date,
		options?: FindOptions<IMessage>,
		showThreadMessages = true,
	): FindCursor<IMessage> {
		const query: Filter<IMessage> = {
			_hidden: {
				$ne: true,
			},
			rid: roomId,
			ts: { $lt: ts },
			...(!showThreadMessages && {
				$or: [
					{
						tmid: { $exists: false },
					},
					{
						tshow: true,
					},
				],
			}),
		};

		if (types.length > 0) {
			query.t = { $nin: types };
		}

		return this.find(query, options);
	}

	findVisibleByRoomIdNotContainingTypesAndUsers(
		roomId: IRoom['_id'],
		types: IMessage['t'][],
		users?: string[],
		options?: FindOptions<IMessage>,
		showThreadMessages = true,
	): FindCursor<IMessage> {
		const query: Filter<IMessage> = {
			_hidden: {
				$ne: true,
			},
			...(Array.isArray(users) && users.length > 0 && { 'u._id': { $nin: users } }),
			rid: roomId,
			...(!showThreadMessages && {
				$or: [
					{
						tmid: { $exists: false },
					},
					{
						tshow: true,
					},
				],
			}),
		};

		if (types.length > 0) {
			query.t = { $nin: types };
		}

		return this.find(query, options);
	}

	findLivechatMessagesWithoutClosing(rid: IRoom['_id'], options?: FindOptions<IMessage>): FindCursor<IMessage> {
		return this.find(
			{
				rid,
				t: { $exists: false },
			},
			options,
		);
	}

	async setBlocksById(_id: string, blocks: Required<IMessage>['blocks']): Promise<void> {
		await this.updateOne(
			{ _id },
			{
				$set: {
					blocks,
				},
			},
		);
	}

	async addBlocksById(_id: string, blocks: Required<IMessage>['blocks']): Promise<void> {
		await this.updateOne({ _id }, { $addToSet: { blocks: { $each: blocks } } });
	}

	async countRoomsWithStarredMessages(options: AggregateOptions): Promise<number> {
		const queryResult = await this.col
			.aggregate<{ _id: null; total: number }>(
				[
					{ $match: { 'starred._id': { $exists: true } } },
					{ $group: { _id: '$rid' } },
					{
						$group: {
							_id: null,
							total: { $sum: 1 },
						},
					},
				],
				options,
			)
			.next();

		return queryResult?.total || 0;
	}

	async countRoomsWithMessageType(type: IMessage['t'], options: AggregateOptions): Promise<number> {
		const queryResult = await this.col
			.aggregate<{ _id: null; total: number }>(
				[
					{ $match: { t: type } },
					{ $group: { _id: '$rid' } },
					{
						$group: {
							_id: null,
							total: { $sum: 1 },
						},
					},
				],
				options,
			)
			.next();

		return queryResult?.total || 0;
	}

	async countByType(type: IMessage['t'], options: CountDocumentsOptions): Promise<number> {
		return this.col.countDocuments({ t: type }, options);
	}

	async countRoomsWithPinnedMessages(options: AggregateOptions): Promise<number> {
		const queryResult = await this.col
			.aggregate<{ _id: null; total: number }>(
				[
					{ $match: { pinned: true } },
					{ $group: { _id: '$rid' } },
					{
						$group: {
							_id: null,
							total: { $sum: 1 },
						},
					},
				],
				options,
			)
			.next();

		return queryResult?.total || 0;
	}

	findPinned(options?: FindOptions<IMessage>): FindCursor<IMessage> {
		const query: Filter<IMessage> = {
			t: { $ne: 'rm' as MessageTypesValues },
			_hidden: { $ne: true },
			pinned: true,
		};

		return this.find(query, options);
	}

	findPaginatedPinnedByRoom(roomId: IMessage['rid'], options?: FindOptions<IMessage>): FindPaginated<FindCursor<IMessage>> {
		const query: Filter<IMessage> = {
			t: { $ne: 'rm' },
			_hidden: { $ne: true },
			pinned: true,
			rid: roomId,
		};

		return this.findPaginated(query, options);
	}

	findStarred(options?: FindOptions<IMessage>): FindCursor<IMessage> {
		const query: Filter<IMessage> = {
			'_hidden': { $ne: true },
			'starred._id': { $exists: true },
		};

		return this.find(query, options);
	}

	async setFederationReactionEventId(username: string, _id: string, reaction: string, federationEventId: string): Promise<void> {
		await this.updateOne(
			{ _id },
			{
				$set: {
					[`reactions.${reaction}.federationReactionEventIds.${escapeExternalFederationEventId(federationEventId)}`]: username,
				} as any,
			},
		);
	}

	async unsetFederationReactionEventId(federationEventId: string, _id: string, reaction: string): Promise<void> {
		await this.updateOne(
			{ _id },
			{
				$unset: {
					[`reactions.${reaction}.federationReactionEventIds.${escapeExternalFederationEventId(federationEventId)}`]: 1,
				},
			},
		);
	}

	async findOneByFederationId(federationEventId: string): Promise<IMessage | null> {
		return this.findOne({ 'federation.eventId': federationEventId });
	}

	async setFederationEventIdById(_id: string, federationEventId: string): Promise<void> {
		await this.updateOne(
			{ _id },
			{
				$set: {
					'federation.eventId': federationEventId,
				},
			},
		);
	}

	async findOneByFederationIdAndUsernameOnReactions(federationEventId: string, username: string): Promise<IMessage | null> {
		return (
			await this.col
				.aggregate(
					[
						{
							$match: {
								t: { $ne: 'rm' },
							},
						},
						{
							$project: {
								document: '$$ROOT',
								reactions: { $objectToArray: '$reactions' },
							},
						},
						{
							$unwind: {
								path: '$reactions',
							},
						},
						{
							$match: {
								$and: [
									{ 'reactions.v.usernames': { $in: [username] } },
									{ [`reactions.v.federationReactionEventIds.${escapeExternalFederationEventId(federationEventId)}`]: username },
								],
							},
						},
						{ $replaceRoot: { newRoot: '$document' } },
					],
					{ readPreference: readSecondaryPreferred() },
				)
				.toArray()
		)[0] as IMessage;
	}

<<<<<<< HEAD
	createSLAHistoryWithRoomIdMessageAndUser(
		roomId: string,
		user: IMessage['u'],
		sla?: Pick<IOmnichannelServiceLevelAgreements, 'name'>,
	): Promise<InsertOneResult<IMessage>> {
		return this.insertOne({
			t: 'omnichannel_sla_change_history',
			rid: roomId,
			msg: '',
			ts: new Date(),
			groupable: false,
			u: {
				_id: user._id,
				username: user.username,
				name: user.name,
			},
			slaData: {
				definedBy: {
					_id: user._id,
					username: user.username,
				},
				...(sla && { sla }),
			},
		});
	}

	createPriorityHistoryWithRoomIdMessageAndUser(
		roomId: string,
		user: IMessage['u'],
		priority?: Pick<ILivechatPriority, 'name' | 'i18n'>,
	): Promise<InsertOneResult<IMessage>> {
		return this.insertOne({
			t: 'omnichannel_priority_change_history',
			rid: roomId,
			msg: '',
			ts: new Date(),
			groupable: false,
			u: {
				_id: user._id,
				username: user.username,
				name: user.name,
			},
			priorityData: {
				definedBy: {
					_id: user._id,
					username: user.username,
				},
				...(priority && { priority }),
			},
		});
	}

	async removeById(_id: string): Promise<DeleteResult> {
		await ReadReceipts.removeByMessageId(_id);
		return this.deleteMany({ _id });
	}

	async removeByRoomId(roomId: string): Promise<DeleteResult> {
		await ReadReceipts.removeByRoomId(roomId);
=======
	removeByRoomId(roomId: string): Promise<DeleteResult> {
>>>>>>> 1aad44bc
		return this.deleteMany({ rid: roomId });
	}

	setReactions(messageId: string, reactions: IMessage['reactions']): Promise<UpdateResult> {
		return this.updateOne({ _id: messageId }, { $set: { reactions } });
	}

	keepHistoryForToken(token: string): Promise<UpdateResult | Document> {
		return this.updateMany(
			{
				'navigation.token': token,
				'expireAt': {
					$exists: true,
				},
			},
			{
				$unset: {
					expireAt: 1,
				},
			},
		);
	}

	setRoomIdByToken(token: string, rid: string): Promise<UpdateResult | Document> {
		return this.updateMany(
			{
				'navigation.token': token,
				// @ts-expect-error - mongo allows it, but types don't :(
				'rid': null,
			},
			{
				$set: {
					rid,
				},
			},
		);
	}

	unsetReactions(messageId: string): Promise<UpdateResult> {
		return this.updateOne({ _id: messageId }, { $unset: { reactions: 1 } });
	}

	async deleteOldOTRMessages(roomId: string, ts: Date): Promise<DeleteResult> {
		const OTRMessageTypes: MessageTypesValues[] = [
			'otr',
			otrSystemMessages.USER_JOINED_OTR,
			otrSystemMessages.USER_REQUESTED_OTR_KEY_REFRESH,
			otrSystemMessages.USER_KEY_REFRESHED_SUCCESSFULLY,
		];
		const query: Filter<IMessage> = {
			rid: roomId,
			t: {
				$in: OTRMessageTypes,
			},
			ts: { $lte: ts },
		};
		await ReadReceipts.removeByRoomIdAndTypesUntilDate(roomId, OTRMessageTypes, ts);
		return this.deleteMany(query);
	}

	addTranslations(messageId: string, translations: Record<string, string>, providerName: string): Promise<UpdateResult> {
		const updateObj: DeepWritable<UpdateFilter<IMessage>['$set']> = { translationProvider: providerName };
		Object.keys(translations).forEach((key) => {
			const translation = translations[key];
			updateObj[`translations.${key}`] = translation;
		});
		return this.updateOne({ _id: messageId }, { $set: updateObj });
	}

	addAttachmentTranslations(messageId: string, attachmentIndex: string, translations: Record<string, string>): Promise<UpdateResult> {
		const updateObj: DeepWritable<UpdateFilter<IMessage>['$set']> = {};
		Object.keys(translations).forEach((key) => {
			const translation = translations[key];
			updateObj[`attachments.${attachmentIndex}.translations.${key}`] = translation;
		});
		return this.updateOne({ _id: messageId }, { $set: updateObj });
	}

	setImportFileRocketChatAttachment(
		importFileId: string,
		rocketChatUrl: string,
		attachment: MessageAttachment,
	): Promise<UpdateResult | Document> {
		const query = {
			'_importFile.id': importFileId,
		};

		return this.updateMany(query, {
			$set: {
				'_importFile.rocketChatUrl': rocketChatUrl,
				'_importFile.downloaded': true,
			},
			$addToSet: {
				attachments: attachment,
			},
		});
	}

	countVisibleByRoomIdBetweenTimestampsInclusive(roomId: string, afterTimestamp: Date, beforeTimestamp: Date): Promise<number> {
		const query = {
			_hidden: {
				$ne: true,
			},
			rid: roomId,
			ts: {
				$gte: afterTimestamp,
				$lte: beforeTimestamp,
			},
		};

		return this.col.countDocuments(query);
	}

	// FIND
	findByMention(username: string, options?: FindOptions<IMessage>): FindCursor<IMessage> {
		const query = { 'mentions.username': username };

		return this.find(query, options);
	}

	findFilesByUserId(userId: string, options: FindOptions<IMessage> = {}): FindCursor<Pick<IMessage, 'file'>> {
		const query = {
			'u._id': userId,
			'file._id': { $exists: true },
		};
		return this.find(query, { projection: { 'file._id': 1 }, ...options });
	}

	findFilesByRoomIdPinnedTimestampAndUsers(
		rid: string,
		excludePinned: boolean,
		ignoreDiscussion = true,
		ts: Filter<IMessage>['ts'],
		users: string[] = [],
		ignoreThreads = true,
		options: FindOptions<IMessage> = {},
	): FindCursor<IMessage> {
		const query: Filter<IMessage> = {
			rid,
			ts,
			'file._id': { $exists: true },
			...(excludePinned ? { pinned: { $ne: true } } : {}),
			...(ignoreThreads ? { tmid: { $exists: false }, tcount: { $exists: false } } : {}),
			...(ignoreDiscussion ? { drid: { $exists: false } } : {}),
			...(users.length ? { 'u.username': { $in: users } } : {}),
		};

		return this.find(query, { projection: { 'file._id': 1 }, ...options });
	}

	findDiscussionByRoomIdPinnedTimestampAndUsers(
		rid: string,
		excludePinned: boolean,
		ts: Filter<IMessage>['ts'],
		users: string[] = [],
		options: FindOptions<IMessage> = {},
	): FindCursor<IMessage> {
		const query: Filter<IMessage> = {
			rid,
			ts,
			drid: { $exists: true },
			...(excludePinned ? { pinned: { $ne: true } } : {}),
			...(users.length ? { 'u.username': { $in: users } } : {}),
		};

		return this.find(query, options);
	}

	findVisibleByRoomId(rid: string, options?: FindOptions<IMessage>): FindCursor<IMessage> {
		const query = {
			_hidden: {
				$ne: true,
			},

			rid,
		};

		return this.find(query, options);
	}

	findVisibleByIds(ids: string[], options?: FindOptions<IMessage>): FindCursor<IMessage> {
		const query = {
			_id: { $in: ids },
			_hidden: {
				$ne: true,
			},
		};

		return this.find(query, options);
	}

	findVisibleThreadByThreadId(tmid: string, options?: FindOptions<IMessage>): FindCursor<IMessage> {
		const query = {
			_hidden: {
				$ne: true,
			},

			tmid,
		};

		return this.find(query, options);
	}

	findVisibleByRoomIdNotContainingTypes(
		roomId: string,
		types: MessageTypesValues[],
		options?: FindOptions<IMessage>,
		showThreadMessages = true,
	): FindCursor<IMessage> {
		const query: Filter<IMessage> = {
			_hidden: {
				$ne: true,
			},
			rid: roomId,
			...(!showThreadMessages && {
				$or: [
					{
						tmid: { $exists: false },
					},
					{
						tshow: true,
					},
				],
			}),
			...(Array.isArray(types) &&
				types.length > 0 && {
					t: { $nin: types },
				}),
		};

		return this.find(query, options);
	}

	findVisibleByRoomIdAfterTimestamp(roomId: string, timestamp: Date, options?: FindOptions<IMessage>): FindCursor<IMessage> {
		const query = {
			_hidden: {
				$ne: true,
			},
			rid: roomId,
			ts: {
				$gt: timestamp,
			},
		};

		return this.find(query, options);
	}

	findForUpdates(roomId: string, timestamp: Date, options?: FindOptions<IMessage>): FindCursor<IMessage> {
		const query = {
			_hidden: {
				$ne: true,
			},
			rid: roomId,
			_updatedAt: {
				$gt: timestamp,
			},
		};
		return this.find(query, options);
	}

	findVisibleByRoomIdBeforeTimestamp(roomId: string, timestamp: Date, options?: FindOptions<IMessage>): FindCursor<IMessage> {
		const query = {
			_hidden: {
				$ne: true,
			},
			rid: roomId,
			ts: {
				$lt: timestamp,
			},
		};

		return this.find(query, options);
	}

	findVisibleByRoomIdBeforeTimestampNotContainingTypes(
		roomId: string,
		timestamp: Date,
		types: MessageTypesValues[],
		options?: FindOptions<IMessage>,
		showThreadMessages = true,
		inclusive = false,
	): FindCursor<IMessage> {
		const query = {
			_hidden: {
				$ne: true,
			},
			rid: roomId,
			ts: {
				[inclusive ? '$lte' : '$lt']: timestamp,
			},
			...(!showThreadMessages && {
				$or: [
					{
						tmid: { $exists: false },
					},
					{
						tshow: true,
					},
				],
			}),
			...(Array.isArray(types) &&
				types.length > 0 && {
					t: { $nin: types },
				}),
		};

		return this.find(query, options);
	}

	findVisibleByRoomIdBetweenTimestampsNotContainingTypes(
		roomId: string,
		afterTimestamp: Date,
		beforeTimestamp: Date,
		types: MessageTypesValues[],
		options: FindOptions<IMessage> = {},
		showThreadMessages = true,
		inclusive = false,
	): FindCursor<IMessage> {
		const query = {
			_hidden: {
				$ne: true,
			},
			rid: roomId,
			ts: {
				[inclusive ? '$gte' : '$gt']: afterTimestamp,
				[inclusive ? '$lte' : '$lt']: beforeTimestamp,
			},
			...(!showThreadMessages && {
				$or: [
					{
						tmid: { $exists: false },
					},
					{
						tshow: true,
					},
				],
			}),
			...(Array.isArray(types) &&
				types.length > 0 && {
					t: { $nin: types },
				}),
		};

		return this.find(query, options);
	}

	countVisibleByRoomIdBetweenTimestampsNotContainingTypes(
		roomId: string,
		afterTimestamp: Date,
		beforeTimestamp: Date,
		types: MessageTypesValues[],
		showThreadMessages = true,
		inclusive = false,
	): Promise<number> {
		const query = {
			_hidden: {
				$ne: true,
			},
			rid: roomId,
			ts: {
				[inclusive ? '$gte' : '$gt']: afterTimestamp,
				[inclusive ? '$lte' : '$lt']: beforeTimestamp,
			},
			...(!showThreadMessages && {
				$or: [
					{
						tmid: { $exists: false },
					},
					{
						tshow: true,
					},
				],
			}),
			...(Array.isArray(types) &&
				types.length > 0 && {
					t: { $nin: types },
				}),
		};

		return this.col.countDocuments(query);
	}

	async getLastTimestamp(options: FindOptions<IMessage> = { projection: { _id: 0, ts: 1 } }): Promise<Date | undefined> {
		options.sort = { ts: -1 };
		options.limit = 1;
		const [message] = await this.find({}, options).toArray();
		return message?.ts;
	}

	findByRoomIdAndMessageIds(rid: string, messageIds: string[], options?: FindOptions<IMessage>): FindCursor<IMessage> {
		const query = {
			rid,
			_id: {
				$in: messageIds,
			},
		};

		return this.find(query, options);
	}

	findOneBySlackBotIdAndSlackTs(slackBotId: string, slackTs: Date): Promise<IMessage | null> {
		const query = {
			slackBotId,
			slackTs,
		};

		return this.findOne(query);
	}

	findOneBySlackTs(slackTs: Date): Promise<IMessage | null> {
		const query = { slackTs };

		return this.findOne(query);
	}

	findOneByRoomIdAndMessageId(rid: string, messageId: string, options?: FindOptions<IMessage>): Promise<IMessage | null> {
		const query = {
			rid,
			_id: messageId,
		};

		return this.findOne(query, options);
	}

	getLastVisibleMessageSentWithNoTypeByRoomId(rid: string, messageId?: string): Promise<IMessage | null> {
		const query = {
			rid,
			_hidden: { $ne: true },
			t: { $exists: false },
			$or: [{ tmid: { $exists: false } }, { tshow: true }],
			...(messageId && { _id: { $ne: messageId } }),
		};

		const options: FindOptions<IMessage> = {
			sort: {
				ts: -1,
			},
		};

		return this.findOne(query, options);
	}

	async cloneAndSaveAsHistoryById(_id: string, user: IMessage['u']): Promise<InsertOneResult<IMessage>> {
		const record = await this.findOneById(_id);
		if (!record) {
			throw new Error('Record not found');
		}

		record._hidden = true;
		// @ts-expect-error - :)
		record.parent = record._id;
		// @ts-expect-error - :)
		record.editedAt = new Date();
		// @ts-expect-error - :)
		record.editedBy = {
			_id: user._id,
			username: user.username,
		};

		const { _id: ignoreId, ...nRecord } = record;
		return this.insertOne(nRecord);
	}

	// UPDATE
	setHiddenById(_id: string, hidden: boolean): Promise<UpdateResult> {
		if (hidden == null) {
			hidden = true;
		}
		const query = { _id };

		const update: UpdateFilter<IMessage> = {
			$set: {
				_hidden: hidden,
			},
		};

		return this.updateOne(query, update);
	}

	setAsDeletedByIdAndUser(_id: string, user: IMessage['u']): Promise<UpdateResult> {
		const query = { _id };

		const update: UpdateFilter<IMessage> = {
			$set: {
				msg: '',
				t: 'rm',
				urls: [],
				mentions: [],
				attachments: [],
				reactions: {},
				editedAt: new Date(),
				editedBy: {
					_id: user._id,
					username: user.username,
				},
			},
			$unset: {
				md: 1,
				blocks: 1,
				tshow: 1,
			},
		};

		return this.updateOne(query, update);
	}

	async setPinnedByIdAndUserId(
		_id: string,
		pinnedBy: Pick<IUser, '_id' | 'username'> | undefined,
		pinned?: boolean,
		pinnedAt?: Date,
	): Promise<UpdateResult> {
		if (pinned == null) {
			pinned = true;
		}
		if (pinnedAt == null) {
			pinnedAt = undefined;
		}
		const query = { _id };

		const update: UpdateFilter<IMessage> = {
			$set: {
				pinned,
				pinnedAt: pinnedAt || new Date(),
				pinnedBy,
			},
		};

		await ReadReceipts.setPinnedByMessageId(_id, pinned);
		return this.updateOne(query, update);
	}

	setUrlsById(_id: string, urls: NonNullable<IMessage['urls']>): Promise<UpdateResult> {
		const query = { _id };

		const update: UpdateFilter<IMessage> = {
			$set: {
				urls,
			},
		};

		return this.updateOne(query, update);
	}

	updateAllUsernamesByUserId(userId: string, username: string): Promise<UpdateResult | Document> {
		const query = { 'u._id': userId };

		const update = {
			$set: {
				'u.username': username,
			},
		};

		return this.updateMany(query, update);
	}

	updateUsernameOfEditByUserId(userId: string, username: string): Promise<UpdateResult | Document> {
		const query = { 'editedBy._id': userId };

		const update = {
			$set: {
				'editedBy.username': username,
			},
		};

		return this.updateMany(query, update);
	}

	updateUsernameAndMessageOfMentionByIdAndOldUsername(
		_id: string,
		oldUsername: string,
		newUsername: string,
		newMessage: string,
	): Promise<UpdateResult> {
		const query = {
			_id,
			'mentions.username': oldUsername,
		};

		const update: UpdateFilter<IMessage> = {
			$set: {
				'mentions.$.username': newUsername,
				'msg': newMessage,
			},
		};

		return this.updateOne(query, update);
	}

	updateUserStarById(_id: string, userId: string, starred?: boolean): Promise<UpdateResult> {
		let update: UpdateFilter<IMessage>;
		const query = { _id };

		if (starred) {
			update = {
				$addToSet: {
					starred: { _id: userId },
				},
			};
		} else {
			update = {
				$pull: {
					starred: { _id: userId },
				},
			};
		}

		return this.updateOne(query, update);
	}

	setMessageAttachments(_id: string, attachments: IMessage['attachments']): Promise<UpdateResult> {
		const query = { _id };

		const update: UpdateFilter<IMessage> = {
			$set: {
				attachments,
			},
		};

		return this.updateOne(query, update);
	}

	setSlackBotIdAndSlackTs(_id: string, slackBotId: string, slackTs: Date): Promise<UpdateResult> {
		const query = { _id };

		const update: UpdateFilter<IMessage> = {
			$set: {
				slackBotId,
				slackTs,
			},
		};

		return this.updateOne(query, update);
	}

	unlinkUserId(userId: string, newUserId: string, newUsername: string, newNameAlias: string): Promise<UpdateResult | Document> {
		const query = {
			'u._id': userId,
		};

		const update = {
			$set: {
				'alias': newNameAlias,
				'u._id': newUserId,
				'u.username': newUsername,
				'u.name': undefined,
			},
		};

		return this.updateMany(query, update);
	}

	// INSERT

	async createWithTypeRoomIdMessageUserAndUnread(
		type: MessageTypesValues,
		rid: string,
		message: string,
		user: Pick<IMessage['u'], '_id' | 'username'>,
		unread?: boolean,
		extraData?: Partial<IMessage>,
	): Promise<InsertOneResult<IMessage>> {
		const record: Omit<IMessage, '_id' | '_updatedAt'> = {
			t: type,
			rid,
			ts: new Date(),
			msg: message,
			u: {
				_id: user._id,
				username: user.username,
			},
			groupable: false as const,
			...(unread && { unread: true }),
		};

		const data = Object.assign(record, extraData);

		await Rooms.incMsgCountById(rid, 1);

		return this.insertOne(data);
	}

	// REMOVE

	async removeByRoomIds(rids: string[]): Promise<DeleteResult> {
		await ReadReceipts.removeByRoomIds(rids);
		return this.deleteMany({ rid: { $in: rids } });
	}

	findThreadsByRoomIdPinnedTimestampAndUsers(
		{
			rid,
			pinned,
			ignoreDiscussion = true,
			ts,
			users = [],
		}: { rid: string; pinned: boolean; ignoreDiscussion?: boolean; ts: Filter<IMessage>['ts']; users: string[] },
		options?: FindOptions<IMessage>,
	): FindCursor<IMessage> {
		const query: Filter<IMessage> = {
			rid,
			ts,
			tlm: { $exists: true },
			tcount: { $exists: true },
			...(users.length > 0 && { 'u.username': { $in: users } }),
		};

		if (pinned) {
			query.pinned = { $ne: true };
		}

		if (ignoreDiscussion) {
			query.drid = { $exists: false };
		}

		return this.find(query, options);
	}

	async removeByIdPinnedTimestampLimitAndUsers(
		rid: string,
		pinned: boolean,
		ignoreDiscussion = true,
		ts: Filter<IMessage>['ts'],
		limit: number,
		users: string[] = [],
		ignoreThreads = true,
	): Promise<number> {
		const query: Filter<IMessage> = {
			rid,
			ts,
			...(users.length > 0 && { 'u.username': { $in: users } }),
		};

		if (pinned) {
			query.pinned = { $ne: true };
		}

		if (ignoreDiscussion) {
			query.drid = { $exists: false };
		}

		if (ignoreThreads) {
			query.tmid = { $exists: false };
			query.tcount = { $exists: false };
		}

		if (!limit) {
			const count = (await this.deleteMany(query)).deletedCount;
			await ReadReceipts.removeByIdPinnedTimestampLimitAndUsers(rid, pinned, ignoreDiscussion, ts, users, ignoreThreads);

			// decrease message count
			await Rooms.decreaseMessageCountById(rid, count);

			return count;
		}

		const messagesToDelete = (
			await this.find(query, {
				projection: {
					_id: 1,
				},
				limit,
			}).toArray()
		).map(({ _id }) => _id);

		const count = (
			await this.deleteMany({
				_id: {
					$in: messagesToDelete,
				},
			})
		).deletedCount;

		await ReadReceipts.removeByMessageIds(messagesToDelete);

		// decrease message count
		await Rooms.decreaseMessageCountById(rid, count);

		return count;
	}

	async removeByUserId(userId: string): Promise<DeleteResult> {
		const query = { 'u._id': userId };

		await ReadReceipts.removeByUserId(userId);
		return this.deleteMany(query);
	}

	getMessageByFileId(fileID: string): Promise<IMessage | null> {
		return this.findOne({ 'file._id': fileID });
	}

	getMessageByFileIdAndUsername(fileID: string, userId: string): Promise<IMessage | null> {
		const query = {
			'file._id': fileID,
			'u._id': userId,
		};

		const options = {
			projection: {
				unread: 0,
				mentions: 0,
				channels: 0,
				groupable: 0,
			},
		};

		return this.findOne(query, options);
	}

	setVisibleMessagesAsRead(rid: string, until: Date): Promise<UpdateResult | Document> {
		return this.updateMany(
			{
				rid,
				unread: true,
				ts: { $lt: until },
				$or: [
					{
						tmid: { $exists: false },
					},
					{
						tshow: true,
					},
				],
			},
			{
				$unset: {
					unread: 1,
				},
			},
		);
	}

	setThreadMessagesAsRead(tmid: string, until: Date): Promise<UpdateResult | Document> {
		return this.updateMany(
			{
				tmid,
				unread: true,
				ts: { $lt: until },
			},
			{
				$unset: {
					unread: 1,
				},
			},
		);
	}

	setAsReadById(_id: string): Promise<UpdateResult> {
		return this.updateOne(
			{
				_id,
			},
			{
				$unset: {
					unread: 1,
				},
			},
		);
	}

	findVisibleUnreadMessagesByRoomAndDate(rid: string, after: Date): FindCursor<Pick<IMessage, '_id'>> {
		const query = {
			unread: true,
			rid,
			$or: [
				{
					tmid: { $exists: false },
				},
				{
					tshow: true,
				},
			],
			...(after && { ts: { $gt: after } }),
		};

		return this.find(query, {
			projection: {
				_id: 1,
				t: 1,
				pinned: 1,
				drid: 1,
				tmid: 1,
			},
		});
	}

	findUnreadThreadMessagesByDate(tmid: string, userId: string, after: Date): FindCursor<Pick<IMessage, '_id'>> {
		const query = {
			'u._id': { $ne: userId },
			'unread': true,
			tmid,
			'tshow': { $exists: false },
			...(after && { ts: { $gt: after } }),
		};

		return this.find(query, {
			projection: {
				_id: 1,
				t: 1,
				pinned: 1,
				drid: 1,
				tmid: 1,
			},
		});
	}

	/**
	 * Copy metadata from the discussion to the system message in the parent channel
	 * which links to the discussion.
	 * Since we don't pass this metadata into the model's function, it is not a subject
	 * to race conditions: If multiple updates occur, the current state will be updated
	 * only if the new state of the discussion room is really newer.
	 */
	async refreshDiscussionMetadata(room: Pick<IRoom, '_id' | 'msgs' | 'lm'>): Promise<UpdateResult | Document | false> {
		const { _id: drid, msgs: dcount, lm: dlm } = room;

		const query = {
			drid,
		};

		return this.updateMany(query, {
			$set: {
				dcount,
				dlm,
			},
		});
	}

	// //////////////////////////////////////////////////////////////////
	// threads

	countThreads(): Promise<number> {
		return this.col.countDocuments({ tcount: { $exists: true } });
	}

	async updateRepliesByThreadId(tmid: string, replies: string[], ts: Date): Promise<UpdateResult> {
		const query = {
			_id: tmid,
		};

		const update: UpdateFilter<IMessage> = {
			$addToSet: {
				replies: {
					$each: replies,
				},
			},
			$set: {
				tlm: ts,
			},
			$inc: {
				tcount: 1,
			},
		};

		await ReadReceipts.incrementThreadMessagesCountById(tmid);
		return this.updateOne(query, update);
	}

	async getThreadFollowsByThreadId(tmid: string): Promise<string[] | undefined> {
		const msg = await this.findOneById(tmid, { projection: { replies: 1 } });
		return msg?.replies;
	}

	addThreadFollowerByThreadId(tmid: string, userId: string): Promise<UpdateResult> {
		const query = {
			_id: tmid,
		};

		const update: UpdateFilter<IMessage> = {
			$addToSet: {
				replies: userId,
			},
		};

		return this.updateOne(query, update);
	}

	removeThreadFollowerByThreadId(tmid: string, userId: string): Promise<UpdateResult> {
		const query = {
			_id: tmid,
		};

		const update: UpdateFilter<IMessage> = {
			$pull: {
				replies: userId,
			},
		};

		return this.updateOne(query, update);
	}

	findThreadsByRoomId(rid: string, skip: number, limit: number): FindCursor<IMessage> {
		return this.find({ rid, tcount: { $exists: true } }, { sort: { tlm: -1 }, skip, limit });
	}

	findAgentLastMessageByVisitorLastMessageTs(roomId: string, visitorLastMessageTs: Date): Promise<IMessage | null> {
		const query = {
			rid: roomId,
			ts: { $gt: visitorLastMessageTs },
			token: { $exists: false },
		};

		return this.findOne(query, { sort: { ts: 1 } });
	}

	findAllImportedMessagesWithFilesToDownload(): FindCursor<IMessage> {
		const query = {
			'_importFile.downloadUrl': {
				$exists: true,
			},
			'_importFile.rocketChatUrl': {
				$exists: false,
			},
			'_importFile.downloaded': {
				$ne: true,
			},
			'_importFile.external': {
				$ne: true,
			},
		};

		return this.find(query);
	}

	countAllImportedMessagesWithFilesToDownload(): Promise<number> {
		const query = {
			'_importFile.downloadUrl': {
				$exists: true,
			},
			'_importFile.rocketChatUrl': {
				$exists: false,
			},
			'_importFile.downloaded': {
				$ne: true,
			},
			'_importFile.external': {
				$ne: true,
			},
		};

		return this.col.countDocuments(query);
	}

	async decreaseReplyCountById(_id: string, inc = -1): Promise<UpdateResult> {
		const query = { _id };
		const update: UpdateFilter<IMessage> = {
			$inc: {
				tcount: inc,
			},
		};
		await ReadReceipts.incrementThreadMessagesCountById(_id, inc);
		return this.updateOne(query, update);
	}
}<|MERGE_RESOLUTION|>--- conflicted
+++ resolved
@@ -565,59 +565,6 @@
 		)[0] as IMessage;
 	}
 
-<<<<<<< HEAD
-	createSLAHistoryWithRoomIdMessageAndUser(
-		roomId: string,
-		user: IMessage['u'],
-		sla?: Pick<IOmnichannelServiceLevelAgreements, 'name'>,
-	): Promise<InsertOneResult<IMessage>> {
-		return this.insertOne({
-			t: 'omnichannel_sla_change_history',
-			rid: roomId,
-			msg: '',
-			ts: new Date(),
-			groupable: false,
-			u: {
-				_id: user._id,
-				username: user.username,
-				name: user.name,
-			},
-			slaData: {
-				definedBy: {
-					_id: user._id,
-					username: user.username,
-				},
-				...(sla && { sla }),
-			},
-		});
-	}
-
-	createPriorityHistoryWithRoomIdMessageAndUser(
-		roomId: string,
-		user: IMessage['u'],
-		priority?: Pick<ILivechatPriority, 'name' | 'i18n'>,
-	): Promise<InsertOneResult<IMessage>> {
-		return this.insertOne({
-			t: 'omnichannel_priority_change_history',
-			rid: roomId,
-			msg: '',
-			ts: new Date(),
-			groupable: false,
-			u: {
-				_id: user._id,
-				username: user.username,
-				name: user.name,
-			},
-			priorityData: {
-				definedBy: {
-					_id: user._id,
-					username: user.username,
-				},
-				...(priority && { priority }),
-			},
-		});
-	}
-
 	async removeById(_id: string): Promise<DeleteResult> {
 		await ReadReceipts.removeByMessageId(_id);
 		return this.deleteMany({ _id });
@@ -625,9 +572,6 @@
 
 	async removeByRoomId(roomId: string): Promise<DeleteResult> {
 		await ReadReceipts.removeByRoomId(roomId);
-=======
-	removeByRoomId(roomId: string): Promise<DeleteResult> {
->>>>>>> 1aad44bc
 		return this.deleteMany({ rid: roomId });
 	}
 
