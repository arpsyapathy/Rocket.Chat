--- conflicted
+++ resolved
@@ -663,7 +663,6 @@
 		return this.findOne(query, options);
 	}
 
-<<<<<<< HEAD
 	findDirectRoomContainingAllUsernames(usernames, options) {
 		const query = {
 			t: 'd',
@@ -672,13 +671,13 @@
 		};
 
 		return this.findOne(query, options);
-=======
+	}
+
 	findFederatedRooms(options) {
 		const query = {
 			federated: true,
 		};
 
 		return this.find(query, options);
->>>>>>> b9111c3c
 	}
 }