--- conflicted
+++ resolved
@@ -1,7 +1,3 @@
 {
-<<<<<<< HEAD
-	"version": "6.1.0-develop"
-=======
-	"version": "6.1.0"
->>>>>>> ca1162d5
+	"version": "6.2.0-develop"
 }