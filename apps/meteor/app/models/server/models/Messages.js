import _ from 'underscore';
<<<<<<< HEAD
import { ReadReceipts } from '@rocket.chat/models';
=======
import { Rooms } from '@rocket.chat/models';
>>>>>>> 4607e4a2

import { Base } from './_Base';
import { settings } from '../../../settings/server';

export class Messages extends Base {
	constructor() {
		super('message');

		this.tryEnsureIndex({ rid: 1, ts: 1, _updatedAt: 1 });
		this.tryEnsureIndex({ ts: 1 });
		this.tryEnsureIndex({ 'u._id': 1 });
		this.tryEnsureIndex({ editedAt: 1 }, { sparse: true });
		this.tryEnsureIndex({ 'editedBy._id': 1 }, { sparse: true });
		this.tryEnsureIndex({ 'rid': 1, 't': 1, 'u._id': 1 });
		this.tryEnsureIndex({ expireAt: 1 }, { expireAfterSeconds: 0 });
		this.tryEnsureIndex({ msg: 'text' });
		this.tryEnsureIndex({ 'file._id': 1 }, { sparse: true });
		this.tryEnsureIndex({ 'mentions.username': 1 }, { sparse: true });
		this.tryEnsureIndex({ pinned: 1 }, { sparse: true });
		this.tryEnsureIndex({ location: '2dsphere' });
		this.tryEnsureIndex({ slackTs: 1, slackBotId: 1 }, { sparse: true });
		this.tryEnsureIndex({ unread: 1 }, { sparse: true });

		// discussions
		this.tryEnsureIndex({ drid: 1 }, { sparse: true });
		// threads
		this.tryEnsureIndex({ tmid: 1 }, { sparse: true });
		this.tryEnsureIndex({ tcount: 1, tlm: 1 }, { sparse: true });
		this.tryEnsureIndex({ rid: 1, tlm: -1 }, { partialFilterExpression: { tcount: { $exists: true } } }); // used for the List Threads
		this.tryEnsureIndex({ rid: 1, tcount: 1 }); // used for the List Threads Count
		// livechat
		this.tryEnsureIndex({ 'navigation.token': 1 }, { sparse: true });
	}

	updateOTRAck(_id, otrAck) {
		const query = { _id };
		const update = { $set: { otrAck } };
		return this.update(query, update);
	}

	// FIND

	findByRoomId(roomId, options) {
		const query = {
			rid: roomId,
		};

		return this.find(query, options);
	}

	setSlackBotIdAndSlackTs(_id, slackBotId, slackTs) {
		const query = { _id };

		const update = {
			$set: {
				slackBotId,
				slackTs,
			},
		};

		return this.update(query, update);
	}

	// INSERT
	/**
	 * @returns {Pick<IMessage, '_id' | 't' | 'rid' | 'ts' | 'msg' | 'u' | 'groupable' | 'unread'>}
	 */
	createWithTypeRoomIdMessageAndUser(type, roomId, message, user, extraData) {
		const record = {
			t: type,
			rid: roomId,
			ts: new Date(),
			msg: message,
			u: {
				_id: user._id,
				username: user.username,
			},
			groupable: false,
		};

		if (settings.get('Message_Read_Receipt_Enabled')) {
			record.unread = true;
		}

		_.extend(record, extraData);

		record._id = this.insertOrUpsert(record);
		Promise.await(Rooms.incMsgCountById(roomId, 1));
		return record;
	}

	createNavigationHistoryWithRoomIdMessageAndUser(roomId, message, user, extraData) {
		const type = 'livechat_navigation_history';
		const record = {
			t: type,
			rid: roomId,
			ts: new Date(),
			msg: message,
			u: {
				_id: user._id,
				username: user.username,
			},
			groupable: false,
		};

		if (settings.get('Message_Read_Receipt_Enabled')) {
			record.unread = true;
		}

		_.extend(record, extraData);

		record._id = this.insertOrUpsert(record);
		return record;
	}

	createOtrSystemMessagesWithRoomIdAndUser(roomId, user, id, extraData) {
		const message = user.username;
		return this.createWithTypeRoomIdMessageAndUser(id, roomId, message, user, extraData);
	}
<<<<<<< HEAD

	// REMOVE
	removeById(_id) {
		const query = { _id };

		ReadReceipts.removeByMessageId(_id);
		return this.remove(query);
	}

	removeByRoomId(roomId) {
		const query = { rid: roomId };

		ReadReceipts.removeByRoomId(roomId);
		return this.remove(query);
	}
=======
>>>>>>> 4607e4a2
}

export default new Messages();<|MERGE_RESOLUTION|>--- conflicted
+++ resolved
@@ -1,9 +1,5 @@
 import _ from 'underscore';
-<<<<<<< HEAD
-import { ReadReceipts } from '@rocket.chat/models';
-=======
 import { Rooms } from '@rocket.chat/models';
->>>>>>> 4607e4a2
 
 import { Base } from './_Base';
 import { settings } from '../../../settings/server';
@@ -123,24 +119,6 @@
 		const message = user.username;
 		return this.createWithTypeRoomIdMessageAndUser(id, roomId, message, user, extraData);
 	}
-<<<<<<< HEAD
-
-	// REMOVE
-	removeById(_id) {
-		const query = { _id };
-
-		ReadReceipts.removeByMessageId(_id);
-		return this.remove(query);
-	}
-
-	removeByRoomId(roomId) {
-		const query = { rid: roomId };
-
-		ReadReceipts.removeByRoomId(roomId);
-		return this.remove(query);
-	}
-=======
->>>>>>> 4607e4a2
 }
 
 export default new Messages();