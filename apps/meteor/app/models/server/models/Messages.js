--- conflicted
+++ resolved
@@ -35,648 +35,7 @@
 		this.tryEnsureIndex({ 'navigation.token': 1 }, { sparse: true });
 	}
 
-<<<<<<< HEAD
-	setReactions(messageId, reactions) {
-		return this.update({ _id: messageId }, { $set: { reactions } });
-	}
-
-	keepHistoryForToken(token) {
-		return this.update(
-			{
-				'navigation.token': token,
-				'expireAt': {
-					$exists: true,
-				},
-			},
-			{
-				$unset: {
-					expireAt: 1,
-				},
-			},
-			{
-				multi: true,
-			},
-		);
-	}
-
-	setRoomIdByToken(token, rid) {
-		return this.update(
-			{
-				'navigation.token': token,
-				'rid': null,
-			},
-			{
-				$set: {
-					rid,
-				},
-			},
-			{
-				multi: true,
-			},
-		);
-	}
-
-	createRoomArchivedByRoomIdAndUser(roomId, user) {
-		return this.createWithTypeRoomIdMessageAndUser('room-archived', roomId, '', user);
-	}
-
-	createRoomUnarchivedByRoomIdAndUser(roomId, user) {
-		return this.createWithTypeRoomIdMessageAndUser('room-unarchived', roomId, '', user);
-	}
-
-	createRoomSetReadOnlyByRoomIdAndUser(roomId, user) {
-		return this.createWithTypeRoomIdMessageAndUser('room-set-read-only', roomId, '', user);
-	}
-
-	createRoomRemovedReadOnlyByRoomIdAndUser(roomId, user) {
-		return this.createWithTypeRoomIdMessageAndUser('room-removed-read-only', roomId, '', user);
-	}
-
-	createRoomAllowedReactingByRoomIdAndUser(roomId, user) {
-		return this.createWithTypeRoomIdMessageAndUser('room-allowed-reacting', roomId, '', user);
-	}
-
-	createRoomDisallowedReactingByRoomIdAndUser(roomId, user) {
-		return this.createWithTypeRoomIdMessageAndUser('room-disallowed-reacting', roomId, '', user);
-	}
-
-	unsetReactions(messageId) {
-		return this.update({ _id: messageId }, { $unset: { reactions: 1 } });
-	}
-
-	deleteOldOTRMessages(roomId, ts) {
-		const OTRMessageTypes = [
-			'otr',
-			otrSystemMessages.USER_JOINED_OTR,
-			otrSystemMessages.USER_REQUESTED_OTR_KEY_REFRESH,
-			otrSystemMessages.USER_KEY_REFRESHED_SUCCESSFULLY,
-		];
-		const query = {
-			rid: roomId,
-			t: {
-				$in: OTRMessageTypes,
-			},
-			ts: { $lte: ts },
-		};
-		ReadReceipts.removeByRoomIdAndTypesUntilDate(roomId, OTRMessageTypes, ts);
-		return this.remove(query);
-	}
-
 	updateOTRAck(_id, otrAck) {
-		const query = { _id };
-		const update = { $set: { otrAck } };
-		return this.update(query, update);
-	}
-
-	createRoomSettingsChangedWithTypeRoomIdMessageAndUser(type, roomId, message, user, extraData) {
-		return this.createWithTypeRoomIdMessageAndUser(type, roomId, message, user, extraData);
-	}
-
-	createRoomRenamedWithRoomIdRoomNameAndUser(roomId, roomName, user, extraData) {
-		return this.createWithTypeRoomIdMessageAndUser('r', roomId, roomName, user, extraData);
-	}
-
-	addTranslations(messageId, translations, providerName) {
-		const updateObj = { translationProvider: providerName };
-		Object.keys(translations).forEach((key) => {
-			const translation = translations[key];
-			updateObj[`translations.${key}`] = translation;
-		});
-		return this.update({ _id: messageId }, { $set: updateObj });
-	}
-
-	addAttachmentTranslations = function (messageId, attachmentIndex, translations) {
-		const updateObj = {};
-		Object.keys(translations).forEach((key) => {
-			const translation = translations[key];
-			updateObj[`attachments.${attachmentIndex}.translations.${key}`] = translation;
-		});
-		return this.update({ _id: messageId }, { $set: updateObj });
-	};
-
-	setImportFileRocketChatAttachment(importFileId, rocketChatUrl, attachment) {
-		const query = {
-			'_importFile.id': importFileId,
-		};
-
-		return this.update(
-			query,
-			{
-				$set: {
-					'_importFile.rocketChatUrl': rocketChatUrl,
-					'_importFile.downloaded': true,
-				},
-				$addToSet: {
-					attachments: attachment,
-				},
-			},
-			{ multi: true },
-		);
-	}
-
-	countVisibleByRoomIdBetweenTimestampsInclusive(roomId, afterTimestamp, beforeTimestamp) {
-		const query = {
-			_hidden: {
-				$ne: true,
-			},
-			rid: roomId,
-			ts: {
-				$gte: afterTimestamp,
-				$lte: beforeTimestamp,
-			},
-		};
-
-		return this.find(query).count();
-	}
-
-	// FIND
-	findByMention(username, options) {
-		const query = { 'mentions.username': username };
-
-		return this.find(query, options);
-	}
-
-	findFilesByUserId(userId, options = {}) {
-		const query = {
-			'u._id': userId,
-			'file._id': { $exists: true },
-		};
-		return this.find(query, { fields: { 'file._id': 1 }, ...options });
-	}
-
-	findFilesByRoomIdPinnedTimestampAndUsers(
-		rid,
-		excludePinned,
-		ignoreDiscussion = true,
-		ts,
-		users = [],
-		ignoreThreads = true,
-		options = {},
-	) {
-		const query = {
-			rid,
-			ts,
-			'file._id': { $exists: true },
-		};
-
-		if (excludePinned) {
-			query.pinned = { $ne: true };
-		}
-
-		if (ignoreThreads) {
-			query.tmid = { $exists: 0 };
-			query.tcount = { $exists: 0 };
-		}
-
-		if (ignoreDiscussion) {
-			query.drid = { $exists: 0 };
-		}
-
-		if (users.length) {
-			query['u.username'] = { $in: users };
-		}
-
-		return this.find(query, { fields: { 'file._id': 1 }, ...options });
-	}
-
-	findDiscussionByRoomIdPinnedTimestampAndUsers(rid, excludePinned, ts, users = [], options = {}) {
-		const query = {
-			rid,
-			ts,
-			drid: { $exists: 1 },
-		};
-
-		if (excludePinned) {
-			query.pinned = { $ne: true };
-		}
-
-		if (users.length) {
-			query['u.username'] = { $in: users };
-		}
-
-		return this.find(query, options);
-	}
-
-	findVisibleByMentionAndRoomId(username, rid, options) {
-		const query = {
-			'_hidden': { $ne: true },
-			'mentions.username': username,
-			rid,
-		};
-
-		return this.find(query, options);
-	}
-
-	findVisibleByRoomId(rid, options) {
-		const query = {
-			_hidden: {
-				$ne: true,
-			},
-
-			rid,
-		};
-
-		return this.find(query, options);
-	}
-
-	findVisibleByIds(ids, options) {
-		const query = {
-			_id: { $in: ids },
-			_hidden: {
-				$ne: true,
-			},
-		};
-
-		return this.find(query, options);
-	}
-
-	findVisibleThreadByThreadId(tmid, options) {
-		const query = {
-			_hidden: {
-				$ne: true,
-			},
-
-			tmid,
-		};
-
-		return this.find(query, options);
-	}
-
-	findVisibleByRoomIdNotContainingTypes(roomId, types, options, showThreadMessages = true) {
-		const query = {
-			_hidden: {
-				$ne: true,
-			},
-			rid: roomId,
-			...(!showThreadMessages && {
-				$or: [
-					{
-						tmid: { $exists: false },
-					},
-					{
-						tshow: true,
-					},
-				],
-			}),
-		};
-
-		if (Match.test(types, [String]) && types.length > 0) {
-			query.t = { $nin: types };
-		}
-
-		return this.find(query, options);
-	}
-
-	findInvisibleByRoomId(roomId, options) {
-		const query = {
-			_hidden: true,
-			rid: roomId,
-		};
-
-		return this.find(query, options);
-	}
-
-	findVisibleByRoomIdAfterTimestamp(roomId, timestamp, options) {
-		const query = {
-			_hidden: {
-				$ne: true,
-			},
-			rid: roomId,
-			ts: {
-				$gt: timestamp,
-			},
-		};
-
-		return this.find(query, options);
-	}
-
-	findForUpdates(roomId, timestamp, options) {
-		const query = {
-			_hidden: {
-				$ne: true,
-			},
-			rid: roomId,
-			_updatedAt: {
-				$gt: timestamp,
-			},
-		};
-		return this.find(query, options);
-	}
-
-	findVisibleByRoomIdBeforeTimestamp(roomId, timestamp, options) {
-		const query = {
-			_hidden: {
-				$ne: true,
-			},
-			rid: roomId,
-			ts: {
-				$lt: timestamp,
-			},
-		};
-
-		return this.find(query, options);
-	}
-
-	findVisibleByRoomIdBeforeTimestampNotContainingTypes(roomId, timestamp, types, options, showThreadMessages = true, inclusive = false) {
-		const query = {
-			_hidden: {
-				$ne: true,
-			},
-			rid: roomId,
-			ts: {
-				[inclusive ? '$lte' : '$lt']: timestamp,
-			},
-			...(!showThreadMessages && {
-				$or: [
-					{
-						tmid: { $exists: false },
-					},
-					{
-						tshow: true,
-					},
-				],
-			}),
-		};
-
-		if (Match.test(types, [String]) && types.length > 0) {
-			query.t = { $nin: types };
-		}
-
-		return this.find(query, options);
-	}
-
-	findVisibleByRoomIdBetweenTimestampsNotContainingTypes(
-		roomId,
-		afterTimestamp,
-		beforeTimestamp,
-		types,
-		options,
-		showThreadMessages = true,
-		inclusive = false,
-	) {
-		const query = {
-			_hidden: {
-				$ne: true,
-			},
-			rid: roomId,
-			ts: {
-				[inclusive ? '$gte' : '$gt']: afterTimestamp,
-				[inclusive ? '$lte' : '$lt']: beforeTimestamp,
-			},
-			...(!showThreadMessages && {
-				$or: [
-					{
-						tmid: { $exists: false },
-					},
-					{
-						tshow: true,
-					},
-				],
-			}),
-		};
-
-		if (Match.test(types, [String]) && types.length > 0) {
-			query.t = { $nin: types };
-		}
-
-		return this.find(query, options);
-	}
-
-	findVisibleCreatedOrEditedAfterTimestamp(timestamp, options) {
-		const query = {
-			_hidden: { $ne: true },
-			$or: [
-				{
-					ts: {
-						$gt: timestamp,
-					},
-				},
-				{
-					editedAt: {
-						$gt: timestamp,
-					},
-				},
-			],
-		};
-
-		return this.find(query, options);
-	}
-
-	findStarredByUserAtRoom(userId, roomId, options) {
-		const query = {
-			'_hidden': { $ne: true },
-			'starred._id': userId,
-			'rid': roomId,
-		};
-
-		return this.find(query, options);
-	}
-
-	getLastTimestamp(options = { fields: { _id: 0, ts: 1 } }) {
-		options.sort = { ts: -1 };
-		options.limit = 1;
-		const [message] = this.find({}, options).fetch();
-		return message?.ts;
-	}
-
-	findByRoomIdAndMessageIds(rid, messageIds, options) {
-		const query = {
-			rid,
-			_id: {
-				$in: messageIds,
-			},
-		};
-
-		return this.find(query, options);
-	}
-
-	findOneBySlackBotIdAndSlackTs(slackBotId, slackTs) {
-		const query = {
-			slackBotId,
-			slackTs,
-		};
-
-		return this.findOne(query);
-	}
-
-	findOneBySlackTs(slackTs) {
-		const query = { slackTs };
-
-		return this.findOne(query);
-	}
-
-	findOneByRoomIdAndMessageId(rid, messageId, options) {
-		const query = {
-			rid,
-			_id: messageId,
-		};
-
-		return this.findOne(query, options);
-	}
-
-	findByRoomId(roomId, options) {
-		const query = {
-			rid: roomId,
-		};
-
-		return this.find(query, options);
-	}
-
-	getLastVisibleMessageSentWithNoTypeByRoomId(rid, messageId) {
-		const query = {
-			rid,
-			_hidden: { $ne: true },
-			t: { $exists: false },
-			$or: [{ tmid: { $exists: false } }, { tshow: true }],
-		};
-
-		if (messageId) {
-			query._id = { $ne: messageId };
-		}
-
-		const options = {
-			sort: {
-				ts: -1,
-			},
-		};
-
-		return this.findOne(query, options);
-	}
-
-	cloneAndSaveAsHistoryById(_id, user) {
-		const record = this.findOneById(_id);
-		record._hidden = true;
-		record.parent = record._id;
-		record.editedAt = new Date();
-		record.editedBy = {
-			_id: user._id,
-			username: user.username,
-		};
-		delete record._id;
-		return this.insert(record);
-	}
-
-	// UPDATE
-	setHiddenById(_id, hidden) {
-		if (hidden == null) {
-			hidden = true;
-		}
-		const query = { _id };
-
-		const update = {
-			$set: {
-				_hidden: hidden,
-			},
-		};
-
-		return this.update(query, update);
-	}
-
-	setAsDeletedByIdAndUser(_id, user) {
-		const query = { _id };
-
-		const update = {
-			$set: {
-				msg: '',
-				t: 'rm',
-				urls: [],
-				mentions: [],
-				attachments: [],
-				reactions: [],
-				editedAt: new Date(),
-				editedBy: {
-					_id: user._id,
-					username: user.username,
-				},
-			},
-			$unset: {
-				md: 1,
-				blocks: 1,
-				tshow: 1,
-			},
-		};
-
-		return this.update(query, update);
-	}
-
-	setPinnedByIdAndUserId(_id, pinnedBy, pinned, pinnedAt) {
-		if (pinned == null) {
-			pinned = true;
-		}
-		if (pinnedAt == null) {
-			pinnedAt = 0;
-		}
-		const query = { _id };
-
-		const update = {
-			$set: {
-				pinned,
-				pinnedAt: pinnedAt || new Date(),
-				pinnedBy,
-			},
-		};
-
-		ReadReceipts.setPinnedByMessageId(_id, pinned);
-		return this.update(query, update);
-	}
-
-	setUrlsById(_id, urls) {
-		const query = { _id };
-
-		const update = {
-			$set: {
-				urls,
-			},
-		};
-
-		return this.update(query, update);
-	}
-
-	updateAllUsernamesByUserId(userId, username) {
-		const query = { 'u._id': userId };
-
-		const update = {
-			$set: {
-				'u.username': username,
-			},
-		};
-
-		return this.update(query, update, { multi: true });
-	}
-
-	updateUsernameOfEditByUserId(userId, username) {
-		const query = { 'editedBy._id': userId };
-
-		const update = {
-			$set: {
-				'editedBy.username': username,
-			},
-		};
-
-		return this.update(query, update, { multi: true });
-	}
-
-	updateUsernameAndMessageOfMentionByIdAndOldUsername(_id, oldUsername, newUsername, newMessage) {
-		const query = {
-			_id,
-			'mentions.username': oldUsername,
-		};
-
-		const update = {
-			$set: {
-				'mentions.$.username': newUsername,
-				'msg': newMessage,
-			},
-		};
-
-		return this.update(query, update);
-	}
-
-	updateUserStarById(_id, userId, starred) {
-		let update;
-=======
-	updateOTRAck(_id, otrAck) {
->>>>>>> 4c98cb31
 		const query = { _id };
 		const update = { $set: { otrAck } };
 		return this.update(query, update);
@@ -895,419 +254,6 @@
 		ReadReceipts.removeByRoomId(roomId);
 		return this.remove(query);
 	}
-<<<<<<< HEAD
-
-	removeByRoomIds(rids) {
-		ReadReceipts.removeByRoomIds(rids);
-		return this.remove({ rid: { $in: rids } });
-	}
-
-	findThreadsByRoomIdPinnedTimestampAndUsers({ rid, pinned, ignoreDiscussion = true, ts, users = [] }, options) {
-		const query = {
-			rid,
-			ts,
-			tlm: { $exists: 1 },
-			tcount: { $exists: 1 },
-		};
-
-		if (pinned) {
-			query.pinned = { $ne: true };
-		}
-
-		if (ignoreDiscussion) {
-			query.drid = { $exists: 0 };
-		}
-
-		if (users.length > 0) {
-			query['u.username'] = { $in: users };
-		}
-
-		return this.find(query, options);
-	}
-
-	async removeByIdPinnedTimestampLimitAndUsers(rid, pinned, ignoreDiscussion = true, ts, limit, users = [], ignoreThreads = true) {
-		const query = {
-			rid,
-			ts,
-		};
-
-		if (pinned) {
-			query.pinned = { $ne: true };
-		}
-
-		if (ignoreDiscussion) {
-			query.drid = { $exists: 0 };
-		}
-
-		if (ignoreThreads) {
-			query.tmid = { $exists: 0 };
-			query.tcount = { $exists: 0 };
-		}
-
-		if (users.length) {
-			query['u.username'] = { $in: users };
-		}
-
-		if (!limit) {
-			const count = this.remove(query);
-			await ReadReceipts.removeByIdPinnedTimestampLimitAndUsers(rid, pinned, ignoreDiscussion, ts, users, ignoreThreads);
-
-			// decrease message count
-			Rooms.decreaseMessageCountById(rid, count);
-
-			return count;
-		}
-
-		const messagesToDelete = this.find(query, {
-			fields: {
-				_id: 1,
-			},
-			limit,
-		}).map(({ _id }) => _id);
-
-		const count = this.remove({
-			_id: {
-				$in: messagesToDelete,
-			},
-		});
-
-		await ReadReceipts.removeByMessageIds(messagesToDelete);
-
-		// decrease message count
-		Rooms.decreaseMessageCountById(rid, count);
-
-		return count;
-	}
-
-	removeByUserId(userId) {
-		const query = { 'u._id': userId };
-
-		ReadReceipts.removeByUserId(userId);
-		return this.remove(query);
-	}
-
-	getMessageByFileId(fileID) {
-		return this.findOne({ 'file._id': fileID });
-	}
-
-	getMessageByFileIdAndUsername(fileID, userId) {
-		const query = {
-			'file._id': fileID,
-			'u._id': userId,
-		};
-
-		const options = {
-			fields: {
-				unread: 0,
-				mentions: 0,
-				channels: 0,
-				groupable: 0,
-			},
-		};
-
-		return this.findOne(query, options);
-	}
-
-	setVisibleMessagesAsRead(rid, until) {
-		return this.update(
-			{
-				rid,
-				unread: true,
-				ts: { $lt: until },
-				$or: [
-					{
-						tmid: { $exists: false },
-					},
-					{
-						tshow: true,
-					},
-				],
-			},
-			{
-				$unset: {
-					unread: 1,
-				},
-			},
-			{
-				multi: true,
-			},
-		);
-	}
-
-	setThreadMessagesAsRead(tmid, until) {
-		return this.update(
-			{
-				tmid,
-				unread: true,
-				ts: { $lt: until },
-			},
-			{
-				$unset: {
-					unread: 1,
-				},
-			},
-			{
-				multi: true,
-			},
-		);
-	}
-
-	setAsReadById(_id) {
-		return this.update(
-			{
-				_id,
-			},
-			{
-				$unset: {
-					unread: 1,
-				},
-			},
-		);
-	}
-
-	findVisibleUnreadMessagesByRoomAndDate(rid, after) {
-		const query = {
-			unread: true,
-			rid,
-			$or: [
-				{
-					tmid: { $exists: false },
-				},
-				{
-					tshow: true,
-				},
-			],
-		};
-
-		if (after) {
-			query.ts = { $gt: after };
-		}
-
-		return this.find(query, {
-			fields: {
-				_id: 1,
-				t: 1,
-				pinned: 1,
-				drid: 1,
-				tmid: 1,
-			},
-		});
-	}
-
-	findUnreadThreadMessagesByDate(tmid, userId, after) {
-		const query = {
-			'u._id': { $ne: userId },
-			'unread': true,
-			tmid,
-			'tshow': { $exists: false },
-		};
-
-		if (after) {
-			query.ts = { $gt: after };
-		}
-
-		return this.find(query, {
-			fields: {
-				_id: 1,
-				t: 1,
-				pinned: 1,
-				drid: 1,
-				tmid: 1,
-			},
-		});
-	}
-
-	/**
-	 * Copy metadata from the discussion to the system message in the parent channel
-	 * which links to the discussion.
-	 * Since we don't pass this metadata into the model's function, it is not a subject
-	 * to race conditions: If multiple updates occur, the current state will be updated
-	 * only if the new state of the discussion room is really newer.
-	 */
-	refreshDiscussionMetadata({ rid }) {
-		if (!rid) {
-			return false;
-		}
-		const { lm: dlm, msgs: dcount } = Rooms.findOneById(rid, {
-			fields: {
-				msgs: 1,
-				lm: 1,
-			},
-		});
-
-		const query = {
-			drid: rid,
-		};
-
-		return this.update(
-			query,
-			{
-				$set: {
-					dcount,
-					dlm,
-				},
-			},
-			{ multi: 1 },
-		);
-	}
-
-	// //////////////////////////////////////////////////////////////////
-	// threads
-
-	countThreads() {
-		return this.find({ tcount: { $exists: true } }).count();
-	}
-
-	removeThreadRefByThreadId(tmid) {
-		const query = { tmid };
-		const update = {
-			$unset: {
-				tmid: 1,
-			},
-		};
-		return this.update(query, update, { multi: true });
-	}
-
-	updateRepliesByThreadId(tmid, replies, ts) {
-		const query = {
-			_id: tmid,
-		};
-
-		const update = {
-			$addToSet: {
-				replies: {
-					$each: replies,
-				},
-			},
-			$set: {
-				tlm: ts,
-			},
-			$inc: {
-				tcount: 1,
-			},
-		};
-
-		ReadReceipts.incrementThreadMessagesCountById(tmid);
-		return this.update(query, update);
-	}
-
-	getThreadFollowsByThreadId(tmid) {
-		const msg = this.findOneById(tmid, { fields: { replies: 1 } });
-		return msg && msg.replies;
-	}
-
-	getFirstReplyTsByThreadId(tmid) {
-		return this.findOne({ tmid }, { fields: { ts: 1 }, sort: { ts: 1 } });
-	}
-
-	unsetThreadByThreadId(tmid) {
-		const query = {
-			_id: tmid,
-		};
-
-		const update = {
-			$unset: {
-				tcount: 1,
-				tlm: 1,
-				replies: 1,
-			},
-		};
-
-		ReadReceipts.unsetThreadMessagesCountById(tmid);
-		return this.update(query, update);
-	}
-
-	updateThreadLastMessageAndCountByThreadId(tmid, tlm, tcount) {
-		const query = {
-			_id: tmid,
-		};
-
-		const update = {
-			$set: {
-				tlm,
-			},
-			$inc: {
-				tcount,
-			},
-		};
-
-		ReadReceipts.incrementThreadMessagesCountById(tmid);
-		return this.update(query, update);
-	}
-
-	addThreadFollowerByThreadId(tmid, userId) {
-		const query = {
-			_id: tmid,
-		};
-
-		const update = {
-			$addToSet: {
-				replies: userId,
-			},
-		};
-
-		return this.update(query, update);
-	}
-
-	removeThreadFollowerByThreadId(tmid, userId) {
-		const query = {
-			_id: tmid,
-		};
-
-		const update = {
-			$pull: {
-				replies: userId,
-			},
-		};
-
-		return this.update(query, update);
-	}
-
-	findThreadsByRoomId(rid, skip, limit) {
-		return this.find({ rid, tcount: { $exists: true } }, { sort: { tlm: -1 }, skip, limit });
-	}
-
-	findAgentLastMessageByVisitorLastMessageTs(roomId, visitorLastMessageTs) {
-		const query = {
-			rid: roomId,
-			ts: { $gt: visitorLastMessageTs },
-			token: { $exists: false },
-		};
-
-		return this.findOne(query, { sort: { ts: 1 } });
-	}
-
-	findAllImportedMessagesWithFilesToDownload() {
-		const query = {
-			'_importFile.downloadUrl': {
-				$exists: true,
-			},
-			'_importFile.rocketChatUrl': {
-				$exists: false,
-			},
-			'_importFile.downloaded': {
-				$ne: true,
-			},
-			'_importFile.external': {
-				$ne: true,
-			},
-		};
-
-		return this.find(query);
-	}
-
-	decreaseReplyCountById(_id, inc = -1) {
-		const query = { _id };
-		const update = {
-			$inc: {
-				tcount: inc,
-			},
-		};
-		ReadReceipts.incrementThreadMessagesCountById(_id, inc);
-		return this.update(query, update);
-	}
-=======
->>>>>>> 4c98cb31
 }
 
 export default new Messages();