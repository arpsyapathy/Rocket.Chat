import QueryString from 'querystring';
import URL from 'url';

import type { IE2EEMessage, IMessage, IRoom, ISubscription } from '@rocket.chat/core-typings';
import { isE2EEMessage, isFileAttachment } from '@rocket.chat/core-typings';
import { Emitter } from '@rocket.chat/emitter';
import EJSON from 'ejson';
import { Meteor } from 'meteor/meteor';
import { Tracker } from 'meteor/tracker';

import * as banners from '../../../client/lib/banners';
import type { LegacyBannerPayload } from '../../../client/lib/banners';
import { imperativeModal } from '../../../client/lib/imperativeModal';
import { dispatchToastMessage } from '../../../client/lib/toast';
import { mapMessageFromApi } from '../../../client/lib/utils/mapMessageFromApi';
import { waitUntilFind } from '../../../client/lib/utils/waitUntilFind';
import EnterE2EPasswordModal from '../../../client/views/e2e/EnterE2EPasswordModal';
import SaveE2EPasswordModal from '../../../client/views/e2e/SaveE2EPasswordModal';
import { createQuoteAttachment } from '../../../lib/createQuoteAttachment';
import { getMessageUrlRegex } from '../../../lib/getMessageUrlRegex';
import { ChatRoom, Subscriptions, Messages } from '../../models/client';
import { settings } from '../../settings/client';
import { getUserAvatarURL } from '../../utils/client';
import { sdk } from '../../utils/client/lib/SDKClient';
import { t } from '../../utils/lib/i18n';
import { E2EEState } from './E2EEState';
import {
	toString,
	toArrayBuffer,
	joinVectorAndEcryptedData,
	splitVectorAndEcryptedData,
	encryptAES,
	decryptAES,
	generateRSAKey,
	exportJWKKey,
	importRSAKey,
	importRawKey,
	deriveKey,
	generateMnemonicPhrase,
} from './helper';
import { log, logError } from './logger';
import { E2ERoom } from './rocketchat.e2e.room';
import './events.js';

let failedToDecodeKey = false;

type KeyPair = {
	public_key: string | null;
	private_key: string | null;
};

const E2EEStateDependency = new Tracker.Dependency();

class E2E extends Emitter {
	private started: boolean;

	private instancesByRoomId: Record<IRoom['_id'], E2ERoom>;

	private db_public_key: string | null | undefined;

	private db_private_key: string | null | undefined;

	public privateKey: CryptoKey | undefined;

	private state: E2EEState;

	constructor() {
		super();
		this.started = false;
		this.instancesByRoomId = {};

		this.on('E2E_STATE_CHANGED', ({ prevState, nextState }) => {
			this.log(`${prevState} -> ${nextState}`);
		});

		this.on(E2EEState.READY, async () => {
			await this.onE2EEReady();
		});

		this.on(E2EEState.SAVE_PASSWORD, async () => {
			await this.onE2EEReady();
		});

		this.setState(E2EEState.NOT_STARTED);
	}

	log(...msg: unknown[]) {
		log('E2E', ...msg);
	}

	error(...msg: unknown[]) {
		logError('E2E', ...msg);
	}

	getState() {
		return this.state;
	}

	isEnabled(): boolean {
		return this.state !== E2EEState.DISABLED;
	}

	isReady(): boolean {
		E2EEStateDependency.depend();

		// Save_Password state is also a ready state for E2EE
		return this.state === E2EEState.READY || this.state === E2EEState.SAVE_PASSWORD;
	}

	async onE2EEReady() {
		this.log('startClient -> Done');
		this.log('decryptSubscriptions');
		this.initiateHandshake();
		await this.decryptSubscriptions();
		this.log('decryptSubscriptions -> Done');
		await this.initiateDecryptingPendingMessages();
		this.log('DecryptingPendingMessages -> Done');
	}

	shouldAskForE2EEPassword() {
		const { private_key } = this.getKeysFromLocalStorage();
		return this.db_private_key && !private_key;
	}

	setState(nextState: E2EEState) {
		const prevState = this.state;

		this.state = nextState;

		E2EEStateDependency.changed();

		this.emit('E2E_STATE_CHANGED', { prevState, nextState });

		this.emit(nextState);
	}

	async getInstanceByRoomId(rid: IRoom['_id']): Promise<E2ERoom | null> {
		const room = await waitUntilFind(() => ChatRoom.findOne({ _id: rid }));

		if (room.t !== 'd' && room.t !== 'p') {
			return null;
		}

		if (room.encrypted !== true && !room.e2eKeyId) {
			return null;
		}

		if (!this.instancesByRoomId[rid]) {
			this.instancesByRoomId[rid] = new E2ERoom(Meteor.userId(), rid, room.t);
		}

		return this.instancesByRoomId[rid];
	}

	removeInstanceByRoomId(rid: IRoom['_id']): void {
		delete this.instancesByRoomId[rid];
	}

	async persistKeys({ public_key, private_key }: KeyPair, password: string): Promise<void> {
		if (typeof public_key !== 'string' || typeof private_key !== 'string') {
			throw new Error('Failed to persist keys as they are not strings.');
		}

		const encodedPrivateKey = await this.encodePrivateKey(private_key, password);

		if (!encodedPrivateKey) {
			throw new Error('Failed to encode private key with provided password.');
		}

		await sdk.rest.post('/v1/e2e.setUserPublicAndPrivateKeys', {
			public_key,
			private_key: encodedPrivateKey,
		});
	}

	async acceptSuggestedKey(rid: string): Promise<void> {
		await sdk.rest.post('/v1/e2e.acceptSuggestedGroupKey', {
			rid,
		});
	}

	async rejectSuggestedKey(rid: string): Promise<void> {
		await sdk.rest.post('/v1/e2e.rejectSuggestedGroupKey', {
			rid,
		});
	}

	getKeysFromLocalStorage(): KeyPair {
		return {
			public_key: Meteor._localStorage.getItem('public_key'),
			private_key: Meteor._localStorage.getItem('private_key'),
		};
	}

	initiateHandshake() {
		Object.keys(this.instancesByRoomId).map((key) => this.instancesByRoomId[key].handshake());
	}

	async initiateDecryptingPendingMessages() {
		await Promise.all(Object.keys(this.instancesByRoomId).map((key) => this.instancesByRoomId[key].decryptPendingMessages()));
	}

	openSaveE2EEPasswordModal(randomPassword: string) {
		imperativeModal.open({
			component: SaveE2EPasswordModal,
			props: {
				randomPassword,
				onClose: imperativeModal.close,
				onCancel: () => {
					this.closeAlert();
					imperativeModal.close();
				},
				onConfirm: () => {
					Meteor._localStorage.removeItem('e2e.randomPassword');
<<<<<<< HEAD
					this._ready.set(true);
					onSavePassword?.();
					dispatchToastMessage({ type: 'success', message: t('End_To_End_Encryption_Set') });
					this.initiateHandshake();
=======
					this.setState(E2EEState.READY);
>>>>>>> 82f748cf
					this.closeAlert();
					imperativeModal.close();
				},
			},
		});
	}

	async startClient(): Promise<void> {
		if (this.started) {
			return;
		}

		this.log('startClient -> STARTED');

		this.started = true;

		let { public_key, private_key } = this.getKeysFromLocalStorage();

		await this.loadKeysFromDB();

		if (!public_key && this.db_public_key) {
			public_key = this.db_public_key;
		}

		if (this.shouldAskForE2EEPassword()) {
			try {
				this.setState(E2EEState.ENTER_PASSWORD);
				private_key = await this.decodePrivateKey(this.db_private_key as string);
			} catch (error) {
				this.started = false;
				failedToDecodeKey = true;
				this.openAlert({
					title: "Wasn't possible to decode your encryption key to be imported.", // TODO: missing translation
					html: '<div>Your encryption password seems wrong. Click here to try again.</div>', // TODO: missing translation
					modifiers: ['large', 'danger'],
					closable: true,
					icon: 'key',
					action: async () => {
						await this.startClient();
						this.closeAlert();
					},
				});
				return;
			}
		}

		if (public_key && private_key) {
			await this.loadKeys({ public_key, private_key });
			this.setState(E2EEState.READY);
		} else {
			await this.createAndLoadKeys();
			this.setState(E2EEState.READY);
		}

		if (!this.db_public_key || !this.db_private_key) {
			this.setState(E2EEState.LOADING_KEYS);
			await this.persistKeys(this.getKeysFromLocalStorage(), await this.createRandomPassword());
		}

		const randomPassword = Meteor._localStorage.getItem('e2e.randomPassword');
		if (randomPassword) {
			this.setState(E2EEState.SAVE_PASSWORD);
			this.openAlert({
				title: () => t('Save_your_encryption_password'),
				html: () => t('Click_here_to_view_and_copy_your_password'),
				modifiers: ['large'],
				closable: false,
				icon: 'key',
				action: () => this.openSaveE2EEPasswordModal(randomPassword),
			});
		}
	}

	async stopClient(): Promise<void> {
		this.log('-> Stop Client');
		this.closeAlert();

		Meteor._localStorage.removeItem('public_key');
		Meteor._localStorage.removeItem('private_key');
		this.instancesByRoomId = {};
		this.privateKey = undefined;
		this.started = false;
		this.setState(E2EEState.DISABLED);
	}

	async changePassword(newPassword: string): Promise<void> {
		await this.persistKeys(this.getKeysFromLocalStorage(), newPassword);

		if (Meteor._localStorage.getItem('e2e.randomPassword')) {
			Meteor._localStorage.setItem('e2e.randomPassword', newPassword);
		}
	}

	async loadKeysFromDB(): Promise<void> {
		try {
			this.setState(E2EEState.LOADING_KEYS);
			const { public_key, private_key } = await sdk.rest.get('/v1/e2e.fetchMyKeys');

			this.db_public_key = public_key;
			this.db_private_key = private_key;
		} catch (error) {
			this.setState(E2EEState.ERROR);
			return this.error('Error fetching RSA keys: ', error);
		}
	}

	async loadKeys({ public_key, private_key }: { public_key: string; private_key: string }): Promise<void> {
		Meteor._localStorage.setItem('public_key', public_key);

		try {
			this.privateKey = await importRSAKey(EJSON.parse(private_key), ['decrypt']);

			Meteor._localStorage.setItem('private_key', private_key);
		} catch (error) {
			this.setState(E2EEState.ERROR);
			return this.error('Error importing private key: ', error);
		}
	}

	async createAndLoadKeys(): Promise<void> {
		// Could not obtain public-private keypair from server.
		this.setState(E2EEState.LOADING_KEYS);
		let key;
		try {
			key = await generateRSAKey();
			this.privateKey = key.privateKey;
		} catch (error) {
			this.setState(E2EEState.ERROR);
			return this.error('Error generating key: ', error);
		}

		try {
			const publicKey = await exportJWKKey(key.publicKey);

			Meteor._localStorage.setItem('public_key', JSON.stringify(publicKey));
		} catch (error) {
			this.setState(E2EEState.ERROR);
			return this.error('Error exporting public key: ', error);
		}

		try {
			const privateKey = await exportJWKKey(key.privateKey);

			Meteor._localStorage.setItem('private_key', JSON.stringify(privateKey));
		} catch (error) {
			this.setState(E2EEState.ERROR);
			return this.error('Error exporting private key: ', error);
		}

		await this.requestSubscriptionKeys();
	}

	async requestSubscriptionKeys(): Promise<void> {
		await sdk.call('e2e.requestSubscriptionKeys');
	}

	async createRandomPassword(): Promise<string> {
		const randomPassword = await generateMnemonicPhrase(5);
		Meteor._localStorage.setItem('e2e.randomPassword', randomPassword);
		return randomPassword;
	}

	async encodePrivateKey(privateKey: string, password: string): Promise<string | void> {
		const masterKey = await this.getMasterKey(password);

		const vector = crypto.getRandomValues(new Uint8Array(16));
		try {
			const encodedPrivateKey = await encryptAES(vector, masterKey, toArrayBuffer(privateKey));

			return EJSON.stringify(joinVectorAndEcryptedData(vector, encodedPrivateKey));
		} catch (error) {
			this.setState(E2EEState.ERROR);
			return this.error('Error encrypting encodedPrivateKey: ', error);
		}
	}

	async getMasterKey(password: string): Promise<void | CryptoKey> {
		if (password == null) {
			alert('You should provide a password');
		}

		// First, create a PBKDF2 "key" containing the password
		let baseKey;
		try {
			baseKey = await importRawKey(toArrayBuffer(password));
		} catch (error) {
			this.setState(E2EEState.ERROR);
			return this.error('Error creating a key based on user password: ', error);
		}

		// Derive a key from the password
		try {
			return await deriveKey(toArrayBuffer(Meteor.userId()), baseKey);
		} catch (error) {
			this.setState(E2EEState.ERROR);
			return this.error('Error deriving baseKey: ', error);
		}
	}

	openEnterE2EEPasswordModal(onEnterE2EEPassword?: (password: string) => void) {
		imperativeModal.open({
			component: EnterE2EPasswordModal,
			props: {
				onClose: imperativeModal.close,
				onCancel: () => {
					failedToDecodeKey = false;
					this.closeAlert();
					imperativeModal.close();
				},
				onConfirm: (password) => {
					onEnterE2EEPassword?.(password);
					this.closeAlert();
					imperativeModal.close();
				},
			},
		});
	}

	async requestPasswordAlert(): Promise<string> {
		return new Promise((resolve) => {
			const showModal = () => this.openEnterE2EEPasswordModal((password) => resolve(password));

			const showAlert = () => {
				this.openAlert({
					title: () => t('Enter_your_E2E_password'),
					html: () => t('Click_here_to_enter_your_encryption_password'),
					modifiers: ['large'],
					closable: false,
					icon: 'key',
					action() {
						showModal();
					},
				});
			};

			if (failedToDecodeKey) {
				showModal();
			} else {
				showAlert();
			}
		});
	}

	async requestPasswordModal(): Promise<string> {
		return new Promise((resolve) => this.openEnterE2EEPasswordModal((password) => resolve(password)));
	}

	async decodePrivateKeyFlow() {
		const password = await this.requestPasswordModal();
		const masterKey = await this.getMasterKey(password);

		if (!this.db_private_key) {
			return;
		}

		const [vector, cipherText] = splitVectorAndEcryptedData(EJSON.parse(this.db_private_key));

		try {
			const privKey = await decryptAES(vector, masterKey, cipherText);
			const privateKey = toString(privKey) as string;

			const { public_key } = this.getKeysFromLocalStorage();

			if (public_key && privateKey) {
				await this.loadKeys({ public_key, private_key: privateKey });
				this.setState(E2EEState.READY);
			} else {
				await this.createAndLoadKeys();
				this.setState(E2EEState.READY);
			}
		} catch (error) {
			this.setState(E2EEState.ERROR);
			throw new Error('E2E -> Error decrypting private key');
		}
	}

	async decodePrivateKey(privateKey: string): Promise<string> {
		const password = await this.requestPasswordAlert();

		const masterKey = await this.getMasterKey(password);

		const [vector, cipherText] = splitVectorAndEcryptedData(EJSON.parse(privateKey));

		try {
			const privKey = await decryptAES(vector, masterKey, cipherText);
			return toString(privKey);
		} catch (error) {
			this.setState(E2EEState.ERROR);
			throw new Error('E2E -> Error decrypting private key');
		}
	}

	async decryptMessage(message: IMessage | IE2EEMessage): Promise<IMessage> {
		if (!isE2EEMessage(message) || message.e2e === 'done') {
			return message;
		}

		const e2eRoom = await this.getInstanceByRoomId(message.rid);

		if (!e2eRoom) {
			return message;
		}

		const data = await e2eRoom.decrypt(message.msg);

		const decryptedMessage: IE2EEMessage = {
			...message,
			...(data && {
				msg: data.text,
				e2e: 'done',
			}),
		};

		const decryptedMessageWithQuote = await this.parseQuoteAttachment(decryptedMessage);

		const decryptedMessageWithAttachments = await this.decryptMessageAttachments(decryptedMessageWithQuote);

		return decryptedMessageWithAttachments;
	}

	async decryptMessageAttachments(message: IMessage): Promise<IMessage> {
		const { attachments } = message;

		if (!attachments || !attachments.length) {
			return message;
		}

		const e2eRoom = await this.getInstanceByRoomId(message.rid);

		if (!e2eRoom) {
			return message;
		}

		const decryptedAttachments = await Promise.all(
			attachments.map(async (attachment) => {
				if (!isFileAttachment(attachment)) {
					return attachment;
				}

				if (!attachment.description) {
					return attachment;
				}

				const data = await e2eRoom.decrypt(attachment.description);

				if (!data) {
					return attachment;
				}

				attachment.description = data.text;
				return attachment;
			}),
		);

		return {
			...message,
			attachments: decryptedAttachments,
			e2e: 'done',
		};
	}

	async decryptPendingMessages(): Promise<void> {
		return Messages.find({ t: 'e2e', e2e: 'pending' }).forEach(async ({ _id, ...msg }: IMessage) => {
			Messages.update({ _id }, await this.decryptMessage(msg as IE2EEMessage));
		});
	}

	async decryptSubscription(subscriptionId: ISubscription['_id']): Promise<void> {
		const e2eRoom = await this.getInstanceByRoomId(subscriptionId);
		this.log('decryptSubscription ->', subscriptionId);
		await e2eRoom?.decryptSubscription();
	}

	async decryptSubscriptions(): Promise<void> {
		Subscriptions.find({
			encrypted: true,
		}).forEach((subscription) => this.decryptSubscription(subscription._id));
	}

	openAlert(config: Omit<LegacyBannerPayload, 'id'>): void {
		banners.open({ id: 'e2e', ...config });
	}

	closeAlert(): void {
		banners.closeById('e2e');
	}

	async parseQuoteAttachment(message: IE2EEMessage): Promise<IE2EEMessage> {
		const urls = message.msg.match(getMessageUrlRegex()) || [];

		await Promise.all(
			urls.map(async (url) => {
				if (!url.includes(settings.get('Site_Url'))) {
					return;
				}

				const urlObj = URL.parse(url);
				// if the URL doesn't have query params (doesn't reference message) skip
				if (!urlObj.query) {
					return;
				}

				const { msg: msgId } = QueryString.parse(urlObj.query);

				if (!msgId || Array.isArray(msgId)) {
					return;
				}

				const getQuotedMessage = await sdk.rest.get('/v1/chat.getMessage', { msgId });
				const quotedMessage = getQuotedMessage?.message;

				if (!quotedMessage) {
					return;
				}

				const decryptedQuoteMessage = await this.decryptMessage(mapMessageFromApi(quotedMessage));

				message.attachments = message.attachments || [];

				const useRealName = settings.get('UI_Use_Real_Name');
				const quoteAttachment = createQuoteAttachment(
					decryptedQuoteMessage,
					url,
					useRealName,
					getUserAvatarURL(decryptedQuoteMessage.u.username || '') as string,
				);

				message.attachments.push(quoteAttachment);
			}),
		);

		return message;
	}
}

export const e2e = new E2E();<|MERGE_RESOLUTION|>--- conflicted
+++ resolved
@@ -212,14 +212,8 @@
 				},
 				onConfirm: () => {
 					Meteor._localStorage.removeItem('e2e.randomPassword');
-<<<<<<< HEAD
-					this._ready.set(true);
-					onSavePassword?.();
+					this.setState(E2EEState.READY);
 					dispatchToastMessage({ type: 'success', message: t('End_To_End_Encryption_Set') });
-					this.initiateHandshake();
-=======
-					this.setState(E2EEState.READY);
->>>>>>> 82f748cf
 					this.closeAlert();
 					imperativeModal.close();
 				},
