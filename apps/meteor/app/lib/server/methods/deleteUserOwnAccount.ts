import { Meteor } from 'meteor/meteor';
import { check } from 'meteor/check';
import { Accounts } from 'meteor/accounts-base';
import { SHA256 } from 'meteor/sha';
<<<<<<< HEAD
import s from 'underscore.string';
import { AppInterface as AppEvents } from '@rocket.chat/apps-engine/definition/metadata';
import { Apps } from '@rocket.chat/core-services';
=======
>>>>>>> 780aefdc

import { settings } from '../../../settings/server';
import { Users } from '../../../models/server';
import { deleteUser } from '../functions';
<<<<<<< HEAD
=======
import { AppEvents, Apps } from '../../../../ee/server/apps/orchestrator';
import { trim } from '../../../../lib/utils/stringUtils';
>>>>>>> 780aefdc

Meteor.methods({
	async deleteUserOwnAccount(password, confirmRelinquish) {
		check(password, String);

		if (!Meteor.userId()) {
			throw new Meteor.Error('error-invalid-user', 'Invalid user', {
				method: 'deleteUserOwnAccount',
			});
		}

		if (!settings.get('Accounts_AllowDeleteOwnAccount')) {
			throw new Meteor.Error('error-not-allowed', 'Not allowed', {
				method: 'deleteUserOwnAccount',
			});
		}

		const uid = Meteor.userId();
		const user = Users.findOneById(uid);

		if (!user || !uid) {
			throw new Meteor.Error('error-invalid-user', 'Invalid user', {
				method: 'deleteUserOwnAccount',
			});
		}

		if (user.services?.password && trim(user.services.password.bcrypt)) {
			const result = Accounts._checkPassword(user, {
				digest: password.toLowerCase(),
				algorithm: 'sha-256',
			});
			if (result.error) {
				throw new Meteor.Error('error-invalid-password', 'Invalid password', {
					method: 'deleteUserOwnAccount',
				});
			}
		} else if (SHA256(user.username) !== password.trim()) {
			throw new Meteor.Error('error-invalid-username', 'Invalid username', {
				method: 'deleteUserOwnAccount',
			});
		}

		await deleteUser(uid, confirmRelinquish);

		// App IPostUserDeleted event hook
		Promise.await(Apps.triggerEvent(AppEvents.IPostUserDeleted, { user }));

		return true;
	},
});<|MERGE_RESOLUTION|>--- conflicted
+++ resolved
@@ -2,21 +2,13 @@
 import { check } from 'meteor/check';
 import { Accounts } from 'meteor/accounts-base';
 import { SHA256 } from 'meteor/sha';
-<<<<<<< HEAD
-import s from 'underscore.string';
 import { AppInterface as AppEvents } from '@rocket.chat/apps-engine/definition/metadata';
 import { Apps } from '@rocket.chat/core-services';
-=======
->>>>>>> 780aefdc
 
 import { settings } from '../../../settings/server';
 import { Users } from '../../../models/server';
 import { deleteUser } from '../functions';
-<<<<<<< HEAD
-=======
-import { AppEvents, Apps } from '../../../../ee/server/apps/orchestrator';
 import { trim } from '../../../../lib/utils/stringUtils';
->>>>>>> 780aefdc
 
 Meteor.methods({
 	async deleteUserOwnAccount(password, confirmRelinquish) {
