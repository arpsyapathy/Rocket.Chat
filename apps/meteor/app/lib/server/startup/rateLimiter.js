--- conflicted
+++ resolved
@@ -67,11 +67,7 @@
 		});
 		// sleep before sending the error to slow down next requests
 		if (slowDownRate > 0 && reply.numInvocationsExceeded) {
-<<<<<<< HEAD
 			await sleep(slowDownRate * reply.numInvocationsExceeded);
-=======
-			Promise.await(sleep(slowDownRate * reply.numInvocationsExceeded));
->>>>>>> 862c4e05
 		}
 		// } else {
 		// 	console.log('DDP RATE LIMIT:', message);
