--- conflicted
+++ resolved
@@ -1,9 +1,4 @@
-<<<<<<< HEAD
-import { TAPi18n } from 'meteor/rocketchat:tap-i18n';
 import type { IRoom, IUser } from '@rocket.chat/core-typings';
-=======
-import type { IRoom } from '@rocket.chat/core-typings';
->>>>>>> 150454bc
 import { api } from '@rocket.chat/core-services';
 import { Messages, Rooms, Subscriptions, ReadReceipts, Users } from '@rocket.chat/models';
 
