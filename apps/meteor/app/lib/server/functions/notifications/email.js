import { Meteor } from 'meteor/meteor';
import { TAPi18n } from 'meteor/rocketchat:tap-i18n';
import { escapeHTML } from '@rocket.chat/string-helpers';

import * as Mailer from '../../../../mailer';
import { settings } from '../../../../settings/server';
import { metrics } from '../../../../metrics';
import { callbacks } from '../../../../../lib/callbacks';
import { getURL } from '../../../../utils/server';
import { roomCoordinator } from '../../../../../server/lib/rooms/roomCoordinator';
<<<<<<< HEAD
import { getMessagesLayoutPreference } from '../../../../utils/lib/getMessagesLayoutPreference';
=======
import { ltrim } from '../../../../../lib/utils/stringUtils';
>>>>>>> d7851299

let advice = '';
let goToMessage = '';
Meteor.startup(() => {
	settings.watch('email_style', function () {
		goToMessage = Mailer.inlinecss('<p><a class=\'btn\' href="[room_path]">{Offline_Link_Message}</a></p>');
	});
	Mailer.getTemplate('Email_Footer_Direct_Reply', (value) => {
		advice = value;
	});
});

function getEmailContent({ message, user, room }) {
	const lng = (user && user.language) || settings.get('Language') || 'en';

	const roomName = escapeHTML(`#${roomCoordinator.getRoomName(room.t, room)}`);
	const userName = escapeHTML(getMessagesLayoutPreference() !== 'username' ? message.u.name || message.u.username : message.u.username);

	const roomDirectives = roomCoordinator.getRoomDirectives(room.t);

	const header = TAPi18n.__(!roomDirectives.isGroupChat(room) ? 'User_sent_a_message_to_you' : 'User_sent_a_message_on_channel', {
		username: userName,
		channel: roomName,
		lng,
	});

	if (message.msg !== '') {
		if (!settings.get('Email_notification_show_message')) {
			return header;
		}

		let messageContent = escapeHTML(message.msg);

		if (message.t === 'e2e') {
			messageContent = TAPi18n.__('Encrypted_message', { lng });
		}

		message = callbacks.run('renderMessage', message);
		if (message.tokens && message.tokens.length > 0) {
			message.tokens.forEach((token) => {
				token.text = token.text.replace(/([^\$])(\$[^\$])/gm, '$1$$$2');
				messageContent = messageContent.replace(token.token, token.text);
			});
		}
		return `${header}:<br/><br/>${messageContent.replace(/\n/gm, '<br/>')}`;
	}

	if (message.file) {
		const fileHeader = TAPi18n.__(!roomDirectives.isGroupChat(room) ? 'User_uploaded_a_file_to_you' : 'User_uploaded_a_file_on_channel', {
			username: userName,
			channel: roomName,
			lng,
		});

		if (!settings.get('Email_notification_show_message')) {
			return fileHeader;
		}

		let content = `${escapeHTML(message.file.name)}`;

		if (message.attachments && message.attachments.length === 1 && message.attachments[0].description !== '') {
			content += `<br/><br/>${escapeHTML(message.attachments[0].description)}`;
		}

		return `${fileHeader}:<br/><br/>${content}`;
	}

	if (!settings.get('Email_notification_show_message')) {
		return header;
	}

	if (Array.isArray(message.attachments) && message.attachments.length > 0) {
		const [attachment] = message.attachments;

		let content = '';

		if (attachment.title) {
			content += `${escapeHTML(attachment.title)}<br/>`;
		}
		if (attachment.text) {
			content += `${escapeHTML(attachment.text)}<br/>`;
		}

		return `${header}:<br/><br/>${content}`;
	}

	return header;
}

const getButtonUrl = (room, subscription, message) => {
	const basePath = roomCoordinator.getRouteLink(room.t, subscription).replace(Meteor.absoluteUrl(), '');

	const path = `${ltrim(basePath, '/')}?msg=${message._id}`;
	return getURL(path, {
		full: true,
		cloud: settings.get('Offline_Message_Use_DeepLink'),
		cloud_route: 'room',
		cloud_params: {
			rid: room._id,
			mid: message._id,
		},
	});
};

function generateNameEmail(name, email) {
	return `${String(name).replace(/@/g, '%40').replace(/[<>,]/g, '')} <${email}>`;
}

export function getEmailData({ message, receiver, sender, subscription, room, emailAddress, hasMentionToUser }) {
	const username = getMessagesLayoutPreference() !== 'username' ? message.u.name || message.u.username : message.u.username;
	let subjectKey = 'Offline_Mention_All_Email';

	if (!roomCoordinator.getRoomDirectives(room.t)?.isGroupChat(room)) {
		subjectKey = 'Offline_DM_Email';
	} else if (hasMentionToUser) {
		subjectKey = 'Offline_Mention_Email';
	}

	const emailSubject = Mailer.replace(settings.get(subjectKey), {
		user: username,
		room: roomCoordinator.getRoomName(room.t, room),
	});
	const content = getEmailContent({
		message,
		user: receiver,
		room,
	});

	const room_path = getButtonUrl(room, subscription, message);

	const receiverName = getMessagesLayoutPreference() !== 'username' ? receiver.name || receiver.username : receiver.username;

	const email = {
		from: generateNameEmail(username, settings.get('From_Email')),
		to: generateNameEmail(receiverName, emailAddress),
		subject: emailSubject,
		html: content + goToMessage + (settings.get('Direct_Reply_Enable') ? advice : ''),
		data: {
			room_path,
		},
		headers: {},
	};

	if (sender.emails?.length > 0 && settings.get('Add_Sender_To_ReplyTo')) {
		const [senderEmail] = sender.emails;
		email.headers['Reply-To'] = generateNameEmail(username, senderEmail.address);
	}

	// If direct reply enabled, email content with headers
	if (settings.get('Direct_Reply_Enable')) {
		const replyto = settings.get('Direct_Reply_ReplyTo') || settings.get('Direct_Reply_Username');

		// Reply-To header with format "username+messageId@domain"
		email.headers['Reply-To'] = `${replyto.split('@')[0].split(settings.get('Direct_Reply_Separator'))[0]}${settings.get(
			'Direct_Reply_Separator',
		)}${message.tmid || message._id}@${replyto.split('@')[1]}`;
	}

	metrics.notificationsSent.inc({ notification_type: 'email' });
	return email;
}

export function sendEmailFromData(data) {
	metrics.notificationsSent.inc({ notification_type: 'email' });
	return Mailer.send(data);
}

export function sendEmail({ message, user, subscription, room, emailAddress, hasMentionToUser }) {
	return sendEmailFromData(getEmailData({ message, user, subscription, room, emailAddress, hasMentionToUser }));
}

export function shouldNotifyEmail({
	disableAllMessageNotifications,
	statusConnection,
	emailNotifications,
	isHighlighted,
	hasMentionToUser,
	hasMentionToAll,
	hasReplyToThread,
	roomType,
	isThread,
}) {
	// email notifications are disabled globally
	if (!settings.get('Accounts_AllowEmailNotifications')) {
		return false;
	}

	// user/room preference to nothing
	if (emailNotifications === 'nothing') {
		return false;
	}

	// user connected (don't need to send him an email)
	if (statusConnection === 'online') {
		return false;
	}

	// no user or room preference
	if (emailNotifications == null) {
		if (disableAllMessageNotifications && !isHighlighted && !hasMentionToUser && !hasReplyToThread) {
			return false;
		}

		// default server preference is disabled
		if (settings.get('Accounts_Default_User_Preferences_emailNotificationMode') === 'nothing') {
			return false;
		}
	}

	return (
		(roomType === 'd' ||
			isHighlighted ||
			emailNotifications === 'all' ||
			hasMentionToUser ||
			(!disableAllMessageNotifications && hasMentionToAll)) &&
		(!isThread || hasReplyToThread)
	);
}<|MERGE_RESOLUTION|>--- conflicted
+++ resolved
@@ -8,11 +8,8 @@
 import { callbacks } from '../../../../../lib/callbacks';
 import { getURL } from '../../../../utils/server';
 import { roomCoordinator } from '../../../../../server/lib/rooms/roomCoordinator';
-<<<<<<< HEAD
 import { getMessagesLayoutPreference } from '../../../../utils/lib/getMessagesLayoutPreference';
-=======
 import { ltrim } from '../../../../../lib/utils/stringUtils';
->>>>>>> d7851299
 
 let advice = '';
 let goToMessage = '';
