import { Meteor } from 'meteor/meteor';
import { Accounts } from 'meteor/accounts-base';
import _ from 'underscore';
import { Gravatar } from 'meteor/jparker:gravatar';
import { isUserFederated } from '@rocket.chat/core-typings';
<<<<<<< HEAD
import { AppInterface as AppEvents } from '@rocket.chat/apps-engine/definition/metadata';
import { Apps } from '@rocket.chat/core-services';
=======
import { Users } from '@rocket.chat/models';
>>>>>>> 0b4df506

import * as Mailer from '../../../mailer/server/api';
import { getRoles } from '../../../authorization/server';
import { hasPermissionAsync } from '../../../authorization/server/functions/hasPermission';
import { settings } from '../../../settings/server';
import { passwordPolicy } from '../lib/passwordPolicy';
import { validateEmailDomain } from '../lib';
import { getNewUserRoles } from '../../../../server/services/user/lib/getNewUserRoles';
import { saveUserIdentity } from './saveUserIdentity';
import { checkEmailAvailability, setUserAvatar, setEmail } from '.';
import { setStatusText } from './setStatusText';
import { checkUsernameAvailability } from './checkUsernameAvailability';
import { callbacks } from '../../../../lib/callbacks';
import { safeGetMeteorUser } from '../../../utils/server/functions/safeGetMeteorUser';
import { trim } from '../../../../lib/utils/stringUtils';

const MAX_BIO_LENGTH = 260;
const MAX_NICKNAME_LENGTH = 120;

let html = '';
let passwordChangedHtml = '';
Meteor.startup(() => {
	Mailer.getTemplate('Accounts_UserAddedEmail_Email', (template) => {
		html = template;
	});

	Mailer.getTemplate('Password_Changed_Email', (template) => {
		passwordChangedHtml = template;
	});
});

async function _sendUserEmail(subject, html, userData) {
	const email = {
		to: userData.email,
		from: settings.get('From_Email'),
		subject,
		html,
		data: {
			email: userData.email,
			password: userData.password,
		},
	};

	if (typeof userData.name !== 'undefined') {
		email.data.name = userData.name;
	}

	try {
		await Mailer.send(email);
	} catch (error) {
		throw new Meteor.Error('error-email-send-failed', `Error trying to send email: ${error.message}`, {
			function: 'RocketChat.saveUser',
			message: error.message,
		});
	}
}

async function validateUserData(userId, userData) {
	const existingRoles = _.pluck(await getRoles(), '_id');

	if (userData._id && userId !== userData._id && !(await hasPermissionAsync(userId, 'edit-other-user-info'))) {
		throw new Meteor.Error('error-action-not-allowed', 'Editing user is not allowed', {
			method: 'insertOrUpdateUser',
			action: 'Editing_user',
		});
	}

	if (!userData._id && !(await hasPermissionAsync(userId, 'create-user'))) {
		throw new Meteor.Error('error-action-not-allowed', 'Adding user is not allowed', {
			method: 'insertOrUpdateUser',
			action: 'Adding_user',
		});
	}

	if (userData.roles && _.difference(userData.roles, existingRoles).length > 0) {
		throw new Meteor.Error('error-action-not-allowed', 'The field Roles consist invalid role id', {
			method: 'insertOrUpdateUser',
			action: 'Assign_role',
		});
	}

	if (userData.roles && userData.roles.includes('admin') && !(await hasPermissionAsync(userId, 'assign-admin-role'))) {
		throw new Meteor.Error('error-action-not-allowed', 'Assigning admin is not allowed', {
			method: 'insertOrUpdateUser',
			action: 'Assign_admin',
		});
	}

	if (settings.get('Accounts_RequireNameForSignUp') && !userData._id && !trim(userData.name)) {
		throw new Meteor.Error('error-the-field-is-required', 'The field Name is required', {
			method: 'insertOrUpdateUser',
			field: 'Name',
		});
	}

	if (!userData._id && !trim(userData.username)) {
		throw new Meteor.Error('error-the-field-is-required', 'The field Username is required', {
			method: 'insertOrUpdateUser',
			field: 'Username',
		});
	}

	if (userData.roles) {
		callbacks.run('validateUserRoles', userData);
	}

	let nameValidation;

	try {
		nameValidation = new RegExp(`^${settings.get('UTF8_User_Names_Validation')}$`);
	} catch (e) {
		nameValidation = new RegExp('^[0-9a-zA-Z-_.]+$');
	}

	if (userData.username && !nameValidation.test(userData.username)) {
		throw new Meteor.Error('error-input-is-not-a-valid-field', `${_.escape(userData.username)} is not a valid username`, {
			method: 'insertOrUpdateUser',
			input: userData.username,
			field: 'Username',
		});
	}

	if (!userData._id && !userData.password && !userData.setRandomPassword) {
		throw new Meteor.Error('error-the-field-is-required', 'The field Password is required', {
			method: 'insertOrUpdateUser',
			field: 'Password',
		});
	}

	if (!userData._id) {
		if (!(await checkUsernameAvailability(userData.username))) {
			throw new Meteor.Error('error-field-unavailable', `${_.escape(userData.username)} is already in use :(`, {
				method: 'insertOrUpdateUser',
				field: userData.username,
			});
		}

		if (userData.email && !(await checkEmailAvailability(userData.email))) {
			throw new Meteor.Error('error-field-unavailable', `${_.escape(userData.email)} is already in use :(`, {
				method: 'insertOrUpdateUser',
				field: userData.email,
			});
		}
	}
}

/**
 * Validate permissions to edit user fields
 *
 * @param {string} userId
 * @param {{ _id: string, roles?: string[], username?: string, name?: string, statusText?: string, email?: string, password?: string}} userData
 */
export async function validateUserEditing(userId, userData) {
	const editingMyself = userData._id && userId === userData._id;

	const canEditOtherUserInfo = await hasPermissionAsync(userId, 'edit-other-user-info');
	const canEditOtherUserPassword = await hasPermissionAsync(userId, 'edit-other-user-password');
	const user = await Users.findOneById(userData._id);

	const isEditingUserRoles = (previousRoles, newRoles) =>
		typeof newRoles !== 'undefined' && !_.isEqual(_.sortBy(previousRoles), _.sortBy(newRoles));
	const isEditingField = (previousValue, newValue) => typeof newValue !== 'undefined' && newValue !== previousValue;

	if (isEditingUserRoles(user.roles, userData.roles) && !(await hasPermissionAsync(userId, 'assign-roles'))) {
		throw new Meteor.Error('error-action-not-allowed', 'Assign roles is not allowed', {
			method: 'insertOrUpdateUser',
			action: 'Assign_role',
		});
	}

	if (!settings.get('Accounts_AllowUserProfileChange') && !canEditOtherUserInfo && !canEditOtherUserPassword) {
		throw new Meteor.Error('error-action-not-allowed', 'Edit user profile is not allowed', {
			method: 'insertOrUpdateUser',
			action: 'Update_user',
		});
	}

	if (
		isEditingField(user.username, userData.username) &&
		!settings.get('Accounts_AllowUsernameChange') &&
		(!canEditOtherUserInfo || editingMyself)
	) {
		throw new Meteor.Error('error-action-not-allowed', 'Edit username is not allowed', {
			method: 'insertOrUpdateUser',
			action: 'Update_user',
		});
	}

	if (
		isEditingField(user.statusText, userData.statusText) &&
		!settings.get('Accounts_AllowUserStatusMessageChange') &&
		(!canEditOtherUserInfo || editingMyself)
	) {
		throw new Meteor.Error('error-action-not-allowed', 'Edit user status is not allowed', {
			method: 'insertOrUpdateUser',
			action: 'Update_user',
		});
	}

	if (
		isEditingField(user.name, userData.name) &&
		!settings.get('Accounts_AllowRealNameChange') &&
		(!canEditOtherUserInfo || editingMyself)
	) {
		throw new Meteor.Error('error-action-not-allowed', 'Edit user real name is not allowed', {
			method: 'insertOrUpdateUser',
			action: 'Update_user',
		});
	}

	if (
		user.emails?.[0] &&
		isEditingField(user.emails[0].address, userData.email) &&
		!settings.get('Accounts_AllowEmailChange') &&
		(!canEditOtherUserInfo || editingMyself)
	) {
		throw new Meteor.Error('error-action-not-allowed', 'Edit user email is not allowed', {
			method: 'insertOrUpdateUser',
			action: 'Update_user',
		});
	}

	if (userData.password && !settings.get('Accounts_AllowPasswordChange') && (!canEditOtherUserPassword || editingMyself)) {
		throw new Meteor.Error('error-action-not-allowed', 'Edit user password is not allowed', {
			method: 'insertOrUpdateUser',
			action: 'Update_user',
		});
	}
}

const handleBio = (updateUser, bio) => {
	if (bio && bio.trim()) {
		if (typeof bio !== 'string' || bio.length > MAX_BIO_LENGTH) {
			throw new Meteor.Error('error-invalid-field', 'bio', {
				method: 'saveUserProfile',
			});
		}
		updateUser.$set = updateUser.$set || {};
		updateUser.$set.bio = bio;
	} else {
		updateUser.$unset = updateUser.$unset || {};
		updateUser.$unset.bio = 1;
	}
};

const handleNickname = (updateUser, nickname) => {
	if (nickname && nickname.trim()) {
		if (typeof nickname !== 'string' || nickname.length > MAX_NICKNAME_LENGTH) {
			throw new Meteor.Error('error-invalid-field', 'nickname', {
				method: 'saveUserProfile',
			});
		}
		updateUser.$set = updateUser.$set || {};
		updateUser.$set.nickname = nickname;
	} else {
		updateUser.$unset = updateUser.$unset || {};
		updateUser.$unset.nickname = 1;
	}
};

const saveNewUser = async function (userData, sendPassword) {
	validateEmailDomain(userData.email);

	const roles = (!!userData.roles && userData.roles.length > 0 && userData.roles) || getNewUserRoles();
	const isGuest = roles && roles.length === 1 && roles.includes('guest');

	// insert user
	const createUser = {
		username: userData.username,
		password: userData.password,
		joinDefaultChannels: userData.joinDefaultChannels,
		isGuest,
	};
	if (userData.email) {
		createUser.email = userData.email;
	}

	const _id = await Accounts.createUserAsync(createUser);

	const updateUser = {
		$set: {
			roles,
			...(typeof userData.name !== 'undefined' && { name: userData.name }),
			settings: userData.settings || {},
		},
	};

	if (typeof userData.requirePasswordChange !== 'undefined') {
		updateUser.$set.requirePasswordChange = userData.requirePasswordChange;
	}

	if (typeof userData.verified === 'boolean') {
		updateUser.$set['emails.0.verified'] = userData.verified;
	}

	handleBio(updateUser, userData.bio);
	handleNickname(updateUser, userData.nickname);

	await Users.updateOne({ _id }, updateUser);

	if (userData.sendWelcomeEmail) {
		await _sendUserEmail(settings.get('Accounts_UserAddedEmail_Subject'), html, userData);
	}

	if (sendPassword) {
		await _sendUserEmail(settings.get('Password_Changed_Email_Subject'), passwordChangedHtml, userData);
	}

	userData._id = _id;

	if (settings.get('Accounts_SetDefaultAvatar') === true && userData.email) {
		const gravatarUrl = Gravatar.imageUrl(userData.email, {
			default: '404',
			size: 200,
			secure: true,
		});

		try {
			await setUserAvatar(userData, gravatarUrl, '', 'url');
		} catch (e) {
			// Ignore this error for now, as it not being successful isn't bad
		}
	}

	return _id;
};

export const saveUser = async function (userId, userData) {
	const oldUserData = await Users.findOneById(userData._id);
	if (oldUserData && isUserFederated(oldUserData)) {
		throw new Meteor.Error('Edit_Federated_User_Not_Allowed', 'Not possible to edit a federated user');
	}
	await validateUserData(userId, userData);
	let sendPassword = false;

	if (userData.hasOwnProperty('setRandomPassword')) {
		if (userData.setRandomPassword) {
			userData.password = passwordPolicy.generatePassword();
			userData.requirePasswordChange = true;
			sendPassword = true;
		}

		delete userData.setRandomPassword;
	}

	if (!userData._id) {
		return saveNewUser(userData, sendPassword);
	}

	await validateUserEditing(userId, userData);

	// update user
	if (userData.hasOwnProperty('username') || userData.hasOwnProperty('name')) {
		if (
			!(await saveUserIdentity({
				_id: userData._id,
				username: userData.username,
				name: userData.name,
			}))
		) {
			throw new Meteor.Error('error-could-not-save-identity', 'Could not save user identity', {
				method: 'saveUser',
			});
		}
	}

	if (typeof userData.statusText === 'string') {
		await setStatusText(userData._id, userData.statusText);
	}

	if (userData.email) {
		const shouldSendVerificationEmailToUser = userData.verified !== true;
		await setEmail(userData._id, userData.email, shouldSendVerificationEmailToUser);
	}

	if (
		userData.password &&
		userData.password.trim() &&
		(await hasPermissionAsync(userId, 'edit-other-user-password')) &&
		passwordPolicy.validate(userData.password)
	) {
		await Accounts.setPasswordAsync(userData._id, userData.password.trim());
	} else {
		sendPassword = false;
	}

	const updateUser = {
		$set: {},
	};

	handleBio(updateUser, userData.bio);
	handleNickname(updateUser, userData.nickname);

	if (userData.roles) {
		updateUser.$set.roles = userData.roles;
	}
	if (userData.settings) {
		updateUser.$set.settings = { preferences: userData.settings.preferences };
	}

	if (userData.language) {
		updateUser.$set.language = userData.language;
	}

	if (typeof userData.requirePasswordChange !== 'undefined') {
		updateUser.$set.requirePasswordChange = userData.requirePasswordChange;
	}

	if (typeof userData.verified === 'boolean') {
		updateUser.$set['emails.0.verified'] = userData.verified;
	}

	await Users.updateOne({ _id: userData._id }, updateUser);

	callbacks.run('afterSaveUser', userData);

	// App IPostUserUpdated event hook
	const userUpdated = await Users.findOneById(userId);

	await Apps.triggerEvent(AppEvents.IPostUserUpdated, {
		user: userUpdated,
		previousUser: oldUserData,
		performedBy: await safeGetMeteorUser(),
	});

	if (sendPassword) {
		await _sendUserEmail(settings.get('Password_Changed_Email_Subject'), passwordChangedHtml, userData);
	}

	return true;
};<|MERGE_RESOLUTION|>--- conflicted
+++ resolved
@@ -3,12 +3,9 @@
 import _ from 'underscore';
 import { Gravatar } from 'meteor/jparker:gravatar';
 import { isUserFederated } from '@rocket.chat/core-typings';
-<<<<<<< HEAD
 import { AppInterface as AppEvents } from '@rocket.chat/apps-engine/definition/metadata';
 import { Apps } from '@rocket.chat/core-services';
-=======
 import { Users } from '@rocket.chat/models';
->>>>>>> 0b4df506
 
 import * as Mailer from '../../../mailer/server/api';
 import { getRoles } from '../../../authorization/server';
