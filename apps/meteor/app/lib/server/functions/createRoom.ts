--- conflicted
+++ resolved
@@ -9,14 +9,10 @@
 import { Apps } from '../../../../ee/server/apps/orchestrator';
 import { callbacks } from '../../../../lib/callbacks';
 import { beforeCreateRoomCallback } from '../../../../lib/callbacks/beforeCreateRoomCallback';
-<<<<<<< HEAD
-import { addUserRolesAsync } from '../../../../server/lib/roles/addUserRoles';
-import { settings } from '../../../settings/server';
-=======
 import { getSubscriptionAutotranslateDefaultConfig } from '../../../../server/lib/getSubscriptionAutotranslateDefaultConfig';
->>>>>>> 4bb7e72d
 import { getValidRoomName } from '../../../utils/server/lib/getValidRoomName';
 import { createDirectRoom } from './createDirectRoom';
+import { settings } from '../../../settings/server';
 
 const isValidName = (name: unknown): name is string => {
 	return typeof name === 'string' && name.trim().length > 0;
@@ -63,11 +59,13 @@
 	});
 
 	for await (const member of membersCursor) {
-		try {
-			await callbacks.run('federation.beforeAddUserToARoom', { user: member, inviter: owner }, room);
-			await callbacks.run('beforeAddedToRoom', { user: member, inviter: owner });
-		} catch (error) {
-			continue;
+		await callbacks.run('beforeAddedToRoom', { user: member, inviter: owner });
+		if (settings.get('Federation_Matrix_enabled')) {
+			try {
+				await Federation.runFederationChecksBeforeAddUserToRoom({ user: member, inviter: owner }, room);
+			} catch (error: any) {
+				continue;
+			}
 		}
 
 		memberIds.push(member._id);
@@ -222,40 +220,6 @@
 	if (type === 'c') {
 		await callbacks.run('beforeCreateChannel', owner, roomProps);
 	}
-<<<<<<< HEAD
-	const room = await Rooms.createWithFullRoomData(roomProps);
-	const shouldBeHandledByFederation = room.federated === true || ownerUsername.includes(':');
-	if (shouldBeHandledByFederation) {
-		const extra: Partial<ISubscriptionExtraData> = options?.subscriptionExtra || {};
-		extra.open = true;
-		extra.ls = now;
-
-		if (room.prid) {
-			extra.prid = room.prid;
-		}
-
-		await Subscriptions.createWithRoomAndUser(room, owner, extra);
-	} else {
-		for await (const username of [...new Set(members)]) {
-			const member = await Users.findOneByUsername(username, {
-				projection: { 'username': 1, 'settings.preferences': 1, 'federated': 1, 'roles': 1 },
-			});
-			if (!member) {
-				continue;
-			}
-
-			await callbacks.run('beforeAddedToRoom', { user: member, inviter: owner });
-			if (settings.get('Federation_Matrix_enabled')) {
-				try {
-					await Federation.runFederationChecksBeforeAddUserToRoom({ user: member, inviter: owner }, room);
-				} catch (error: any) {
-					continue;
-				}
-			}
-
-			const extra: Partial<ISubscriptionExtraData> = options?.subscriptionExtra || {};
-=======
->>>>>>> 4bb7e72d
 
 	const room = await Rooms.createWithFullRoomData(roomProps);
 
