import { AppsEngineException } from '@rocket.chat/apps-engine/definition/exceptions';
import { Meteor } from 'meteor/meteor';
import { Random } from '@rocket.chat/random';
import type { ICreatedRoom, ISubscription, IUser } from '@rocket.chat/core-typings';
import { Subscriptions, Users, Rooms } from '@rocket.chat/models';
import type { MatchKeysAndValues } from 'mongodb';
<<<<<<< HEAD
import type { ICreateRoomParams } from '@rocket.chat/core-services';
import { Apps } from '@rocket.chat/core-services';

import { Users, Rooms } from '../../../models/server';
=======
import type { ISubscriptionExtraData } from '@rocket.chat/core-services';

import { Apps } from '../../../../ee/server/apps';
>>>>>>> 0b4df506
import { callbacks } from '../../../../lib/callbacks';
import { settings } from '../../../settings/server';
import { getDefaultSubscriptionPref } from '../../../utils/server';
import { isTruthy } from '../../../../lib/isTruthy';

const generateSubscription = (
	fname: string,
	name: string,
	user: IUser,
	extra: MatchKeysAndValues<ISubscription>,
): MatchKeysAndValues<ISubscription> => ({
	_id: Random.id(),
	alert: false,
	unread: 0,
	userMentions: 0,
	groupMentions: 0,
	...(user.customFields && { customFields: user.customFields }),
	...getDefaultSubscriptionPref(user),
	...extra,
	t: 'd',
	fname,
	name,
	u: {
		_id: user._id,
		username: user.username,
	},
});

const getFname = (members: IUser[]): string => members.map(({ name, username }) => name || username).join(', ');
const getName = (members: IUser[]): string => members.map(({ username }) => username).join(', ');

export async function createDirectRoom(
	members: IUser[] | string[],
	roomExtraData = {},
	options: {
		nameValidationRegex?: string;
		creator?: string;
		subscriptionExtra?: ISubscriptionExtraData;
	},
): Promise<ICreatedRoom> {
	if (members.length > (settings.get<number>('DirectMesssage_maxUsers') || 1)) {
		throw new Error('error-direct-message-max-user-exceeded');
	}
	callbacks.run('beforeCreateDirectRoom', members);

	const membersUsernames: string[] = members
		.map((member) => {
			if (typeof member === 'string') {
				return member.replace('@', '');
			}
			return member.username;
		})
		.filter(isTruthy);

	const roomMembers: IUser[] = await Users.findUsersByUsernames(membersUsernames, {
		projection: { _id: 1, name: 1, username: 1, settings: 1, customFields: 1 },
	}).toArray();
	// eslint-disable-next-line @typescript-eslint/no-non-null-assertion
	const sortedMembers = roomMembers.sort((u1, u2) => (u1.name! || u1.username!).localeCompare(u2.name! || u2.username!));

	const usernames: string[] = sortedMembers.map(({ username }) => username as string).filter(Boolean);
	const uids = roomMembers.map(({ _id }) => _id).sort();

	// Deprecated: using users' _id to compose the room _id is deprecated
	const room =
		uids.length === 2
			? await Rooms.findOneById(uids.join(''), { projection: { _id: 1 } })
			: await Rooms.findOneDirectRoomContainingAllUserIDs(uids, { projection: { _id: 1 } });

	const isNewRoom = !room;

	const roomInfo = {
		...(uids.length === 2 && { _id: uids.join('') }), // Deprecated: using users' _id to compose the room _id is deprecated
		t: 'd',
		usernames,
		usersCount: members.length,
		msgs: 0,
		ts: new Date(),
		uids,
		...roomExtraData,
	};

	if (isNewRoom) {
		const tmpRoom: { _USERNAMES?: (string | undefined)[] } & typeof roomInfo = {
			...roomInfo,
			_USERNAMES: usernames,
		};

		const prevent = await Apps.triggerEvent('IPreRoomCreatePrevent', tmpRoom).catch((error) => {
			if (error.name === AppsEngineException.name) {
				throw new Meteor.Error('error-app-prevented', error.message);
			}

			throw error;
		});

		if (prevent) {
			throw new Meteor.Error('error-app-prevented', 'A Rocket.Chat App prevented the room creation.');
		}

		const result = await Apps.triggerEvent('IPreRoomCreateModify', await Apps.triggerEvent('IPreRoomCreateExtend', tmpRoom));

		if (typeof result === 'object') {
			Object.assign(roomInfo, result);
		}

		delete tmpRoom._USERNAMES;
	}

	// @ts-expect-error - TODO: room expects `u` to be passed, but it's not part of the original object in here
	const rid = room?._id || (await Rooms.insertOne(roomInfo)).insertedId;

	if (roomMembers.length === 1) {
		// dm to yourself
		await Subscriptions.updateOne(
			{ rid, 'u._id': roomMembers[0]._id },
			{
				$set: { open: true },
				// eslint-disable-next-line @typescript-eslint/no-non-null-assertion
				$setOnInsert: generateSubscription(roomMembers[0].name! || roomMembers[0].username!, roomMembers[0].username!, roomMembers[0], {
					...options?.subscriptionExtra,
				}),
			},
			{ upsert: true },
		);
	} else {
		const memberIds = roomMembers.map((member) => member._id);
		const membersWithPreferences: IUser[] = await Users.find(
			{ _id: { $in: memberIds } },
			{ projection: { 'username': 1, 'settings.preferences': 1 } },
		).toArray();

		for await (const member of membersWithPreferences) {
			const otherMembers = sortedMembers.filter(({ _id }) => _id !== member._id);
			await Subscriptions.updateOne(
				{ rid, 'u._id': member._id },
				{
					...(options?.creator === member._id && { $set: { open: true } }),
					$setOnInsert: generateSubscription(getFname(otherMembers), getName(otherMembers), member, {
						...options?.subscriptionExtra,
						...(options?.creator !== member._id && { open: members.length > 2 }),
					}),
				},
				{ upsert: true },
			);
		}
	}

	// If the room is new, run a callback
	if (isNewRoom) {
		const insertedRoom = await Rooms.findOneById(rid);

		callbacks.run('afterCreateDirectRoom', insertedRoom, { members: roomMembers, creatorId: options?.creator });

		void Apps.triggerEvent('IPostRoomCreate', insertedRoom);
	}

	return {
		// eslint-disable-next-line @typescript-eslint/no-non-null-assertion
		...room!,
		_id: String(rid),
		usernames,
		t: 'd',
		rid,
		inserted: isNewRoom,
	};
}<|MERGE_RESOLUTION|>--- conflicted
+++ resolved
@@ -4,16 +4,9 @@
 import type { ICreatedRoom, ISubscription, IUser } from '@rocket.chat/core-typings';
 import { Subscriptions, Users, Rooms } from '@rocket.chat/models';
 import type { MatchKeysAndValues } from 'mongodb';
-<<<<<<< HEAD
-import type { ICreateRoomParams } from '@rocket.chat/core-services';
+import type { ISubscriptionExtraData } from '@rocket.chat/core-services';
 import { Apps } from '@rocket.chat/core-services';
 
-import { Users, Rooms } from '../../../models/server';
-=======
-import type { ISubscriptionExtraData } from '@rocket.chat/core-services';
-
-import { Apps } from '../../../../ee/server/apps';
->>>>>>> 0b4df506
 import { callbacks } from '../../../../lib/callbacks';
 import { settings } from '../../../settings/server';
 import { getDefaultSubscriptionPref } from '../../../utils/server';
