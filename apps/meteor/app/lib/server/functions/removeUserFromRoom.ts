/* eslint-disable @typescript-eslint/explicit-function-return-type */
import { AppsEngineException } from '@rocket.chat/apps-engine/definition/exceptions';
import { Meteor } from 'meteor/meteor';
import type { IUser } from '@rocket.chat/core-typings';
<<<<<<< HEAD
import { AppInterface as AppEvents } from '@rocket.chat/apps-engine/definition/metadata';
=======
import { Team } from '@rocket.chat/core-services';
>>>>>>> e44f5069

import { Rooms, Messages, Subscriptions } from '../../../models/server';
import { callbacks } from '../../../../lib/callbacks';
<<<<<<< HEAD
import { Apps, Team } from '../../../../server/sdk';
=======
>>>>>>> e44f5069

export const removeUserFromRoom = async function (
	rid: string,
	user: IUser,
	options?: { byUser: Pick<IUser, '_id' | 'username'> },
): Promise<void> {
	const room = Rooms.findOneById(rid);

	if (!room) {
		return;
	}

	try {
		await Apps.triggerEvent(AppEvents.IPreRoomUserLeave, room, user);
	} catch (error) {
		if (error instanceof AppsEngineException) {
			throw new Meteor.Error('error-app-prevented', error.message);
		}

		throw error;
	}

	callbacks.run('beforeLeaveRoom', user, room);

	const subscription = Subscriptions.findOneByRoomIdAndUserId(rid, user._id, {
		fields: { _id: 1 },
	});

	if (subscription) {
		const removedUser = user;
		if (options?.byUser) {
			const extraData = {
				u: options.byUser,
			};

			if (room.teamMain) {
				Messages.createUserRemovedFromTeamWithRoomIdAndUser(rid, user, extraData);
			} else {
				Messages.createUserRemovedWithRoomIdAndUser(rid, user, extraData);
			}
		} else if (room.teamMain) {
			Messages.createUserLeaveTeamWithRoomIdAndUser(rid, removedUser);
		} else {
			Messages.createUserLeaveWithRoomIdAndUser(rid, removedUser);
		}
	}

	if (room.t === 'l') {
		Messages.createCommandWithRoomIdAndUser('survey', rid, user);
	}

	Subscriptions.removeByRoomIdAndUserId(rid, user._id);

	if (room.teamId && room.teamMain) {
		await Team.removeMember(room.teamId, user._id);
	}

	// TODO: CACHE: maybe a queue?
	callbacks.run('afterLeaveRoom', user, room);

	await Apps.triggerEvent(AppEvents.IPostRoomUserLeave, room, user);
};<|MERGE_RESOLUTION|>--- conflicted
+++ resolved
@@ -2,18 +2,12 @@
 import { AppsEngineException } from '@rocket.chat/apps-engine/definition/exceptions';
 import { Meteor } from 'meteor/meteor';
 import type { IUser } from '@rocket.chat/core-typings';
-<<<<<<< HEAD
 import { AppInterface as AppEvents } from '@rocket.chat/apps-engine/definition/metadata';
-=======
 import { Team } from '@rocket.chat/core-services';
->>>>>>> e44f5069
 
 import { Rooms, Messages, Subscriptions } from '../../../models/server';
 import { callbacks } from '../../../../lib/callbacks';
-<<<<<<< HEAD
-import { Apps, Team } from '../../../../server/sdk';
-=======
->>>>>>> e44f5069
+import { Apps } from '../../../../server/sdk';
 
 export const removeUserFromRoom = async function (
 	rid: string,
