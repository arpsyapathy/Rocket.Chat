--- conflicted
+++ resolved
@@ -34,14 +34,9 @@
 	}
 	user.name = name;
 
-<<<<<<< HEAD
 	const defaultMessagesLayout = settings.get<string>('Accounts_Default_User_Preferences_messagesLayout');
 	if (shouldUseRealName(defaultMessagesLayout, user)) {
-		api.broadcast('user.nameChanged', {
-=======
-	if (settings.get('UI_Use_Real_Name') === true) {
 		void api.broadcast('user.nameChanged', {
->>>>>>> 9c3b5313
 			_id: user._id,
 			name: user.name,
 			username: user.username,
