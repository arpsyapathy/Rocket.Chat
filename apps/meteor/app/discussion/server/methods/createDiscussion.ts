import { Meteor } from 'meteor/meteor';
import { Random } from '@rocket.chat/random';
import { TAPi18n } from 'meteor/rocketchat:tap-i18n';
import type { IMessage, IRoom, IUser, MessageAttachmentDefault } from '@rocket.chat/core-typings';
import type { ServerMethods } from '@rocket.chat/ui-contexts';
import { Messages, Rooms } from '@rocket.chat/models';
import { Message } from '@rocket.chat/core-services';

import { hasAtLeastOnePermissionAsync } from '../../../authorization/server/functions/hasPermission';
import { canSendMessageAsync } from '../../../authorization/server/functions/canSendMessage';
import { createRoom, addUserToRoom, sendMessage, attachMessage } from '../../../lib/server';
import { settings } from '../../../settings/server';
import { callbacks } from '../../../../lib/callbacks';
import { roomCoordinator } from '../../../../server/lib/rooms/roomCoordinator';

const getParentRoom = async (rid: IRoom['_id']) => {
	const room = await Rooms.findOne(rid);
	return room && (room.prid ? Rooms.findOne(room.prid, { projection: { _id: 1 } }) : room);
};

async function createDiscussionMessage(
	rid: IRoom['_id'],
	user: IUser,
	drid: IRoom['_id'],
	msg: IMessage['msg'],
	messageEmbedded?: MessageAttachmentDefault,
): Promise<IMessage | null> {
	const msgId = await Message.saveSystemMessage('discussion-created', rid, msg, user, {
		drid,
		...(messageEmbedded && { attachments: [messageEmbedded] }),
	});

	return Messages.findOneById(msgId);
}

async function mentionMessage(
	rid: IRoom['_id'],
	{ _id, username, name }: Pick<IUser, '_id' | 'username' | 'name'>,
	messageEmbedded?: MessageAttachmentDefault,
) {
	if (!username) {
		return null;
	}
	await Messages.insertOne({
		rid,
		msg: '',
		u: { _id, username, name },
		ts: new Date(),
		_updatedAt: new Date(),
		...(messageEmbedded && { attachments: [messageEmbedded] }),
	});
}

type CreateDiscussionProperties = {
	prid: IRoom['_id'];
	pmid?: IMessage['_id'];
	t_name: string;
	reply?: string;
	users: Array<Exclude<IUser['username'], undefined>>;
	user: IUser;
	encrypted?: boolean;
};

<<<<<<< HEAD
export const create = ({ prid, pmid, t_name: discussionName, reply, users, user, encrypted }: CreateDiscussionProperties) => {
=======
const create = async ({ prid, pmid, t_name: discussionName, reply, users, user, encrypted }: CreateDiscussionProperties) => {
>>>>>>> 0b4df506
	// if you set both, prid and pmid, and the rooms dont match... should throw an error)
	let message: null | IMessage = null;
	if (pmid) {
		message = await Messages.findOneById(pmid);
		if (!message) {
			throw new Meteor.Error('error-invalid-message', 'Invalid message', {
				method: 'DiscussionCreation',
			});
		}
		if (prid) {
			const parentRoom = await getParentRoom(message.rid);
			if (!parentRoom || prid !== parentRoom._id) {
				throw new Meteor.Error('error-invalid-arguments', 'Root message room ID does not match parent room ID ', {
					method: 'DiscussionCreation',
				});
			}
		} else {
			prid = message.rid;
		}
	}

	if (!prid) {
		throw new Meteor.Error('error-invalid-arguments', 'Missing parent room ID', { method: 'DiscussionCreation' });
	}

	let parentRoom;
	try {
		parentRoom = await canSendMessageAsync(prid, { uid: user._id, username: user.username, type: user.type });
	} catch (error) {
		throw new Meteor.Error((error as Error).message);
	}

	if (parentRoom.prid) {
		throw new Meteor.Error('error-nested-discussion', 'Cannot create nested discussions', {
			method: 'DiscussionCreation',
		});
	}

	if (typeof encrypted !== 'boolean') {
		encrypted = Boolean(parentRoom.encrypted);
	}

	if (encrypted && reply) {
		throw new Meteor.Error('error-invalid-arguments', 'Encrypted discussions must not receive an initial reply.', {
			method: 'DiscussionCreation',
		});
	}

	if (pmid) {
		const discussionAlreadyExists = await Rooms.findOne(
			{
				prid,
				pmid,
			},
			{
				projection: { _id: 1 },
			},
		);
		if (discussionAlreadyExists) {
			// do not allow multiple discussions to the same message'\
			await addUserToRoom(discussionAlreadyExists._id, user);
			return discussionAlreadyExists;
		}
	}

	const name = Random.id();

	// auto invite the replied message owner
	const invitedUsers = message ? [message.u.username, ...users] : users;

	const type = await roomCoordinator.getRoomDirectives(parentRoom.t).getDiscussionType(parentRoom);
	const description = parentRoom.encrypted ? '' : message?.msg;
	const topic = parentRoom.name;

	if (!type) {
		throw new Meteor.Error('error-invalid-type', 'Cannot define discussion room type', {
			method: 'DiscussionCreation',
		});
	}

	const discussion = await createRoom(
		type,
		name,
		user.username as string,
		[...new Set(invitedUsers)].filter(Boolean),
		false,
		{
			fname: discussionName,
			description, // TODO discussions remove
			topic, // TODO discussions remove
			prid,
			encrypted,
		},
		{
			// overrides name validation to allow anything, because discussion's name is randomly generated
			nameValidationRegex: '.*',
			creator: user._id,
		},
	);

	let discussionMsg;
	if (message) {
		if (parentRoom.encrypted) {
			message.msg = TAPi18n.__('Encrypted_message');
		}
		await mentionMessage(discussion._id, user, attachMessage(message, parentRoom));

		discussionMsg = await createDiscussionMessage(message.rid, user, discussion._id, discussionName, attachMessage(message, parentRoom));
	} else {
		discussionMsg = await createDiscussionMessage(prid, user, discussion._id, discussionName);
	}

	if (discussionMsg) {
		callbacks.runAsync('afterSaveMessage', discussionMsg, parentRoom);
	}

	if (reply) {
		await sendMessage(user, { msg: reply }, discussion);
	}
	return discussion;
};

declare module '@rocket.chat/ui-contexts' {
	// eslint-disable-next-line @typescript-eslint/naming-convention
	interface ServerMethods {
		createDiscussion: typeof create;
	}
}

Meteor.methods<ServerMethods>({
	/**
	 * Create discussion by room or message
	 * @constructor
	 * @param {string} prid - Parent Room Id - The room id, optional if you send pmid.
	 * @param {string} pmid - Parent Message Id - Create the discussion by a message, optional.
	 * @param {string} reply - The reply, optional
	 * @param {string} t_name - discussion name
	 * @param {string[]} users - users to be added
	 * @param {boolean} encrypted - if the discussion's e2e encryption should be enabled.
	 */
	async createDiscussion({ prid, pmid, t_name: discussionName, reply, users, encrypted }: CreateDiscussionProperties) {
		if (!settings.get('Discussion_enabled')) {
			throw new Meteor.Error('error-action-not-allowed', 'You are not allowed to create a discussion', { method: 'createDiscussion' });
		}

		const uid = Meteor.userId();
		if (!uid) {
			throw new Meteor.Error('error-invalid-user', 'Invalid user', {
				method: 'DiscussionCreation',
			});
		}

		if (!(await hasAtLeastOnePermissionAsync(uid, ['start-discussion', 'start-discussion-other-user']))) {
			throw new Meteor.Error('error-action-not-allowed', 'You are not allowed to create a discussion', { method: 'createDiscussion' });
		}

		return create({ prid, pmid, t_name: discussionName, reply, users, user: (await Meteor.userAsync()) as IUser, encrypted });
	},
});<|MERGE_RESOLUTION|>--- conflicted
+++ resolved
@@ -61,11 +61,7 @@
 	encrypted?: boolean;
 };
 
-<<<<<<< HEAD
-export const create = ({ prid, pmid, t_name: discussionName, reply, users, user, encrypted }: CreateDiscussionProperties) => {
-=======
-const create = async ({ prid, pmid, t_name: discussionName, reply, users, user, encrypted }: CreateDiscussionProperties) => {
->>>>>>> 0b4df506
+export const create = async ({ prid, pmid, t_name: discussionName, reply, users, user, encrypted }: CreateDiscussionProperties) => {
 	// if you set both, prid and pmid, and the rooms dont match... should throw an error)
 	let message: null | IMessage = null;
 	if (pmid) {
