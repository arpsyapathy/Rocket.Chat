--- conflicted
+++ resolved
@@ -3,10 +3,7 @@
 
 import { Base, ProgressStep, ImporterWebsocket } from '../../importer/server';
 import { MentionsParser } from '../../mentions/lib/MentionsParser';
-<<<<<<< HEAD
 import { settings } from '../../settings/server';
-=======
->>>>>>> d3c4ef1e
 import { getUserAvatarURL } from '../../utils/server/getUserAvatarURL';
 
 export class SlackImporter extends Base {
