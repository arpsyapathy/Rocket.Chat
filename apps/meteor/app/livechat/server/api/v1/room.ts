--- conflicted
+++ resolved
@@ -1,12 +1,7 @@
 import { Meteor } from 'meteor/meteor';
 import { check } from 'meteor/check';
 import { Random } from '@rocket.chat/random';
-<<<<<<< HEAD
-import { TAPi18n } from 'meteor/rocketchat:tap-i18n';
 import type { ILivechatAgent, IOmnichannelRoom, IUser, SelectedAgent } from '@rocket.chat/core-typings';
-=======
-import type { ILivechatAgent, IOmnichannelRoom, IUser } from '@rocket.chat/core-typings';
->>>>>>> 1f62c740
 import { isOmnichannelRoom, OmnichannelSourceType } from '@rocket.chat/core-typings';
 import { LivechatVisitors, Users, LivechatRooms, Subscriptions, Messages } from '@rocket.chat/models';
 import {
