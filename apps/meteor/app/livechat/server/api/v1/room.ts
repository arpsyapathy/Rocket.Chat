<<<<<<< HEAD
import { check } from 'meteor/check';
import { Random } from '@rocket.chat/random';
import type { ILivechatAgent, IOmnichannelRoom, IUser, SelectedAgent, TransferByData } from '@rocket.chat/core-typings';
=======
import type { ILivechatAgent, IOmnichannelRoom, IUser, SelectedAgent } from '@rocket.chat/core-typings';
>>>>>>> 91dc9e22
import { isOmnichannelRoom, OmnichannelSourceType } from '@rocket.chat/core-typings';
import { LivechatVisitors, Users, LivechatRooms, Subscriptions, Messages } from '@rocket.chat/models';
import { Random } from '@rocket.chat/random';
import {
	isLiveChatRoomForwardProps,
	isPOSTLivechatRoomCloseParams,
	isPOSTLivechatRoomTransferParams,
	isPOSTLivechatRoomSurveyParams,
	isLiveChatRoomJoinProps,
	isPUTLivechatRoomVisitorParams,
	isLiveChatRoomSaveInfoProps,
	isPOSTLivechatRoomCloseByUserParams,
} from '@rocket.chat/rest-typings';
import { check } from 'meteor/check';
import { Meteor } from 'meteor/meteor';

import { callbacks } from '../../../../../lib/callbacks';
import { i18n } from '../../../../../server/lib/i18n';
import { API } from '../../../../api/server';
import { isWidget } from '../../../../api/server/helpers/isWidget';
import { canAccessRoomAsync } from '../../../../authorization/server';
import { hasPermissionAsync } from '../../../../authorization/server/functions/hasPermission';
import { addUserToRoom } from '../../../../lib/server/functions/addUserToRoom';
import { settings as rcSettings } from '../../../../settings/server';
import { normalizeTransferredByData } from '../../lib/Helper';
import { Livechat } from '../../lib/Livechat';
import type { CloseRoomParams } from '../../lib/LivechatTyped';
import { Livechat as LivechatTyped } from '../../lib/LivechatTyped';
import { findGuest, findRoom, getRoom, settings, findAgent, onCheckRoomParams } from '../lib/livechat';
import { findVisitorInfo } from '../lib/visitors';

const isAgentWithInfo = (agentObj: ILivechatAgent | { hiddenInfo: boolean }): agentObj is ILivechatAgent => !('hiddenInfo' in agentObj);

API.v1.addRoute('livechat/room', {
	async get() {
		// I'll temporary use check for validation, as validateParams doesnt support what's being done here
		const extraCheckParams = await onCheckRoomParams({
			token: String,
			rid: Match.Maybe(String),
			agentId: Match.Maybe(String),
		});

		check(this.queryParams, extraCheckParams as any);

		const { token, rid: roomId, agentId, ...extraParams } = this.queryParams;

		const guest = token && (await findGuest(token));
		if (!guest) {
			throw new Error('invalid-token');
		}

		let room: IOmnichannelRoom | null;
		if (!roomId) {
			room = await LivechatRooms.findOneOpenByVisitorToken(token, {});
			if (room) {
				return API.v1.success({ room, newRoom: false });
			}

			let agent: SelectedAgent | undefined;
			const agentObj = agentId && (await findAgent(agentId));
			if (agentObj) {
				if (isAgentWithInfo(agentObj)) {
					const { username = undefined } = agentObj;
					agent = { agentId, username };
				} else {
					agent = { agentId };
				}
			}

			const rid = Random.id();
			const roomInfo = {
				source: {
					type: isWidget(this.request.headers) ? OmnichannelSourceType.WIDGET : OmnichannelSourceType.API,
				},
			};

			const newRoom = await getRoom({ guest, rid, agent, roomInfo, extraParams });
			return API.v1.success(newRoom);
		}

		const froom = await LivechatRooms.findOneOpenByRoomIdAndVisitorToken(roomId, token, {});
		if (!froom) {
			throw new Error('invalid-room');
		}

		return API.v1.success({ room: froom, newRoom: false });
	},
});

// Note: use this route if a visitor is closing a room
// If a RC user(like eg agent) is closing a room, use the `livechat/room.closeByUser` route
API.v1.addRoute(
	'livechat/room.close',
	{ validateParams: isPOSTLivechatRoomCloseParams },
	{
		async post() {
			const { rid, token } = this.bodyParams;

			const visitor = await findGuest(token);
			if (!visitor) {
				throw new Error('invalid-token');
			}

			const room = await findRoom(token, rid);
			if (!room) {
				throw new Error('invalid-room');
			}

			if (!room.open) {
				throw new Error('room-closed');
			}

			const language = rcSettings.get<string>('Language') || 'en';
			const comment = i18n.t('Closed_by_visitor', { lng: language });

			const options: CloseRoomParams['options'] = {};
			if (room.servedBy) {
				const servingAgent: Pick<IUser, '_id' | 'name' | 'username' | 'utcOffset' | 'settings' | 'language'> | null =
					await Users.findOneById(room.servedBy._id, {
						projection: {
							name: 1,
							username: 1,
							utcOffset: 1,
							settings: 1,
							language: 1,
						},
					});

				if (servingAgent?.settings?.preferences?.omnichannelTranscriptPDF) {
					options.pdfTranscript = {
						requestedBy: servingAgent._id,
					};
				}

				// We'll send the transcript by email only if the setting is disabled (that means, we're not asking the user if he wants to receive the transcript by email)
				// And the agent has the preference enabled to send the transcript by email and the visitor has an email address
				// When Livechat_enable_transcript is enabled, the email will be sent via livechat/transcript route
				if (
					!rcSettings.get<boolean>('Livechat_enable_transcript') &&
					servingAgent?.settings?.preferences?.omnichannelTranscriptEmail &&
					visitor.visitorEmails?.length &&
					visitor.visitorEmails?.[0]?.address
				) {
					const visitorEmail = visitor.visitorEmails?.[0]?.address;

					const language = servingAgent.language || rcSettings.get<string>('Language') || 'en';
					const t = (s: string): string => i18n.t(s, { lng: language });
					const subject = t('Transcript_of_your_livechat_conversation');

					options.emailTranscript = {
						sendToVisitor: true,
						requestData: {
							email: visitorEmail,
							requestedAt: new Date(),
							requestedBy: servingAgent,
							subject,
						},
					};
				}
			}

			await LivechatTyped.closeRoom({ visitor, room, comment, options });

			return API.v1.success({ rid, comment });
		},
	},
);

API.v1.addRoute(
	'livechat/room.closeByUser',
	{
		validateParams: isPOSTLivechatRoomCloseByUserParams,
		authRequired: true,
		permissionsRequired: ['close-livechat-room'],
	},
	{
		async post() {
			const { rid, comment, tags, generateTranscriptPdf, transcriptEmail } = this.bodyParams;

			const room = await LivechatRooms.findOneById(rid);
			if (!room || !isOmnichannelRoom(room)) {
				throw new Error('error-invalid-room');
			}

			if (!room.open) {
				throw new Error('error-room-already-closed');
			}

			const subscription = await Subscriptions.findOneByRoomIdAndUserId(rid, this.userId, { projection: { _id: 1 } });
			if (!subscription && !(await hasPermissionAsync(this.userId, 'close-others-livechat-room'))) {
				throw new Error('error-not-authorized');
			}

			const options: CloseRoomParams['options'] = {
				clientAction: true,
				tags,
				...(generateTranscriptPdf && { pdfTranscript: { requestedBy: this.userId } }),
				...(transcriptEmail && {
					...(transcriptEmail.sendToVisitor
						? {
								emailTranscript: {
									sendToVisitor: true,
									requestData: {
										email: transcriptEmail.requestData.email,
										subject: transcriptEmail.requestData.subject,
										requestedAt: new Date(),
										requestedBy: this.user,
									},
								},
						  }
						: {
								emailTranscript: {
									sendToVisitor: false,
								},
						  }),
				}),
			};

			await LivechatTyped.closeRoom({
				room,
				user: this.user,
				options,
				comment,
			});

			return API.v1.success();
		},
	},
);

API.v1.addRoute(
	'livechat/room.transfer',
	{ validateParams: isPOSTLivechatRoomTransferParams, deprecationVersion: '7.0.0' },
	{
		async post() {
			const { rid, token, department } = this.bodyParams;

			const guest = await findGuest(token);
			if (!guest) {
				throw new Error('invalid-token');
			}

			let room = await findRoom(token, rid);
			if (!room) {
				throw new Error('invalid-room');
			}

			// update visited page history to not expire
			await Messages.keepHistoryForToken(token);

			const { _id, username, name } = guest;
			const transferredBy = normalizeTransferredByData({ _id, username, name, userType: 'visitor' }, room);

			if (!(await Livechat.transfer(room, guest, { roomId: rid, departmentId: department, transferredBy }))) {
				return API.v1.failure();
			}

			room = await findRoom(token, rid);
			if (!room) {
				throw new Error('invalid-room');
			}

			return API.v1.success({ room });
		},
	},
);

API.v1.addRoute(
	'livechat/room.survey',
	{ validateParams: isPOSTLivechatRoomSurveyParams },
	{
		async post() {
			const { rid, token, data } = this.bodyParams;

			const visitor = await findGuest(token);
			if (!visitor) {
				throw new Error('invalid-token');
			}

			const room = await findRoom(token, rid);
			if (!room) {
				throw new Error('invalid-room');
			}

			const config = await settings();
			if (!config.survey?.items || !config.survey.values) {
				throw new Error('invalid-livechat-config');
			}

			const updateData: { [k: string]: string } = {};
			for (const item of data) {
				if ((config.survey.items.includes(item.name) && config.survey.values.includes(item.value)) || item.name === 'additionalFeedback') {
					updateData[item.name] = item.value;
				}
			}

			if (Object.keys(updateData).length === 0) {
				throw new Error('invalid-data');
			}

			if (!(await LivechatRooms.updateSurveyFeedbackById(room._id, updateData))) {
				return API.v1.failure();
			}

			return API.v1.success({ rid, data: updateData });
		},
	},
);

API.v1.addRoute(
	'livechat/room.forward',
	{ authRequired: true, permissionsRequired: ['view-l-room', 'transfer-livechat-guest'], validateParams: isLiveChatRoomForwardProps },
	{
		async post() {
			const transferData: typeof this.bodyParams & {
				transferredBy?: unknown;
				transferredTo?: { _id: string; username?: string; name?: string };
			} = this.bodyParams;

			const room = await LivechatRooms.findOneById(this.bodyParams.roomId);
			if (!room || room.t !== 'l') {
				throw new Error('error-invalid-room');
			}

			if (!room.open) {
				throw new Error('This_conversation_is_already_closed');
			}

			const guest = await LivechatVisitors.findOneById(room.v?._id);
			const transferedBy = this.user satisfies TransferByData;
			transferData.transferredBy = normalizeTransferredByData(transferedBy, room);
			if (transferData.userId) {
				const userToTransfer = await Users.findOneById(transferData.userId);
				if (userToTransfer) {
					transferData.transferredTo = {
						_id: userToTransfer._id,
						username: userToTransfer.username,
						name: userToTransfer.name,
					};
				}
			}

			const chatForwardedResult = await Livechat.transfer(room, guest, transferData);
			if (!chatForwardedResult) {
				throw new Error('error-forwarding-chat');
			}

			return API.v1.success();
		},
	},
);

API.v1.addRoute(
	'livechat/room.visitor',
	{ authRequired: true, permissionsRequired: ['view-l-room'], validateParams: isPUTLivechatRoomVisitorParams, deprecationVersion: '7.0.0' },
	{
		async put() {
			// This endpoint is deprecated and will be removed in future versions.
			const { rid, newVisitorId, oldVisitorId } = this.bodyParams;

			const { visitor } = await findVisitorInfo({ visitorId: newVisitorId });
			if (!visitor) {
				throw new Error('invalid-visitor');
			}

			const room = await LivechatRooms.findOneById(rid, { _id: 1, v: 1 }); // TODO: check _id
			if (!room) {
				throw new Error('invalid-room');
			}

			const { v: { _id: roomVisitorId = undefined } = {} } = room; // TODO: v it will be undefined
			if (roomVisitorId !== oldVisitorId) {
				throw new Error('invalid-room-visitor');
			}

			const roomAfterChange = await Livechat.changeRoomVisitor(this.userId, rid, visitor);

			if (!roomAfterChange) {
				return API.v1.failure();
			}

			return API.v1.success({ room: roomAfterChange });
		},
	},
);

API.v1.addRoute(
	'livechat/room.join',
	{ authRequired: true, permissionsRequired: ['view-l-room'], validateParams: isLiveChatRoomJoinProps },
	{
		async get() {
			const { roomId } = this.queryParams;

			const { user } = this;

			if (!user) {
				throw new Error('error-invalid-user');
			}

			const room = await LivechatRooms.findOneById(roomId);

			if (!room) {
				throw new Error('error-invalid-room');
			}

			if (!(await canAccessRoomAsync(room, user))) {
				throw new Error('error-not-allowed');
			}

			await addUserToRoom(roomId, user);

			return API.v1.success();
		},
	},
);

API.v1.addRoute(
	'livechat/room.saveInfo',
	{ authRequired: true, permissionsRequired: ['view-l-room'], validateParams: isLiveChatRoomSaveInfoProps },
	{
		async post() {
			const { roomData, guestData } = this.bodyParams;
			const room = await LivechatRooms.findOneById(roomData._id);
			if (!room || !isOmnichannelRoom(room)) {
				throw new Error('error-invalid-room');
			}

			if (
				(!room.servedBy || room.servedBy._id !== this.userId) &&
				!(await hasPermissionAsync(this.userId, 'save-others-livechat-room-info'))
			) {
				return API.v1.unauthorized();
			}

			if (room.sms) {
				delete guestData.phone;
			}

			// We want this both operations to be concurrent, so we have to go with Promise.allSettled
			const result = await Promise.allSettled([Livechat.saveGuest(guestData, this.userId), Livechat.saveRoomInfo(roomData)]);

			const firstError = result.find((item) => item.status === 'rejected');
			if (firstError) {
				throw new Error((firstError as PromiseRejectedResult).reason.error);
			}

			await callbacks.run('livechat.saveInfo', await LivechatRooms.findOneById(roomData._id), {
				user: this.user,
				oldRoom: room,
			});

			return API.v1.success();
		},
	},
);<|MERGE_RESOLUTION|>--- conflicted
+++ resolved
@@ -1,10 +1,4 @@
-<<<<<<< HEAD
-import { check } from 'meteor/check';
-import { Random } from '@rocket.chat/random';
 import type { ILivechatAgent, IOmnichannelRoom, IUser, SelectedAgent, TransferByData } from '@rocket.chat/core-typings';
-=======
-import type { ILivechatAgent, IOmnichannelRoom, IUser, SelectedAgent } from '@rocket.chat/core-typings';
->>>>>>> 91dc9e22
 import { isOmnichannelRoom, OmnichannelSourceType } from '@rocket.chat/core-typings';
 import { LivechatVisitors, Users, LivechatRooms, Subscriptions, Messages } from '@rocket.chat/models';
 import { Random } from '@rocket.chat/random';
@@ -19,7 +13,6 @@
 	isPOSTLivechatRoomCloseByUserParams,
 } from '@rocket.chat/rest-typings';
 import { check } from 'meteor/check';
-import { Meteor } from 'meteor/meteor';
 
 import { callbacks } from '../../../../../lib/callbacks';
 import { i18n } from '../../../../../server/lib/i18n';
