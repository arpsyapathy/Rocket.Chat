import { LivechatContacts, LivechatCustomField, LivechatVisitors } from '@rocket.chat/models';
import {
	isPOSTOmnichannelContactsProps,
	isPOSTUpdateOmnichannelContactsProps,
	isGETOmnichannelContactsProps,
	isGETOmnichannelContactsSearchProps,
} from '@rocket.chat/rest-typings';
import { escapeRegExp } from '@rocket.chat/string-helpers';
import { Match, check } from 'meteor/check';
import { Meteor } from 'meteor/meteor';

import { API } from '../../../../api/server';
import { getPaginationItems } from '../../../../api/server/helpers/getPaginationItems';
<<<<<<< HEAD
import { Contacts, createContact, updateContact, getContacts } from '../../lib/Contacts';
=======
import { Contacts, createContact, updateContact, getContactById, getContacts } from '../../lib/Contacts';
>>>>>>> 36275530

API.v1.addRoute(
	'omnichannel/contact',
	{
		authRequired: true,
		permissionsRequired: ['view-l-room'],
	},
	{
		async post() {
			check(this.bodyParams, {
				_id: Match.Maybe(String),
				token: String,
				name: String,
				email: Match.Maybe(String),
				phone: Match.Maybe(String),
				username: Match.Maybe(String),
				customFields: Match.Maybe(Object),
				contactManager: Match.Maybe({
					username: String,
				}),
			});

			const contact = await Contacts.registerContact(this.bodyParams);

			return API.v1.success({ contact });
		},
		async get() {
			check(this.queryParams, {
				contactId: String,
			});

			const contact = await LivechatVisitors.findOneEnabledById(this.queryParams.contactId);

			return API.v1.success({ contact });
		},
	},
);

API.v1.addRoute(
	'omnichannel/contact.search',
	{
		authRequired: true,
		permissionsRequired: ['view-l-room'],
	},
	{
		async get() {
			check(this.queryParams, {
				email: Match.Maybe(String),
				phone: Match.Maybe(String),
				custom: Match.Maybe(String),
			});
			const { email, phone, custom } = this.queryParams;

			let customCF: { [k: string]: string } = {};
			try {
				customCF = custom && JSON.parse(custom);
			} catch (e) {
				throw new Meteor.Error('error-invalid-params-custom');
			}

			if (!email && !phone && !Object.keys(customCF).length) {
				throw new Meteor.Error('error-invalid-params');
			}

			const foundCF = await (async () => {
				if (!custom) {
					return {};
				}

				const cfIds = Object.keys(customCF);

				const customFields = await LivechatCustomField.findMatchingCustomFieldsByIds(cfIds, 'visitor', true, {
					projection: { _id: 1 },
				}).toArray();

				return Object.fromEntries(customFields.map(({ _id }) => [`livechatData.${_id}`, new RegExp(escapeRegExp(customCF[_id]), 'i')]));
			})();

			const contact = await LivechatVisitors.findOneByEmailAndPhoneAndCustomField(email, phone, foundCF);
			return API.v1.success({ contact });
		},
	},
);

API.v1.addRoute(
	'omnichannel/contacts',
	{ authRequired: true, permissionsRequired: ['create-livechat-contact'], validateParams: isPOSTOmnichannelContactsProps },
	{
		async post() {
			if (process.env.TEST_MODE?.toUpperCase() !== 'TRUE') {
				throw new Meteor.Error('error-not-allowed', 'This endpoint is only allowed in test mode');
			}
			const contactId = await createContact({ ...this.bodyParams, unknown: false });

			return API.v1.success({ contactId });
		},
	},
);

API.v1.addRoute(
	'omnichannel/contacts.update',
	{ authRequired: true, permissionsRequired: ['update-livechat-contact'], validateParams: isPOSTUpdateOmnichannelContactsProps },
	{
		async post() {
			if (process.env.TEST_MODE?.toUpperCase() !== 'TRUE') {
				throw new Meteor.Error('error-not-allowed', 'This endpoint is only allowed in test mode');
			}

			const contact = await updateContact({ ...this.bodyParams });

			return API.v1.success({ contact });
		},
	},
);

API.v1.addRoute(
	'omnichannel/contacts.get',
	{ authRequired: true, permissionsRequired: ['view-livechat-contact'], validateParams: isGETOmnichannelContactsProps },
	{
		async get() {
			if (process.env.TEST_MODE?.toUpperCase() !== 'TRUE') {
				throw new Meteor.Error('error-not-allowed', 'This endpoint is only allowed in test mode');
			}
			const contact = await LivechatContacts.findOneById(this.queryParams.contactId);

			return API.v1.success({ contact });
		},
	},
);

API.v1.addRoute(
	'omnichannel/contacts.search',
	{ authRequired: true, permissionsRequired: ['view-livechat-contact'], validateParams: isGETOmnichannelContactsSearchProps },
	{
		async get() {
<<<<<<< HEAD
			if (process.env.TEST_MODE?.toUpperCase() !== 'TRUE') {
				throw new Meteor.Error('error-not-allowed', 'This endpoint is only allowed in test mode');
			}

=======
>>>>>>> 36275530
			const { searchText } = this.queryParams;
			const { offset, count } = await getPaginationItems(this.queryParams);
			const { sort } = await this.parseJsonQuery();

			const result = await getContacts({ searchText, offset, count, sort });

			return API.v1.success(result);
		},
	},
);<|MERGE_RESOLUTION|>--- conflicted
+++ resolved
@@ -11,11 +11,7 @@
 
 import { API } from '../../../../api/server';
 import { getPaginationItems } from '../../../../api/server/helpers/getPaginationItems';
-<<<<<<< HEAD
-import { Contacts, createContact, updateContact, getContacts } from '../../lib/Contacts';
-=======
 import { Contacts, createContact, updateContact, getContactById, getContacts } from '../../lib/Contacts';
->>>>>>> 36275530
 
 API.v1.addRoute(
 	'omnichannel/contact',
@@ -151,13 +147,10 @@
 	{ authRequired: true, permissionsRequired: ['view-livechat-contact'], validateParams: isGETOmnichannelContactsSearchProps },
 	{
 		async get() {
-<<<<<<< HEAD
 			if (process.env.TEST_MODE?.toUpperCase() !== 'TRUE') {
 				throw new Meteor.Error('error-not-allowed', 'This endpoint is only allowed in test mode');
 			}
 
-=======
->>>>>>> 36275530
 			const { searchText } = this.queryParams;
 			const { offset, count } = await getPaginationItems(this.queryParams);
 			const { sort } = await this.parseJsonQuery();
