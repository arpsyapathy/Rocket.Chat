import { Meteor } from 'meteor/meteor';
import { TAPi18n } from 'meteor/rocketchat:tap-i18n';
import { Match, check } from 'meteor/check';
import { LivechatTransferEventType } from '@rocket.chat/apps-engine/definition/livechat';
import { OmnichannelSourceType } from '@rocket.chat/core-typings';
<<<<<<< HEAD
import { AppInterface as AppEvents } from '@rocket.chat/apps-engine/definition/metadata';
=======
import { api } from '@rocket.chat/core-services';
>>>>>>> e44f5069

import { hasRole } from '../../../authorization';
import {
	Messages,
	LivechatRooms,
	Rooms,
	Subscriptions,
	Users,
	LivechatInquiry,
	LivechatDepartment,
	LivechatDepartmentAgents,
} from '../../../models/server';
import { Livechat } from './Livechat';
import { RoutingManager } from './RoutingManager';
import { callbacks } from '../../../../lib/callbacks';
import { Logger } from '../../../logger';
import { settings } from '../../../settings/server';
import { Apps } from '../../../../server/sdk';
import { sendNotification } from '../../../lib/server';
import { sendMessage } from '../../../lib/server/functions/sendMessage';
import { queueInquiry, saveQueueInquiry } from './QueueManager';
import { validateEmail as validatorFunc } from '../../../../lib/emailValidator';

const logger = new Logger('LivechatHelper');

export const allowAgentSkipQueue = (agent) => {
	check(
		agent,
		Match.ObjectIncluding({
			agentId: String,
		}),
	);

	return hasRole(agent.agentId, 'bot');
};

export const createLivechatRoom = (rid, name, guest, roomInfo = {}, extraData = {}) => {
	check(rid, String);
	check(name, String);
	check(
		guest,
		Match.ObjectIncluding({
			_id: String,
			username: String,
			status: Match.Maybe(String),
			department: Match.Maybe(String),
		}),
	);

	const extraRoomInfo = callbacks.run('livechat.beforeRoom', roomInfo, extraData);
	const { _id, username, token, department: departmentId, status = 'online' } = guest;
	const newRoomAt = new Date();

	logger.debug(`Creating livechat room for visitor ${_id}`);

	const room = Object.assign(
		{
			_id: rid,
			msgs: 0,
			usersCount: 1,
			lm: newRoomAt,
			fname: name,
			t: 'l',
			ts: newRoomAt,
			departmentId,
			v: {
				_id,
				username,
				token,
				status,
			},
			cl: false,
			open: true,
			waitingResponse: true,
			// this should be overriden by extraRoomInfo when provided
			// in case it's not provided, we'll use this "default" type
			source: {
				type: OmnichannelSourceType.OTHER,
				alias: 'unknown',
			},
			queuedAt: newRoomAt,
		},
		extraRoomInfo,
	);

	const roomId = Rooms.insert(room);

	Meteor.defer(() => {
		Apps.triggerEvent(AppEvents.IPostLivechatRoomStarted, room);
		callbacks.run('livechat.newRoom', room);
	});

	sendMessage(guest, { t: 'livechat-started', msg: '', groupable: false }, room);

	return roomId;
};

export const createLivechatInquiry = ({ rid, name, guest, message, initialStatus, extraData = {} }) => {
	check(rid, String);
	check(name, String);
	check(
		guest,
		Match.ObjectIncluding({
			_id: String,
			username: String,
			status: Match.Maybe(String),
			department: Match.Maybe(String),
		}),
	);
	check(
		message,
		Match.ObjectIncluding({
			msg: String,
		}),
	);

	const extraInquiryInfo = callbacks.run('livechat.beforeInquiry', extraData);

	const { _id, username, token, department, status = 'online' } = guest;
	const { msg } = message;
	const ts = new Date();

	logger.debug(`Creating livechat inquiry for visitor ${_id}`);

	const inquiry = Object.assign(
		{
			rid,
			name,
			ts,
			department,
			message: msg,
			status: initialStatus || 'ready',
			v: {
				_id,
				username,
				token,
				status,
			},
			t: 'l',
			queueOrder: 1,
			estimatedWaitingTimeQueue: 0,
			estimatedServiceTimeAt: ts,
		},
		extraInquiryInfo,
	);

	const result = LivechatInquiry.insert(inquiry);
	logger.debug(`Inquiry ${result} created for visitor ${_id}`);

	return result;
};

export const createLivechatSubscription = (rid, name, guest, agent, department) => {
	check(rid, String);
	check(name, String);
	check(
		guest,
		Match.ObjectIncluding({
			_id: String,
			username: String,
			status: Match.Maybe(String),
		}),
	);
	check(
		agent,
		Match.ObjectIncluding({
			agentId: String,
			username: String,
		}),
	);

	const existingSubscription = Subscriptions.findOneByRoomIdAndUserId(rid, agent.agentId);
	if (existingSubscription?._id) {
		return existingSubscription;
	}

	const { _id, username, token, status = 'online' } = guest;

	const subscriptionData = {
		rid,
		fname: name,
		alert: true,
		open: true,
		unread: 1,
		userMentions: 1,
		groupMentions: 0,
		u: {
			_id: agent.agentId,
			username: agent.username,
		},
		t: 'l',
		desktopNotifications: 'all',
		mobilePushNotifications: 'all',
		emailNotifications: 'all',
		v: {
			_id,
			username,
			token,
			status,
		},
		...(department && { department }),
	};

	return Subscriptions.insert(subscriptionData);
};

export const removeAgentFromSubscription = (rid, { _id, username }) => {
	const room = LivechatRooms.findOneById(rid);
	const user = Users.findOneById(_id);

	Subscriptions.removeByRoomIdAndUserId(rid, _id);
	Messages.createUserLeaveWithRoomIdAndUser(rid, { _id, username });

	Meteor.defer(() => {
		Apps.triggerEvent(AppEvents.IPostLivechatAgentUnassigned, { room, user });
	});
};

export const parseAgentCustomFields = (customFields) => {
	if (!customFields) {
		return;
	}

	const externalCustomFields = () => {
		const accountCustomFields = settings.get('Accounts_CustomFields');
		if (!accountCustomFields || accountCustomFields.trim() === '') {
			return [];
		}

		try {
			const parseCustomFields = JSON.parse(accountCustomFields);
			return Object.keys(parseCustomFields).filter((customFieldKey) => parseCustomFields[customFieldKey].sendToIntegrations === true);
		} catch (error) {
			Livechat.logger.error(error);
			return [];
		}
	};

	const externalCF = externalCustomFields();
	return Object.keys(customFields).reduce(
		(newObj, key) => (externalCF.includes(key) ? { ...newObj, [key]: customFields[key] } : newObj),
		null,
	);
};

export const normalizeAgent = (agentId) => {
	if (!agentId) {
		return;
	}

	if (!settings.get('Livechat_show_agent_info')) {
		return { hiddenInfo: true };
	}

	const agent = Users.getAgentInfo(agentId);
	const { customFields: agentCustomFields, ...extraData } = agent;
	const customFields = parseAgentCustomFields(agentCustomFields);

	return Object.assign(extraData, { ...(customFields && { customFields }) });
};

export const dispatchAgentDelegated = (rid, agentId) => {
	const agent = normalizeAgent(agentId);

	api.broadcast('omnichannel.room', rid, {
		type: 'agentData',
		data: agent,
	});
};

export const dispatchInquiryQueued = (inquiry, agent) => {
	if (!inquiry?._id) {
		return;
	}
	logger.debug(`Notifying agents of new inquiry ${inquiry._id} queued`);

	const { department, rid, v } = inquiry;
	const room = LivechatRooms.findOneById(rid);
	Meteor.defer(() => callbacks.run('livechat.chatQueued', room));

	if (RoutingManager.getConfig().autoAssignAgent) {
		return;
	}

	if (!agent || !allowAgentSkipQueue(agent)) {
		saveQueueInquiry(inquiry);
	}

	// Alert only the online agents of the queued request
	const onlineAgents = Livechat.getOnlineAgents(department, agent);
	if (!onlineAgents) {
		logger.debug('Cannot notify agents of queued inquiry. No online agents found');
		return;
	}

	logger.debug(`Notifying ${onlineAgents.count()} agents of new inquiry`);
	const notificationUserName = v && (v.name || v.username);

	onlineAgents.forEach((agent) => {
		if (agent.agentId) {
			agent = Users.findOneById(agent.agentId);
		}
		const { _id, active, emails, language, status, statusConnection, username } = agent;
		sendNotification({
			// fake a subscription in order to make use of the function defined above
			subscription: {
				rid,
				t: 'l',
				u: {
					_id,
				},
				receiver: [
					{
						active,
						emails,
						language,
						status,
						statusConnection,
						username,
					},
				],
			},
			sender: v,
			hasMentionToAll: true, // consider all agents to be in the room
			hasMentionToHere: false,
			message: Object.assign({}, { u: v }),
			// we should use server's language for this type of messages instead of user's
			notificationMessage: TAPi18n.__('User_started_a_new_conversation', { username: notificationUserName }, language),
			room: Object.assign(room, { name: TAPi18n.__('New_chat_in_queue', {}, language) }),
			mentionIds: [],
		});
	});
};

export const forwardRoomToAgent = async (room, transferData) => {
	if (!room || !room.open) {
		return false;
	}

	logger.debug(`Forwarding room ${room._id} to agent ${transferData.userId}`);

	const { userId: agentId, clientAction } = transferData;
	const user = Users.findOneOnlineAgentById(agentId);
	if (!user) {
		logger.debug(`Agent ${agentId} is offline. Cannot forward`);
		throw new Error('error-user-is-offline');
	}

	const { _id: rid, servedBy: oldServedBy } = room;
	const inquiry = LivechatInquiry.findOneByRoomId(rid);
	if (!inquiry) {
		logger.debug(`No inquiries found for room ${room._id}. Cannot forward`);
		throw new Error('error-invalid-inquiry');
	}

	if (oldServedBy && agentId === oldServedBy._id) {
		throw new Error('error-selected-agent-room-agent-are-same');
	}

	const { username } = user;
	const agent = { agentId, username };
	// Remove department from inquiry to make sure the routing algorithm treat this as forwarding to agent and not as forwarding to department
	inquiry.department = undefined;
	// There are some Enterprise features that may interrupt the forwarding process
	// Due to that we need to check whether the agent has been changed or not
	logger.debug(`Forwarding inquiry ${inquiry._id} to agent ${agent._id}`);
	const roomTaken = await RoutingManager.takeInquiry(inquiry, agent, {
		...(clientAction && { clientAction }),
	});
	if (!roomTaken) {
		logger.debug(`Cannot forward inquiry ${inquiry._id}`);
		return false;
	}

	Livechat.saveTransferHistory(room, transferData);

	const { servedBy } = roomTaken;
	if (servedBy) {
		if (oldServedBy && servedBy._id !== oldServedBy._id) {
			RoutingManager.removeAllRoomSubscriptions(room, servedBy);
		}
		Messages.createUserJoinWithRoomIdAndUser(rid, {
			_id: servedBy._id,
			username: servedBy.username,
		});

		Meteor.defer(() => {
			Apps.triggerEvent(AppEvents.IPostLivechatRoomTransferred, {
				type: LivechatTransferEventType.AGENT,
				room: rid,
				from: oldServedBy?._id,
				to: servedBy._id,
			});
		});
	}

	logger.debug(`Inquiry ${inquiry._id} taken by agent ${agent._id}`);
	callbacks.run('livechat.afterForwardChatToAgent', { rid, servedBy, oldServedBy });
	return true;
};

export const updateChatDepartment = ({ rid, newDepartmentId, oldDepartmentId }) => {
	LivechatRooms.changeDepartmentIdByRoomId(rid, newDepartmentId);
	LivechatInquiry.changeDepartmentIdByRoomId(rid, newDepartmentId);
	Subscriptions.changeDepartmentByRoomId(rid, newDepartmentId);

	Meteor.defer(() => {
		Apps.triggerEvent(AppEvents.IPostLivechatRoomTransferred, {
			type: LivechatTransferEventType.DEPARTMENT,
			room: rid,
			from: oldDepartmentId,
			to: newDepartmentId,
		});
	});

	return callbacks.run('livechat.afterForwardChatToDepartment', {
		rid,
		newDepartmentId,
		oldDepartmentId,
	});
};

export const forwardRoomToDepartment = async (room, guest, transferData) => {
	if (!room || !room.open) {
		return false;
	}
	logger.debug(`Attempting to forward room ${room._id} to department ${transferData.departmentId}`);

	callbacks.run('livechat.beforeForwardRoomToDepartment', { room, transferData });
	const { _id: rid, servedBy: oldServedBy, departmentId: oldDepartmentId } = room;
	let agent = null;

	const inquiry = LivechatInquiry.findOneByRoomId(rid);
	if (!inquiry) {
		logger.debug(`Cannot forward room ${room._id}. No inquiries found`);
		throw new Error('error-transferring-inquiry');
	}

	const { departmentId } = transferData;
	if (oldDepartmentId === departmentId) {
		throw new Error('error-forwarding-chat-same-department');
	}

	const { userId: agentId, clientAction } = transferData;
	if (agentId) {
		logger.debug(`Forwarding room ${room._id} to department ${departmentId} (to user ${agentId})`);
		let user = Users.findOneOnlineAgentById(agentId);
		if (!user) {
			throw new Error('error-user-is-offline');
		}
		user = LivechatDepartmentAgents.findOneByAgentIdAndDepartmentId(agentId, departmentId);
		if (!user) {
			throw new Error('error-user-not-belong-to-department');
		}
		const { username } = user;
		agent = { agentId, username };
	}

	if (!RoutingManager.getConfig().autoAssignAgent) {
		logger.debug(
			`Routing algorithm doesn't support auto assignment (using ${RoutingManager.methodName}). Chat will be on department queue`,
		);
		Livechat.saveTransferHistory(room, transferData);
		return RoutingManager.unassignAgent(inquiry, departmentId);
	}

	// Fake the department to forward the inquiry - Case the forward process does not success
	// the inquiry will stay in the same original department
	inquiry.department = departmentId;
	const roomTaken = await RoutingManager.delegateInquiry(inquiry, agent, {
		forwardingToDepartment: { oldDepartmentId },
		...(clientAction && { clientAction }),
	});
	if (!roomTaken) {
		logger.debug(`Cannot forward room ${room._id}. Unable to delegate inquiry`);
		return false;
	}

	const { servedBy, chatQueued } = roomTaken;
	if (!chatQueued && oldServedBy && servedBy && oldServedBy._id === servedBy._id) {
		const department = LivechatDepartment.findOneById(departmentId);
		if (!department?.fallbackForwardDepartment) {
			logger.debug(`Cannot forward room ${room._id}. Chat assigned to agent ${servedBy._id} (Previous was ${oldServedBy._id})`);
			return false;
		}
		// if a chat has a fallback department, attempt to redirect chat to there [EE]
		return !!callbacks.run('livechat:onTransferFailure', { room, guest, transferData });
	}

	Livechat.saveTransferHistory(room, transferData);
	if (oldServedBy) {
		// if chat is queued then we don't ignore the new servedBy agent bcs at this
		// point the chat is not assigned to him/her and it is still in the queue
		RoutingManager.removeAllRoomSubscriptions(room, !chatQueued && servedBy);
	}
	if (!chatQueued && servedBy) {
		Messages.createUserJoinWithRoomIdAndUser(rid, servedBy);
	}

	updateChatDepartment({ rid, newDepartmentId: departmentId, oldDepartmentId });

	if (chatQueued) {
		logger.debug(`Forwarding succesful. Marking inquiry ${inquiry._id} as ready`);
		LivechatInquiry.readyInquiry(inquiry._id);
		LivechatRooms.removeAgentByRoomId(rid);
		dispatchAgentDelegated(rid, null);
		const newInquiry = LivechatInquiry.findOneById(inquiry._id);
		await queueInquiry(room, newInquiry);

		logger.debug(`Inquiry ${inquiry._id} queued succesfully`);
	}

	const { token } = guest;
	await Livechat.setDepartmentForGuest({ token, department: departmentId });
	logger.debug(`Department for visitor with token ${token} was updated to ${departmentId}`);

	return true;
};

export const normalizeTransferredByData = (transferredBy, room) => {
	if (!transferredBy || !room) {
		throw new Error('You must provide "transferredBy" and "room" params to "getTransferredByData"');
	}
	const { servedBy: { _id: agentId } = {} } = room;
	const { _id, username, name, userType: transferType } = transferredBy;
	const type = transferType || (_id === agentId ? 'agent' : 'user');
	return {
		_id,
		username,
		...(name && { name }),
		type,
	};
};

export const checkServiceStatus = ({ guest, agent }) => {
	if (!agent) {
		return Livechat.online(guest.department);
	}

	const { agentId } = agent;
	const users = Users.findOnlineAgents(agentId);
	return users && users.count() > 0;
};

export const updateDepartmentAgents = (departmentId, agents, departmentEnabled) => {
	check(departmentId, String);
	check(
		agents,
		Match.ObjectIncluding({
			upsert: Match.Maybe(Array),
			remove: Match.Maybe(Array),
		}),
	);

	const { upsert = [], remove = [] } = agents;
	const agentsRemoved = [];
	const agentsAdded = [];
	remove.forEach(({ agentId }) => {
		LivechatDepartmentAgents.removeByDepartmentIdAndAgentId(departmentId, agentId);
		agentsRemoved.push(agentId);
	});

	if (agentsRemoved.length > 0) {
		callbacks.runAsync('livechat.removeAgentDepartment', { departmentId, agentsId: agentsRemoved });
	}

	upsert.forEach((agent) => {
		const agentFromDb = Users.findOneById(agent.agentId, { fields: { _id: 1, username: 1 } });
		if (!agentFromDb) {
			return;
		}

		LivechatDepartmentAgents.saveAgent({
			agentId: agent.agentId,
			departmentId,
			username: agentFromDb.username,
			count: agent.count ? parseInt(agent.count) : 0,
			order: agent.order ? parseInt(agent.order) : 0,
			departmentEnabled,
		});
		agentsAdded.push(agent.agentId);
	});

	if (agentsAdded.length > 0) {
		callbacks.runAsync('livechat.saveAgentDepartment', {
			departmentId,
			agentsId: agentsAdded,
		});
	}

	if (agentsRemoved.length > 0 || agentsAdded.length > 0) {
		const numAgents = LivechatDepartmentAgents.find({ departmentId }).count();
		LivechatDepartment.updateNumAgentsById(departmentId, numAgents);
	}

	return true;
};

export const validateEmail = (email) => {
	if (!validatorFunc(email)) {
		throw new Meteor.Error('error-invalid-email', `Invalid email ${email}`, {
			function: 'Livechat.validateEmail',
			email,
		});
	}
	return true;
};<|MERGE_RESOLUTION|>--- conflicted
+++ resolved
@@ -3,11 +3,8 @@
 import { Match, check } from 'meteor/check';
 import { LivechatTransferEventType } from '@rocket.chat/apps-engine/definition/livechat';
 import { OmnichannelSourceType } from '@rocket.chat/core-typings';
-<<<<<<< HEAD
 import { AppInterface as AppEvents } from '@rocket.chat/apps-engine/definition/metadata';
-=======
 import { api } from '@rocket.chat/core-services';
->>>>>>> e44f5069
 
 import { hasRole } from '../../../authorization';
 import {
