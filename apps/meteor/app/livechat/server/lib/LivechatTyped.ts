import dns from 'dns';
import * as util from 'util';

import { Apps, AppEvents } from '@rocket.chat/apps';
import { Message, VideoConf, api, Omnichannel } from '@rocket.chat/core-services';
import type {
	IOmnichannelRoom,
	IOmnichannelRoomClosingInfo,
	IUser,
	ILivechatVisitor,
	SelectedAgent,
	ILivechatAgent,
	IMessage,
	ILivechatDepartment,
	AtLeast,
	TransferData,
	IOmnichannelAgent,
	ILivechatInquiryRecord,
	OmnichannelSourceType,
	UserStatus,
} from '@rocket.chat/core-typings';
import { ILivechatAgentStatus, isOmnichannelRoom } from '@rocket.chat/core-typings';
import { Logger, type MainLogger } from '@rocket.chat/logger';
import {
	LivechatDepartment,
	LivechatInquiry,
	LivechatRooms,
	Subscriptions,
	LivechatVisitors,
	Messages,
	Users,
	LivechatDepartmentAgents,
	ReadReceipts,
	Rooms,
	LivechatCustomField,
	LivechatContacts,
} from '@rocket.chat/models';
import { serverFetch as fetch } from '@rocket.chat/server-fetch';
import { Match, check } from 'meteor/check';
import { Meteor } from 'meteor/meteor';
import type { Filter, ClientSession, MongoError } from 'mongodb';
import UAParser from 'ua-parser-js';

import { callbacks } from '../../../../lib/callbacks';
import { trim } from '../../../../lib/utils/stringUtils';
import { client } from '../../../../server/database/utils';
import { i18n } from '../../../../server/lib/i18n';
import { addUserRolesAsync } from '../../../../server/lib/roles/addUserRoles';
import { removeUserFromRolesAsync } from '../../../../server/lib/roles/removeUserFromRoles';
import { canAccessRoomAsync } from '../../../authorization/server';
import { hasPermissionAsync } from '../../../authorization/server/functions/hasPermission';
import { hasRoleAsync } from '../../../authorization/server/functions/hasRole';
import { FileUpload } from '../../../file-upload/server';
import { deleteMessage } from '../../../lib/server/functions/deleteMessage';
import { sendMessage } from '../../../lib/server/functions/sendMessage';
import { updateMessage } from '../../../lib/server/functions/updateMessage';
import {
	notifyOnLivechatInquiryChanged,
	notifyOnLivechatInquiryChangedByRoom,
	notifyOnRoomChangedById,
	notifyOnLivechatInquiryChangedByToken,
	notifyOnUserChange,
	notifyOnSubscriptionChangedByRoomId,
	notifyOnSubscriptionChanged,
} from '../../../lib/server/lib/notifyListener';
import * as Mailer from '../../../mailer/server/api';
import { metrics } from '../../../metrics/server';
import { settings } from '../../../settings/server';
import { businessHourManager } from '../business-hour';
import { parseAgentCustomFields, updateDepartmentAgents, normalizeTransferredByData } from './Helper';
import { QueueManager } from './QueueManager';
import { RoutingManager } from './RoutingManager';
<<<<<<< HEAD
import { Visitors } from './Visitors';
import { registerGuestData } from './contacts/registerGuestData';
import { isDepartmentCreationAvailable } from './isDepartmentCreationAvailable';
import type { CloseRoomParams, CloseRoomParamsByUser, CloseRoomParamsByVisitor } from './localTypes';
=======
import type { CloseRoomParams, CloseRoomParamsByUser, CloseRoomParamsByVisitor, ILivechatMessage } from './localTypes';
>>>>>>> fd5e54f6
import { parseTranscriptRequest } from './parseTranscriptRequest';

export type RegisterGuestType = Partial<Pick<ILivechatVisitor, 'token' | 'name' | 'department' | 'status' | 'username' | 'source'>> & {
	id?: string;
	connectionData?: any;
	email?: string;
	phone?: { number: string };
};

type OfflineMessageData = {
	message: string;
	name: string;
	email: string;
	department?: string;
	host?: string;
};

type AKeyOf<T> = {
	[K in keyof T]?: T[K];
};

type PageInfo = { title: string; location: { href: string }; change: string };

type ICRMData = {
	_id: string;
	label?: string;
	topic?: string;
	createdAt: Date;
	lastMessageAt?: Date;
	tags?: string[];
	customFields?: IOmnichannelRoom['livechatData'];
	visitor: Pick<ILivechatVisitor, '_id' | 'token' | 'name' | 'username' | 'department' | 'phone' | 'ip'> & {
		email?: ILivechatVisitor['visitorEmails'];
		os?: string;
		browser?: string;
		customFields: ILivechatVisitor['livechatData'];
	};
	agent?: Pick<IOmnichannelAgent, '_id' | 'username' | 'name' | 'customFields'> & {
		email?: NonNullable<IOmnichannelAgent['emails']>[number]['address'];
	};
	crmData?: IOmnichannelRoom['crmData'];
};

type ChatCloser = { _id: string; username: string | undefined };

const isRoomClosedByUserParams = (params: CloseRoomParams): params is CloseRoomParamsByUser =>
	(params as CloseRoomParamsByUser).user !== undefined;
const isRoomClosedByVisitorParams = (params: CloseRoomParams): params is CloseRoomParamsByVisitor =>
	(params as CloseRoomParamsByVisitor).visitor !== undefined;

const dnsResolveMx = util.promisify(dns.resolveMx);

class LivechatClass {
	logger: Logger;

	webhookLogger: MainLogger;

	constructor() {
		this.logger = new Logger('Livechat');
		this.webhookLogger = this.logger.section('Webhook');
	}

	async online(department?: string, skipNoAgentSetting = false, skipFallbackCheck = false): Promise<boolean> {
		Livechat.logger.debug(`Checking online agents ${department ? `for department ${department}` : ''}`);
		if (!skipNoAgentSetting && settings.get('Livechat_accept_chats_with_no_agents')) {
			Livechat.logger.debug('Can accept without online agents: true');
			return true;
		}

		if (settings.get('Livechat_assign_new_conversation_to_bot')) {
			Livechat.logger.debug(`Fetching online bot agents for department ${department}`);
			const botAgents = await Livechat.getBotAgents(department);
			if (botAgents) {
				const onlineBots = await botAgents.count();
				this.logger.debug(`Found ${onlineBots} online`);
				if (onlineBots > 0) {
					return true;
				}
			}
		}

		const agentsOnline = await this.checkOnlineAgents(department, undefined, skipFallbackCheck);
		Livechat.logger.debug(`Are online agents ${department ? `for department ${department}` : ''}?: ${agentsOnline}`);
		return agentsOnline;
	}

	async closeRoom(params: CloseRoomParams, attempts = 2): Promise<void> {
		let newRoom: IOmnichannelRoom;
		let chatCloser: ChatCloser;
		let removedInquiryObj: ILivechatInquiryRecord | null;

		const session = client.startSession();
		try {
			session.startTransaction();
			const { room, closedBy, removedInquiry } = await this.doCloseRoom(params, session);
			await session.commitTransaction();

			newRoom = room;
			chatCloser = closedBy;
			removedInquiryObj = removedInquiry;
		} catch (e) {
			this.logger.error({ err: e, msg: 'Failed to close room', afterAttempts: attempts });
			await session.abortTransaction();
			// Dont propagate transaction errors
			if (
				(e as unknown as MongoError)?.errorLabels?.includes('UnknownTransactionCommitResult') ||
				(e as unknown as MongoError)?.errorLabels?.includes('TransientTransactionError')
			) {
				if (attempts > 0) {
					this.logger.debug(`Retrying close room because of transient error. Attempts left: ${attempts}`);
					return this.closeRoom(params, attempts - 1);
				}

				throw new Error('error-room-cannot-be-closed-try-again');
			}
			throw e;
		} finally {
			await session.endSession();
		}

		// Note: when reaching this point, the room has been closed
		// Transaction is commited and so these messages can be sent here.
		return this.afterRoomClosed(newRoom, chatCloser, removedInquiryObj, params);
	}

	async afterRoomClosed(
		newRoom: IOmnichannelRoom,
		chatCloser: ChatCloser,
		inquiry: ILivechatInquiryRecord | null,
		params: CloseRoomParams,
	): Promise<void> {
		if (!chatCloser) {
			// this should never happen
			return;
		}
		// Note: we are okay with these messages being sent outside of the transaction. The process of sending a message
		// is huge and involves multiple db calls. Making it transactionable this way would be really hard.
		// And passing just _some_ actions to the transaction creates some deadlocks since messages are updated in the afterSaveMessages callbacks.
		const transcriptRequested =
			!!params.room.transcriptRequest || (!settings.get('Livechat_enable_transcript') && settings.get('Livechat_transcript_send_always'));
		this.logger.debug(`Sending closing message to room ${newRoom._id}`);
		await Message.saveSystemMessageAndNotifyUser('livechat-close', newRoom._id, params.comment ?? '', chatCloser, {
			groupable: false,
			transcriptRequested,
			...(isRoomClosedByVisitorParams(params) && { token: params.visitor.token }),
		});

		if (settings.get('Livechat_enable_transcript') && !settings.get('Livechat_transcript_send_always')) {
			await Message.saveSystemMessage('command', newRoom._id, 'promptTranscript', chatCloser);
		}

		this.logger.debug(`Running callbacks for room ${newRoom._id}`);

		process.nextTick(() => {
			/**
			 * @deprecated the `AppEvents.ILivechatRoomClosedHandler` event will be removed
			 * in the next major version of the Apps-Engine
			 */
			void Apps.self?.getBridges()?.getListenerBridge().livechatEvent(AppEvents.ILivechatRoomClosedHandler, newRoom);
			void Apps.self?.getBridges()?.getListenerBridge().livechatEvent(AppEvents.IPostLivechatRoomClosed, newRoom);
		});

		const visitor = isRoomClosedByVisitorParams(params) ? params.visitor : undefined;
		const opts = await parseTranscriptRequest(params.room, params.options, visitor);
		if (process.env.TEST_MODE) {
			await callbacks.run('livechat.closeRoom', {
				room: newRoom,
				options: opts,
			});
		} else {
			callbacks.runAsync('livechat.closeRoom', {
				room: newRoom,
				options: opts,
			});
		}

		void notifyOnRoomChangedById(newRoom._id);
		if (inquiry) {
			void notifyOnLivechatInquiryChanged(inquiry, 'removed');
		}

		this.logger.debug(`Room ${newRoom._id} was closed`);
	}

	async doCloseRoom(
		params: CloseRoomParams,
		session: ClientSession,
	): Promise<{ room: IOmnichannelRoom; closedBy: ChatCloser; removedInquiry: ILivechatInquiryRecord | null }> {
		const { comment } = params;
		const { room } = params;

		this.logger.debug(`Attempting to close room ${room._id}`);
		if (!room || !isOmnichannelRoom(room) || !room.open) {
			this.logger.debug(`Room ${room._id} is not open`);
			throw new Error('error-room-closed');
		}

		const commentRequired = settings.get('Livechat_request_comment_when_closing_conversation');
		if (commentRequired && !comment?.trim()) {
			throw new Error('error-comment-is-required');
		}

		const { updatedOptions: options } = await this.resolveChatTags(room, params.options);
		this.logger.debug(`Resolved chat tags for room ${room._id}`);

		const now = new Date();
		const { _id: rid, servedBy } = room;
		const serviceTimeDuration = servedBy && (now.getTime() - new Date(servedBy.ts).getTime()) / 1000;

		const closeData: IOmnichannelRoomClosingInfo = {
			closedAt: now,
			chatDuration: (now.getTime() - new Date(room.ts).getTime()) / 1000,
			...(serviceTimeDuration && { serviceTimeDuration }),
			...options,
		};
		this.logger.debug(`Room ${room._id} was closed at ${closeData.closedAt} (duration ${closeData.chatDuration})`);

		if (isRoomClosedByUserParams(params)) {
			const { user } = params;
			this.logger.debug(`Closing by user ${user?._id}`);
			closeData.closer = 'user';
			closeData.closedBy = {
				_id: user?._id || '',
				username: user?.username,
			};
		} else if (isRoomClosedByVisitorParams(params)) {
			const { visitor } = params;
			this.logger.debug(`Closing by visitor ${params.visitor._id}`);
			closeData.closer = 'visitor';
			closeData.closedBy = {
				_id: visitor._id,
				username: visitor.username,
			};
		} else {
			throw new Error('Error: Please provide details of the user or visitor who closed the room');
		}

		this.logger.debug(`Updating DB for room ${room._id} with close data`);

		const inquiry = await LivechatInquiry.findOneByRoomId(rid, { session });
		const removedInquiry = await LivechatInquiry.removeByRoomId(rid, { session });
		if (removedInquiry && removedInquiry.deletedCount !== 1) {
			throw new Error('Error removing inquiry');
		}

		const updatedRoom = await LivechatRooms.closeRoomById(rid, closeData, { session });
		if (!updatedRoom || updatedRoom.modifiedCount !== 1) {
			throw new Error('Error closing room');
		}

		const subs = await Subscriptions.countByRoomId(rid, { session });
		const removedSubs = await Subscriptions.removeByRoomId(rid, {
			async onTrash(doc) {
				void notifyOnSubscriptionChanged(doc, 'removed');
			},
			session,
		});

		if (removedSubs.deletedCount !== subs) {
			throw new Error('Error removing subscriptions');
		}

		this.logger.debug(`DB updated for room ${room._id}`);

		// Retrieve the closed room
		const newRoom = await LivechatRooms.findOneById(rid, { session });
		if (!newRoom) {
			throw new Error('Error: Room not found');
		}

		return { room: newRoom, closedBy: closeData.closedBy, removedInquiry: inquiry };
	}

	async getRequiredDepartment(onlineRequired = true) {
		const departments = LivechatDepartment.findEnabledWithAgents();

		for await (const dept of departments) {
			if (!dept.showOnRegistration) {
				continue;
			}
			if (!onlineRequired) {
				return dept;
			}

			const onlineAgents = await LivechatDepartmentAgents.getOnlineForDepartment(dept._id);
			if (onlineAgents && (await onlineAgents.count())) {
				return dept;
			}
		}
	}

	async createRoom({
		visitor,
		message,
		rid,
		roomInfo,
		agent,
		extraData,
	}: {
		visitor: ILivechatVisitor;
		message?: string;
		rid?: string;
		roomInfo: {
			source?: IOmnichannelRoom['source'];
			[key: string]: unknown;
		};
		agent?: SelectedAgent;
		extraData?: Record<string, unknown>;
	}) {
		if (!settings.get('Livechat_enabled')) {
			throw new Meteor.Error('error-omnichannel-is-disabled');
		}

		const defaultAgent = await callbacks.run('livechat.checkDefaultAgentOnNewRoom', agent, visitor);
		// if no department selected verify if there is at least one active and pick the first
		if (!defaultAgent && !visitor.department) {
			const department = await this.getRequiredDepartment();
			Livechat.logger.debug(`No department or default agent selected for ${visitor._id}`);

			if (department) {
				Livechat.logger.debug(`Assigning ${visitor._id} to department ${department._id}`);
				visitor.department = department._id;
			}
		}

		if (await LivechatContacts.isChannelBlocked(visitor._id)) {
			throw new Error('error-contact-channel-blocked');
		}

		// delegate room creation to QueueManager
		Livechat.logger.debug(`Calling QueueManager to request a room for visitor ${visitor._id}`);

		const room = await QueueManager.requestRoom({
			guest: visitor,
			message,
			rid,
			roomInfo,
			agent: defaultAgent,
			extraData,
		});

		Livechat.logger.debug(`Room obtained for visitor ${visitor._id} -> ${room._id}`);

		await Messages.setRoomIdByToken(visitor.token, room._id);

		return room;
	}

	async getRoom<
		E extends Record<string, unknown> & {
			sla?: string;
			customFields?: Record<string, unknown>;
			source?: OmnichannelSourceType;
		},
	>(
		guest: ILivechatVisitor,
		message: Pick<IMessage, 'rid' | 'msg' | 'token'>,
		roomInfo: {
			source?: IOmnichannelRoom['source'];
			[key: string]: unknown;
		},
		agent?: SelectedAgent,
		extraData?: E,
	) {
		if (!settings.get('Livechat_enabled')) {
			throw new Meteor.Error('error-omnichannel-is-disabled');
		}
		Livechat.logger.debug(`Attempting to find or create a room for visitor ${guest._id}`);
		const room = await LivechatRooms.findOneById(message.rid);

		if (room?.v._id && (await LivechatContacts.isChannelBlocked(room?.v._id))) {
			throw new Error('error-contact-channel-blocked');
		}

		if (room && !room.open) {
			Livechat.logger.debug(`Last room for visitor ${guest._id} closed. Creating new one`);
		}

		if (!room?.open) {
			return {
				room: await this.createRoom({ visitor: guest, message: message.msg, roomInfo, agent, extraData }),
				newRoom: true,
			};
		}

		if (room.v.token !== guest.token) {
			Livechat.logger.debug(`Visitor ${guest._id} trying to access another visitor's room`);
			throw new Meteor.Error('cannot-access-room');
		}

		return { room, newRoom: false };
	}

	async checkOnlineAgents(department?: string, agent?: { agentId: string }, skipFallbackCheck = false): Promise<boolean> {
		if (agent?.agentId) {
			return Users.checkOnlineAgents(agent.agentId);
		}

		if (department) {
			const onlineForDep = await LivechatDepartmentAgents.checkOnlineForDepartment(department);
			if (onlineForDep || skipFallbackCheck) {
				return onlineForDep;
			}

			const dep = await LivechatDepartment.findOneById<Pick<ILivechatDepartment, '_id' | 'fallbackForwardDepartment'>>(department, {
				projection: { fallbackForwardDepartment: 1 },
			});
			if (!dep?.fallbackForwardDepartment) {
				return onlineForDep;
			}

			return this.checkOnlineAgents(dep?.fallbackForwardDepartment);
		}

		return Users.checkOnlineAgents();
	}

	async setDepartmentForGuest({ token, department }: { token: string; department: string }) {
		check(token, String);
		check(department, String);

		Livechat.logger.debug(`Switching departments for user with token ${token} (to ${department})`);

		const updateUser = {
			$set: {
				department,
			},
		};

		const dep = await LivechatDepartment.findOneById<Pick<ILivechatDepartment, '_id'>>(department, { projection: { _id: 1 } });
		if (!dep) {
			throw new Meteor.Error('invalid-department', 'Provided department does not exists');
		}

		const visitor = await LivechatVisitors.getVisitorByToken(token, { projection: { _id: 1 } });
		if (!visitor) {
			throw new Meteor.Error('invalid-token', 'Provided token is invalid');
		}
		await LivechatVisitors.updateById(visitor._id, updateUser);
	}

	async removeRoom(rid: string) {
		Livechat.logger.debug(`Deleting room ${rid}`);
		check(rid, String);
		const room = await LivechatRooms.findOneById(rid);
		if (!room) {
			throw new Meteor.Error('error-invalid-room', 'Invalid room');
		}

		const inquiry = await LivechatInquiry.findOneByRoomId(rid);

		const result = await Promise.allSettled([
			Messages.removeByRoomId(rid),
			ReadReceipts.removeByRoomId(rid),
			Subscriptions.removeByRoomId(rid, {
				async onTrash(doc) {
					void notifyOnSubscriptionChanged(doc, 'removed');
				},
			}),
			LivechatInquiry.removeByRoomId(rid),
			LivechatRooms.removeById(rid),
		]);

		if (result[3]?.status === 'fulfilled' && result[3].value?.deletedCount && inquiry) {
			void notifyOnLivechatInquiryChanged(inquiry, 'removed');
		}

		for (const r of result) {
			if (r.status === 'rejected') {
				this.logger.error(`Error removing room ${rid}: ${r.reason}`);
				throw new Meteor.Error('error-removing-room', 'Error removing room');
			}
		}
	}

	isValidObject(obj: unknown): obj is Record<string, any> {
		return typeof obj === 'object' && obj !== null;
	}

	async registerGuest(newData: RegisterGuestType): Promise<ILivechatVisitor | null> {
		const result = await Visitors.registerGuest(newData);

		if (result) {
			await registerGuestData(newData, result);
		}

		return result;
	}

	private async getBotAgents(department?: string) {
		if (department) {
			return LivechatDepartmentAgents.getBotsForDepartment(department);
		}

		return Users.findBotAgents();
	}

	private async resolveChatTags(
		room: IOmnichannelRoom,
		options: CloseRoomParams['options'] = {},
	): Promise<{ updatedOptions: CloseRoomParams['options'] }> {
		this.logger.debug(`Resolving chat tags for room ${room._id}`);

		const concatUnique = (...arrays: (string[] | undefined)[]): string[] => [
			...new Set(([] as string[]).concat(...arrays.filter((a): a is string[] => !!a))),
		];

		const { departmentId, tags: optionsTags } = room;
		const { clientAction, tags: oldRoomTags } = options;
		const roomTags = concatUnique(oldRoomTags, optionsTags);

		if (!departmentId) {
			return {
				updatedOptions: {
					...options,
					...(roomTags.length && { tags: roomTags }),
				},
			};
		}

		const department = await LivechatDepartment.findOneById<Pick<ILivechatDepartment, 'requestTagBeforeClosingChat' | 'chatClosingTags'>>(
			departmentId,
			{
				projection: { requestTagBeforeClosingChat: 1, chatClosingTags: 1 },
			},
		);
		if (!department) {
			return {
				updatedOptions: {
					...options,
					...(roomTags.length && { tags: roomTags }),
				},
			};
		}

		const { requestTagBeforeClosingChat, chatClosingTags } = department;
		const extraRoomTags = concatUnique(roomTags, chatClosingTags);

		if (!requestTagBeforeClosingChat) {
			return {
				updatedOptions: {
					...options,
					...(extraRoomTags.length && { tags: extraRoomTags }),
				},
			};
		}

		const checkRoomTags = !clientAction || (roomTags && roomTags.length > 0);
		const checkDepartmentTags = chatClosingTags && chatClosingTags.length > 0;
		if (!checkRoomTags || !checkDepartmentTags) {
			throw new Error('error-tags-must-be-assigned-before-closing-chat');
		}

		return {
			updatedOptions: {
				...options,
				...(extraRoomTags.length && { tags: extraRoomTags }),
			},
		};
	}

	private async sendEmail(from: string, to: string, replyTo: string, subject: string, html: string): Promise<void> {
		await Mailer.send({
			to,
			from,
			replyTo,
			subject,
			html,
		});
	}

	async sendRequest(
		postData: {
			type: string;
			[key: string]: any;
		},
		attempts = 10,
	) {
		if (!attempts) {
			Livechat.logger.error({ msg: 'Omnichannel webhook call failed. Max attempts reached' });
			return;
		}
		const timeout = settings.get<number>('Livechat_http_timeout');
		const secretToken = settings.get<string>('Livechat_secret_token');
		const webhookUrl = settings.get<string>('Livechat_webhookUrl');
		try {
			Livechat.webhookLogger.debug({ msg: 'Sending webhook request', postData });
			const result = await fetch(webhookUrl, {
				method: 'POST',
				headers: {
					...(secretToken && { 'X-RocketChat-Livechat-Token': secretToken }),
				},
				body: postData,
				timeout,
			});

			if (result.status === 200) {
				metrics.totalLivechatWebhooksSuccess.inc();
				return result;
			}

			metrics.totalLivechatWebhooksFailures.inc();
			throw new Error(await result.text());
		} catch (err) {
			const retryAfter = timeout * 4;
			Livechat.webhookLogger.error({ msg: `Error response on ${11 - attempts} try ->`, err });
			// try 10 times after 20 seconds each
			attempts - 1 &&
				Livechat.webhookLogger.warn({ msg: `Webhook call failed. Retrying`, newAttemptAfterSeconds: retryAfter / 1000, webhookUrl });
			setTimeout(async () => {
				await Livechat.sendRequest(postData, attempts - 1);
			}, retryAfter);
		}
	}

	async saveAgentInfo(_id: string, agentData: any, agentDepartments: string[]) {
		check(_id, String);
		check(agentData, Object);
		check(agentDepartments, [String]);

		const user = await Users.findOneById(_id);
		if (!user || !(await hasRoleAsync(_id, 'livechat-agent'))) {
			throw new Meteor.Error('error-user-is-not-agent', 'User is not a livechat agent');
		}

		await Users.setLivechatData(_id, agentData);

		const currentDepartmentsForAgent = await LivechatDepartmentAgents.findByAgentId(_id).toArray();

		const toRemoveIds = currentDepartmentsForAgent
			.filter((dept) => !agentDepartments.includes(dept.departmentId))
			.map((dept) => dept.departmentId);
		const toAddIds = agentDepartments.filter((d) => !currentDepartmentsForAgent.some((c) => c.departmentId === d));

		await Promise.all(
			await LivechatDepartment.findInIds([...toRemoveIds, ...toAddIds], {
				projection: {
					_id: 1,
					enabled: 1,
				},
			})
				.map((dep) => {
					return updateDepartmentAgents(
						dep._id,
						{
							...(toRemoveIds.includes(dep._id) ? { remove: [{ agentId: _id }] } : { upsert: [{ agentId: _id, count: 0, order: 0 }] }),
						},
						dep.enabled,
					);
				})
				.toArray(),
		);

		return true;
	}

	async updateCallStatus(callId: string, rid: string, status: 'ended' | 'declined', user: IUser | ILivechatVisitor) {
		await Rooms.setCallStatus(rid, status);
		if (status === 'ended' || status === 'declined') {
			if (await VideoConf.declineLivechatCall(callId)) {
				return;
			}

			return updateMessage({ _id: callId, msg: status, actionLinks: [], webRtcCallEndTs: new Date(), rid }, user as unknown as IUser);
		}
	}

	notifyRoomVisitorChange(roomId: string, visitor: ILivechatVisitor) {
		void api.broadcast('omnichannel.room', roomId, {
			type: 'visitorData',
			visitor,
		});
	}

	async changeRoomVisitor(userId: string, room: IOmnichannelRoom, visitor: ILivechatVisitor) {
		const user = await Users.findOneById(userId, { projection: { _id: 1 } });
		if (!user) {
			throw new Error('error-user-not-found');
		}

		if (!(await canAccessRoomAsync(room, user))) {
			throw new Error('error-not-allowed');
		}

		await LivechatRooms.changeVisitorByRoomId(room._id, visitor);

		this.notifyRoomVisitorChange(room._id, visitor);

		return LivechatRooms.findOneById(room._id);
	}

	async notifyAgentStatusChanged(userId: string, status?: UserStatus) {
		if (!status) {
			return;
		}

		void callbacks.runAsync('livechat.agentStatusChanged', { userId, status });
		if (!settings.get('Livechat_show_agent_info')) {
			return;
		}

		await LivechatRooms.findOpenByAgent(userId).forEach((room) => {
			void api.broadcast('omnichannel.room', room._id, {
				type: 'agentStatus',
				status,
			});
		});
	}

	async updateMessage({ guest, message }: { guest: ILivechatVisitor; message: AtLeast<IMessage, '_id' | 'msg' | 'rid'> }) {
		check(message, Match.ObjectIncluding({ _id: String }));

		const originalMessage = await Messages.findOneById<Pick<IMessage, 'u' | '_id'>>(message._id, { projection: { u: 1 } });
		if (!originalMessage?._id) {
			return;
		}

		const editAllowed = settings.get('Message_AllowEditing');
		const editOwn = originalMessage.u && originalMessage.u._id === guest._id;

		if (!editAllowed || !editOwn) {
			throw new Error('error-action-not-allowed');
		}

		// TODO: Apps sends an `any` object and apparently we just check for _id being present
		// while updateMessage expects AtLeast<id, msg, rid>
		await updateMessage(message, guest as unknown as IUser);

		return true;
	}

	async closeOpenChats(userId: string, comment?: string) {
		this.logger.debug(`Closing open chats for user ${userId}`);
		const user = await Users.findOneById(userId);

		const extraQuery = await callbacks.run('livechat.applyDepartmentRestrictions', {}, { userId });
		const openChats = LivechatRooms.findOpenByAgent(userId, extraQuery);
		const promises: Promise<void>[] = [];
		await openChats.forEach((room) => {
			promises.push(this.closeRoom({ user, room, comment }));
		});

		await Promise.all(promises);
	}

	async transfer(room: IOmnichannelRoom, guest: ILivechatVisitor, transferData: TransferData) {
		this.logger.debug(`Transfering room ${room._id} [Transfered by: ${transferData?.transferredBy?._id}]`);
		if (room.onHold) {
			throw new Error('error-room-onHold');
		}

		if (transferData.departmentId) {
			const department = await LivechatDepartment.findOneById<Pick<ILivechatDepartment, 'name' | '_id'>>(transferData.departmentId, {
				projection: { name: 1 },
			});
			if (!department) {
				throw new Error('error-invalid-department');
			}

			transferData.department = department;
			this.logger.debug(`Transfering room ${room._id} to department ${transferData.department?._id}`);
		}

		return RoutingManager.transferRoom(room, guest, transferData);
	}

	async forwardOpenChats(userId: string) {
		this.logger.debug(`Transferring open chats for user ${userId}`);
		const user = await Users.findOneById(userId);
		if (!user) {
			throw new Error('error-invalid-user');
		}

		const { _id, username, name } = user;
		for await (const room of LivechatRooms.findOpenByAgent(userId)) {
			const guest = await LivechatVisitors.findOneEnabledById(room.v._id);
			if (!guest) {
				continue;
			}

			const transferredBy = normalizeTransferredByData({ _id, username, name }, room);
			await this.transfer(room, guest, {
				transferredBy,
				departmentId: guest.department,
			});
		}
	}

	showConnecting() {
		return RoutingManager.getConfig()?.showConnecting || false;
	}

	async getInitSettings() {
		const validSettings = [
			'Livechat_title',
			'Livechat_title_color',
			'Livechat_enable_message_character_limit',
			'Livechat_message_character_limit',
			'Message_MaxAllowedSize',
			'Livechat_enabled',
			'Livechat_registration_form',
			'Livechat_allow_switching_departments',
			'Livechat_offline_title',
			'Livechat_offline_title_color',
			'Livechat_offline_message',
			'Livechat_offline_success_message',
			'Livechat_offline_form_unavailable',
			'Livechat_display_offline_form',
			'Omnichannel_call_provider',
			'Language',
			'Livechat_enable_transcript',
			'Livechat_transcript_message',
			'Livechat_fileupload_enabled',
			'FileUpload_Enabled',
			'Livechat_conversation_finished_message',
			'Livechat_conversation_finished_text',
			'Livechat_name_field_registration_form',
			'Livechat_email_field_registration_form',
			'Livechat_registration_form_message',
			'Livechat_force_accept_data_processing_consent',
			'Livechat_data_processing_consent_text',
			'Livechat_show_agent_info',
			'Livechat_clear_local_storage_when_chat_ended',
			'Livechat_history_monitor_type',
			'Livechat_hide_system_messages',
			'Livechat_widget_position',
			'Livechat_background',
			'Assets_livechat_widget_logo',
			'Livechat_hide_watermark',
			'Omnichannel_allow_visitors_to_close_conversation',
		] as const;

		type SettingTypes = (typeof validSettings)[number] | 'Livechat_Show_Connecting';

		const rcSettings = validSettings.reduce<Record<SettingTypes, string | boolean>>((acc, setting) => {
			acc[setting] = settings.get(setting);
			return acc;
		}, {} as any);

		rcSettings.Livechat_Show_Connecting = this.showConnecting();

		return rcSettings;
	}

	async sendOfflineMessage(data: OfflineMessageData) {
		if (!settings.get('Livechat_display_offline_form')) {
			throw new Error('error-offline-form-disabled');
		}

		const { message, name, email, department, host } = data;

		if (!email) {
			throw new Error('error-invalid-email');
		}

		const emailMessage = `${message}`.replace(/([^>\r\n]?)(\r\n|\n\r|\r|\n)/g, '$1<br>$2');

		let html = '<h1>New livechat message</h1>';
		if (host && host !== '') {
			html = html.concat(`<p><strong>Sent from:</strong><a href='${host}'> ${host}</a></p>`);
		}
		html = html.concat(`
			<p><strong>Visitor name:</strong> ${name}</p>
			<p><strong>Visitor email:</strong> ${email}</p>
			<p><strong>Message:</strong><br>${emailMessage}</p>`);

		const fromEmail = settings.get<string>('From_Email').match(/\b[A-Z0-9._%+-]+@(?:[A-Z0-9-]+\.)+[A-Z]{2,4}\b/i);

		let from: string;
		if (fromEmail) {
			from = fromEmail[0];
		} else {
			from = settings.get<string>('From_Email');
		}

		if (settings.get('Livechat_validate_offline_email')) {
			const emailDomain = email.substr(email.lastIndexOf('@') + 1);

			try {
				await dnsResolveMx(emailDomain);
			} catch (e) {
				throw new Meteor.Error('error-invalid-email-address');
			}
		}

		// TODO Block offline form if Livechat_offline_email is undefined
		// (it does not make sense to have an offline form that does nothing)
		// `this.sendEmail` will throw an error if the email is invalid
		// thus this breaks livechat, since the "to" email is invalid, and that returns an [invalid email] error to the livechat client
		let emailTo = settings.get<string>('Livechat_offline_email');
		if (department && department !== '') {
			const dep = await LivechatDepartment.findOneByIdOrName(department, { projection: { email: 1 } });
			if (dep) {
				emailTo = dep.email || emailTo;
			}
		}

		const fromText = `${name} - ${email} <${from}>`;
		const replyTo = `${name} <${email}>`;
		const subject = `Livechat offline message from ${name}: ${`${emailMessage}`.substring(0, 20)}`;
		await this.sendEmail(fromText, emailTo, replyTo, subject, html);

		setImmediate(() => {
			void callbacks.run('livechat.offlineMessage', data);
		});
	}

	async sendMessage({
		guest,
		message,
		roomInfo,
		agent,
	}: {
		guest: ILivechatVisitor;
		message: ILivechatMessage;
		roomInfo: {
			source?: IOmnichannelRoom['source'];
			[key: string]: unknown;
		};
		agent?: SelectedAgent;
	}) {
		const { room, newRoom } = await this.getRoom(guest, message, roomInfo, agent);
		if (guest.name) {
			message.alias = guest.name;
		}
		return Object.assign(await sendMessage(guest, { ...message, token: guest.token }, room), {
			newRoom,
			showConnecting: this.showConnecting(),
		});
	}

	async removeGuest(_id: string) {
		const guest = await LivechatVisitors.findOneEnabledById(_id, { projection: { _id: 1, token: 1 } });
		if (!guest) {
			throw new Error('error-invalid-guest');
		}

		await this.cleanGuestHistory(guest);
		return LivechatVisitors.disableById(_id);
	}

	async cleanGuestHistory(guest: ILivechatVisitor) {
		const { token } = guest;

		// This shouldn't be possible, but just in case
		if (!token) {
			throw new Error('error-invalid-guest');
		}

		const cursor = LivechatRooms.findByVisitorToken(token);
		for await (const room of cursor) {
			await Promise.all([
				Subscriptions.removeByRoomId(room._id, {
					async onTrash(doc) {
						void notifyOnSubscriptionChanged(doc, 'removed');
					},
				}),
				FileUpload.removeFilesByRoomId(room._id),
				Messages.removeByRoomId(room._id),
				ReadReceipts.removeByRoomId(room._id),
			]);
		}

		await LivechatRooms.removeByVisitorToken(token);

		const livechatInquiries = await LivechatInquiry.findIdsByVisitorToken(token).toArray();
		await LivechatInquiry.removeByIds(livechatInquiries.map(({ _id }) => _id));
		void notifyOnLivechatInquiryChanged(livechatInquiries, 'removed');
	}

	async deleteMessage({ guest, message }: { guest: ILivechatVisitor; message: IMessage }) {
		const deleteAllowed = settings.get<boolean>('Message_AllowDeleting');
		const editOwn = message.u && message.u._id === guest._id;

		if (!deleteAllowed || !editOwn) {
			throw new Error('error-action-not-allowed');
		}

		await deleteMessage(message, guest as unknown as IUser);

		return true;
	}

	async setUserStatusLivechatIf(userId: string, status: ILivechatAgentStatus, condition?: Filter<IUser>, fields?: AKeyOf<ILivechatAgent>) {
		const result = await Users.setLivechatStatusIf(userId, status, condition, fields);

		if (result.modifiedCount > 0) {
			void notifyOnUserChange({
				id: userId,
				clientAction: 'updated',
				diff: { ...fields, statusLivechat: status },
			});
		}

		callbacks.runAsync('livechat.setUserStatusLivechat', { userId, status });
		return result;
	}

	async returnRoomAsInquiry(room: IOmnichannelRoom, departmentId?: string, overrideTransferData: any = {}) {
		this.logger.debug({ msg: `Transfering room to ${departmentId ? 'department' : ''} queue`, room });
		if (!room.open) {
			throw new Meteor.Error('room-closed');
		}

		if (room.onHold) {
			throw new Meteor.Error('error-room-onHold');
		}

		if (!room.servedBy) {
			return false;
		}

		const user = await Users.findOneById(room.servedBy._id);
		if (!user?._id) {
			throw new Meteor.Error('error-invalid-user');
		}

		// find inquiry corresponding to room
		const inquiry = await LivechatInquiry.findOne({ rid: room._id });
		if (!inquiry) {
			return false;
		}

		const transferredBy = normalizeTransferredByData(user, room);
		this.logger.debug(`Transfering room ${room._id} by user ${transferredBy._id}`);
		const transferData = { roomId: room._id, scope: 'queue', departmentId, transferredBy, ...overrideTransferData };
		try {
			await this.saveTransferHistory(room, transferData);
			await RoutingManager.unassignAgent(inquiry, departmentId);
		} catch (e) {
			this.logger.error(e);
			throw new Meteor.Error('error-returning-inquiry');
		}

		callbacks.runAsync('livechat:afterReturnRoomAsInquiry', { room });

		return true;
	}

	async saveTransferHistory(room: IOmnichannelRoom, transferData: TransferData) {
		const { departmentId: previousDepartment } = room;
		const { department: nextDepartment, transferredBy, transferredTo, scope, comment } = transferData;

		check(
			transferredBy,
			Match.ObjectIncluding({
				_id: String,
				username: String,
				name: Match.Maybe(String),
				userType: String,
			}),
		);

		const { _id, username } = transferredBy;
		const scopeData = scope || (nextDepartment ? 'department' : 'agent');
		this.logger.info(`Storing new chat transfer of ${room._id} [Transfered by: ${_id} to ${scopeData}]`);

		const transferMessage = {
			...(transferData.transferredBy.userType === 'visitor' && { token: room.v.token }),
			transferData: {
				transferredBy,
				ts: new Date(),
				scope: scopeData,
				comment,
				...(previousDepartment && { previousDepartment }),
				...(nextDepartment && { nextDepartment }),
				...(transferredTo && { transferredTo }),
			},
		};

		await Message.saveSystemMessageAndNotifyUser('livechat_transfer_history', room._id, '', { _id, username }, transferMessage);
	}

	async saveGuest(guestData: Pick<ILivechatVisitor, '_id' | 'name' | 'livechatData'> & { email?: string; phone?: string }, userId: string) {
		const { _id, name, email, phone, livechatData = {} } = guestData;

		const visitor = await LivechatVisitors.findOneById(_id, { projection: { _id: 1 } });
		if (!visitor) {
			throw new Error('error-invalid-visitor');
		}

		this.logger.debug({ msg: 'Saving guest', guestData });
		const updateData: {
			name?: string | undefined;
			username?: string | undefined;
			email?: string | undefined;
			phone?: string | undefined;
			livechatData: {
				[k: string]: any;
			};
		} = { livechatData: {} };

		if (name) {
			updateData.name = name;
		}
		if (email) {
			updateData.email = email;
		}
		if (phone) {
			updateData.phone = phone;
		}

		const customFields: Record<string, any> = {};

		if ((!userId || (await hasPermissionAsync(userId, 'edit-livechat-room-customfields'))) && Object.keys(livechatData).length) {
			this.logger.debug({ msg: `Saving custom fields for visitor ${_id}`, livechatData });
			for await (const field of LivechatCustomField.findByScope('visitor')) {
				if (!livechatData.hasOwnProperty(field._id)) {
					continue;
				}
				const value = trim(livechatData[field._id]);
				if (value !== '' && field.regexp !== undefined && field.regexp !== '') {
					const regexp = new RegExp(field.regexp);
					if (!regexp.test(value)) {
						throw new Error(i18n.t('error-invalid-custom-field-value'));
					}
				}
				customFields[field._id] = value;
			}
			updateData.livechatData = customFields;
			Livechat.logger.debug(`About to update ${Object.keys(customFields).length} custom fields for visitor ${_id}`);
		}
		const ret = await LivechatVisitors.saveGuestById(_id, updateData);

		setImmediate(() => {
			void Apps.self?.triggerEvent(AppEvents.IPostLivechatGuestSaved, _id);
		});

		return ret;
	}

	async setCustomFields({ token, key, value, overwrite }: { key: string; value: string; overwrite: boolean; token: string }) {
		Livechat.logger.debug(`Setting custom fields data for visitor with token ${token}`);

		const customField = await LivechatCustomField.findOneById(key);
		if (!customField) {
			throw new Error('invalid-custom-field');
		}

		if (customField.regexp !== undefined && customField.regexp !== '') {
			const regexp = new RegExp(customField.regexp);
			if (!regexp.test(value)) {
				throw new Error(i18n.t('error-invalid-custom-field-value', { field: key }));
			}
		}

		let result;
		if (customField.scope === 'room') {
			result = await LivechatRooms.updateDataByToken(token, key, value, overwrite);
		} else {
			result = await LivechatVisitors.updateLivechatDataByToken(token, key, value, overwrite);
		}

		if (typeof result === 'boolean') {
			// Note: this only happens when !overwrite is passed, in this case we don't do any db update
			return 0;
		}

		return result.modifiedCount;
	}

	async requestTranscript({
		rid,
		email,
		subject,
		user,
	}: {
		rid: string;
		email: string;
		subject: string;
		user: AtLeast<IUser, '_id' | 'username' | 'utcOffset' | 'name'>;
	}) {
		const room = await LivechatRooms.findOneById(rid, { projection: { _id: 1, open: 1, transcriptRequest: 1 } });

		if (!room?.open) {
			throw new Meteor.Error('error-invalid-room', 'Invalid room');
		}

		if (room.transcriptRequest) {
			throw new Meteor.Error('error-transcript-already-requested', 'Transcript already requested');
		}

		if (!(await Omnichannel.isWithinMACLimit(room))) {
			throw new Error('error-mac-limit-reached');
		}

		const { _id, username, name, utcOffset } = user;
		const transcriptRequest = {
			requestedAt: new Date(),
			requestedBy: {
				_id,
				username,
				name,
				utcOffset,
			},
			email,
			subject,
		};

		await LivechatRooms.setEmailTranscriptRequestedByRoomId(rid, transcriptRequest);
		return true;
	}

	async savePageHistory(token: string, roomId: string | undefined, pageInfo: PageInfo) {
		this.logger.debug({
			msg: `Saving page movement history for visitor with token ${token}`,
			pageInfo,
			roomId,
		});

		if (pageInfo.change !== settings.get<string>('Livechat_history_monitor_type')) {
			return;
		}
		const user = await Users.findOneById('rocket.cat');

		if (!user) {
			throw new Error('error-invalid-user');
		}

		const pageTitle = pageInfo.title;
		const pageUrl = pageInfo.location.href;
		const extraData: {
			navigation: {
				page: PageInfo;
				token: string;
			};
			expireAt?: number;
			_hidden?: boolean;
		} = {
			navigation: {
				page: pageInfo,
				token,
			},
		};

		if (!roomId) {
			this.logger.warn(`Saving page history without room id for visitor with token ${token}`);
			// keep history of unregistered visitors for 1 month
			const keepHistoryMiliseconds = 2592000000;
			extraData.expireAt = new Date().getTime() + keepHistoryMiliseconds;
		}

		if (!settings.get('Livechat_Visitor_navigation_as_a_message')) {
			extraData._hidden = true;
		}

		// @ts-expect-error: Investigating on which case we won't receive a roomId and where that history is supposed to be stored
		return Message.saveSystemMessage('livechat_navigation_history', roomId, `${pageTitle} - ${pageUrl}`, user, extraData);
	}

	async afterRemoveAgent(user: AtLeast<IUser, '_id' | 'username'>) {
		await callbacks.run('livechat.afterAgentRemoved', { agent: user });
		return true;
	}

	async removeAgent(username: string) {
		const user = await Users.findOneByUsername(username, { projection: { _id: 1, username: 1 } });

		if (!user) {
			throw new Error('error-invalid-user');
		}

		const { _id } = user;

		if (await removeUserFromRolesAsync(_id, ['livechat-agent'])) {
			return this.afterRemoveAgent(user);
		}

		return false;
	}

	async removeManager(username: string) {
		const user = await Users.findOneByUsername(username, { projection: { _id: 1 } });

		if (!user) {
			throw new Error('error-invalid-user');
		}

		return removeUserFromRolesAsync(user._id, ['livechat-manager']);
	}

	async getLivechatRoomGuestInfo(room: IOmnichannelRoom) {
		const visitor = await LivechatVisitors.findOneEnabledById(room.v._id);
		if (!visitor) {
			throw new Error('error-invalid-visitor');
		}

		const agent = room.servedBy?._id ? await Users.findOneById(room.servedBy?._id) : null;

		const ua = new UAParser();
		ua.setUA(visitor.userAgent || '');

		const postData: ICRMData = {
			_id: room._id,
			label: room.fname || room.label, // using same field for compatibility
			topic: room.topic,
			createdAt: room.ts,
			lastMessageAt: room.lm,
			tags: room.tags,
			customFields: room.livechatData,
			visitor: {
				_id: visitor._id,
				token: visitor.token,
				name: visitor.name,
				username: visitor.username,
				department: visitor.department,
				ip: visitor.ip,
				os: ua.getOS().name && `${ua.getOS().name} ${ua.getOS().version}`,
				browser: ua.getBrowser().name && `${ua.getBrowser().name} ${ua.getBrowser().version}`,
				customFields: visitor.livechatData,
			},
		};

		if (agent) {
			const customFields = parseAgentCustomFields(agent.customFields);

			postData.agent = {
				_id: agent._id,
				username: agent.username,
				name: agent.name,
				...(customFields && { customFields }),
			};

			if (agent.emails && agent.emails.length > 0) {
				postData.agent.email = agent.emails[0].address;
			}
		}

		if (room.crmData) {
			postData.crmData = room.crmData;
		}

		if (visitor.visitorEmails && visitor.visitorEmails.length > 0) {
			postData.visitor.email = visitor.visitorEmails;
		}
		if (visitor.phone && visitor.phone.length > 0) {
			postData.visitor.phone = visitor.phone;
		}

		return postData;
	}

	async allowAgentChangeServiceStatus(statusLivechat: ILivechatAgentStatus, agentId: string) {
		if (statusLivechat !== ILivechatAgentStatus.AVAILABLE) {
			return true;
		}

		return businessHourManager.allowAgentChangeServiceStatus(agentId);
	}

	async notifyGuestStatusChanged(token: string, status: UserStatus) {
		await LivechatRooms.updateVisitorStatus(token, status);

		const inquiryVisitorStatus = await LivechatInquiry.updateVisitorStatus(token, status);

		if (inquiryVisitorStatus.modifiedCount) {
			void notifyOnLivechatInquiryChangedByToken(token, 'updated', { v: { status } });
		}
	}

	async setUserStatusLivechat(userId: string, status: ILivechatAgentStatus) {
		const user = await Users.setLivechatStatus(userId, status);
		callbacks.runAsync('livechat.setUserStatusLivechat', { userId, status });

		if (user.modifiedCount > 0) {
			void notifyOnUserChange({
				id: userId,
				clientAction: 'updated',
				diff: {
					statusLivechat: status,
					livechatStatusSystemModified: false,
				},
			});
		}

		return user;
	}

	async afterAgentAdded(user: IUser) {
		await Promise.all([
			Users.setOperator(user._id, true),
			this.setUserStatusLivechat(user._id, user.status !== 'offline' ? ILivechatAgentStatus.AVAILABLE : ILivechatAgentStatus.NOT_AVAILABLE),
		]);
		callbacks.runAsync('livechat.onNewAgentCreated', user._id);

		return user;
	}

	async addAgent(username: string) {
		check(username, String);

		const user = await Users.findOneByUsername(username, { projection: { _id: 1, username: 1 } });

		if (!user) {
			throw new Meteor.Error('error-invalid-user');
		}

		if (await addUserRolesAsync(user._id, ['livechat-agent'])) {
			return this.afterAgentAdded(user);
		}

		return false;
	}

	async afterAgentUserActivated(user: IUser) {
		if (!user.roles.includes('livechat-agent')) {
			throw new Error('invalid-user-role');
		}
		await Users.setOperator(user._id, true);
		callbacks.runAsync('livechat.onNewAgentCreated', user._id);
	}

	async addManager(username: string) {
		check(username, String);

		const user = await Users.findOneByUsername(username, { projection: { _id: 1, username: 1 } });

		if (!user) {
			throw new Meteor.Error('error-invalid-user');
		}

		if (await addUserRolesAsync(user._id, ['livechat-manager'])) {
			return user;
		}

		return false;
	}

	async saveRoomInfo(
		roomData: {
			_id: string;
			topic?: string;
			tags?: string[];
			livechatData?: { [k: string]: string };
			// For priority and SLA, if the value is blank (ie ""), then system will remove the priority or SLA from the room
			priorityId?: string;
			slaId?: string;
		},
		guestData?: {
			_id: string;
			name?: string;
			email?: string;
			phone?: string;
			livechatData?: { [k: string]: string };
		},
		userId?: string,
	) {
		this.logger.debug(`Saving room information on room ${roomData._id}`);
		const { livechatData = {} } = roomData;
		const customFields: Record<string, string> = {};

		if ((!userId || (await hasPermissionAsync(userId, 'edit-livechat-room-customfields'))) && Object.keys(livechatData).length) {
			const fields = LivechatCustomField.findByScope('room');
			for await (const field of fields) {
				if (!livechatData.hasOwnProperty(field._id)) {
					continue;
				}
				const value = trim(livechatData[field._id]);
				if (value !== '' && field.regexp !== undefined && field.regexp !== '') {
					const regexp = new RegExp(field.regexp);
					if (!regexp.test(value)) {
						throw new Meteor.Error(i18n.t('error-invalid-custom-field-value', { field: field.label }));
					}
				}
				customFields[field._id] = value;
			}
			roomData.livechatData = customFields;
			Livechat.logger.debug(`About to update ${Object.keys(customFields).length} custom fields on room ${roomData._id}`);
		}

		await LivechatRooms.saveRoomById(roomData);

		setImmediate(() => {
			void Apps.self?.triggerEvent(AppEvents.IPostLivechatRoomSaved, roomData._id);
		});

		if (guestData?.name?.trim().length) {
			const { _id: rid } = roomData;
			const { name } = guestData;

			const responses = await Promise.all([
				Rooms.setFnameById(rid, name),
				LivechatInquiry.setNameByRoomId(rid, name),
				Subscriptions.updateDisplayNameByRoomId(rid, name),
			]);

			if (responses[1]?.modifiedCount) {
				void notifyOnLivechatInquiryChangedByRoom(rid, 'updated', { name });
			}

			if (responses[2]?.modifiedCount) {
				await notifyOnSubscriptionChangedByRoomId(rid);
			}
		}

		void notifyOnRoomChangedById(roomData._id);

		return true;
	}
}

export const Livechat = new LivechatClass();<|MERGE_RESOLUTION|>--- conflicted
+++ resolved
@@ -70,14 +70,9 @@
 import { parseAgentCustomFields, updateDepartmentAgents, normalizeTransferredByData } from './Helper';
 import { QueueManager } from './QueueManager';
 import { RoutingManager } from './RoutingManager';
-<<<<<<< HEAD
 import { Visitors } from './Visitors';
 import { registerGuestData } from './contacts/registerGuestData';
-import { isDepartmentCreationAvailable } from './isDepartmentCreationAvailable';
-import type { CloseRoomParams, CloseRoomParamsByUser, CloseRoomParamsByVisitor } from './localTypes';
-=======
 import type { CloseRoomParams, CloseRoomParamsByUser, CloseRoomParamsByVisitor, ILivechatMessage } from './localTypes';
->>>>>>> fd5e54f6
 import { parseTranscriptRequest } from './parseTranscriptRequest';
 
 export type RegisterGuestType = Partial<Pick<ILivechatVisitor, 'token' | 'name' | 'department' | 'status' | 'username' | 'source'>> & {
