--- conflicted
+++ resolved
@@ -1126,14 +1126,11 @@
 			'Livechat_show_agent_info',
 			'Livechat_clear_local_storage_when_chat_ended',
 			'Livechat_history_monitor_type',
-<<<<<<< HEAD
 			'Assets_livechat_widget_logo',
 			'Livechat_hide_watermark',
 			'Livechat_widget_position',
 			'Livechat_background',
-=======
 			'Livechat_hide_system_messages',
->>>>>>> 00997b02
 		] as const;
 
 		type SettingTypes = (typeof validSettings)[number] | 'Livechat_Show_Connecting';
