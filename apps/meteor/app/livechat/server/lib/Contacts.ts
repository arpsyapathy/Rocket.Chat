--- conflicted
+++ resolved
@@ -1,4 +1,3 @@
-<<<<<<< HEAD
 import type {
 	ILivechatContact,
 	ILivechatContactChannel,
@@ -7,9 +6,6 @@
 	IOmnichannelRoom,
 	IUser,
 } from '@rocket.chat/core-typings';
-=======
-import type { ILivechatContactChannel, ILivechatCustomField, ILivechatVisitor, IOmnichannelRoom, IUser } from '@rocket.chat/core-typings';
->>>>>>> 3bba59f5
 import {
 	LivechatVisitors,
 	Users,
@@ -197,18 +193,8 @@
 	const { name, emails, phones, customFields = {}, contactManager, channels, unknown } = params;
 
 	if (contactManager) {
-<<<<<<< HEAD
-		const contactManagerUser = await Users.findOneById(contactManager, { projection: { roles: 1 } });
+		const contactManagerUser = await Users.findOneById<Pick<IUser, 'roles'>>(contactManager, { projection: { roles: 1 } });
 		await validateContactManager(contactManagerUser);
-=======
-		const contactManagerUser = await Users.findOneById<Pick<IUser, 'roles'>>(contactManager, { projection: { roles: 1 } });
-		if (!contactManagerUser) {
-			throw new Error('error-contact-manager-not-found');
-		}
-		if (!contactManagerUser.roles || !Array.isArray(contactManagerUser.roles) || !contactManagerUser.roles.includes('livechat-agent')) {
-			throw new Error('error-invalid-contact-manager');
-		}
->>>>>>> 3bba59f5
 	}
 
 	const allowedCustomFields = await getAllowedCustomFields();
