--- conflicted
+++ resolved
@@ -243,22 +243,18 @@
 	return process.env.TEST_MODE?.toUpperCase() === 'TRUE';
 }
 
-<<<<<<< HEAD
-export async function createContact(params: CreateContactParams, upsertId?: ILivechatContact['_id']): Promise<string> {
-=======
 export async function createContactFromVisitor(visitor: ILivechatVisitor): Promise<string> {
 	if (visitor.contactId) {
 		throw new Error('error-contact-already-exists');
 	}
 
-	const contactData: InsertionModel<ILivechatContact> = {
+	const contactData: InsertionModel<Omit<ILivechatContact, 'createdAt'>> = {
 		name: visitor.name || visitor.username,
 		emails: visitor.visitorEmails?.map(({ address }) => address),
 		phones: visitor.phone?.map(({ phoneNumber }) => phoneNumber),
 		unknown: true,
 		channels: [],
 		customFields: visitor.livechatData,
-		createdAt: new Date(),
 	};
 
 	if (visitor.contactManager) {
@@ -268,15 +264,14 @@
 		}
 	}
 
-	const { insertedId: contactId } = await LivechatContacts.insertOne(contactData);
+	const contactId = await LivechatContacts.insertContact(contactData);
 
 	await LivechatVisitors.updateOne({ _id: visitor._id }, { $set: { contactId } });
 
 	return contactId;
 }
 
-export async function createContact(params: CreateContactParams): Promise<string> {
->>>>>>> 8f71f783
+export async function createContact(params: CreateContactParams, upsertId?: ILivechatContact['_id']): Promise<string> {
 	const { name, emails, phones, customFields: receivedCustomFields = {}, contactManager, channels, unknown } = params;
 
 	if (contactManager) {
@@ -286,7 +281,7 @@
 	const allowedCustomFields = await getAllowedCustomFields();
 	const customFields = validateCustomFields(allowedCustomFields, receivedCustomFields);
 
-	const data: InsertionModel<ILivechatContact> = {
+	const updateData = {
 		name,
 		emails,
 		phones,
@@ -294,21 +289,14 @@
 		channels,
 		customFields,
 		unknown,
-<<<<<<< HEAD
-	};
+	} as const;
 
 	if (upsertId) {
-		await LivechatContacts.upsertContact(upsertId, data);
+		await LivechatContacts.upsertContact(upsertId, updateData);
 		return upsertId;
 	}
 
-	const { insertedId } = await LivechatContacts.insertOne(data);
-=======
-		createdAt: new Date(),
-	});
->>>>>>> 8f71f783
-
-	return insertedId;
+	return LivechatContacts.insertContact(insertData);
 }
 
 export async function updateContact(params: UpdateContactParams): Promise<ILivechatContact> {
