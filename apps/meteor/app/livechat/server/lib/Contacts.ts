--- conflicted
+++ resolved
@@ -211,7 +211,6 @@
 	return insertedId;
 }
 
-<<<<<<< HEAD
 export async function updateContact(params: UpdateContactParams): Promise<ILivechatContact> {
 	const { contactId, name, emails, phones, customFields, contactManager, channels } = params;
 
@@ -226,7 +225,8 @@
 	}
 
 	if (customFields) {
-		await validateCustomFields(customFields);
+		const allowedCustomFields = await getAllowedCustomFields();
+		validateCustomFields(allowedCustomFields, customFields);
 	}
 
 	const updateContact: { $set: MatchKeysAndValues<ILivechatContact> } = {
@@ -246,14 +246,8 @@
 	return LivechatContacts.findOneById(contactId) as Promise<ILivechatContact>;
 }
 
-async function validateCustomFields(customFields: Record<string, string | unknown>) {
-	const allowedCustomFields = LivechatCustomField.findByScope<
-		Pick<ILivechatCustomField, '_id' | 'label' | 'regexp' | 'required' | 'visibility'>
-	>(
-=======
 async function getAllowedCustomFields(): Promise<ILivechatCustomField[]> {
 	return LivechatCustomField.findByScope(
->>>>>>> 716162ca
 		'visitor',
 		{
 			projection: { _id: 1, label: 1, regexp: 1, required: 1 },
