--- conflicted
+++ resolved
@@ -4,13 +4,7 @@
 import dns from 'dns';
 import util from 'util';
 
-<<<<<<< HEAD
 import { Message, VideoConf, api } from '@rocket.chat/core-services';
-=======
-import { Meteor } from 'meteor/meteor';
-import { Match, check } from 'meteor/check';
-import UAParser from 'ua-parser-js';
->>>>>>> d3c4ef1e
 import {
 	LivechatVisitors,
 	LivechatCustomField,
@@ -28,46 +22,26 @@
 import { Meteor } from 'meteor/meteor';
 import UAParser from 'ua-parser-js';
 
-<<<<<<< HEAD
 import { Apps, AppEvents } from '../../../../ee/server/apps';
 import { callbacks } from '../../../../lib/callbacks';
 import { trim } from '../../../../lib/utils/stringUtils';
 import { i18n } from '../../../../server/lib/i18n';
 import { addUserRolesAsync } from '../../../../server/lib/roles/addUserRoles';
 import { removeUserFromRolesAsync } from '../../../../server/lib/roles/removeUserFromRoles';
-=======
-import { RoutingManager } from './RoutingManager';
-import { Analytics } from './Analytics';
-import { settings } from '../../../settings/server';
-import { callbacks } from '../../../../lib/callbacks';
-import { Logger } from '../../../logger/server';
->>>>>>> d3c4ef1e
 import { canAccessRoomAsync, roomAccessAttributes } from '../../../authorization/server';
 import { hasPermissionAsync } from '../../../authorization/server/functions/hasPermission';
-import { hasRoleAsync } from '../../../authorization/server/functions/hasRole';
 import { FileUpload } from '../../../file-upload/server';
 import { deleteMessage } from '../../../lib/server/functions/deleteMessage';
 import { sendMessage } from '../../../lib/server/functions/sendMessage';
 import { updateMessage } from '../../../lib/server/functions/updateMessage';
-<<<<<<< HEAD
 import { Logger } from '../../../logger/server';
 import * as Mailer from '../../../mailer/server/api';
 import { settings } from '../../../settings/server';
-=======
-import { deleteMessage } from '../../../lib/server/functions/deleteMessage';
-import { FileUpload } from '../../../file-upload/server';
-import { normalizeTransferredByData, parseAgentCustomFields, updateDepartmentAgents } from './Helper';
-import { Apps, AppEvents } from '../../../../ee/server/apps';
->>>>>>> d3c4ef1e
 import { businessHourManager } from '../business-hour';
 import { Analytics } from './Analytics';
 import { normalizeTransferredByData, parseAgentCustomFields, updateDepartmentAgents } from './Helper';
 import { Livechat as LivechatTyped } from './LivechatTyped';
-<<<<<<< HEAD
 import { RoutingManager } from './RoutingManager';
-=======
-import { i18n } from '../../../../server/lib/i18n';
->>>>>>> d3c4ef1e
 
 const logger = new Logger('Livechat');
 
@@ -565,16 +539,7 @@
 		}
 
 		if (await addUserRolesAsync(user._id, ['livechat-agent'])) {
-<<<<<<< HEAD
-			await Users.setOperator(user._id, true);
-			await this.setUserStatusLivechat(user._id, user.status !== 'offline' ? 'available' : 'not-available');
-
-			callbacks.runAsync('livechat.onNewAgentCreated', user._id);
-
-			return user;
-=======
 			return this.afterAgentAdded(user);
->>>>>>> d3c4ef1e
 		}
 
 		return false;
@@ -621,16 +586,7 @@
 		const { _id } = user;
 
 		if (await removeUserFromRolesAsync(_id, ['livechat-agent'])) {
-<<<<<<< HEAD
-			await Promise.all([
-				Users.removeAgent(_id),
-				LivechatDepartmentAgents.removeByAgentId(_id),
-				LivechatVisitors.removeContactManagerByUsername(username),
-			]);
-			return true;
-=======
 			return this.afterRemoveAgent(user);
->>>>>>> d3c4ef1e
 		}
 
 		return false;
