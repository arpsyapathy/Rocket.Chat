--- conflicted
+++ resolved
@@ -6,11 +6,6 @@
 
 import { Meteor } from 'meteor/meteor';
 import { Match, check } from 'meteor/check';
-<<<<<<< HEAD
-import { TAPi18n } from 'meteor/rocketchat:tap-i18n';
-=======
-import { Random } from '@rocket.chat/random';
->>>>>>> 1f62c740
 import UAParser from 'ua-parser-js';
 import {
 	LivechatVisitors,
