// Note: Please don't add any new methods to this file, since its still in js and we are migrating to ts
// Please add new methods to LivechatTyped.ts

import dns from 'dns';

import { Meteor } from 'meteor/meteor';
import { Match, check } from 'meteor/check';
import { Random } from 'meteor/random';
import { TAPi18n } from 'meteor/rocketchat:tap-i18n';
import { HTTP } from 'meteor/http';
import _ from 'underscore';
import s from 'underscore.string';
import moment from 'moment-timezone';
import UAParser from 'ua-parser-js';
import {
	Users as UsersRaw,
	LivechatVisitors,
	LivechatCustomField,
	Settings,
<<<<<<< HEAD
	LivechatDepartment as LivechatDepartmentRaw,
=======
	LivechatRooms as LivechatRoomsRaw,
	LivechatInquiry as LivechatInquiryRaw,
	Subscriptions as SubscriptionsRaw,
	Messages as MessagesRaw,
>>>>>>> db19c6e7
} from '@rocket.chat/models';
import { VideoConf, api } from '@rocket.chat/core-services';

import { QueueManager } from './QueueManager';
import { RoutingManager } from './RoutingManager';
import { Analytics } from './Analytics';
import { settings } from '../../../settings/server';
import { getTimezone } from '../../../utils/server/lib/getTimezone';
import { callbacks } from '../../../../lib/callbacks';
import {
	Users,
	LivechatRooms,
	Messages,
	Subscriptions,
	Rooms,
	LivechatDepartmentAgents,
	LivechatDepartment,
	LivechatInquiry,
} from '../../../models/server';
import { Logger } from '../../../logger/server';
import { hasPermission, hasRole, canAccessRoom, roomAccessAttributes } from '../../../authorization/server';
import * as Mailer from '../../../mailer';
import { sendMessage } from '../../../lib/server/functions/sendMessage';
import { updateMessage } from '../../../lib/server/functions/updateMessage';
import { deleteMessage } from '../../../lib/server/functions/deleteMessage';
import { FileUpload } from '../../../file-upload/server';
import { normalizeTransferredByData, parseAgentCustomFields, updateDepartmentAgents, validateEmail } from './Helper';
import { Apps, AppEvents } from '../../../apps/server';
import { businessHourManager } from '../business-hour';
import { addUserRoles } from '../../../../server/lib/roles/addUserRoles';
import { removeUserFromRoles } from '../../../../server/lib/roles/removeUserFromRoles';
import { Livechat as LivechatTyped } from './LivechatTyped';

const logger = new Logger('Livechat');

const dnsResolveMx = Meteor.wrapAsync(dns.resolveMx);

export const Livechat = {
	Analytics,
	historyMonitorType: 'url',

	logger,
	webhookLogger: logger.section('Webhook'),

	findGuest(token) {
		return LivechatVisitors.getVisitorByToken(token, {
			projection: {
				name: 1,
				username: 1,
				token: 1,
				visitorEmails: 1,
				department: 1,
			},
		});
	},

	online(department, skipNoAgentSetting = false, skipFallbackCheck = false) {
		Livechat.logger.debug(`Checking online agents ${department ? `for department ${department}` : ''}`);
		if (!skipNoAgentSetting && settings.get('Livechat_accept_chats_with_no_agents')) {
			Livechat.logger.debug('Can accept without online agents: true');
			return true;
		}

		if (settings.get('Livechat_assign_new_conversation_to_bot')) {
			Livechat.logger.debug(`Fetching online bot agents for department ${department}`);
			const botAgents = Livechat.getBotAgents(department);
			const onlineBots = botAgents.count();
			Livechat.logger.debug(`Found ${onlineBots} online`);
			if (onlineBots > 0) {
				return true;
			}
		}

		const agentsOnline = Livechat.checkOnlineAgents(department, {}, skipFallbackCheck);
		Livechat.logger.debug(`Are online agents ${department ? `for department ${department}` : ''}?: ${agentsOnline}`);
		return agentsOnline;
	},

	getNextAgent(department) {
		return RoutingManager.getNextAgent(department);
	},

	getAgents(department) {
		if (department) {
			// TODO: This and all others should get the user's info as well
			return LivechatDepartmentAgents.findByDepartmentId(department);
		}
		return Users.findAgents();
	},

	getOnlineAgents(department, agent) {
		if (agent?.agentId) {
			return Users.findOnlineAgents(agent.agentId);
		}

		if (department) {
			return LivechatDepartmentAgents.getOnlineForDepartment(department);
		}
		return Users.findOnlineAgents();
	},

	checkOnlineAgents(department, agent, skipFallbackCheck = false) {
		if (agent?.agentId) {
			return Users.checkOnlineAgents(agent.agentId);
		}

		if (department) {
			const onlineForDep = LivechatDepartmentAgents.checkOnlineForDepartment(department);
			if (onlineForDep || skipFallbackCheck) {
				return onlineForDep;
			}

			const dep = LivechatDepartment.findOneById(department);
			if (!dep?.fallbackForwardDepartment) {
				return onlineForDep;
			}

			return this.checkOnlineAgents(dep?.fallbackForwardDepartment);
		}

		return Users.checkOnlineAgents();
	},

	getBotAgents(department) {
		if (department) {
			return LivechatDepartmentAgents.getBotsForDepartment(department);
		}

		return Users.findBotAgents();
	},

	getRequiredDepartment(onlineRequired = true) {
		const departments = LivechatDepartment.findEnabledWithAgents();

		return departments.fetch().find((dept) => {
			if (!dept.showOnRegistration) {
				return false;
			}
			if (!onlineRequired) {
				return true;
			}
			const onlineAgents = LivechatDepartmentAgents.getOnlineForDepartment(dept._id);
			return onlineAgents && onlineAgents.count() > 0;
		});
	},

	async getRoom(guest, message, roomInfo, agent, extraData) {
		if (!this.enabled()) {
			throw new Meteor.Error('error-omnichannel-is-disabled');
		}
		Livechat.logger.debug(`Attempting to find or create a room for visitor ${guest._id}`);
		let room = LivechatRooms.findOneById(message.rid);
		let newRoom = false;

		if (room && !room.open) {
			Livechat.logger.debug(`Last room for visitor ${guest._id} closed. Creating new one`);
			message.rid = Random.id();
			room = null;
		}

		if (guest.department && !LivechatDepartment.findOneById(guest.department)) {
			await LivechatVisitors.removeDepartmentById(guest._id);
			guest = await LivechatVisitors.findOneById(guest._id);
		}

		if (room == null) {
			const defaultAgent = callbacks.run('livechat.checkDefaultAgentOnNewRoom', agent, guest);
			// if no department selected verify if there is at least one active and pick the first
			if (!defaultAgent && !guest.department) {
				const department = this.getRequiredDepartment();
				Livechat.logger.debug(`No department or default agent selected for ${guest._id}`);

				if (department) {
					Livechat.logger.debug(`Assigning ${guest._id} to department ${department._id}`);
					guest.department = department._id;
				}
			}

			// delegate room creation to QueueManager
			Livechat.logger.debug(`Calling QueueManager to request a room for visitor ${guest._id}`);
			room = await QueueManager.requestRoom({
				guest,
				message,
				roomInfo,
				agent: defaultAgent,
				extraData,
			});
			newRoom = true;

			Livechat.logger.debug(`Room obtained for visitor ${guest._id} -> ${room._id}`);
		}

		if (!room || room.v.token !== guest.token) {
			Livechat.logger.debug(`Visitor ${guest._id} trying to access another visitor's room`);
			throw new Meteor.Error('cannot-access-room');
		}

		if (newRoom) {
			Messages.setRoomIdByToken(guest.token, room._id);
		}

		return { room, newRoom };
	},

	async sendMessage({ guest, message, roomInfo, agent }) {
		const { room, newRoom } = await this.getRoom(guest, message, roomInfo, agent);
		if (guest.name) {
			message.alias = guest.name;
		}
		return _.extend(sendMessage(guest, message, room), {
			newRoom,
			showConnecting: this.showConnecting(),
		});
	},

	updateMessage({ guest, message }) {
		check(message, Match.ObjectIncluding({ _id: String }));

		const originalMessage = Messages.findOneById(message._id);
		if (!originalMessage || !originalMessage._id) {
			return;
		}

		const editAllowed = settings.get('Message_AllowEditing');
		const editOwn = originalMessage.u && originalMessage.u._id === guest._id;

		if (!editAllowed || !editOwn) {
			throw new Meteor.Error('error-action-not-allowed', 'Message editing not allowed', {
				method: 'livechatUpdateMessage',
			});
		}

		updateMessage(message, guest);

		return true;
	},

	async deleteMessage({ guest, message }) {
		Livechat.logger.debug(`Attempting to delete a message by visitor ${guest._id}`);
		check(message, Match.ObjectIncluding({ _id: String }));

		const msg = Messages.findOneById(message._id);
		if (!msg || !msg._id) {
			return;
		}

		const deleteAllowed = settings.get('Message_AllowDeleting');
		const editOwn = msg.u && msg.u._id === guest._id;

		if (!deleteAllowed || !editOwn) {
			Livechat.logger.debug('Cannot delete message: not allowed');
			throw new Meteor.Error('error-action-not-allowed', 'Message deleting not allowed', {
				method: 'livechatDeleteMessage',
			});
		}

		await deleteMessage(message, guest);

		return true;
	},

	async registerGuest({ id, token, name, email, department, phone, username, connectionData, status = 'online' } = {}) {
		check(token, String);
		check(id, Match.Maybe(String));

		Livechat.logger.debug(`New incoming conversation: id: ${id} | token: ${token}`);

		let userId;
		const updateUser = {
			$set: {
				token,
				status,
				...(phone?.number ? { phone: [{ phoneNumber: phone.number }] } : {}),
				...(name ? { name } : {}),
			},
		};

		if (email) {
			email = email.trim().toLowerCase();
			validateEmail(email);
			updateUser.$set.visitorEmails = [{ address: email }];
		}

		if (department) {
			Livechat.logger.debug(`Attempt to find a department with id/name ${department}`);
			const dep = LivechatDepartment.findOneByIdOrName(department);
			if (!dep) {
				Livechat.logger.debug('Invalid department provided');
				throw new Meteor.Error('error-invalid-department', 'The provided department is invalid', {
					method: 'registerGuest',
				});
			}
			Livechat.logger.debug(`Assigning visitor ${token} to department ${dep._id}`);
			updateUser.$set.department = dep._id;
		}

		const user = await LivechatVisitors.getVisitorByToken(token, { projection: { _id: 1 } });
		let existingUser = null;

		if (user) {
			Livechat.logger.debug('Found matching user by token');
			userId = user._id;
		} else if (phone?.number && (existingUser = await LivechatVisitors.findOneVisitorByPhone(phone.number))) {
			Livechat.logger.debug('Found matching user by phone number');
			userId = existingUser._id;
			// Don't change token when matching by phone number, use current visitor token
			updateUser.$set.token = existingUser.token;
		} else if (email && (existingUser = await LivechatVisitors.findOneGuestByEmailAddress(email))) {
			Livechat.logger.debug('Found matching user by email');
			userId = existingUser._id;
		} else {
			Livechat.logger.debug(`No matches found. Attempting to create new user with token ${token}`);
			if (!username) {
				username = await LivechatVisitors.getNextVisitorUsername();
			}

			const userData = {
				username,
				status,
				ts: new Date(),
				...(id && { _id: id }),
			};

			if (settings.get('Livechat_Allow_collect_and_store_HTTP_header_informations')) {
				Livechat.logger.debug(`Saving connection data for visitor ${token}`);
				const connection = this.connection || connectionData;
				if (connection && connection.httpHeaders) {
					userData.userAgent = connection.httpHeaders['user-agent'];
					userData.ip = connection.httpHeaders['x-real-ip'] || connection.httpHeaders['x-forwarded-for'] || connection.clientAddress;
					userData.host = connection.httpHeaders.host;
				}
			}

			userId = (await LivechatVisitors.insertOne(userData)).insertedId;
		}

		await LivechatVisitors.updateById(userId, updateUser);

		return userId;
	},

	async setDepartmentForGuest({ token, department } = {}) {
		check(token, String);
		check(department, String);

		Livechat.logger.debug(`Switching departments for user with token ${token} (to ${department})`);

		const updateUser = {
			$set: {
				department,
			},
		};

		const dep = LivechatDepartment.findOneById(department);
		if (!dep) {
			throw new Meteor.Error('invalid-department', 'Provided department does not exists', {
				method: 'setDepartmentForGuest',
			});
		}

		const user = await LivechatVisitors.getVisitorByToken(token, { projection: { _id: 1 } });
		if (user) {
			return LivechatVisitors.updateById(user._id, updateUser);
		}
		return false;
	},

	async saveGuest(guestData, userId) {
		const { _id, name, email, phone, livechatData = {} } = guestData;
		Livechat.logger.debug(`Saving data for visitor ${_id}`);
		const updateData = {};

		if (name) {
			updateData.name = name;
		}
		if (email) {
			updateData.email = email;
		}
		if (phone) {
			updateData.phone = phone;
		}

		const customFields = {};

		if ((!userId || hasPermission(userId, 'edit-livechat-room-customfields')) && Object.keys(livechatData).length) {
			Livechat.logger.debug(`Saving custom fields for visitor ${_id}`);
			const fields = LivechatCustomField.findByScope('visitor');
			for await (const field of fields) {
				if (!livechatData.hasOwnProperty(field._id)) {
					continue;
				}
				const value = s.trim(livechatData[field._id]);
				if (value !== '' && field.regexp !== undefined && field.regexp !== '') {
					const regexp = new RegExp(field.regexp);
					if (!regexp.test(value)) {
						throw new Meteor.Error(TAPi18n.__('error-invalid-custom-field-value', { field: field.label }));
					}
				}
				customFields[field._id] = value;
			}
			updateData.livechatData = customFields;
			Livechat.logger.debug(`About to update ${Object.keys(customFields).length} custom fields for visitor ${_id}`);
		}
		const ret = await LivechatVisitors.saveGuestById(_id, updateData);

		Meteor.defer(() => {
			Apps.triggerEvent(AppEvents.IPostLivechatGuestSaved, _id);
			callbacks.run('livechat.saveGuest', updateData);
		});

		return ret;
	},

	async removeRoom(rid) {
		Livechat.logger.debug(`Deleting room ${rid}`);
		check(rid, String);
		const room = LivechatRooms.findOneById(rid);
		if (!room) {
			throw new Meteor.Error('error-invalid-room', 'Invalid room', {
				method: 'livechat:removeRoom',
			});
		}

		const result = await Promise.allSettled([
			MessagesRaw.removeByRoomId(rid),
			SubscriptionsRaw.removeByRoomId(rid),
			LivechatInquiryRaw.removeByRoomId(rid),
			LivechatRoomsRaw.removeById(rid),
		]);

		const errors = result.filter((r) => r.status === 'rejected').map((r) => r.reason);
		if (errors.length > 0) {
			this.logger.error(`Error removing room ${rid}: ${errors.join(', ')}`);
			throw new Meteor.Error('error-removing-room', 'Error removing room', {
				method: 'livechat:removeRoom',
				errors,
			});
		}
	},

	async setCustomFields({ token, key, value, overwrite } = {}) {
		check(token, String);
		check(key, String);
		check(value, String);
		check(overwrite, Boolean);
		Livechat.logger.debug(`Setting custom fields data for visitor with token ${token}`);

		const customField = await LivechatCustomField.findOneById(key);
		if (!customField) {
			throw new Meteor.Error('invalid-custom-field');
		}

		if (customField.regexp !== undefined && customField.regexp !== '') {
			const regexp = new RegExp(customField.regexp);
			if (!regexp.test(value)) {
				throw new Meteor.Error(TAPi18n.__('error-invalid-custom-field-value', { field: key }));
			}
		}

		if (customField.scope === 'room') {
			return LivechatRooms.updateDataByToken(token, key, value, overwrite);
		}
		return LivechatVisitors.updateLivechatDataByToken(token, key, value, overwrite);
	},

	enabled() {
		return settings.get('Livechat_enabled');
	},

	getInitSettings() {
		const rcSettings = {};

		Promise.await(
			Settings.findNotHiddenPublic([
				'Livechat_title',
				'Livechat_title_color',
				'Livechat_enable_message_character_limit',
				'Livechat_message_character_limit',
				'Message_MaxAllowedSize',
				'Livechat_enabled',
				'Livechat_registration_form',
				'Livechat_allow_switching_departments',
				'Livechat_offline_title',
				'Livechat_offline_title_color',
				'Livechat_offline_message',
				'Livechat_offline_success_message',
				'Livechat_offline_form_unavailable',
				'Livechat_display_offline_form',
				'Omnichannel_call_provider',
				'Language',
				'Livechat_enable_transcript',
				'Livechat_transcript_message',
				'Livechat_fileupload_enabled',
				'FileUpload_Enabled',
				'Livechat_conversation_finished_message',
				'Livechat_conversation_finished_text',
				'Livechat_name_field_registration_form',
				'Livechat_email_field_registration_form',
				'Livechat_registration_form_message',
				'Livechat_force_accept_data_processing_consent',
				'Livechat_data_processing_consent_text',
				'Livechat_show_agent_info',
				'Livechat_clear_local_storage_when_chat_ended',
			]).forEach((setting) => {
				rcSettings[setting._id] = setting.value;
			}),
		);

		rcSettings.Livechat_history_monitor_type = settings.get('Livechat_history_monitor_type');

		rcSettings.Livechat_Show_Connecting = this.showConnecting();

		return rcSettings;
	},

	async saveRoomInfo(roomData, guestData, userId) {
		Livechat.logger.debug(`Saving room information on room ${roomData._id}`);
		const { livechatData = {} } = roomData;
		const customFields = {};

		if ((!userId || hasPermission(userId, 'edit-livechat-room-customfields')) && Object.keys(livechatData).length) {
			Livechat.logger.debug(`Updating custom fields on room ${roomData._id}`);
			const fields = LivechatCustomField.findByScope('room');
			for await (const field of fields) {
				if (!livechatData.hasOwnProperty(field._id)) {
					continue;
				}
				const value = s.trim(livechatData[field._id]);
				if (value !== '' && field.regexp !== undefined && field.regexp !== '') {
					const regexp = new RegExp(field.regexp);
					if (!regexp.test(value)) {
						throw new Meteor.Error(TAPi18n.__('error-invalid-custom-field-value', { field: field.label }));
					}
				}
				customFields[field._id] = value;
			}
			roomData.livechatData = customFields;
			Livechat.logger.debug(`About to update ${Object.keys(customFields).length} custom fields on room ${roomData._id}`);
		}

		if (!LivechatRooms.saveRoomById(roomData)) {
			Livechat.logger.debug(`Failed to save room information on room ${roomData._id}`);
			return false;
		}

		Meteor.defer(() => {
			Apps.triggerEvent(AppEvents.IPostLivechatRoomSaved, roomData._id);
		});
		callbacks.runAsync('livechat.saveRoom', roomData);

		if (guestData?.name?.trim().length) {
			const { _id: rid } = roomData;
			const { name } = guestData;
			return (
				Rooms.setFnameById(rid, name) &&
				LivechatInquiry.setNameByRoomId(rid, name) &&
				// This one needs to be the last since the agent may not have the subscription
				// when the conversation is in the queue, then the result will be 0(zero)
				Subscriptions.updateDisplayNameByRoomId(rid, name)
			);
		}
	},

	async closeOpenChats(userId, comment) {
		Livechat.logger.debug(`Closing open chats for user ${userId}`);
		const user = Users.findOneById(userId);

		const openChats = LivechatRooms.findOpenByAgent(userId);
		const promises = [];
		openChats.forEach((room) => {
			promises.push(LivechatTyped.closeRoom({ user, room, comment }));
		});

		await Promise.all(promises);
	},

	forwardOpenChats(userId) {
		Livechat.logger.debug(`Transferring open chats for user ${userId}`);
		LivechatRooms.findOpenByAgent(userId).forEach((room) => {
			// TODO: refactor to use normal await
			const guest = Promise.await(LivechatVisitors.findOneById(room.v._id));
			const user = Users.findOneById(userId);
			const { _id, username, name } = user;
			const transferredBy = normalizeTransferredByData({ _id, username, name }, room);
			Promise.await(
				this.transfer(room, guest, {
					roomId: room._id,
					transferredBy,
					departmentId: guest.department,
				}),
			);
		});
	},

	savePageHistory(token, roomId, pageInfo) {
		Livechat.logger.debug(`Saving page movement history for visitor with token ${token}`);
		if (pageInfo.change !== Livechat.historyMonitorType) {
			return;
		}
		const user = Users.findOneById('rocket.cat');

		const pageTitle = pageInfo.title;
		const pageUrl = pageInfo.location.href;
		const extraData = {
			navigation: {
				page: pageInfo,
				token,
			},
		};

		if (!roomId) {
			// keep history of unregistered visitors for 1 month
			const keepHistoryMiliseconds = 2592000000;
			extraData.expireAt = new Date().getTime() + keepHistoryMiliseconds;
		}

		if (!settings.get('Livechat_Visitor_navigation_as_a_message')) {
			extraData._hidden = true;
		}

		return Messages.createNavigationHistoryWithRoomIdMessageAndUser(roomId, `${pageTitle} - ${pageUrl}`, user, extraData);
	},

	saveTransferHistory(room, transferData) {
		Livechat.logger.debug(`Saving transfer history for room ${room._id}`);
		const { departmentId: previousDepartment } = room;
		const { department: nextDepartment, transferredBy, transferredTo, scope, comment } = transferData;

		check(
			transferredBy,
			Match.ObjectIncluding({
				_id: String,
				username: String,
				name: Match.Maybe(String),
				type: String,
			}),
		);

		const { _id, username } = transferredBy;
		const scopeData = scope || (nextDepartment ? 'department' : 'agent');
		Livechat.logger.debug(`Storing new chat transfer of ${room._id} [Transfered by: ${_id} to ${scopeData}]`);

		const transfer = {
			transferData: {
				transferredBy,
				ts: new Date(),
				scope: scopeData,
				comment,
				...(previousDepartment && { previousDepartment }),
				...(nextDepartment && { nextDepartment }),
				...(transferredTo && { transferredTo }),
			},
		};

		const type = 'livechat_transfer_history';
		const transferMessage = {
			t: type,
			rid: room._id,
			ts: new Date(),
			msg: '',
			u: {
				_id,
				username,
			},
			groupable: false,
		};

		Object.assign(transferMessage, transfer);

		sendMessage(transferredBy, transferMessage, room);
	},

	async transfer(room, guest, transferData) {
		Livechat.logger.debug(`Transfering room ${room._id} [Transfered by: ${transferData?.transferredBy?._id}]`);
		if (room.onHold) {
			Livechat.logger.debug('Cannot transfer. Room is on hold');
			throw new Error('error-room-onHold');
		}

		if (transferData.departmentId) {
			transferData.department = LivechatDepartment.findOneById(transferData.departmentId, {
				fields: { name: 1 },
			});
			Livechat.logger.debug(`Transfering room ${room._id} to department ${transferData.department?._id}`);
		}

		return RoutingManager.transferRoom(room, guest, transferData);
	},

	returnRoomAsInquiry(rid, departmentId, overrideTransferData = {}) {
		Livechat.logger.debug(`Transfering room ${rid} to ${departmentId ? 'department' : ''} queue`);
		const room = LivechatRooms.findOneById(rid);
		if (!room) {
			throw new Meteor.Error('error-invalid-room', 'Invalid room', {
				method: 'livechat:returnRoomAsInquiry',
			});
		}

		if (!room.open) {
			throw new Meteor.Error('room-closed', 'Room closed', {
				method: 'livechat:returnRoomAsInquiry',
			});
		}

		if (room.onHold) {
			throw new Meteor.Error('error-room-onHold', 'Room On Hold', {
				method: 'livechat:returnRoomAsInquiry',
			});
		}

		if (!room.servedBy) {
			return false;
		}

		const user = Users.findOne(room.servedBy._id);
		if (!user || !user._id) {
			throw new Meteor.Error('error-invalid-user', 'Invalid user', {
				method: 'livechat:returnRoomAsInquiry',
			});
		}

		// find inquiry corresponding to room
		const inquiry = LivechatInquiry.findOne({ rid });
		if (!inquiry) {
			return false;
		}

		const transferredBy = normalizeTransferredByData(user, room);
		Livechat.logger.debug(`Transfering room ${room._id} by user ${transferredBy._id}`);
		const transferData = { roomId: rid, scope: 'queue', departmentId, transferredBy, ...overrideTransferData };
		try {
			this.saveTransferHistory(room, transferData);
			RoutingManager.unassignAgent(inquiry, departmentId);
		} catch (e) {
			this.logger.error(e);
			throw new Meteor.Error('error-returning-inquiry', 'Error returning inquiry to the queue', {
				method: 'livechat:returnRoomAsInquiry',
			});
		}

		callbacks.runAsync('livechat:afterReturnRoomAsInquiry', { room });

		return true;
	},

	sendRequest(postData, callback, attempts = 10) {
		if (!attempts) {
			return;
		}
		const secretToken = settings.get('Livechat_secret_token');
		const headers = { 'X-RocketChat-Livechat-Token': secretToken };
		const options = {
			data: postData,
			...(secretToken !== '' && secretToken !== undefined && { headers }),
		};
		try {
			return HTTP.post(settings.get('Livechat_webhookUrl'), options);
		} catch (err) {
			Livechat.webhookLogger.error({ msg: `Response error on ${11 - attempts} try ->`, err });
			// try 10 times after 10 seconds each
			attempts - 1 && Livechat.webhookLogger.warn('Will try again in 10 seconds ...');
			setTimeout(
				Meteor.bindEnvironment(function () {
					Livechat.sendRequest(postData, callback, attempts - 1);
				}),
				10000,
			);
		}
	},

	async getLivechatRoomGuestInfo(room) {
		const visitor = await LivechatVisitors.findOneById(room.v._id);
		const agent = Users.findOneById(room.servedBy && room.servedBy._id);

		const ua = new UAParser();
		ua.setUA(visitor.userAgent);

		const postData = {
			_id: room._id,
			label: room.fname || room.label, // using same field for compatibility
			topic: room.topic,
			createdAt: room.ts,
			lastMessageAt: room.lm,
			tags: room.tags,
			customFields: room.livechatData,
			visitor: {
				_id: visitor._id,
				token: visitor.token,
				name: visitor.name,
				username: visitor.username,
				email: null,
				phone: null,
				department: visitor.department,
				ip: visitor.ip,
				os: ua.getOS().name && `${ua.getOS().name} ${ua.getOS().version}`,
				browser: ua.getBrowser().name && `${ua.getBrowser().name} ${ua.getBrowser().version}`,
				customFields: visitor.livechatData,
			},
		};

		if (agent) {
			const customFields = parseAgentCustomFields(agent.customFields);

			postData.agent = {
				_id: agent._id,
				username: agent.username,
				name: agent.name,
				email: null,
				...(customFields && { customFields }),
			};

			if (agent.emails && agent.emails.length > 0) {
				postData.agent.email = agent.emails[0].address;
			}
		}

		if (room.crmData) {
			postData.crmData = room.crmData;
		}

		if (visitor.visitorEmails && visitor.visitorEmails.length > 0) {
			postData.visitor.email = visitor.visitorEmails;
		}
		if (visitor.phone && visitor.phone.length > 0) {
			postData.visitor.phone = visitor.phone;
		}

		return postData;
	},

	addAgent(username) {
		check(username, String);

		const user = Users.findOneByUsername(username, { fields: { _id: 1, username: 1 } });

		if (!user) {
			throw new Meteor.Error('error-invalid-user', 'Invalid user', { method: 'livechat:addAgent' });
		}

		if (addUserRoles(user._id, ['livechat-agent'])) {
			Users.setOperator(user._id, true);
			this.setUserStatusLivechat(user._id, user.status !== 'offline' ? 'available' : 'not-available');
			return user;
		}

		return false;
	},

	addManager(username) {
		check(username, String);

		const user = Users.findOneByUsername(username, { fields: { _id: 1, username: 1 } });

		if (!user) {
			throw new Meteor.Error('error-invalid-user', 'Invalid user', {
				method: 'livechat:addManager',
			});
		}

		if (addUserRoles(user._id, ['livechat-manager'])) {
			return user;
		}

		return false;
	},

	removeAgent(username) {
		check(username, String);

		const user = Users.findOneByUsername(username, { fields: { _id: 1 } });

		if (!user) {
			throw new Meteor.Error('error-invalid-user', 'Invalid user', {
				method: 'livechat:removeAgent',
			});
		}

		const { _id } = user;

		if (removeUserFromRoles(_id, ['livechat-agent'])) {
			Users.setOperator(_id, false);
			Users.removeLivechatData(_id);
			this.setUserStatusLivechat(_id, 'not-available');
			LivechatDepartmentAgents.removeByAgentId(_id);
			Promise.await(Promise.all([LivechatVisitors.removeContactManagerByUsername(username), UsersRaw.unsetExtension(_id)]));
			return true;
		}

		return false;
	},

	removeManager(username) {
		check(username, String);

		const user = Users.findOneByUsername(username, { fields: { _id: 1 } });

		if (!user) {
			throw new Meteor.Error('error-invalid-user', 'Invalid user', {
				method: 'livechat:removeManager',
			});
		}

		return removeUserFromRoles(user._id, ['livechat-manager']);
	},

	async removeGuest(_id) {
		check(_id, String);
		const guest = await LivechatVisitors.findOneById(_id, { projection: { _id: 1 } });
		if (!guest) {
			throw new Meteor.Error('error-invalid-guest', 'Invalid guest', {
				method: 'livechat:removeGuest',
			});
		}

		await this.cleanGuestHistory(_id);
		return LivechatVisitors.removeById(_id);
	},

	setUserStatusLivechat(userId, status) {
		const user = Users.setLivechatStatus(userId, status);
		callbacks.runAsync('livechat.setUserStatusLivechat', { userId, status });
		return user;
	},

	setUserStatusLivechatIf(userId, status, condition, fields) {
		const user = Promise.await(UsersRaw.setLivechatStatusIf(userId, status, condition, fields));
		callbacks.runAsync('livechat.setUserStatusLivechat', { userId, status });
		return user;
	},

	async cleanGuestHistory(_id) {
		const guest = await LivechatVisitors.findOneById(_id);
		if (!guest) {
			throw new Meteor.Error('error-invalid-guest', 'Invalid guest', {
				method: 'livechat:cleanGuestHistory',
			});
		}

		const { token } = guest;
		check(token, String);

		LivechatRooms.findByVisitorToken(token).forEach((room) => {
			FileUpload.removeFilesByRoomId(room._id);
			Messages.removeByRoomId(room._id);
		});

		Subscriptions.removeByVisitorToken(token);
		LivechatRooms.removeByVisitorToken(token);
		LivechatInquiry.removeByVisitorToken(token);
	},

	saveDepartmentAgents(_id, departmentAgents) {
		check(_id, String);
		check(departmentAgents, {
			upsert: Match.Maybe([
				Match.ObjectIncluding({
					agentId: String,
					username: String,
					count: Match.Maybe(Match.Integer),
					order: Match.Maybe(Match.Integer),
				}),
			]),
			remove: Match.Maybe([
				Match.ObjectIncluding({
					agentId: String,
					username: Match.Maybe(String),
					count: Match.Maybe(Match.Integer),
					order: Match.Maybe(Match.Integer),
				}),
			]),
		});

		const department = LivechatDepartment.findOneById(_id);
		if (!department) {
			throw new Meteor.Error('error-department-not-found', 'Department not found', {
				method: 'livechat:saveDepartmentAgents',
			});
		}

		return updateDepartmentAgents(_id, departmentAgents, department.enabled);
	},

	saveAgentInfo(_id, agentData, agentDepartments) {
		check(_id, Match.Maybe(String));
		check(agentData, Object);
		check(agentDepartments, [String]);

		const user = Users.findOneById(_id);
		if (!user || !hasRole(_id, 'livechat-agent')) {
			throw new Meteor.Error('error-user-is-not-agent', 'User is not a livechat agent', {
				method: 'livechat:saveAgentInfo',
			});
		}

		Users.setLivechatData(_id, agentData);
		LivechatDepartment.saveDepartmentsByAgent(user, agentDepartments);

		return true;
	},

	removeDepartment(_id) {
		check(_id, String);

		const departmentRemovalEnabled = settings.get('Omnichannel_enable_department_removal');

		if (!departmentRemovalEnabled) {
			throw new Meteor.Error('department-removal-disabled', 'Department removal is disabled', {
				method: 'livechat:removeDepartment',
			});
		}

		const department = LivechatDepartment.findOneById(_id, { projection: { _id: 1 } });

		if (!department) {
			throw new Meteor.Error('department-not-found', 'Department not found', {
				method: 'livechat:removeDepartment',
			});
		}
		const ret = LivechatDepartment.removeById(_id);
		const agentsIds = LivechatDepartmentAgents.findByDepartmentId(_id)
			.fetch()
			.map((agent) => agent.agentId);
		LivechatDepartmentAgents.removeByDepartmentId(_id);
		LivechatDepartment.unsetFallbackDepartmentByDepartmentId(_id);
		if (ret) {
			Meteor.defer(() => {
				callbacks.run('livechat.afterRemoveDepartment', { department, agentsIds });
			});
		}
		return ret;
	},

	async unarchiveDepartment(_id) {
		check(_id, String);

		const department = await LivechatDepartmentRaw.findOneById(_id, { projection: { _id: 1 } });

		if (!department) {
			throw new Meteor.Error('department-not-found', 'Department not found', {
				method: 'livechat:removeDepartment',
			});
		}

		return LivechatDepartmentRaw.unarchiveDepartment(_id);
	},

	async archiveDepartment(_id) {
		check(_id, String);

		const department = await LivechatDepartmentRaw.findOneById(_id, { projection: { _id: 1 } });

		if (!department) {
			throw new Meteor.Error('department-not-found', 'Department not found', {
				method: 'livechat:removeDepartment',
			});
		}

		return LivechatDepartmentRaw.archiveDepartment(_id);
	},

	showConnecting() {
		const { showConnecting } = RoutingManager.getConfig();
		return showConnecting;
	},

	sendEmail(from, to, replyTo, subject, html) {
		Mailer.send({
			to,
			from,
			replyTo,
			subject,
			html,
		});
	},

	async sendTranscript({ token, rid, email, subject, user }) {
		check(rid, String);
		check(email, String);
		Livechat.logger.debug(`Sending conversation transcript of room ${rid} to user with token ${token}`);

		const room = LivechatRooms.findOneById(rid);

		const visitor = await LivechatVisitors.getVisitorByToken(token, {
			projection: { _id: 1, token: 1, language: 1, username: 1, name: 1 },
		});

		if (!visitor) {
			throw new Meteor.Error('error-invalid-token', 'Invalid token');
		}

		const userLanguage = (visitor && visitor.language) || settings.get('Language') || 'en';
		const timezone = getTimezone(user);
		Livechat.logger.debug(`Transcript will be sent using ${timezone} as timezone`);

		// allow to only user to send transcripts from their own chats
		if (!room || room.t !== 'l' || !room.v || room.v.token !== token) {
			throw new Meteor.Error('error-invalid-room', 'Invalid room');
		}

		const showAgentInfo = settings.get('Livechat_show_agent_info');
		const ignoredMessageTypes = [
			'livechat_navigation_history',
			'livechat_transcript_history',
			'command',
			'livechat-close',
			'livechat-started',
			'livechat_video_call',
		];
		const messages = Messages.findVisibleByRoomIdNotContainingTypes(rid, ignoredMessageTypes, {
			sort: { ts: 1 },
		});

		let html = '<div> <hr>';
		messages.forEach((message) => {
			let author;
			if (message.u._id === visitor._id) {
				author = TAPi18n.__('You', { lng: userLanguage });
			} else {
				author = showAgentInfo ? message.u.name || message.u.username : TAPi18n.__('Agent', { lng: userLanguage });
			}

			const datetime = moment.tz(message.ts, timezone).locale(userLanguage).format('LLL');
			const singleMessage = `
				<p><strong>${author}</strong>  <em>${datetime}</em></p>
				<p>${message.msg}</p>
			`;
			html += singleMessage;
		});

		html = `${html}</div>`;

		let fromEmail = settings.get('From_Email').match(/\b[A-Z0-9._%+-]+@(?:[A-Z0-9-]+\.)+[A-Z]{2,4}\b/i);

		if (fromEmail) {
			fromEmail = fromEmail[0];
		} else {
			fromEmail = settings.get('From_Email');
		}

		const mailSubject = subject || TAPi18n.__('Transcript_of_your_livechat_conversation', { lng: userLanguage });

		this.sendEmail(fromEmail, email, fromEmail, mailSubject, html);

		Meteor.defer(() => {
			callbacks.run('livechat.sendTranscript', messages, email);
		});

		let type = 'user';
		if (!user) {
			user = Users.findOneById('rocket.cat', { fields: { _id: 1, username: 1, name: 1 } });
			type = 'visitor';
		}

		Messages.createTranscriptHistoryWithRoomIdMessageAndUser(room._id, '', user, {
			requestData: { type, visitor, user },
		});
		return true;
	},

	getRoomMessages({ rid }) {
		check(rid, String);

		const isLivechat = Promise.await(Rooms.findByTypeInIds('l', [rid])).count();

		if (!isLivechat) {
			throw new Meteor.Error('invalid-room');
		}

		const ignoredMessageTypes = [
			'livechat_navigation_history',
			'livechat_transcript_history',
			'command',
			'livechat-close',
			'livechat-started',
			'livechat_video_call',
		];

		return Messages.findVisibleByRoomIdNotContainingTypes(rid, ignoredMessageTypes, {
			sort: { ts: 1 },
		}).fetch();
	},

	async requestTranscript({ rid, email, subject, user }) {
		check(rid, String);
		check(email, String);
		check(subject, String);
		check(
			user,
			Match.ObjectIncluding({
				_id: String,
				username: String,
				utcOffset: Number,
				name: Match.Maybe(String),
			}),
		);

		const room = LivechatRooms.findOneById(rid, { _id: 1, open: 1, transcriptRequest: 1 });

		if (!room || !room.open) {
			throw new Meteor.Error('error-invalid-room', 'Invalid room');
		}

		if (room.transcriptRequest) {
			throw new Meteor.Error('error-transcript-already-requested', 'Transcript already requested');
		}

		const { _id, username, name, utcOffset } = user;
		const transcriptRequest = {
			requestedAt: new Date(),
			requestedBy: {
				_id,
				username,
				name,
				utcOffset,
			},
			email,
			subject,
		};

		await LivechatRoomsRaw.setEmailTranscriptRequestedByRoomId(rid, transcriptRequest);
		return true;
	},

	notifyGuestStatusChanged(token, status) {
		LivechatInquiry.updateVisitorStatus(token, status);
		LivechatRooms.updateVisitorStatus(token, status);
	},

	sendOfflineMessage(data = {}) {
		if (!settings.get('Livechat_display_offline_form')) {
			return false;
		}

		const { message, name, email, department, host } = data;
		const emailMessage = `${message}`.replace(/([^>\r\n]?)(\r\n|\n\r|\r|\n)/g, '$1<br>$2');

		let html = '<h1>New livechat message</h1>';
		if (host && host !== '') {
			html = html.concat(`<p><strong>Sent from:</strong><a href='${host}'> ${host}</a></p>`);
		}
		html = html.concat(`
			<p><strong>Visitor name:</strong> ${name}</p>
			<p><strong>Visitor email:</strong> ${email}</p>
			<p><strong>Message:</strong><br>${emailMessage}</p>`);

		let fromEmail = settings.get('From_Email').match(/\b[A-Z0-9._%+-]+@(?:[A-Z0-9-]+\.)+[A-Z]{2,4}\b/i);

		if (fromEmail) {
			fromEmail = fromEmail[0];
		} else {
			fromEmail = settings.get('From_Email');
		}

		if (settings.get('Livechat_validate_offline_email')) {
			const emailDomain = email.substr(email.lastIndexOf('@') + 1);

			try {
				dnsResolveMx(emailDomain);
			} catch (e) {
				throw new Meteor.Error('error-invalid-email-address', 'Invalid email address', {
					method: 'livechat:sendOfflineMessage',
				});
			}
		}

		let emailTo = settings.get('Livechat_offline_email');
		if (department && department !== '') {
			const dep = LivechatDepartment.findOneByIdOrName(department);
			emailTo = dep.email || emailTo;
		}

		const from = `${name} - ${email} <${fromEmail}>`;
		const replyTo = `${name} <${email}>`;
		const subject = `Livechat offline message from ${name}: ${`${emailMessage}`.substring(0, 20)}`;
		this.sendEmail(from, emailTo, replyTo, subject, html);

		Meteor.defer(() => {
			callbacks.run('livechat.offlineMessage', data);
		});

		return true;
	},

	notifyAgentStatusChanged(userId, status) {
		callbacks.runAsync('livechat.agentStatusChanged', { userId, status });
		if (!settings.get('Livechat_show_agent_info')) {
			return;
		}

		LivechatRooms.findOpenByAgent(userId).forEach((room) => {
			api.broadcast('omnichannel.room', room._id, {
				type: 'agentStatus',
				status,
			});
		});
	},

	allowAgentChangeServiceStatus(statusLivechat, agentId) {
		if (statusLivechat !== 'available') {
			return true;
		}

		return Promise.await(businessHourManager.allowAgentChangeServiceStatus(agentId));
	},

	notifyRoomVisitorChange(roomId, visitor) {
		api.broadcast('omnichannel.room', roomId, {
			type: 'visitorData',
			visitor,
		});
	},

	changeRoomVisitor(userId, roomId, visitor) {
		const user = Promise.await(Users.findOneById(userId));
		if (!user) {
			throw new Error('error-user-not-found');
		}

		if (!hasPermission(userId, 'change-livechat-room-visitor')) {
			throw new Error('error-not-authorized');
		}

		const room = Promise.await(LivechatRooms.findOneById(roomId, { ...roomAccessAttributes, _id: 1, t: 1 }));

		if (!room) {
			throw new Meteor.Error('invalid-room');
		}

		if (!canAccessRoom(room, user)) {
			throw new Error('error-not-allowed');
		}

		LivechatRooms.changeVisitorByRoomId(room._id, visitor);

		Livechat.notifyRoomVisitorChange(room._id, visitor);

		return LivechatRooms.findOneById(roomId);
	},
	async updateLastChat(contactId, lastChat) {
		const updateUser = {
			$set: {
				lastChat,
			},
		};
		await LivechatVisitors.updateById(contactId, updateUser);
	},
	updateCallStatus(callId, rid, status, user) {
		Rooms.setCallStatus(rid, status);
		if (status === 'ended' || status === 'declined') {
			if (Promise.await(VideoConf.declineLivechatCall(callId))) {
				return;
			}

			return updateMessage({ _id: callId, msg: status, actionLinks: [], webRtcCallEndTs: new Date() }, user);
		}
	},
};

settings.watch('Livechat_history_monitor_type', (value) => {
	Livechat.historyMonitorType = value;
});<|MERGE_RESOLUTION|>--- conflicted
+++ resolved
@@ -17,14 +17,11 @@
 	LivechatVisitors,
 	LivechatCustomField,
 	Settings,
-<<<<<<< HEAD
 	LivechatDepartment as LivechatDepartmentRaw,
-=======
 	LivechatRooms as LivechatRoomsRaw,
 	LivechatInquiry as LivechatInquiryRaw,
 	Subscriptions as SubscriptionsRaw,
 	Messages as MessagesRaw,
->>>>>>> db19c6e7
 } from '@rocket.chat/models';
 import { VideoConf, api } from '@rocket.chat/core-services';
 
