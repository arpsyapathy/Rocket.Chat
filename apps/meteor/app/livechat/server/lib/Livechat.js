--- conflicted
+++ resolved
@@ -392,15 +392,9 @@
 
 		const customFields = {};
 
-<<<<<<< HEAD
-		// Skip custom fields fetch/update if we're not updating custom fields on endpoint
-		if ((!userId || hasPermission(userId, 'edit-livechat-room-customfields')) && Object.keys(livechatData).length) {
+		if (!userId || hasPermission(userId, 'edit-livechat-room-customfields')) {
 			Livechat.logger.debug(`Saving custom fields for visitor ${_id}`);
 
-=======
-		if ((!userId || hasPermission(userId, 'edit-livechat-room-customfields')) && Object.keys(livechatData).length) {
-			Livechat.logger.debug(`Saving custom fields for visitor ${_id}`);
->>>>>>> 717dc663
 			const fields = LivechatCustomField.findByScope('visitor');
 			for await (const field of fields) {
 				if (!livechatData.hasOwnProperty(field._id)) {
@@ -593,12 +587,9 @@
 		const { livechatData = {} } = roomData;
 		const customFields = {};
 
-<<<<<<< HEAD
-		// Same: only update custom fields when we're actually updating them
-=======
->>>>>>> 717dc663
-		if ((!userId || hasPermission(userId, 'edit-livechat-room-customfields')) && Object.keys(livechatData).length) {
+		if (!userId || hasPermission(userId, 'edit-livechat-room-customfields')) {
 			Livechat.logger.debug(`Updating custom fields on room ${roomData._id}`);
+
 			const fields = LivechatCustomField.findByScope('room');
 			for await (const field of fields) {
 				if (!livechatData.hasOwnProperty(field._id)) {
