--- conflicted
+++ resolved
@@ -9,10 +9,7 @@
 import s from 'underscore.string';
 import moment from 'moment-timezone';
 import UAParser from 'ua-parser-js';
-<<<<<<< HEAD
-import { Users as UsersRaw, LivechatVisitors, LivechatCustomField, Settings } from '@rocket.chat/models';
 import { AppInterface as AppEvents } from '@rocket.chat/apps-engine/definition/metadata';
-=======
 import {
 	Users as UsersRaw,
 	LivechatVisitors,
@@ -21,7 +18,6 @@
 	LivechatDepartment as LivechatDepartmentRaw,
 } from '@rocket.chat/models';
 import { VideoConf, api } from '@rocket.chat/core-services';
->>>>>>> e44f5069
 
 import { QueueManager } from './QueueManager';
 import { RoutingManager } from './RoutingManager';
@@ -50,11 +46,7 @@
 import { businessHourManager } from '../business-hour';
 import { addUserRoles } from '../../../../server/lib/roles/addUserRoles';
 import { removeUserFromRoles } from '../../../../server/lib/roles/removeUserFromRoles';
-<<<<<<< HEAD
-import { api } from '../../../../server/sdk/api';
-import { Apps, VideoConf } from '../../../../server/sdk';
-=======
->>>>>>> e44f5069
+import { Apps } from '../../../../server/sdk';
 
 const logger = new Logger('Livechat');
 
