--- conflicted
+++ resolved
@@ -42,16 +42,10 @@
 
 		const businessHourToOpen = await filterBusinessHoursThatMustBeOpened([defaultBusinessHour]);
 		if (!businessHourToOpen.length) {
-<<<<<<< HEAD
 			businessHourLogger.debug({
 				msg: 'No business hours found. Moving agent to NOT_AVAILABLE status',
 				agentId,
 				newStatus: ILivechatAgentStatus.NOT_AVAILABLE,
-=======
-			businessHourLogger.debug("No business hour to open found for agent. Default business hour is closed. Updating agent's status", {
-				agentId,
-				status: ILivechatAgentStatus.NOT_AVAILABLE,
->>>>>>> 0b934680
 			});
 			await Users.setLivechatStatus(agentId, ILivechatAgentStatus.NOT_AVAILABLE);
 			return;
@@ -59,16 +53,10 @@
 
 		await Users.addBusinessHourByAgentIds([agentId], defaultBusinessHour._id);
 
-<<<<<<< HEAD
 		businessHourLogger.debug({
 			msg: 'Business hours found. Moving agent to AVAILABLE status',
 			agentId,
 			newStatus: ILivechatAgentStatus.AVAILABLE,
-=======
-		businessHourLogger.debug("Updated agent's status", {
-			agentId,
-			status: ILivechatAgentStatus.AVAILABLE,
->>>>>>> 0b934680
 		});
 	}
 
