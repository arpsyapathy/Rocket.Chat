--- conflicted
+++ resolved
@@ -4,12 +4,7 @@
 import { LivechatRooms, Users } from '@rocket.chat/models';
 import type { ILivechatAgent } from '@rocket.chat/core-typings';
 
-<<<<<<< HEAD
-import { Users } from '../../../models/server';
 import { Livechat } from '../lib/LivechatTyped';
-=======
-import { Livechat } from '../lib/Livechat';
->>>>>>> 7b5e6552
 import { methodDeprecationLogger } from '../../../lib/server/lib/deprecationWarningLogger';
 
 declare module '@rocket.chat/ui-contexts' {
