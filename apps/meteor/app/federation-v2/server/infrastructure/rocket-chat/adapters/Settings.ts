--- conflicted
+++ resolved
@@ -1,10 +1,7 @@
 import yaml from 'js-yaml';
 import { SHA256 } from 'meteor/sha';
-<<<<<<< HEAD
 import { v4 as uuidv4 } from 'uuid';
-=======
 import { Settings } from '@rocket.chat/models';
->>>>>>> d9ffbd6d
 
 import { settings, settingsRegistry } from '../../../../../settings/server';
 
