--- conflicted
+++ resolved
@@ -4,11 +4,7 @@
 import { Uploads } from '@rocket.chat/models';
 
 import { settings } from '../../../settings/server';
-<<<<<<< HEAD
-=======
-import { Uploads } from '../../../models/server/raw';
 import { canAccessRoom } from '../../../authorization/server';
->>>>>>> abec1f94
 
 let protectedFiles;
 
