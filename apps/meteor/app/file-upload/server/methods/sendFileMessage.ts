import type { MessageAttachment, FileAttachmentProps, IUser, IUpload, AtLeast } from '@rocket.chat/core-typings';
import { Rooms, Uploads, Users } from '@rocket.chat/models';
import type { ServerMethods } from '@rocket.chat/ui-contexts';
import { Match, check } from 'meteor/check';
import { Meteor } from 'meteor/meteor';

import { callbacks } from '../../../../lib/callbacks';
import { getFileExtension } from '../../../../lib/utils/getFileExtension';
<<<<<<< HEAD
import { omit } from '../../../../lib/utils/omit';
import { SystemLogger } from '../../../../server/lib/logger/system';
import { canAccessRoomAsync } from '../../../authorization/server/functions/canAccessRoom';
import { executeSendMessage } from '../../../lib/server/methods/sendMessage';
import { FileUpload } from '../lib/FileUpload';
=======
import { executeSendMessage } from '../../../lib/server/methods/sendMessage';
>>>>>>> d3c4ef1e

function validateFileRequiredFields(file: Partial<IUpload>): asserts file is AtLeast<IUpload, '_id' | 'name' | 'type' | 'size'> {
	const requiredFields = ['_id', 'name', 'type', 'size'];
	requiredFields.forEach((field) => {
		if (!Object.keys(file).includes(field)) {
			throw new Meteor.Error('error-invalid-file', 'Invalid file');
		}
	});
}

export const parseFileIntoMessageAttachments = async (
	file: Partial<IUpload>,
	roomId: string,
	user: IUser,
): Promise<Record<string, any>> => {
	validateFileRequiredFields(file);

	await Uploads.updateFileComplete(file._id, user._id, omit(file, '_id'));

	const fileUrl = FileUpload.getPath(`${file._id}/${encodeURI(file.name || '')}`);

	const attachments: MessageAttachment[] = [];

	const files = [
		{
			_id: file._id,
			name: file.name,
			type: file.type,
		},
	];

	if (/^image\/.+/.test(file.type as string)) {
		const attachment: FileAttachmentProps = {
			title: file.name,
			type: 'file',
			description: file?.description,
			title_link: fileUrl,
			title_link_download: true,
			image_url: fileUrl,
			image_type: file.type as string,
			image_size: file.size,
		};

		if (file.identify?.size) {
			attachment.image_dimensions = file.identify.size;
		}

		try {
			attachment.image_preview = await FileUpload.resizeImagePreview(file);
			const thumbResult = await FileUpload.createImageThumbnail(file);
			if (thumbResult) {
				const { data: thumbBuffer, width, height } = thumbResult;
				const thumbnail = await FileUpload.uploadImageThumbnail(file, thumbBuffer, roomId, user._id);
				const thumbUrl = FileUpload.getPath(`${thumbnail._id}/${encodeURI(file.name || '')}`);
				attachment.image_url = thumbUrl;
				attachment.image_type = thumbnail.type;
				attachment.image_dimensions = {
					width,
					height,
				};
				files.push({
					_id: thumbnail._id,
					name: file.name,
					type: thumbnail.type,
				});
			}
		} catch (e) {
			SystemLogger.error(e);
		}
		attachments.push(attachment);
	} else if (/^audio\/.+/.test(file.type as string)) {
		const attachment: FileAttachmentProps = {
			title: file.name,
			type: 'file',
			description: file.description,
			title_link: fileUrl,
			title_link_download: true,
			audio_url: fileUrl,
			audio_type: file.type as string,
			audio_size: file.size,
		};
		attachments.push(attachment);
	} else if (/^video\/.+/.test(file.type as string)) {
		const attachment: FileAttachmentProps = {
			title: file.name,
			type: 'file',
			description: file.description,
			title_link: fileUrl,
			title_link_download: true,
			video_url: fileUrl,
			video_type: file.type as string,
			video_size: file.size as number,
		};
		attachments.push(attachment);
	} else {
		const attachment = {
			title: file.name,
			type: 'file',
			format: getFileExtension(file.name),
			description: file.description,
			title_link: fileUrl,
			title_link_download: true,
			size: file.size as number,
		};
		attachments.push(attachment);
	}
	return { files, attachments };
};

declare module '@rocket.chat/ui-contexts' {
	// eslint-disable-next-line @typescript-eslint/naming-convention
	interface ServerMethods {
		sendFileMessage: (roomId: string, _store: string, file: Partial<IUpload>, msgData?: Record<string, any>) => boolean;
	}
}

export const sendFileMessage = async (
	userId: string,
	{
		roomId,
		file,
		msgData,
	}: {
		roomId: string;
		file: Partial<IUpload>;
		msgData?: Record<string, any>;
	},
): Promise<boolean> => {
	const user = await Users.findOneById(userId);
	if (!user) {
		throw new Meteor.Error('error-invalid-user', 'Invalid user', {
			method: 'sendFileMessage',
		} as any);
	}
<<<<<<< HEAD

	const room = await Rooms.findOneById(roomId);
	if (!room) {
		return false;
	}

	if (user?.type !== 'app' && !(await canAccessRoomAsync(room, user))) {
		return false;
	}

	check(msgData, {
		avatar: Match.Optional(String),
		emoji: Match.Optional(String),
		alias: Match.Optional(String),
		groupable: Match.Optional(Boolean),
		msg: Match.Optional(String),
		tmid: Match.Optional(String),
	});

	const { files, attachments } = await parseFileIntoMessageAttachments(file, roomId, user);

	const msg = await executeSendMessage(userId, {
		rid: roomId,
		ts: new Date(),
		file: files[0],
		files,
		attachments,
		...msgData,
		msg: msgData.msg ?? '',
		groupable: msgData.groupable ?? false,
	});

	callbacks.runAsync('afterFileUpload', { user, room, message: msg });

	return msg;
};

Meteor.methods<ServerMethods>({
	async sendFileMessage(roomId, _store, file, msgData = {}) {
		const userId = Meteor.userId();
		if (!userId) {
			throw new Meteor.Error('error-invalid-user', 'Invalid user', {
				method: 'sendFileMessage',
			} as any);
		}

=======

	const room = await Rooms.findOneById(roomId);
	if (!room) {
		return false;
	}

	if (user?.type !== 'app' && !(await canAccessRoomAsync(room, user))) {
		return false;
	}

	check(
		msgData,
		Match.Maybe({
			avatar: Match.Optional(String),
			emoji: Match.Optional(String),
			alias: Match.Optional(String),
			groupable: Match.Optional(Boolean),
			msg: Match.Optional(String),
			tmid: Match.Optional(String),
		}),
	);

	const { files, attachments } = await parseFileIntoMessageAttachments(file, roomId, user);

	const msg = await executeSendMessage(userId, {
		rid: roomId,
		ts: new Date(),
		file: files[0],
		files,
		attachments,
		...msgData,
		msg: msgData?.msg ?? '',
		groupable: msgData?.groupable ?? false,
	});

	callbacks.runAsync('afterFileUpload', { user, room, message: msg });

	return msg;
};

Meteor.methods<ServerMethods>({
	async sendFileMessage(roomId, _store, file, msgData = {}) {
		const userId = Meteor.userId();
		if (!userId) {
			throw new Meteor.Error('error-invalid-user', 'Invalid user', {
				method: 'sendFileMessage',
			} as any);
		}

>>>>>>> d3c4ef1e
		return sendFileMessage(userId, { roomId, file, msgData });
	},
});<|MERGE_RESOLUTION|>--- conflicted
+++ resolved
@@ -6,15 +6,11 @@
 
 import { callbacks } from '../../../../lib/callbacks';
 import { getFileExtension } from '../../../../lib/utils/getFileExtension';
-<<<<<<< HEAD
 import { omit } from '../../../../lib/utils/omit';
 import { SystemLogger } from '../../../../server/lib/logger/system';
 import { canAccessRoomAsync } from '../../../authorization/server/functions/canAccessRoom';
 import { executeSendMessage } from '../../../lib/server/methods/sendMessage';
 import { FileUpload } from '../lib/FileUpload';
-=======
-import { executeSendMessage } from '../../../lib/server/methods/sendMessage';
->>>>>>> d3c4ef1e
 
 function validateFileRequiredFields(file: Partial<IUpload>): asserts file is AtLeast<IUpload, '_id' | 'name' | 'type' | 'size'> {
 	const requiredFields = ['_id', 'name', 'type', 'size'];
@@ -149,54 +145,6 @@
 			method: 'sendFileMessage',
 		} as any);
 	}
-<<<<<<< HEAD
-
-	const room = await Rooms.findOneById(roomId);
-	if (!room) {
-		return false;
-	}
-
-	if (user?.type !== 'app' && !(await canAccessRoomAsync(room, user))) {
-		return false;
-	}
-
-	check(msgData, {
-		avatar: Match.Optional(String),
-		emoji: Match.Optional(String),
-		alias: Match.Optional(String),
-		groupable: Match.Optional(Boolean),
-		msg: Match.Optional(String),
-		tmid: Match.Optional(String),
-	});
-
-	const { files, attachments } = await parseFileIntoMessageAttachments(file, roomId, user);
-
-	const msg = await executeSendMessage(userId, {
-		rid: roomId,
-		ts: new Date(),
-		file: files[0],
-		files,
-		attachments,
-		...msgData,
-		msg: msgData.msg ?? '',
-		groupable: msgData.groupable ?? false,
-	});
-
-	callbacks.runAsync('afterFileUpload', { user, room, message: msg });
-
-	return msg;
-};
-
-Meteor.methods<ServerMethods>({
-	async sendFileMessage(roomId, _store, file, msgData = {}) {
-		const userId = Meteor.userId();
-		if (!userId) {
-			throw new Meteor.Error('error-invalid-user', 'Invalid user', {
-				method: 'sendFileMessage',
-			} as any);
-		}
-
-=======
 
 	const room = await Rooms.findOneById(roomId);
 	if (!room) {
@@ -246,7 +194,6 @@
 			} as any);
 		}
 
->>>>>>> d3c4ef1e
 		return sendFileMessage(userId, { roomId, file, msgData });
 	},
 });