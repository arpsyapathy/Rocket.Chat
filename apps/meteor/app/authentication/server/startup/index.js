import { Meteor } from 'meteor/meteor';
import { Match } from 'meteor/check';
import { Accounts } from 'meteor/accounts-base';
import { TAPi18n } from 'meteor/rocketchat:tap-i18n';
import _ from 'underscore';
import { escapeRegExp, escapeHTML } from '@rocket.chat/string-helpers';
<<<<<<< HEAD
import { Roles, Settings, Users as UsersRaw } from '@rocket.chat/models';
import { AppInterface as AppEvents } from '@rocket.chat/apps-engine/definition/metadata';
import { Apps } from '@rocket.chat/core-services';
=======
import { Roles, Settings, Users } from '@rocket.chat/models';
>>>>>>> 0b4df506

import * as Mailer from '../../../mailer/server/api';
import { settings } from '../../../settings/server';
import { callbacks } from '../../../../lib/callbacks';
import { addUserRolesAsync } from '../../../../server/lib/roles/addUserRoles';
import { getAvatarSuggestionForUser } from '../../../lib/server/functions/getAvatarSuggestionForUser';
import { parseCSV } from '../../../../lib/utils/parseCSV';
import { isValidAttemptByUser, isValidLoginAttemptByIp } from '../lib/restrictLoginAttempts';
import './settings';
import { getClientAddress } from '../../../../server/lib/getClientAddress';
import { getNewUserRoles } from '../../../../server/services/user/lib/getNewUserRoles';
import { safeGetMeteorUser } from '../../../utils/server/functions/safeGetMeteorUser';
import { safeHtmlDots } from '../../../../lib/utils/safeHtmlDots';

Accounts.config({
	forbidClientAccountCreation: true,
});

Meteor.startup(() => {
	settings.watchMultiple(['Accounts_LoginExpiration', 'Site_Name', 'From_Email'], () => {
		Accounts._options.loginExpirationInDays = settings.get('Accounts_LoginExpiration');

		Accounts.emailTemplates.siteName = settings.get('Site_Name');

		Accounts.emailTemplates.from = `${settings.get('Site_Name')} <${settings.get('From_Email')}>`;
	});
});

Accounts.emailTemplates.userToActivate = {
	subject() {
		const subject = TAPi18n.__('Accounts_Admin_Email_Approval_Needed_Subject_Default');
		const siteName = settings.get('Site_Name');

		return `[${siteName}] ${subject}`;
	},

	html(options = {}) {
		const email = options.reason
			? 'Accounts_Admin_Email_Approval_Needed_With_Reason_Default'
			: 'Accounts_Admin_Email_Approval_Needed_Default';

		return Mailer.replace(TAPi18n.__(email), {
			name: escapeHTML(options.name),
			email: escapeHTML(options.email),
			reason: escapeHTML(options.reason),
		});
	},
};

Accounts.emailTemplates.userActivated = {
	subject({ active, username }) {
		const activated = username ? 'Activated' : 'Approved';
		const action = active ? activated : 'Deactivated';
		const subject = `Accounts_Email_${action}_Subject`;
		const siteName = settings.get('Site_Name');

		return `[${siteName}] ${TAPi18n.__(subject)}`;
	},

	html({ active, name, username }) {
		const activated = username ? 'Activated' : 'Approved';
		const action = active ? activated : 'Deactivated';

		return Mailer.replace(TAPi18n.__(`Accounts_Email_${action}`), {
			name: escapeHTML(name),
		});
	},
};

let verifyEmailTemplate = '';
let enrollAccountTemplate = '';
let resetPasswordTemplate = '';
Meteor.startup(() => {
	Mailer.getTemplateWrapped('Verification_Email', (value) => {
		verifyEmailTemplate = value;
	});
	Mailer.getTemplateWrapped('Accounts_Enrollment_Email', (value) => {
		enrollAccountTemplate = value;
	});
	Mailer.getTemplateWrapped('Forgot_Password_Email', (value) => {
		resetPasswordTemplate = value;
	});
});

Accounts.emailTemplates.verifyEmail.html = function (userModel, url) {
	const name = safeHtmlDots(userModel.name);

	return Mailer.replace(verifyEmailTemplate, { Verification_Url: url, name });
};

Accounts.emailTemplates.verifyEmail.subject = function () {
	const subject = settings.get('Verification_Email_Subject');
	return Mailer.replace(subject || '');
};

Accounts.urls.resetPassword = function (token) {
	return Meteor.absoluteUrl(`reset-password/${token}`);
};

Accounts.emailTemplates.resetPassword.subject = function (userModel) {
	return Mailer.replace(settings.get('Forgot_Password_Email_Subject') || '', {
		name: userModel.name,
	});
};

Accounts.emailTemplates.resetPassword.html = function (userModel, url) {
	return Mailer.replacekey(
		Mailer.replace(resetPasswordTemplate, {
			name: userModel.name,
		}),
		'Forgot_Password_Url',
		url,
	);
};

Accounts.emailTemplates.enrollAccount.subject = function (user) {
	const subject = settings.get('Accounts_Enrollment_Email_Subject');
	return Mailer.replace(subject, user);
};

Accounts.emailTemplates.enrollAccount.html = function (user = {} /* , url*/) {
	return Mailer.replace(enrollAccountTemplate, {
		name: escapeHTML(user.name),
		email: user.emails && user.emails[0] && escapeHTML(user.emails[0].address),
	});
};

const getLinkedInName = ({ firstName, lastName }) => {
	const { preferredLocale, localized: firstNameLocalized } = firstName;
	const { localized: lastNameLocalized } = lastName;

	// LinkedIn new format
	if (preferredLocale && firstNameLocalized && preferredLocale.language && preferredLocale.country) {
		const locale = `${preferredLocale.language}_${preferredLocale.country}`;

		if (firstNameLocalized[locale] && lastNameLocalized[locale]) {
			return `${firstNameLocalized[locale]} ${lastNameLocalized[locale]}`;
		}
		if (firstNameLocalized[locale]) {
			return firstNameLocalized[locale];
		}
	}

	// LinkedIn old format
	if (!lastName) {
		return firstName;
	}
	return `${firstName} ${lastName}`;
};

const onCreateUserAsync = async function (options, user = {}) {
	callbacks.run('beforeCreateUser', options, user);

	user.status = 'offline';
	user.active = user.active !== undefined ? user.active : !settings.get('Accounts_ManuallyApproveNewUsers');

	if (!user.name) {
		if (options.profile) {
			if (options.profile.name) {
				user.name = options.profile.name;
			} else if (options.profile.firstName) {
				// LinkedIn format
				user.name = getLinkedInName(options.profile);
			}
		}
	}

	if (user.services) {
		const verified = settings.get('Accounts_Verify_Email_For_External_Accounts');

		for (const service of Object.values(user.services)) {
			if (!user.name) {
				user.name = service.name || service.username;
			}

			if (!user.emails && service.email) {
				user.emails = [
					{
						address: service.email,
						verified,
					},
				];
			}
		}
	}

	if (!user.active) {
		const destinations = [];
		const usersInRole = await Roles.findUsersInRole('admin');
		await usersInRole.toArray().forEach((adminUser) => {
			if (Array.isArray(adminUser.emails)) {
				adminUser.emails.forEach((email) => {
					destinations.push(`${adminUser.name}<${email.address}>`);
				});
			}
		});

		const email = {
			to: destinations,
			from: settings.get('From_Email'),
			subject: Accounts.emailTemplates.userToActivate.subject(),
			html: Accounts.emailTemplates.userToActivate.html({
				...options,
				name: options.name || options.profile?.name,
				email: options.email || user.emails[0].address,
			}),
		};

		await Mailer.send(email);
	}

	callbacks.run('onCreateUser', options, user);

	// App IPostUserCreated event hook
	await Apps.triggerEvent(AppEvents.IPostUserCreated, { user, performedBy: await safeGetMeteorUser() });

	return user;
};

Accounts.onCreateUser(function (...args) {
	// Depends on meteor support for Async
	return Promise.await(onCreateUserAsync.call(this, ...args));
});

const { insertUserDoc } = Accounts;
const insertUserDocAsync = async function (options, user) {
	const globalRoles = [];

	if (Match.test(user.globalRoles, [String]) && user.globalRoles.length > 0) {
		globalRoles.push(...user.globalRoles);
	}

	delete user.globalRoles;

	if (user.services && !user.services.password) {
		const defaultAuthServiceRoles = parseCSV(settings.get('Accounts_Registration_AuthenticationServices_Default_Roles') || '');

		if (defaultAuthServiceRoles.length > 0) {
			globalRoles.push(...defaultAuthServiceRoles);
		}
	}

	const roles = getNewUserRoles(globalRoles);

	if (!user.type) {
		user.type = 'user';
	}

	if (settings.get('Accounts_TwoFactorAuthentication_By_Email_Auto_Opt_In')) {
		user.services = user.services || {};
		user.services.email2fa = {
			enabled: true,
			changedAt: new Date(),
		};
	}

	const _id = insertUserDoc.call(Accounts, options, user);

	user = await Users.findOne({
		_id,
	});

	if (user.username) {
		if (options.joinDefaultChannels !== false && user.joinDefaultChannels !== false) {
			Meteor.runAsUser(_id, function () {
				return Promise.await(Meteor.callAsync('joinDefaultChannels', options.joinDefaultChannelsSilenced));
			});
		}

		if (user.type !== 'visitor') {
			Meteor.defer(function () {
				return callbacks.run('afterCreateUser', user);
			});
		}
		if (settings.get('Accounts_SetDefaultAvatar') === true) {
			const avatarSuggestions = await getAvatarSuggestionForUser(user);
			Object.keys(avatarSuggestions).some((service) => {
				const avatarData = avatarSuggestions[service];
				if (service !== 'gravatar') {
					Meteor.runAsUser(_id, function () {
						return Promise.await(Meteor.callAsync('setAvatarFromService', avatarData.blob, '', service));
					});
					return true;
				}

				return false;
			});
		}
	}

	/**
	 * if settings shows setup wizard to be pending
	 * and no admin's been found,
	 * and existing role list doesn't include admin
	 * create this user admin.
	 * count this as the completion of setup wizard step 1.
	 */
	const hasAdmin = await Users.findOneByRolesAndType('admin', 'user', { projection: { _id: 1 } });
	if (!roles.includes('admin') && !hasAdmin) {
		roles.push('admin');
		if (settings.get('Show_Setup_Wizard') === 'pending') {
			await Settings.updateValueById('Show_Setup_Wizard', 'in_progress');
		}
	}

	await addUserRolesAsync(_id, roles);

	return _id;
};

Accounts.insertUserDoc = function (...args) {
	// Depends on meteor support for Async
	return Promise.await(insertUserDocAsync.call(this, ...args));
};

const validateLoginAttemptAsync = async function (login) {
	login = callbacks.run('beforeValidateLogin', login);

	if (!(await isValidLoginAttemptByIp(getClientAddress(login.connection)))) {
		throw new Meteor.Error('error-login-blocked-for-ip', 'Login has been temporarily blocked For IP', {
			function: 'Accounts.validateLoginAttempt',
		});
	}

	if (!(await isValidAttemptByUser(login))) {
		throw new Meteor.Error('error-login-blocked-for-user', 'Login has been temporarily blocked For User', {
			function: 'Accounts.validateLoginAttempt',
		});
	}

	if (login.allowed !== true) {
		return login.allowed;
	}

	if (login.user.type === 'visitor') {
		return true;
	}

	if (login.user.type === 'app') {
		throw new Meteor.Error('error-app-user-is-not-allowed-to-login', 'App user is not allowed to login', {
			function: 'Accounts.validateLoginAttempt',
		});
	}

	if (!!login.user.active !== true) {
		throw new Meteor.Error('error-user-is-not-activated', 'User is not activated', {
			function: 'Accounts.validateLoginAttempt',
		});
	}

	if (!login.user.roles || !Array.isArray(login.user.roles)) {
		throw new Meteor.Error('error-user-has-no-roles', 'User has no roles', {
			function: 'Accounts.validateLoginAttempt',
		});
	}

	if (login.user.roles.includes('admin') === false && login.type === 'password' && settings.get('Accounts_EmailVerification') === true) {
		const validEmail = login.user.emails.filter((email) => email.verified === true);
		if (validEmail.length === 0) {
			throw new Meteor.Error('error-invalid-email', 'Invalid email __email__');
		}
	}

	login = callbacks.run('onValidateLogin', login);

	await Users.updateLastLoginById(login.user._id);
	Meteor.defer(function () {
		return callbacks.run('afterValidateLogin', login);
	});

	/**
	 * Trigger the event only when the
	 * user does login in Rocket.chat
	 */
	if (login.type !== 'resume') {
		// App IPostUserLoggedIn event hook
		await Apps.triggerEvent(AppEvents.IPostUserLoggedIn, login.user);
	}

	return true;
};

Accounts.validateLoginAttempt(function (...args) {
	// Depends on meteor support for Async
	return Promise.await(validateLoginAttemptAsync.call(this, ...args));
});

Accounts.validateNewUser(function (user) {
	if (user.type === 'visitor') {
		return true;
	}

	if (
		settings.get('Accounts_Registration_AuthenticationServices_Enabled') === false &&
		settings.get('LDAP_Enable') === false &&
		!(user.services && user.services.password)
	) {
		throw new Meteor.Error('registration-disabled-authentication-services', 'User registration is disabled for authentication services');
	}

	return true;
});

Accounts.validateNewUser(function (user) {
	if (user.type === 'visitor') {
		return true;
	}

	let domainWhiteList = settings.get('Accounts_AllowedDomainsList');
	if (_.isEmpty(domainWhiteList?.trim())) {
		return true;
	}

	domainWhiteList = domainWhiteList.split(',').map((domain) => domain.trim());

	if (user.emails && user.emails.length > 0) {
		const email = user.emails[0].address;
		const inWhiteList = domainWhiteList.some((domain) => email.match(`@${escapeRegExp(domain)}$`));

		if (inWhiteList === false) {
			throw new Meteor.Error('error-invalid-domain');
		}
	}

	return true;
});

export const MAX_RESUME_LOGIN_TOKENS = parseInt(process.env.MAX_RESUME_LOGIN_TOKENS) || 50;

Accounts.onLogin(async ({ user }) => {
	if (!user || !user.services || !user.services.resume || !user.services.resume.loginTokens || !user._id) {
		return;
	}

	if (user.services.resume.loginTokens.length < MAX_RESUME_LOGIN_TOKENS) {
		return;
	}

	const { tokens } = (await Users.findAllResumeTokensByUserId(user._id))[0];
	if (tokens.length >= MAX_RESUME_LOGIN_TOKENS) {
		const oldestDate = tokens.reverse()[MAX_RESUME_LOGIN_TOKENS - 1];
		await Users.removeOlderResumeTokensByUserId(user._id, oldestDate.when);
	}
});<|MERGE_RESOLUTION|>--- conflicted
+++ resolved
@@ -4,13 +4,9 @@
 import { TAPi18n } from 'meteor/rocketchat:tap-i18n';
 import _ from 'underscore';
 import { escapeRegExp, escapeHTML } from '@rocket.chat/string-helpers';
-<<<<<<< HEAD
-import { Roles, Settings, Users as UsersRaw } from '@rocket.chat/models';
+import { Roles, Settings, Users } from '@rocket.chat/models';
 import { AppInterface as AppEvents } from '@rocket.chat/apps-engine/definition/metadata';
 import { Apps } from '@rocket.chat/core-services';
-=======
-import { Roles, Settings, Users } from '@rocket.chat/models';
->>>>>>> 0b4df506
 
 import * as Mailer from '../../../mailer/server/api';
 import { settings } from '../../../settings/server';
