--- conflicted
+++ resolved
@@ -293,16 +293,12 @@
 		};
 	}
 
-<<<<<<< HEAD
-	const _id = await insertUserDoc.call(Accounts, options, user);
-=======
 	// Make sure that the user has the field 'roles'
 	if (!user.roles) {
 		user.roles = [];
 	}
 
-	const _id = insertUserDoc.call(Accounts, options, user);
->>>>>>> 05f613f4
+	const _id = await insertUserDoc.call(Accounts, options, user);
 
 	user = await Users.findOne({
 		_id,
