--- conflicted
+++ resolved
@@ -84,27 +84,6 @@
 
 	async handshake(refresh?: boolean): Promise<void> {
 		this.setState(OtrRoomState.ESTABLISHING);
-<<<<<<< HEAD
-		try {
-			await this.generateKeyPair();
-			this.peerId &&
-				Notifications.notifyUser(this.peerId, 'otr', 'handshake', {
-					roomId: this._roomId,
-					userId: this._userId,
-					publicKey: EJSON.stringify(this._exportedPublicKey),
-					refresh,
-				});
-			if (refresh) {
-				const user = Meteor.user();
-				if (!user) {
-					return;
-				}
-				await sdk.rest.post('/v1/chat.otr', {
-					roomId: this._roomId,
-					type: otrSystemMessages.USER_REQUESTED_OTR_KEY_REFRESH,
-				});
-				this.isFirstOTR = false;
-=======
 
 		await this.generateKeyPair();
 		sdk.publish('notify-user', [
@@ -122,9 +101,11 @@
 			const user = Meteor.user();
 			if (!user) {
 				return;
->>>>>>> e12727ef
 			}
-			await sdk.call('sendSystemMessages', this._roomId, user.username, otrSystemMessages.USER_REQUESTED_OTR_KEY_REFRESH);
+			await sdk.rest.post('/v1/chat.otr', {
+				roomId: this._roomId,
+				type: otrSystemMessages.USER_REQUESTED_OTR_KEY_REFRESH,
+			});
 			this.isFirstOTR = false;
 		}
 	}
