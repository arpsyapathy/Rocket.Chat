import { serverFetch as fetch } from '@rocket.chat/server-fetch';

import { SystemLogger } from '../../../../server/lib/logger/system';
import { settings } from '../../../settings/server';
import { workspaceScopes } from '../oauthScopes';
import { getRedirectUri } from './getRedirectUri';
import { CloudWorkspaceAccessTokenError } from './getWorkspaceAccessToken';
import { removeWorkspaceRegistrationInfo } from './removeWorkspaceRegistrationInfo';
import { retrieveRegistrationStatus } from './retrieveRegistrationStatus';

export async function getWorkspaceAccessTokenWithScope(scope = '', throwOnError = false) {
	const { workspaceRegistered } = await retrieveRegistrationStatus();

	const tokenResponse = { token: '', expiresAt: new Date() };

	if (!workspaceRegistered) {
		return tokenResponse;
	}

	// eslint-disable-next-line @typescript-eslint/naming-convention
	const client_id = settings.get<string>('Cloud_Workspace_Client_Id');
	if (!client_id) {
		return tokenResponse;
	}

	if (scope === '') {
		scope = workspaceScopes.join(' ');
	}

	// eslint-disable-next-line @typescript-eslint/naming-convention
	const client_secret = settings.get<string>('Cloud_Workspace_Client_Secret');
	const redirectUri = getRedirectUri();

	let payload;
	try {
		const body = new URLSearchParams();
		body.append('client_id', client_id);
		body.append('client_secret', client_secret);
		body.append('scope', scope);
		body.append('grant_type', 'client_credentials');
		body.append('redirect_uri', redirectUri);

		const cloudUrl = settings.get<string>('Cloud_Url');
		const response = await fetch(`${cloudUrl}/api/oauth/token`, {
			headers: { 'Content-Type': 'application/x-www-form-urlencoded' },
			method: 'POST',
			body,
			timeout: 3000,
		});

		payload = await response.json();

		if (response.status >= 400) {
			if (payload.error === 'oauth_invalid_client_credentials') {
				throw new CloudWorkspaceAccessTokenError();
			}
		}

		const expiresAt = new Date();
		expiresAt.setSeconds(expiresAt.getSeconds() + payload.expires_in);

		return {
			token: payload.access_token,
			expiresAt,
		};
	} catch (err: any) {
		if (err instanceof CloudWorkspaceAccessTokenError) {
			SystemLogger.error('Server has been unregistered from cloud');
			void removeWorkspaceRegistrationInfo();
			if (throwOnError) {
<<<<<<< HEAD
				throw new CloudWorkspaceAccessTokenError();
=======
				throw err;
>>>>>>> 2a330670
			}
		}
	}
	return tokenResponse;
}<|MERGE_RESOLUTION|>--- conflicted
+++ resolved
@@ -68,11 +68,7 @@
 			SystemLogger.error('Server has been unregistered from cloud');
 			void removeWorkspaceRegistrationInfo();
 			if (throwOnError) {
-<<<<<<< HEAD
-				throw new CloudWorkspaceAccessTokenError();
-=======
 				throw err;
->>>>>>> 2a330670
 			}
 		}
 	}
