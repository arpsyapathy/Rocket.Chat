--- conflicted
+++ resolved
@@ -34,26 +34,6 @@
 		});
 	});
 
-<<<<<<< HEAD
-const callAsyncWithTotp =
-	(methodName: string, args: unknown[]) =>
-	async (twoFactorCode: string, twoFactorMethod: string): Promise<unknown> => {
-		try {
-			const result = await callAsync(methodName, { returnServerPromise: true }, ...args, { twoFactorCode, twoFactorMethod });
-
-			return result;
-		} catch (error: unknown) {
-			if (isTotpInvalidError(error)) {
-				dispatchToastMessage({ type: 'error', message: t('TOTP Invalid [totp-invalid]') });
-				throw new Error(twoFactorMethod === 'password' ? t('Invalid_password') : t('Invalid_two_factor_code'));
-			}
-
-			throw error;
-		}
-	};
-
-=======
->>>>>>> 40cebcc0
 Meteor.call = function (methodName: string, ...args: unknown[]): unknown {
 	const callback = args.length > 0 && typeof args[args.length - 1] === 'function' ? (args.pop() as Callback) : (): void => undefined;
 
@@ -61,15 +41,6 @@
 };
 
 Meteor.callAsync = async function _callAsyncWithTotp(methodName: string, ...args: unknown[]): Promise<unknown> {
-<<<<<<< HEAD
-	const promise = callAsync(methodName, { returnServerPromise: true }, ...args);
-
-	return process2faAsyncReturn({
-		promise,
-		onCode: callAsyncWithTotp(methodName, args),
-		emailOrUsername: undefined,
-	});
-=======
 	try {
 		return await callAsync(methodName, ...args);
 	} catch (error: unknown) {
@@ -79,5 +50,4 @@
 			emailOrUsername: undefined,
 		});
 	}
->>>>>>> 40cebcc0
 };