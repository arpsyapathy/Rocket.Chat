--- conflicted
+++ resolved
@@ -11,10 +11,6 @@
 
 import { settings } from '../../settings/server';
 import { replaceVariables } from './replaceVariables';
-<<<<<<< HEAD
-=======
-import { Apps } from '../../../ee/server/apps';
->>>>>>> 780aefdc
 import { validateEmail } from '../../../lib/emailValidator';
 import { strLeft, strRightBack } from '../../../lib/utils/stringUtils';
 
