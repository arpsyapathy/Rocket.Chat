import { Meteor } from 'meteor/meteor';
import { TAPi18n } from 'meteor/rocketchat:tap-i18n';
import _ from 'underscore';
import { EmojiCustom } from '@rocket.chat/models';
<<<<<<< HEAD
import { AppInterface as AppEvents } from '@rocket.chat/apps-engine/definition/metadata';
=======
import { api } from '@rocket.chat/core-services';
>>>>>>> e44f5069

import { Messages, Rooms } from '../../models/server';
import { callbacks } from '../../../lib/callbacks';
import { emoji } from '../../emoji/server';
import { isTheLastMessage, msgStream } from '../../lib/server';
import { canAccessRoom, hasPermission } from '../../authorization/server';
<<<<<<< HEAD
import { api } from '../../../server/sdk/api';
import { Apps } from '../../../server/sdk';
=======
import { AppEvents, Apps } from '../../apps/server/orchestrator';
>>>>>>> e44f5069

const removeUserReaction = (message, reaction, username) => {
	message.reactions[reaction].usernames.splice(message.reactions[reaction].usernames.indexOf(username), 1);
	if (message.reactions[reaction].usernames.length === 0) {
		delete message.reactions[reaction];
	}
	return message;
};

async function setReaction(room, user, message, reaction, shouldReact) {
	reaction = `:${reaction.replace(/:/g, '')}:`;

	if (!emoji.list[reaction] && (await EmojiCustom.findByNameOrAlias(reaction).count()) === 0) {
		throw new Meteor.Error('error-not-allowed', 'Invalid emoji provided.', {
			method: 'setReaction',
		});
	}

	if (room.ro === true && !room.reactWhenReadOnly && !hasPermission(user._id, 'post-readonly', room._id)) {
		// Unless the user was manually unmuted
		if (!(room.unmuted || []).includes(user.username)) {
			throw new Error("You can't send messages because the room is readonly.");
		}
	}

	if (Array.isArray(room.muted) && room.muted.indexOf(user.username) !== -1) {
		throw new Meteor.Error('error-not-allowed', TAPi18n.__('You_have_been_muted', {}, user.language), {
			rid: room._id,
		});
	}

	const userAlreadyReacted =
		Boolean(message.reactions) &&
		Boolean(message.reactions[reaction]) &&
		message.reactions[reaction].usernames.indexOf(user.username) !== -1;
	// When shouldReact was not informed, toggle the reaction.
	if (shouldReact === undefined) {
		shouldReact = !userAlreadyReacted;
	}

	if (userAlreadyReacted === shouldReact) {
		return;
	}

	let isReacted;

	if (userAlreadyReacted) {
		const oldMessage = JSON.parse(JSON.stringify(message));
		removeUserReaction(message, reaction, user.username);
		if (_.isEmpty(message.reactions)) {
			delete message.reactions;
			if (isTheLastMessage(room, message)) {
				Rooms.unsetReactionsInLastMessage(room._id);
			}
			Messages.unsetReactions(message._id);
		} else {
			Messages.setReactions(message._id, message.reactions);
			if (isTheLastMessage(room, message)) {
				Rooms.setReactionsInLastMessage(room._id, message);
			}
		}
		callbacks.run('unsetReaction', message._id, reaction);
		callbacks.run('afterUnsetReaction', message, { user, reaction, shouldReact, oldMessage });

		isReacted = false;
	} else {
		if (!message.reactions) {
			message.reactions = {};
		}
		if (!message.reactions[reaction]) {
			message.reactions[reaction] = {
				usernames: [],
			};
		}
		message.reactions[reaction].usernames.push(user.username);
		Messages.setReactions(message._id, message.reactions);
		if (isTheLastMessage(room, message)) {
			Rooms.setReactionsInLastMessage(room._id, message);
		}
		callbacks.run('setReaction', message._id, reaction);
		callbacks.run('afterSetReaction', message, { user, reaction, shouldReact });

		isReacted = true;
	}

	Promise.await(Apps.triggerEvent(AppEvents.IPostMessageReacted, message, user, reaction, isReacted));

	msgStream.emit(message.rid, message);
}

export const executeSetReaction = async function (reaction, messageId, shouldReact) {
	const user = Meteor.user();

	if (!user) {
		throw new Meteor.Error('error-invalid-user', 'Invalid user', { method: 'setReaction' });
	}

	const message = Messages.findOneById(messageId);
	if (!message) {
		throw new Meteor.Error('error-not-allowed', 'Not allowed', { method: 'setReaction' });
	}

	const room = Rooms.findOneById(message.rid);
	if (!room) {
		throw new Meteor.Error('error-not-allowed', 'Not allowed', { method: 'setReaction' });
	}

	if (!canAccessRoom(room, user)) {
		throw new Meteor.Error('not-authorized', 'Not Authorized', { method: 'setReaction' });
	}

	return setReaction(room, user, message, reaction, shouldReact);
};

Meteor.methods({
	setReaction(reaction, messageId, shouldReact) {
		try {
			return Promise.await(executeSetReaction(reaction, messageId, shouldReact));
		} catch (e) {
			if (e.error === 'error-not-allowed' && e.reason && e.details && e.details.rid) {
				api.broadcast('notify.ephemeralMessage', Meteor.userId(), e.details.rid, {
					msg: e.reason,
				});

				return false;
			}

			throw e;
		}
	},
});<|MERGE_RESOLUTION|>--- conflicted
+++ resolved
@@ -2,23 +2,15 @@
 import { TAPi18n } from 'meteor/rocketchat:tap-i18n';
 import _ from 'underscore';
 import { EmojiCustom } from '@rocket.chat/models';
-<<<<<<< HEAD
 import { AppInterface as AppEvents } from '@rocket.chat/apps-engine/definition/metadata';
-=======
 import { api } from '@rocket.chat/core-services';
->>>>>>> e44f5069
 
 import { Messages, Rooms } from '../../models/server';
 import { callbacks } from '../../../lib/callbacks';
 import { emoji } from '../../emoji/server';
 import { isTheLastMessage, msgStream } from '../../lib/server';
 import { canAccessRoom, hasPermission } from '../../authorization/server';
-<<<<<<< HEAD
-import { api } from '../../../server/sdk/api';
 import { Apps } from '../../../server/sdk';
-=======
-import { AppEvents, Apps } from '../../apps/server/orchestrator';
->>>>>>> e44f5069
 
 const removeUserReaction = (message, reaction, username) => {
 	message.reactions[reaction].usernames.splice(message.reactions[reaction].usernames.indexOf(username), 1);
