--- conflicted
+++ resolved
@@ -2,12 +2,7 @@
  * @author Vigneshwaran Odayappan <vickyokrm@gmail.com>
  */
 
-<<<<<<< HEAD
 import { Translation } from '@rocket.chat/core-services';
-import { HTTP } from 'meteor/http';
-=======
-import { TAPi18n } from 'meteor/rocketchat:tap-i18n';
->>>>>>> 91cb9476
 import _ from 'underscore';
 import type {
 	IMessage,
