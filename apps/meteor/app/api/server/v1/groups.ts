--- conflicted
+++ resolved
@@ -1,12 +1,12 @@
 import { Meteor } from 'meteor/meteor';
 import { Match, check } from 'meteor/check';
 import type { IIntegration, IRoom, IUser, RoomType } from '@rocket.chat/core-typings';
+import { isGroupsInfoProps } from '@rocket.chat/rest-typings';
 import { Subscriptions, Rooms, Messages, Users, Uploads, Integrations } from '@rocket.chat/models';
 import { Team } from '@rocket.chat/core-services';
 import type { Filter } from 'mongodb';
 
-<<<<<<< HEAD
-import { Rooms as RoomSync, Users as UsersSync, Subscriptions as SubscriptionsSync } from '../../../models/server';
+import { Users as UsersSync, Subscriptions as SubscriptionsSync } from '../../../models/server';
 import {
 	hasAtLeastOnePermission,
 	canAccessRoomAsync,
@@ -14,10 +14,7 @@
 	roomAccessAttributes,
 	hasRole,
 } from '../../../authorization/server';
-=======
-import { Users as UsersSync, Subscriptions as SubscriptionsSync } from '../../../models/server';
-import { hasAtLeastOnePermission, canAccessRoomAsync, hasAllPermission, roomAccessAttributes } from '../../../authorization/server';
->>>>>>> f4179db0
+import { canAccessRoomIdAsync } from '../../../authorization/server/functions/canAccessRoom';
 import { hasPermissionAsync } from '../../../authorization/server/functions/hasPermission';
 import { API } from '../api';
 import { composeRoomWithLastMessage } from '../helpers/composeRoomWithLastMessage';
@@ -27,8 +24,6 @@
 import { findUsersOfRoom } from '../../../../server/lib/findUsersOfRoom';
 import { normalizeMessagesForUser } from '../../../utils/server/lib/normalizeMessagesForUser';
 import { getLoggedInUser } from '../helpers/getLoggedInUser';
-import { isGroupsInfoProps } from '@rocket.chat/rest-typings';
-import { canAccessRoomIdAsync } from '/app/authorization/server/functions/canAccessRoom';
 
 /**
  * Returns the private group subscription IF found otherwise it will return the failure of why it didn't. Check the `statusCode` property
