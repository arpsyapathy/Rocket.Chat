import { Meteor } from 'meteor/meteor';
import { Rooms as RoomsRaw } from '@rocket.chat/models';
<<<<<<< HEAD
import { isRoomsInfoProps } from '@rocket.chat/rest-typings/dist/v1/rooms';
=======
import { Media } from '@rocket.chat/core-services';
>>>>>>> 22ee46f7

import { FileUpload } from '../../../file-upload';
import { Rooms, Messages } from '../../../models/server';
import { API } from '../api';
import {
	findAdminRooms,
	findChannelAndPrivateAutocomplete,
	findAdminRoom,
	findAdminRoomsAutocomplete,
	findRoomsAvailableForTeams,
	findChannelAndPrivateAutocompleteWithPagination,
} from '../lib/rooms';
import * as dataExport from '../../../../server/lib/dataExport';
import { canAccessRoom, canAccessRoomId, hasPermission } from '../../../authorization/server';
import { settings } from '../../../settings/server/index';
import { getUploadFormData } from '../lib/getUploadFormData';

function findRoomByIdOrName({ params, checkedArchived = true }) {
	const { roomId, roomName } = params;
	if ((!roomId || !roomId.trim()) && (!roomName || !roomName.trim())) {
		throw new Meteor.Error('error-roomid-param-not-provided', 'The parameter "roomId" or "roomName" is required');
	}

	const fields = { ...API.v1.defaultFieldsToExclude };

	const room = roomId ? Rooms.findOneById(roomId, { fields }) : Rooms.findOneByName(roomName, { fields });

	if (!room) {
		throw new Meteor.Error('error-room-not-found', 'The required "roomId" or "roomName" param provided does not match any channel');
	}
	if (checkedArchived && room.archived) {
		throw new Meteor.Error('error-room-archived', `The channel, ${room.name}, is archived`);
	}

	return room;
}

API.v1.addRoute(
	'rooms.get',
	{ authRequired: true },
	{
		get() {
			const { updatedSince } = this.queryParams;

			let updatedSinceDate;
			if (updatedSince) {
				if (isNaN(Date.parse(updatedSince))) {
					throw new Meteor.Error('error-updatedSince-param-invalid', 'The "updatedSince" query parameter must be a valid date.');
				} else {
					updatedSinceDate = new Date(updatedSince);
				}
			}

			let result;
			Meteor.runAsUser(this.userId, () => {
				result = Meteor.call('rooms/get', updatedSinceDate);
			});

			if (Array.isArray(result)) {
				result = {
					update: result,
					remove: [],
				};
			}

			return API.v1.success({
				update: result.update.map((room) => this.composeRoomWithLastMessage(room, this.userId)),
				remove: result.remove.map((room) => this.composeRoomWithLastMessage(room, this.userId)),
			});
		},
	},
);

API.v1.addRoute(
	'rooms.upload/:rid',
	{ authRequired: true },
	{
		async post() {
			if (!canAccessRoomId(this.urlParams.rid, this.userId)) {
				return API.v1.unauthorized();
			}

			const file = await getUploadFormData(
				{
					request: this.request,
				},
				{ field: 'file', sizeLimit: settings.get('FileUpload_MaxFileSize') },
			);

			if (!file) {
				throw new Meteor.Error('invalid-field');
			}

			const { fields } = file;
			let { fileBuffer } = file;

			const details = {
				name: file.filename,
				size: fileBuffer.length,
				type: file.mimetype,
				rid: this.urlParams.rid,
				userId: this.userId,
			};

			const stripExif = settings.get('Message_Attachments_Strip_Exif');
			if (stripExif) {
				// No need to check mime. Library will ignore any files without exif/xmp tags (like BMP, ico, PDF, etc)
				fileBuffer = await Media.stripExifFromBuffer(fileBuffer);
			}

			const fileStore = FileUpload.getStore('Uploads');
			const uploadedFile = await fileStore.insert(details, fileBuffer);

			uploadedFile.description = fields.description;

			delete fields.description;

			Meteor.call('sendFileMessage', this.urlParams.rid, null, uploadedFile, fields);

			return API.v1.success({
				message: Messages.getMessageByFileIdAndUsername(uploadedFile._id, this.userId),
			});
		},
	},
);

API.v1.addRoute(
	'rooms.saveNotification',
	{ authRequired: true },
	{
		post() {
			const saveNotifications = (notifications, roomId) => {
				Object.keys(notifications).forEach((notificationKey) =>
					Meteor.runAsUser(this.userId, () =>
						Meteor.call('saveNotificationSettings', roomId, notificationKey, notifications[notificationKey]),
					),
				);
			};
			const { roomId, notifications } = this.bodyParams;

			if (!roomId) {
				return API.v1.failure("The 'roomId' param is required");
			}

			if (!notifications || Object.keys(notifications).length === 0) {
				return API.v1.failure("The 'notifications' param is required");
			}

			saveNotifications(notifications, roomId);

			return API.v1.success();
		},
	},
);

API.v1.addRoute(
	'rooms.favorite',
	{ authRequired: true },
	{
		post() {
			const { favorite } = this.bodyParams;

			if (!this.bodyParams.hasOwnProperty('favorite')) {
				return API.v1.failure("The 'favorite' param is required");
			}

			const room = findRoomByIdOrName({ params: this.bodyParams });

			Meteor.runAsUser(this.userId, () => Meteor.call('toggleFavorite', room._id, favorite));

			return API.v1.success();
		},
	},
);

API.v1.addRoute(
	'rooms.cleanHistory',
	{ authRequired: true },
	{
		async post() {
			const { _id } = findRoomByIdOrName({ params: this.bodyParams });

			const {
				latest,
				oldest,
				inclusive = false,
				limit,
				excludePinned,
				filesOnly,
				ignoreThreads,
				ignoreDiscussion,
				users,
			} = this.bodyParams;

			if (!latest) {
				return API.v1.failure('Body parameter "latest" is required.');
			}

			if (!oldest) {
				return API.v1.failure('Body parameter "oldest" is required.');
			}

			const count = await Meteor.call('cleanRoomHistory', {
				roomId: _id,
				latest: new Date(latest),
				oldest: new Date(oldest),
				inclusive,
				limit,
				excludePinned: [true, 'true', 1, '1'].includes(excludePinned),
				filesOnly: [true, 'true', 1, '1'].includes(filesOnly),
				ignoreThreads: [true, 'true', 1, '1'].includes(ignoreThreads),
				ignoreDiscussion: [true, 'true', 1, '1'].includes(ignoreDiscussion),
				fromUsers: users,
			});

			return API.v1.success({ _id, count });
		},
	},
);

API.v1.addRoute(
	'rooms.info',
	{ authRequired: true, validateParams: isRoomsInfoProps },
	{
		get() {
			const room = findRoomByIdOrName({ params: this.requestParams() });

			if (!canAccessRoom(room, { _id: this.userId })) {
				return API.v1.failure('not-allowed', 'Not Allowed');
			}

			return API.v1.success({ room });
		},
	},
);

API.v1.addRoute(
	'rooms.leave',
	{ authRequired: true },
	{
		post() {
			const room = findRoomByIdOrName({ params: this.bodyParams });
			Meteor.runAsUser(this.userId, () => {
				Meteor.call('leaveRoom', room._id);
			});

			return API.v1.success();
		},
	},
);

API.v1.addRoute(
	'rooms.createDiscussion',
	{ authRequired: true },
	{
		post() {
			const { prid, pmid, reply, t_name, users, encrypted } = this.bodyParams;
			if (!prid) {
				return API.v1.failure('Body parameter "prid" is required.');
			}
			if (!t_name) {
				return API.v1.failure('Body parameter "t_name" is required.');
			}
			if (users && !Array.isArray(users)) {
				return API.v1.failure('Body parameter "users" must be an array.');
			}

			if (encrypted !== undefined && typeof encrypted !== 'boolean') {
				return API.v1.failure('Body parameter "encrypted" must be a boolean when included.');
			}

			const discussion = Meteor.runAsUser(this.userId, () =>
				Meteor.call('createDiscussion', {
					prid,
					pmid,
					t_name,
					reply,
					users: users || [],
					encrypted,
				}),
			);

			return API.v1.success({ discussion });
		},
	},
);

API.v1.addRoute(
	'rooms.getDiscussions',
	{ authRequired: true },
	{
		async get() {
			const room = findRoomByIdOrName({ params: this.requestParams() });
			const { offset, count } = this.getPaginationItems();
			const { sort, fields, query } = this.parseJsonQuery();

			if (!room || !canAccessRoom(room, { _id: this.userId })) {
				return API.v1.failure('not-allowed', 'Not Allowed');
			}

			const ourQuery = Object.assign(query, { prid: room._id });

			const { cursor, totalCount } = RoomsRaw.findPaginated(ourQuery, {
				sort: sort || { fname: 1 },
				skip: offset,
				limit: count,
				projection: fields,
			});

			const [discussions, total] = await Promise.all([cursor.toArray(), totalCount]);

			return API.v1.success({
				discussions,
				count: discussions.length,
				offset,
				total,
			});
		},
	},
);

API.v1.addRoute(
	'rooms.adminRooms',
	{ authRequired: true },
	{
		get() {
			const { offset, count } = this.getPaginationItems();
			const { sort } = this.parseJsonQuery();
			const { types, filter } = this.requestParams();

			return API.v1.success(
				Promise.await(
					findAdminRooms({
						uid: this.userId,
						filter,
						types,
						pagination: {
							offset,
							count,
							sort,
						},
					}),
				),
			);
		},
	},
);

API.v1.addRoute(
	'rooms.autocomplete.adminRooms',
	{ authRequired: true },
	{
		get() {
			const { selector } = this.queryParams;
			if (!selector) {
				return API.v1.failure("The 'selector' param is required");
			}

			return API.v1.success(
				Promise.await(
					findAdminRoomsAutocomplete({
						uid: this.userId,
						selector: JSON.parse(selector),
					}),
				),
			);
		},
	},
);

API.v1.addRoute(
	'rooms.adminRooms.getRoom',
	{ authRequired: true },
	{
		get() {
			const { rid } = this.requestParams();
			const room = Promise.await(
				findAdminRoom({
					uid: this.userId,
					rid,
				}),
			);

			if (!room) {
				return API.v1.failure('not-allowed', 'Not Allowed');
			}
			return API.v1.success(room);
		},
	},
);

API.v1.addRoute(
	'rooms.autocomplete.channelAndPrivate',
	{ authRequired: true },
	{
		get() {
			const { selector } = this.queryParams;
			if (!selector) {
				return API.v1.failure("The 'selector' param is required");
			}

			return API.v1.success(
				Promise.await(
					findChannelAndPrivateAutocomplete({
						uid: this.userId,
						selector: JSON.parse(selector),
					}),
				),
			);
		},
	},
);

API.v1.addRoute(
	'rooms.autocomplete.channelAndPrivate.withPagination',
	{ authRequired: true },
	{
		get() {
			const { selector } = this.queryParams;
			const { offset, count } = this.getPaginationItems();
			const { sort } = this.parseJsonQuery();

			if (!selector) {
				return API.v1.failure("The 'selector' param is required");
			}

			return API.v1.success(
				Promise.await(
					findChannelAndPrivateAutocompleteWithPagination({
						uid: this.userId,
						selector: JSON.parse(selector),
						pagination: {
							offset,
							count,
							sort,
						},
					}),
				),
			);
		},
	},
);

API.v1.addRoute(
	'rooms.autocomplete.availableForTeams',
	{ authRequired: true },
	{
		get() {
			const { name } = this.queryParams;

			if (name && typeof name !== 'string') {
				return API.v1.failure("The 'name' param is invalid");
			}

			return API.v1.success(
				Promise.await(
					findRoomsAvailableForTeams({
						uid: this.userId,
						name,
					}),
				),
			);
		},
	},
);

API.v1.addRoute(
	'rooms.saveRoomSettings',
	{ authRequired: true },
	{
		post() {
			const { rid, ...params } = this.bodyParams;

			const result = Meteor.runAsUser(this.userId, () => Meteor.call('saveRoomSettings', rid, params));

			return API.v1.success({ rid: result.rid });
		},
	},
);

API.v1.addRoute(
	'rooms.changeArchivationState',
	{ authRequired: true },
	{
		post() {
			const { rid, action } = this.bodyParams;

			let result;
			if (action === 'archive') {
				result = Meteor.runAsUser(this.userId, () => Meteor.call('archiveRoom', rid));
			} else {
				result = Meteor.runAsUser(this.userId, () => Meteor.call('unarchiveRoom', rid));
			}

			return API.v1.success({ result });
		},
	},
);

API.v1.addRoute(
	'rooms.export',
	{ authRequired: true },
	{
		post() {
			const { rid, type } = this.bodyParams;

			if (!rid || !type || !['email', 'file'].includes(type)) {
				throw new Meteor.Error('error-invalid-params');
			}

			if (!hasPermission(this.userId, 'mail-messages', rid)) {
				throw new Meteor.Error('error-action-not-allowed', 'Mailing is not allowed');
			}

			const room = Rooms.findOneById(rid);
			if (!room) {
				throw new Meteor.Error('error-invalid-room');
			}

			const user = Meteor.users.findOne({ _id: this.userId });

			if (!canAccessRoom(room, user)) {
				throw new Meteor.Error('error-not-allowed', 'Not Allowed');
			}

			if (type === 'file') {
				let { dateFrom, dateTo } = this.bodyParams;
				const { format } = this.bodyParams;

				if (!['html', 'json'].includes(format)) {
					throw new Meteor.Error('error-invalid-format');
				}

				dateFrom = new Date(dateFrom);
				dateTo = new Date(dateTo);
				dateTo.setDate(dateTo.getDate() + 1);

				if (dateFrom > dateTo) {
					throw new Meteor.Error('error-invalid-dates', 'From date cannot be after To date');
				}

				dataExport.sendFile(
					{
						rid,
						format,
						dateFrom,
						dateTo,
					},
					user,
				);
				return API.v1.success();
			}

			if (type === 'email') {
				const { toUsers, toEmails, subject, messages } = this.bodyParams;

				if ((!toUsers || toUsers.length === 0) && (!toEmails || toEmails.length === 0)) {
					throw new Meteor.Error('error-invalid-recipient');
				}

				if (messages.length === 0) {
					throw new Meteor.Error('error-invalid-messages');
				}

				const result = dataExport.sendViaEmail(
					{
						rid,
						toUsers,
						toEmails,
						subject,
						messages,
					},
					user,
				);

				return API.v1.success(result);
			}

			return API.v1.error();
		},
	},
);<|MERGE_RESOLUTION|>--- conflicted
+++ resolved
@@ -1,10 +1,7 @@
 import { Meteor } from 'meteor/meteor';
 import { Rooms as RoomsRaw } from '@rocket.chat/models';
-<<<<<<< HEAD
 import { isRoomsInfoProps } from '@rocket.chat/rest-typings/dist/v1/rooms';
-=======
 import { Media } from '@rocket.chat/core-services';
->>>>>>> 22ee46f7
 
 import { FileUpload } from '../../../file-upload';
 import { Rooms, Messages } from '../../../models/server';
