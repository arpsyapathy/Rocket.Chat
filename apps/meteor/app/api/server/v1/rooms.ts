--- conflicted
+++ resolved
@@ -4,17 +4,11 @@
 import type { Notifications } from '@rocket.chat/rest-typings';
 import {
 	isGETRoomsNameExists,
-<<<<<<< HEAD
 	isRoomsImagesProps,
 	isRoomsMuteUnmuteUserProps,
 	isRoomsExportProps,
 	isRoomsIsMemberProps,
-=======
 	isRoomsCleanHistoryProps,
-	isRoomsImagesProps,
-	isRoomsMuteUnmuteUserProps,
-	isRoomsExportProps,
->>>>>>> 12e000d8
 } from '@rocket.chat/rest-typings';
 import { Meteor } from 'meteor/meteor';
 
