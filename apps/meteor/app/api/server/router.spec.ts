--- conflicted
+++ resolved
@@ -127,7 +127,7 @@
 		expect(response.statusCode).toBe(400);
 		expect(response.body).toHaveProperty('error', "must have required property 'customProperty'");
 	});
-<<<<<<< HEAD
+
 	it('should fail if the body response is not valid', async () => {
 		process.env.NODE_ENV = 'test';
 		process.env.TEST_MODE = 'true';
@@ -163,9 +163,6 @@
 			'Invalid response for endpoint GET - http://localhost/api/test. Error: must NOT have additional properties',
 		);
 	});
-=======
-
->>>>>>> 0432cbd4
 	it('middleware should be applied only on the right path', async () => {
 		const ajv = new Ajv();
 		const app = express();
