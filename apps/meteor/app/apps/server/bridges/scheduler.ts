--- conflicted
+++ resolved
@@ -114,10 +114,6 @@
 
 	private async scheduleOnceAfterRegister(job: IOnetimeSchedule, appId: string): Promise<void | string> {
 		const scheduledJobs = await this.scheduler.jobs({ name: job.id, type: 'normal' }, {}, 1);
-<<<<<<< HEAD
-
-=======
->>>>>>> 712e4ade
 		if (!scheduledJobs.length) {
 			return this.scheduleOnce(job, appId);
 		}
