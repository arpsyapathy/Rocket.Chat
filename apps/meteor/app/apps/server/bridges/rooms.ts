--- conflicted
+++ resolved
@@ -6,15 +6,10 @@
 import type { ISubscription, IUser as ICoreUser } from '@rocket.chat/core-typings';
 import { Meteor } from 'meteor/meteor';
 
-<<<<<<< HEAD
-=======
 import type { AppServerOrchestrator } from '../../../../ee/server/apps/orchestrator';
 import { Rooms, Subscriptions, Users } from '../../../models/server';
->>>>>>> 10c0b412
 import { addUserToRoom } from '../../../lib/server/functions/addUserToRoom';
 import { deleteRoom } from '../../../lib/server/functions/deleteRoom';
-import { Rooms, Subscriptions, Users } from '../../../models/server';
-import type { AppServerOrchestrator } from '../orchestrator';
 
 export class AppRoomBridge extends RoomBridge {
 	// eslint-disable-next-line no-empty-function
