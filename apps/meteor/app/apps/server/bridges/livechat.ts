--- conflicted
+++ resolved
@@ -98,11 +98,7 @@
 		}
 
 		const room = await LivechatTyped.createRoom({
-<<<<<<< HEAD
-			guest: this.orch.getConverters()?.get('visitors').convertAppVisitor(visitor),
-=======
 			visitor: this.orch.getConverters()?.get('visitors').convertAppVisitor(visitor),
->>>>>>> 96a83be2
 			roomInfo: {
 				source: {
 					type: OmnichannelSourceType.APP,
