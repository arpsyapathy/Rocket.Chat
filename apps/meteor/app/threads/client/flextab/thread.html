--- conflicted
+++ resolved
@@ -2,7 +2,6 @@
 	<section class="contextual-bar__content flex-tab threads dropzone {{dragAndDrop}} {{hideUsername}}">
 		<div class="dropzone-overlay {{isDropzoneDisabled}} background-transparent-darkest color-content-background-color">{{_ dragAndDropLabel}}</div>
 		<div class="thread-list js-scroll-thread">
-<<<<<<< HEAD
 			<ul class="thread" style="{{threadListStyle}}">
 				{{# with messageContext}}
 					{{#if isLoading}}
@@ -18,19 +17,6 @@
 						{{else}}
 							{{> ThreadMessageList rid=rid tmid=tmid }}
 						{{/if}}
-=======
-			<ul class="thread">
-				{{#with messageContext}}
-				{{#if isLoading}}
-					<li class="load-more">
-						{{> loading}}
-					</li>
-				{{else}}
-						{{> message groupable=false hideRoles=true msg=mainMessage room=room subscription=subscription settings=settings customClass="thread-message" templatePrefix='thread-' customClass="thread-main" u=u ignored=false shouldCollapseReplies=true}}
-						{{#each msg in messages}}
-							{{> message hideRoles=true msg=msg room=room shouldCollapseReplies=true subscription=subscription settings=settings templatePrefix='thread-' u=u context="threads"}}
-						{{/each}}
->>>>>>> b2480ad8
 					{{/if}}
 				{{/with}}
 			</ul>
