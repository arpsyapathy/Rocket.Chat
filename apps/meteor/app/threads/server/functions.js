import { Messages, Subscriptions } from '../../models/server';
import { getMentions } from '../../lib/server/lib/notifyUsersOnMessage';
import { callbacks } from '../../../lib/callbacks';

export const reply = ({ tmid }, message, parentMessage, followers) => {
	const { rid, ts, u, editedAt } = message;
	if (!tmid || editedAt) {
		return false;
	}

	const { toAll, toHere, mentionIds } = getMentions(message);

	const addToReplies = [
		...new Set([
			...followers,
			...mentionIds,
			...(Array.isArray(parentMessage.replies) && parentMessage.replies.length ? [u._id] : [parentMessage.u._id, u._id]),
		]),
	];

	Messages.updateRepliesByThreadId(tmid, addToReplies, ts);

	const replies = Messages.getThreadFollowsByThreadId(tmid);

	const repliesFiltered = replies.filter((userId) => userId !== u._id).filter((userId) => !mentionIds.includes(userId));

	if (toAll || toHere) {
		Subscriptions.addUnreadThreadByRoomIdAndUserIds(rid, repliesFiltered, tmid, {
			groupMention: true,
		});
	} else {
		Subscriptions.addUnreadThreadByRoomIdAndUserIds(rid, repliesFiltered, tmid);
	}

	mentionIds.forEach((mentionId) => Subscriptions.addUnreadThreadByRoomIdAndUserIds(rid, [mentionId], tmid, { userMention: true }));
};

export const undoReply = ({ tmid }) => {
	if (!tmid) {
		return false;
	}

	const { ts } = Messages.getFirstReplyTsByThreadId(tmid) || {};
	if (!ts) {
		return Messages.unsetThreadByThreadId(tmid);
	}

	return Messages.updateThreadLastMessageAndCountByThreadId(tmid, ts, -1);
};

export const follow = ({ tmid, uid }) => {
	if (!tmid || !uid) {
		return false;
	}

	Messages.addThreadFollowerByThreadId(tmid, uid);
};

export const unfollow = ({ tmid, rid, uid }) => {
	if (!tmid || !uid) {
		return false;
	}

	Subscriptions.removeUnreadThreadByRoomIdAndUserId(rid, uid, tmid);

	return Messages.removeThreadFollowerByThreadId(tmid, uid);
};

export const readThread = ({ uid, rid, thread }) => {
	const fields = { tunread: 1 };
	const sub = Subscriptions.findOneByRoomIdAndUserId(rid, uid, { fields });
	if (!sub) {
		return;
	}
	// if the thread being marked as read is the last one unread also clear the unread subscription flag
	const clearAlert = sub.tunread?.length <= 1 && sub.tunread.includes(thread._id);

<<<<<<< HEAD
	Subscriptions.removeUnreadThreadByRoomIdAndUserId(rid, uid, thread._id, clearAlert);
	callbacks.runAsync('afterReadThread', thread, { rid, uid });
};

export const readAllThreads = (rid, userId) => Subscriptions.removeAllUnreadThreadsByRoomIdAndUserId(rid, userId);
=======
	Subscriptions.removeUnreadThreadByRoomIdAndUserId(rid, userId, tmid, clearAlert);
};
>>>>>>> 99d1440c
<|MERGE_RESOLUTION|>--- conflicted
+++ resolved
@@ -75,13 +75,6 @@
 	// if the thread being marked as read is the last one unread also clear the unread subscription flag
 	const clearAlert = sub.tunread?.length <= 1 && sub.tunread.includes(thread._id);
 
-<<<<<<< HEAD
 	Subscriptions.removeUnreadThreadByRoomIdAndUserId(rid, uid, thread._id, clearAlert);
 	callbacks.runAsync('afterReadThread', thread, { rid, uid });
-};
-
-export const readAllThreads = (rid, userId) => Subscriptions.removeAllUnreadThreadsByRoomIdAndUserId(rid, userId);
-=======
-	Subscriptions.removeUnreadThreadByRoomIdAndUserId(rid, userId, tmid, clearAlert);
-};
->>>>>>> 99d1440c
+};