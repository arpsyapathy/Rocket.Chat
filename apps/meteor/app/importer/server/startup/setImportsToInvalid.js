--- conflicted
+++ resolved
@@ -1,27 +1,9 @@
-<<<<<<< HEAD
-import { Imports, RawImports } from '@rocket.chat/models';
+import { Imports } from '@rocket.chat/models';
 import { Meteor } from 'meteor/meteor';
-=======
-import { Meteor } from 'meteor/meteor';
-import { Imports } from '@rocket.chat/models';
->>>>>>> d3c4ef1e
 
 import { ProgressStep } from '../../lib/ImporterProgressStep';
 
-<<<<<<< HEAD
-async function runDrop(fn) {
-	try {
-		await fn();
-	} catch (e) {
-		SystemLogger.error('error', e); // TODO: Remove
-		// ignored
-	}
-}
-
 Meteor.startup(async () => {
-=======
-Meteor.startup(async function () {
->>>>>>> d3c4ef1e
 	const lastOperation = await Imports.findLastImport();
 
 	// If the operation is still on "ready to start" state, we don't need to invalidate it.
