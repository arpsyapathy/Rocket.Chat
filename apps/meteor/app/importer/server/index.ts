--- conflicted
+++ resolved
@@ -1,16 +1,11 @@
+import { ImporterInfo } from '../lib/ImporterInfo';
 import { ProgressStep } from '../lib/ImporterProgressStep';
 import { Importers } from '../lib/Importers';
 import { Base } from './classes/ImporterBase';
 import { Selection } from './classes/ImporterSelection';
 import { SelectionChannel } from './classes/ImporterSelectionChannel';
 import { SelectionUser } from './classes/ImporterSelectionUser';
-<<<<<<< HEAD
 import { ImporterWebsocket } from './classes/ImporterWebsocket';
-=======
-import { ProgressStep } from '../lib/ImporterProgressStep';
-import { Importers } from '../lib/Importers';
-import { ImporterInfo } from '../lib/ImporterInfo';
->>>>>>> d3c4ef1e
 import './methods';
 import './startup/setImportsToInvalid';
 import './startup/store';
