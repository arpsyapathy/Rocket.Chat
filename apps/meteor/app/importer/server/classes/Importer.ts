import { api } from '@rocket.chat/core-services';
<<<<<<< HEAD
import type { IImport, IImportRecord, IImportChannel, IImportUser, IImportProgress, IImportContact } from '@rocket.chat/core-typings';
=======
import type {
	IImport,
	IImportRecord,
	IImportChannel,
	IImportUser,
	IImportProgress,
	IImporterShortSelection,
} from '@rocket.chat/core-typings';
>>>>>>> 916e2050
import { Logger } from '@rocket.chat/logger';
import { Settings, ImportData, Imports } from '@rocket.chat/models';
import AdmZip from 'adm-zip';
import type { MatchKeysAndValues, MongoServerError } from 'mongodb';

import { Selection, SelectionChannel, SelectionUser } from '..';
import { notifyOnSettingChangedById } from '../../../lib/server/lib/notifyListener';
import { t } from '../../../utils/lib/i18n';
import { ProgressStep, ImportPreparingStartedStates } from '../../lib/ImporterProgressStep';
import type { ImporterInfo } from '../definitions/ImporterInfo';
import { ImportDataConverter } from './ImportDataConverter';
import type { ConverterOptions } from './ImportDataConverter';
import { ImporterProgress } from './ImporterProgress';
import { ImporterWebsocket } from './ImporterWebsocket';

type OldSettings = {
	allowedDomainList?: string | null;
	allowUsernameChange?: boolean | null;
	maxFileSize?: number | null;
	mediaTypeWhiteList?: string | null;
	mediaTypeBlackList?: string | null;
};

/**
 * Base class for all of the importers.
 */
export class Importer {
	private _reportProgressHandler: ReturnType<typeof setTimeout> | undefined;

	protected AdmZip = AdmZip;

	protected converter: ImportDataConverter;

	protected info: ImporterInfo;

	protected logger: Logger;

	protected oldSettings: OldSettings;

	protected _lastProgressReportTotal = 0;

	public importRecord: IImport;

	public progress: ImporterProgress;

	constructor(info: ImporterInfo, importRecord: IImport, converterOptions: ConverterOptions = {}) {
		if (!info.key || !info.importer) {
			throw new Error('Information passed in must be a valid ImporterInfo instance.');
		}

		this.info = info;
		this.logger = new Logger(`${this.info.name} Importer`);

		this.converter = new ImportDataConverter(this.logger, converterOptions);

		this.importRecord = importRecord;
		this.progress = new ImporterProgress(this.info.key, this.info.name);
		this.oldSettings = {};

		this.progress.step = this.importRecord.status;
		this._lastProgressReportTotal = 0;
		this.reloadCount();

		this.logger.debug(`Constructed a new ${this.info.name} Importer.`);
	}

	/**
	 * Registers the file name and content type on the import operation
	 */
	async startFileUpload(fileName: string, contentType?: string): Promise<IImport> {
		await this.updateProgress(ProgressStep.UPLOADING);
		return this.updateRecord({ file: fileName, ...(contentType ? { contentType } : {}) });
	}

	/**
	 * Takes the uploaded file and extracts the users, channels, and messages from it.
	 *
	 * @param {string} _fullFilePath the full path of the uploaded file
	 * @returns {ImporterProgress} The progress record of the import.
	 */
	async prepareUsingLocalFile(_fullFilePath: string): Promise<ImporterProgress> {
		return this.updateProgress(ProgressStep.PREPARING_STARTED);
	}

	/**
	 * Starts the import process. The implementing method should defer
	 * as soon as the selection is set, so the user who started the process
	 * doesn't end up with a "locked" UI while Meteor waits for a response.
	 * The returned object should be the progress.
	 *
	 * @param {IImporterShortSelection} importSelection The selection data.
	 * @returns {ImporterProgress} The progress record of the import.
	 */
<<<<<<< HEAD
	async startImport(importSelection: Selection<false>, startedByUserId: string): Promise<ImporterProgress> {
		if (!(importSelection instanceof Selection)) {
			throw new Error(`Invalid Selection data provided to the ${this.info.name} importer.`);
		} else if (importSelection.users === undefined) {
			throw new Error(`Users in the selected data wasn't found, it must but at least an empty array for the ${this.info.name} importer.`);
		} else if (importSelection.channels === undefined) {
			throw new Error(
				`Channels in the selected data wasn't found, it must but at least an empty array for the ${this.info.name} importer.`,
			);
		}
		if (!startedByUserId) {
			throw new Error('You must be logged in to do this.');
		}

		if (!startedByUserId) {
			throw new Error('You must be logged in to do this.');
		}

=======
	async startImport(importSelection: IImporterShortSelection, startedByUserId: string): Promise<ImporterProgress> {
>>>>>>> 916e2050
		await this.updateProgress(ProgressStep.IMPORTING_STARTED);
		this.reloadCount();
		const started = Date.now();

		const beforeImportFn = async ({ data, dataType: type }: IImportRecord) => {
			if (this.importRecord.valid === false) {
				this.converter.abort();
				throw new Error('The import operation is no longer valid.');
			}

			switch (type) {
				case 'channel': {
					if (importSelection.channels?.all) {
						return true;
					}
					if (!importSelection.channels?.list?.length) {
						return false;
					}

					const channelData = data as IImportChannel;

					const id = channelData.t === 'd' ? '__directMessages__' : channelData.importIds[0];
					return importSelection.channels.list?.includes(id);
				}
				case 'user': {
					if (importSelection.users?.all) {
						return true;
					}
					if (!importSelection.users?.list?.length) {
						return false;
					}

					const userData = data as IImportUser;
					const id = userData.importIds[0];
					return importSelection.users.list.includes(id);
				}

				case 'contact': {
					const contactData = data as IImportContact;

					const id = contactData.importIds[0];
					for (const contact of importSelection.contacts) {
						if (contact.id === id) {
							return contact.do_import;
						}
					}

					return false;
				}
			}

			return false;
		};

		const afterImportFn = async () => {
			await this.addCountCompleted(1);

			if (this.importRecord.valid === false) {
				this.converter.abort();
				throw new Error('The import operation is no longer valid.');
			}
		};

		const afterImportAllMessagesFn = async (importedRoomIds: string[]): Promise<void> =>
			api.broadcast('notify.importedMessages', { roomIds: importedRoomIds });

		const afterBatchFn = async (successCount: number, errorCount: number) => {
			if (successCount) {
				await this.addCountCompleted(successCount);
			}
			if (errorCount) {
				await this.addCountError(errorCount);
			}

			if (this.importRecord.valid === false) {
				this.converter.abort();
				throw new Error('The import operation is no longer valid.');
			}
		};

		const onErrorFn = async () => {
			await this.addCountCompleted(1);
		};

		process.nextTick(async () => {
			await this.backupSettingValues();

			try {
				await this.applySettingValues({});

				await this.updateProgress(ProgressStep.IMPORTING_USERS);
				await this.converter.convertUsers({ beforeImportFn, afterImportFn, onErrorFn, afterBatchFn });

				await this.updateProgress(ProgressStep.IMPORTING_CONTACTS);
				await this.converter.convertContacts({ beforeImportFn, afterImportFn, onErrorFn });

				await this.updateProgress(ProgressStep.IMPORTING_CHANNELS);
				await this.converter.convertChannels(startedByUserId, { beforeImportFn, afterImportFn, onErrorFn });

				await this.updateProgress(ProgressStep.IMPORTING_MESSAGES);
				await this.converter.convertMessages({ afterImportFn, onErrorFn, afterImportAllMessagesFn });

				await this.updateProgress(ProgressStep.FINISHING);

				process.nextTick(async () => {
					await this.converter.clearSuccessfullyImportedData();
				});

				await this.updateProgress(ProgressStep.DONE);
			} catch (e) {
				this.logger.error(e);
				await this.updateProgress(ProgressStep.ERROR);
			} finally {
				await this.applySettingValues(this.oldSettings);
			}

			const timeTook = Date.now() - started;
			this.logger.log(`Import took ${timeTook} milliseconds.`);
		});

		return this.getProgress();
	}

	async backupSettingValues() {
		const allowUsernameChange = (await Settings.findOneById('Accounts_AllowUsernameChange'))?.value as boolean | null;
		const maxFileSize = (await Settings.findOneById('FileUpload_MaxFileSize'))?.value as number | null;
		const mediaTypeWhiteList = (await Settings.findOneById('FileUpload_MediaTypeWhiteList'))?.value as string | null;
		const mediaTypeBlackList = (await Settings.findOneById('FileUpload_MediaTypeBlackList'))?.value as string | null;

		this.oldSettings = {
			allowUsernameChange,
			maxFileSize,
			mediaTypeWhiteList,
			mediaTypeBlackList,
		};
	}

	async applySettingValues(settingValues: OldSettings) {
		const settingsIds = [
			{ _id: 'Accounts_AllowUsernameChange', value: settingValues.allowUsernameChange ?? true },
			{ _id: 'FileUpload_MaxFileSize', value: settingValues.maxFileSize ?? -1 },
			{ _id: 'FileUpload_MediaTypeWhiteList', value: settingValues.mediaTypeWhiteList ?? '*' },
			{ _id: 'FileUpload_MediaTypeBlackList', value: settingValues.mediaTypeBlackList ?? '' },
		];

		const promises = settingsIds.map((setting) => Settings.updateValueById(setting._id, setting.value));

		(await Promise.all(promises)).forEach((value, index) => {
			if (value?.modifiedCount) {
				void notifyOnSettingChangedById(settingsIds[index]._id);
			}
		});
	}

	getProgress(): ImporterProgress {
		return this.progress;
	}

	/**
	 * Updates the progress step of this importer.
	 * It also changes some internal settings at various stages of the import.
	 * This way the importer can adjust user/room information at will.
	 *
	 * @param {ProgressStep} step The progress step which this import is currently at.
	 * @returns {ImporterProgress} The progress record of the import.
	 */
	async updateProgress(step: IImportProgress['step']): Promise<ImporterProgress> {
		this.progress.step = step;

		this.logger.debug(`${this.info.name} is now at ${step}.`);
		await this.updateRecord({ status: this.progress.step });

		// Do not send the default progress report during the preparing stage - the classes are sending their own report in a different format.
		if (!ImportPreparingStartedStates.includes(this.progress.step)) {
			this.reportProgress();
		}

		return this.progress;
	}

	reloadCount() {
		this.progress.count.total = this.importRecord.count?.total || 0;
		this.progress.count.completed = this.importRecord.count?.completed || 0;
		this.progress.count.error = this.importRecord.count?.error || 0;
	}

	/**
	 * Adds the passed in value to the total amount of items needed to complete.
	 *
	 * @param {number} count The amount to add to the total count of items.
	 * @returns {ImporterProgress} The progress record of the import.
	 */
	async addCountToTotal(count: number): Promise<ImporterProgress> {
		this.progress.count.total += count;
		await this.updateRecord({ 'count.total': this.progress.count.total });

		return this.progress;
	}

	/**
	 * Adds the passed in value to the total amount of items completed.
	 *
	 * @param {number} count The amount to add to the total count of finished items.
	 * @returns {ImporterProgress} The progress record of the import.
	 */
	async addCountCompleted(count: number): Promise<ImporterProgress> {
		this.progress.count.completed += count;

		return this.maybeUpdateRecord();
	}

	async addCountError(count: number): Promise<ImporterProgress> {
		this.progress.count.error += count;

		return this.maybeUpdateRecord();
	}

	async maybeUpdateRecord() {
		// Only update the database every 500 messages (or 50 for other records)
		// Or the completed is greater than or equal to the total amount
		const count = this.progress.count.completed + this.progress.count.error;
		const range = this.progress.step === ProgressStep.IMPORTING_MESSAGES ? 500 : 50;

		if (count % range === 0 || count >= this.progress.count.total || count - this._lastProgressReportTotal > range) {
			this._lastProgressReportTotal = this.progress.count.completed + this.progress.count.error;
			await this.updateRecord({ 'count.completed': this.progress.count.completed, 'count.error': this.progress.count.error });
			this.reportProgress();
		} else if (!this._reportProgressHandler) {
			this._reportProgressHandler = setTimeout(() => {
				this.reportProgress();
			}, 250);
		}

		this.logger.log(`${this.progress.count.completed} records imported, ${this.progress.count.error} failed`);

		return this.progress;
	}

	/**
	 * Sends an updated progress to the websocket
	 */
	reportProgress() {
		if (this._reportProgressHandler) {
			clearTimeout(this._reportProgressHandler);
			this._reportProgressHandler = undefined;
		}
		ImporterWebsocket.progressUpdated(this.progress);
	}

	/**
	 * Updates the import record with the given fields being `set`.
	 */
	async updateRecord(fields: MatchKeysAndValues<IImport>): Promise<IImport> {
		if (!this.importRecord) {
			return this.importRecord;
		}

		await Imports.update({ _id: this.importRecord._id }, { $set: fields });
		// #TODO: Remove need for the typecast
		this.importRecord = (await Imports.findOne(this.importRecord._id)) as IImport;

		return this.importRecord;
	}

	async buildSelection(): Promise<Selection> {
		await this.updateProgress(ProgressStep.USER_SELECTION);

		const users = await ImportData.getAllUsersForSelection();
		const channels = await ImportData.getAllChannelsForSelection();
		const contacts = await ImportData.getAllContactsForSelection();
		const hasDM = await ImportData.checkIfDirectMessagesExists();

		const selectionUsers = users.map(
			(u) =>
				new SelectionUser(u.data.importIds[0], u.data.username, u.data.emails[0], Boolean(u.data.deleted), u.data.type === 'bot', true),
		);
		const selectionChannels = channels.map(
			(c) => new SelectionChannel(c.data.importIds[0], c.data.name, Boolean(c.data.archived), true, c.data.t === 'p', c.data.t === 'd'),
		);
		const selectionContacts = contacts.map((c) => ({
			id: c.data.importIds[0],
			name: c.data.name || '',
			emails: c.data.emails || [],
			phones: c.data.phones || [],
			do_import: true,
		}));
		const selectionMessages = await ImportData.countMessages();

		if (hasDM) {
			selectionChannels.push(new SelectionChannel('__directMessages__', t('Direct_Messages'), false, true, true, true));
		}

		const results = new Selection(this.info.name, selectionUsers, selectionChannels, selectionMessages, selectionContacts);

		return results;
	}

	/**
	 * Utility method to check if the passed in error is a `MongoServerError` with the `codeName` of `'CursorNotFound'`.
	 */
	protected isCursorNotFoundError(error: unknown): error is MongoServerError & { codeName: 'CursorNotFound' } {
		return typeof error === 'object' && error !== null && 'codeName' in error && error.codeName === 'CursorNotFound';
	}
}<|MERGE_RESOLUTION|>--- conflicted
+++ resolved
@@ -1,7 +1,4 @@
 import { api } from '@rocket.chat/core-services';
-<<<<<<< HEAD
-import type { IImport, IImportRecord, IImportChannel, IImportUser, IImportProgress, IImportContact } from '@rocket.chat/core-typings';
-=======
 import type {
 	IImport,
 	IImportRecord,
@@ -9,8 +6,8 @@
 	IImportUser,
 	IImportProgress,
 	IImporterShortSelection,
+	IImportContact,
 } from '@rocket.chat/core-typings';
->>>>>>> 916e2050
 import { Logger } from '@rocket.chat/logger';
 import { Settings, ImportData, Imports } from '@rocket.chat/models';
 import AdmZip from 'adm-zip';
@@ -104,28 +101,7 @@
 	 * @param {IImporterShortSelection} importSelection The selection data.
 	 * @returns {ImporterProgress} The progress record of the import.
 	 */
-<<<<<<< HEAD
-	async startImport(importSelection: Selection<false>, startedByUserId: string): Promise<ImporterProgress> {
-		if (!(importSelection instanceof Selection)) {
-			throw new Error(`Invalid Selection data provided to the ${this.info.name} importer.`);
-		} else if (importSelection.users === undefined) {
-			throw new Error(`Users in the selected data wasn't found, it must but at least an empty array for the ${this.info.name} importer.`);
-		} else if (importSelection.channels === undefined) {
-			throw new Error(
-				`Channels in the selected data wasn't found, it must but at least an empty array for the ${this.info.name} importer.`,
-			);
-		}
-		if (!startedByUserId) {
-			throw new Error('You must be logged in to do this.');
-		}
-
-		if (!startedByUserId) {
-			throw new Error('You must be logged in to do this.');
-		}
-
-=======
 	async startImport(importSelection: IImporterShortSelection, startedByUserId: string): Promise<ImporterProgress> {
->>>>>>> 916e2050
 		await this.updateProgress(ProgressStep.IMPORTING_STARTED);
 		this.reloadCount();
 		const started = Date.now();
@@ -164,16 +140,17 @@
 				}
 
 				case 'contact': {
+					if (importSelection.contacts?.all) {
+						return true;
+					}
+					if (!importSelection.contacts?.list?.length) {
+						return false;
+					}
+
 					const contactData = data as IImportContact;
 
 					const id = contactData.importIds[0];
-					for (const contact of importSelection.contacts) {
-						if (contact.id === id) {
-							return contact.do_import;
-						}
-					}
-
-					return false;
+					return importSelection.contacts.list.includes(id);
 				}
 			}
 
