import { Imports } from '@rocket.chat/models';
import type { StartImportParamsPOST } from '@rocket.chat/rest-typings';
import type { ServerMethods } from '@rocket.chat/ui-contexts';
<<<<<<< HEAD
import { Meteor } from 'meteor/meteor';
=======
import type { IUser } from '@rocket.chat/core-typings';
>>>>>>> d3c4ef1e

import { Importers, Selection, SelectionChannel, SelectionUser } from '..';
import { hasPermissionAsync } from '../../../authorization/server/functions/hasPermission';

export const executeStartImport = async ({ input }: StartImportParamsPOST, startedByUserId: IUser['_id']) => {
	const operation = await Imports.findLastImport();
	if (!operation) {
		throw new Meteor.Error('error-operation-not-found', 'Import Operation Not Found', 'startImport');
	}

	const { importerKey } = operation;
	const importer = Importers.get(importerKey);
	if (!importer) {
		throw new Meteor.Error('error-importer-not-defined', `The importer (${importerKey}) has no import class defined.`, 'startImport');
	}

	importer.instance = new importer.importer(importer, operation); // eslint-disable-line new-cap

	const usersSelection = input.users.map(
		(user) => new SelectionUser(user.user_id, user.username, user.email, user.is_deleted, user.is_bot, user.do_import),
	);
	const channelsSelection = input.channels.map(
		(channel) =>
			new SelectionChannel(
				channel.channel_id,
				channel.name,
				channel.is_archived,
				channel.do_import,
				channel.is_private,
				channel.creator,
				channel.is_direct,
			),
	);
	const selection = new Selection(importer.name, usersSelection, channelsSelection, 0);
	return importer.instance.startImport(selection, startedByUserId);
};

declare module '@rocket.chat/ui-contexts' {
	// eslint-disable-next-line @typescript-eslint/naming-convention
	interface ServerMethods {
		startImport(params: StartImportParamsPOST): void;
	}
}

Meteor.methods<ServerMethods>({
	async startImport({ input }: StartImportParamsPOST) {
		const userId = Meteor.userId();
		// Takes name and object with users / channels selected to import
		if (!userId) {
			throw new Meteor.Error('error-invalid-user', 'Invalid user', 'startImport');
		}

		if (!(await hasPermissionAsync(userId, 'run-import'))) {
			throw new Meteor.Error('error-action-not-allowed', 'Importing is not allowed', 'startImport');
		}

		return executeStartImport({ input }, userId);
	},
});<|MERGE_RESOLUTION|>--- conflicted
+++ resolved
@@ -1,11 +1,8 @@
+import type { IUser } from '@rocket.chat/core-typings';
 import { Imports } from '@rocket.chat/models';
 import type { StartImportParamsPOST } from '@rocket.chat/rest-typings';
 import type { ServerMethods } from '@rocket.chat/ui-contexts';
-<<<<<<< HEAD
 import { Meteor } from 'meteor/meteor';
-=======
-import type { IUser } from '@rocket.chat/core-typings';
->>>>>>> d3c4ef1e
 
 import { Importers, Selection, SelectionChannel, SelectionUser } from '..';
 import { hasPermissionAsync } from '../../../authorization/server/functions/hasPermission';
