import type { UserStatus } from '@rocket.chat/core-typings';
import { Meteor } from 'meteor/meteor';
import { UserPresence } from 'meteor/rocketchat:user-presence';
import { Session } from 'meteor/session';
import { Tracker } from 'meteor/tracker';
import moment from 'moment';

import { hasPermission } from '../../app/authorization/client';
import { register } from '../../app/markdown/lib/hljs';
import { settings } from '../../app/settings/client';
<<<<<<< HEAD
import { getUserPreference, t } from '../../app/utils/client';
// import 'hljs9/styles/github.css';
=======
import { getUserPreference } from '../../app/utils/client';
import 'hljs9/styles/github.css';
import { t } from '../../app/utils/lib/i18n';
>>>>>>> 419a10de
import * as banners from '../lib/banners';
import { synchronizeUserData, removeLocalUserData } from '../lib/userData';
import { fireGlobalEvent } from '../lib/utils/fireGlobalEvent';

Meteor.startup(() => {
	fireGlobalEvent('startup', true);

	Session.setDefault('AvatarRandom', 0);

	window.lastMessageWindow = {};
	window.lastMessageWindowHistory = {};

	let status: UserStatus | undefined = undefined;
	Tracker.autorun(async () => {
		const uid = Meteor.userId();
		if (!uid) {
			removeLocalUserData();
			return;
		}
		if (!Meteor.status().connected) {
			return;
		}

		const user = await synchronizeUserData(uid);
		if (!user) {
			return;
		}

		const utcOffset = moment().utcOffset() / 60;
		if (user.utcOffset !== utcOffset) {
			Meteor.call('userSetUtcOffset', utcOffset);
		}

		if (getUserPreference(user, 'enableAutoAway')) {
			const idleTimeLimit = (getUserPreference(user, 'idleTimeLimit') as number | null | undefined) || 300;
			UserPresence.awayTime = idleTimeLimit * 1000;
		} else {
			delete UserPresence.awayTime;
			UserPresence.stopTimer();
		}

		UserPresence.start();

		if (user.status !== status) {
			status = user.status;
			fireGlobalEvent('status-changed', status);
		}
	});

	Tracker.autorun(async (c) => {
		const uid = Meteor.userId();
		if (!uid) {
			return;
		}

		if (!hasPermission('manage-cloud')) {
			return;
		}

		Meteor.call('cloud:checkRegisterStatus', (err: unknown, data: { connectToCloud?: boolean; workspaceRegistered?: boolean }) => {
			if (err) {
				console.log(err);
				return;
			}

			c.stop();
			const { connectToCloud = false, workspaceRegistered = false } = data;
			if (connectToCloud === true && workspaceRegistered !== true) {
				banners.open({
					id: 'cloud-registration',
					title: t('Cloud_registration_pending_title'),
					html: t('Cloud_registration_pending_html'),
					modifiers: ['large', 'danger'],
				});
			}
		});
	});
});
Meteor.startup(() => {
	Tracker.autorun(() => {
		const code = settings.get('Message_Code_highlight') as string | undefined;
		code?.split(',').forEach((language: string) => {
			language.trim() && register(language.trim());
		});
	});
});<|MERGE_RESOLUTION|>--- conflicted
+++ resolved
@@ -8,14 +8,9 @@
 import { hasPermission } from '../../app/authorization/client';
 import { register } from '../../app/markdown/lib/hljs';
 import { settings } from '../../app/settings/client';
-<<<<<<< HEAD
-import { getUserPreference, t } from '../../app/utils/client';
-// import 'hljs9/styles/github.css';
-=======
 import { getUserPreference } from '../../app/utils/client';
 import 'hljs9/styles/github.css';
 import { t } from '../../app/utils/lib/i18n';
->>>>>>> 419a10de
 import * as banners from '../lib/banners';
 import { synchronizeUserData, removeLocalUserData } from '../lib/userData';
 import { fireGlobalEvent } from '../lib/utils/fireGlobalEvent';
