import type { UsersInfoParamsGet } from '@rocket.chat/rest-typings';
import { useEndpoint } from '@rocket.chat/ui-contexts';
import { useQuery } from '@tanstack/react-query';
// a hook using tanstack useQuery and useEndpoint that fetches user information from the `users.info` endpoint

export const useUserInfoQuery = (params: UsersInfoParamsGet) => {
	const getUserInfo = useEndpoint('GET', '/v1/users.info');
	const result = useQuery(['users.info', params], () => getUserInfo({ ...params }), {
<<<<<<< HEAD
		refetchOnWindowFocus: false,
=======
>>>>>>> d3c4ef1e
		keepPreviousData: true,
	});

	return result;
};<|MERGE_RESOLUTION|>--- conflicted
+++ resolved
@@ -6,10 +6,6 @@
 export const useUserInfoQuery = (params: UsersInfoParamsGet) => {
 	const getUserInfo = useEndpoint('GET', '/v1/users.info');
 	const result = useQuery(['users.info', params], () => getUserInfo({ ...params }), {
-<<<<<<< HEAD
-		refetchOnWindowFocus: false,
-=======
->>>>>>> d3c4ef1e
 		keepPreviousData: true,
 	});
 
