import { t } from '../../../app/utils/client';
import { dispatchToastMessage } from '../toast';
import { process2faReturn } from './process2faReturn';
import { isTotpInvalidError, isTotpRequiredError } from './utils';

type LoginCallback = {
	(error: unknown): void;
	(error: unknown, result: unknown): void;
};

type LoginMethod<A extends unknown[]> = (...args: [...args: A, cb: LoginCallback]) => void;

type LoginMethodWithTotp<A extends unknown[]> = (...args: [...args: A, code: string, cb: LoginCallback]) => void;

export const overrideLoginMethod = async <A extends unknown[]>(
	loginMethod: LoginMethod<A>,
	loginArgs: A,
	callback: LoginCallback,
	loginMethodTOTP: LoginMethodWithTotp<A>,
	emailOrUsername: string,
<<<<<<< HEAD
): Promise<void> => {
	await loginMethod.call(null, ...loginArgs, (error: unknown, result?: unknown) => {
=======
): void => {
	loginMethod.call(null, ...loginArgs, async (error: unknown, result?: unknown) => {
>>>>>>> 5ad19c3f
		if (!isTotpRequiredError(error)) {
			callback(error);
			return;
		}

		await process2faReturn({
			error,
			result,
			emailOrUsername,
			originalCallback: callback,
			onCode: (code: string) => {
				loginMethodTOTP?.call(null, ...loginArgs, code, (error: unknown) => {
					if (isTotpInvalidError(error)) {
						dispatchToastMessage({ type: 'error', message: t('Invalid_two_factor_code') });
						callback(null);
						return;
					}

					callback(error);
				});
			},
		});
	});
};<|MERGE_RESOLUTION|>--- conflicted
+++ resolved
@@ -18,13 +18,8 @@
 	callback: LoginCallback,
 	loginMethodTOTP: LoginMethodWithTotp<A>,
 	emailOrUsername: string,
-<<<<<<< HEAD
 ): Promise<void> => {
-	await loginMethod.call(null, ...loginArgs, (error: unknown, result?: unknown) => {
-=======
-): void => {
 	loginMethod.call(null, ...loginArgs, async (error: unknown, result?: unknown) => {
->>>>>>> 5ad19c3f
 		if (!isTotpRequiredError(error)) {
 			callback(error);
 			return;
