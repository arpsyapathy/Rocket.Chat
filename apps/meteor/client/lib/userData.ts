import type { ILivechatAgent, IUser, Serialized } from '@rocket.chat/core-typings';
import { ReactiveVar } from 'meteor/reactive-var';

import { Users } from '../../app/models/client';
import { Notifications } from '../../app/notifications/client';
import { sdk } from '../../app/utils/client/lib/SDKClient';

export const isSyncReady = new ReactiveVar(false);

type RawUserData = Serialized<
	Pick<
		IUser,
		| '_id'
		| 'type'
		| 'name'
		| 'username'
		| 'emails'
		| 'status'
		| 'statusDefault'
		| 'statusText'
		| 'statusConnection'
		| 'avatarOrigin'
		| 'utcOffset'
		| 'language'
		| 'settings'
		| 'roles'
		| 'active'
		| 'defaultRoom'
		| 'customFields'
		| 'oauth'
		| 'createdAt'
		| '_updatedAt'
		| 'avatarETag'
	> & { statusLivechat?: ILivechatAgent['statusLivechat'] }
>;

const updateUser = async (userData: IUser): Promise<void> => {
	const user = Users.findOne({ _id: userData._id }) as IUser | undefined;

	if (!user?._updatedAt || user._updatedAt.getTime() < userData._updatedAt.getTime()) {
		await Users.upsertAsync({ _id: userData._id }, userData);
		return;
	}

	// delete data already on user's collection as those are newer
	Object.keys(user).forEach((key) => {
		delete userData[key as keyof IUser];
	});
	await Users.updateAsync({ _id: user._id }, { $set: userData });
};

let cancel: undefined | (() => void);
export const synchronizeUserData = async (uid: IUser['_id']): Promise<RawUserData | void> => {
	if (!uid) {
		return;
	}

	// Remove data from any other user that we may have retained
	await Users.removeAsync({ _id: { $ne: uid } });

	cancel?.();

	const result = Notifications.onUser('userData', async (data) => {
		switch (data.type) {
			case 'inserted':
				// eslint-disable-next-line @typescript-eslint/no-unused-vars
				const { type, id, ...user } = data;
<<<<<<< HEAD
				await Users.insertAsync(user as IUser);
=======
				Users.insert(user as unknown as IUser);
>>>>>>> 40cebcc0
				break;

			case 'updated':
				await Users.upsertAsync({ _id: uid }, { $set: data.diff, $unset: data.unset });
				break;

			case 'removed':
				await Users.removeAsync({ _id: uid });
				break;
		}
	});

	cancel = result.stop;
	await result.ready();

	const { ldap, lastLogin, services: rawServices, ...userData } = await sdk.rest.get('/v1/me');

	// email?: {
	// 	verificationTokens?: IUserEmailVerificationToken[];
	// };
	// export interface IUserEmailVerificationToken {
	// 	token: string;
	// 	address: string;
	// 	when: Date;
	// }

	if (userData) {
		const { email, cloud, resume, email2fa, emailCode, ...services } = rawServices || {};

		await updateUser({
			...userData,
			...(rawServices && {
				services: {
					...(services ? { ...services } : {}),
					...(resume
						? {
								resume: {
									...(resume.loginTokens && {
										loginTokens: resume.loginTokens.map((token) => ({
											...token,
											when: new Date('when' in token ? token.when : ''),
											createdAt: ('createdAt' in token ? new Date(token.createdAt) : undefined) as Date,
											twoFactorAuthorizedUntil: token.twoFactorAuthorizedUntil ? new Date(token.twoFactorAuthorizedUntil) : undefined,
										})),
									}),
								},
						  }
						: {}),
					...(cloud
						? {
								cloud: {
									...cloud,
									expiresAt: new Date(cloud.expiresAt),
								},
						  }
						: {}),
					emailCode: emailCode?.map(({ expire, ...data }) => ({ expire: new Date(expire), ...data })) || [],
					...(email2fa ? { email2fa: { ...email2fa, changedAt: new Date(email2fa.changedAt) } } : {}),
					...(email?.verificationTokens && {
						email: {
							verificationTokens: email.verificationTokens.map((token) => ({
								...token,
								when: new Date(token.when),
							})),
						},
					}),
				},
			}),
			...(lastLogin && {
				lastLogin: new Date(lastLogin),
			}),
			ldap: Boolean(ldap),
			createdAt: new Date(userData.createdAt),
			_updatedAt: new Date(userData._updatedAt),
		});
	}
	isSyncReady.set(true);

	return userData;
};

export const removeLocalUserData = (): number => Users.remove({});<|MERGE_RESOLUTION|>--- conflicted
+++ resolved
@@ -65,11 +65,7 @@
 			case 'inserted':
 				// eslint-disable-next-line @typescript-eslint/no-unused-vars
 				const { type, id, ...user } = data;
-<<<<<<< HEAD
-				await Users.insertAsync(user as IUser);
-=======
-				Users.insert(user as unknown as IUser);
->>>>>>> 40cebcc0
+				await Users.insertAsync(user as unknown as IUser);
 				break;
 
 			case 'updated':
