--- conflicted
+++ resolved
@@ -28,19 +28,6 @@
 		setModal(<RegisteredWorkspaceModal onClose={handleModalClose} onStatusChange={onStatusChange} />);
 	};
 
-	const renderTopOptionButtons = () => {
-		const title = isWorkspaceRegistered ? t('ConnectWorkspace_Button') : t('RegisterWorkspace_Button');
-
-		return (
-			<ButtonGroup>
-				<Button onClick={onClickOfflineRegistration}>{t('Cloud_Register_manually')}</Button>
-				<Button primary onClick={onClick}>
-					{title}
-				</Button>
-			</ButtonGroup>
-		);
-	};
-
 	return (
 		<ButtonGroup>
 			{isWorkspaceRegistered && isConnectedToCloud && (
@@ -55,10 +42,7 @@
 					</Button>
 				</>
 			)}
-<<<<<<< HEAD
-			{isWorkspaceRegistered && !isConnectedToCloud && renderTopOptionButtons()}
-			{!isWorkspaceRegistered && renderTopOptionButtons()}
-=======
+
 			{isWorkspaceRegistered && !isConnectedToCloud && (
 				<Button primary onClick={onClick}>
 					{t('ConnectWorkspace_Button')}
@@ -72,7 +56,6 @@
 					</Button>
 				</>
 			)}
->>>>>>> ca1162d5
 		</ButtonGroup>
 	);
 };
