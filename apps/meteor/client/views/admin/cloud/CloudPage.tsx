--- conflicted
+++ resolved
@@ -28,11 +28,8 @@
 	const dispatchToastMessage = useToastMessageDispatch();
 
 	const cloudRoute = useRoute('cloud');
-<<<<<<< HEAD
-=======
 
 	const shouldOpenManualRegistration = useQueryStringParameter('register');
->>>>>>> 1e1ad843
 	const page = useRouteParameter('page');
 
 	const errorCode = useQueryStringParameter('error_code');
