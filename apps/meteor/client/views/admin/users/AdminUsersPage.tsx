--- conflicted
+++ resolved
@@ -6,13 +6,7 @@
 import UserPageHeaderContentWithSeatsCap from '../../../../ee/client/views/admin/users/UserPageHeaderContentWithSeatsCap';
 import { useSeatsCap } from '../../../../ee/client/views/admin/users/useSeatsCap';
 import { Contextualbar, ContextualbarHeader, ContextualbarTitle, ContextualbarClose } from '../../../components/Contextualbar';
-<<<<<<< HEAD
-import Page from '../../../components/Page';
-import PageContent from '../../../components/Page/PageContent';
-import PageHeader from '../../../components/Page/PageHeader';
-=======
 import { Page, PageHeader, PageContent } from '../../../components/Page';
->>>>>>> 8b3ee664
 import { useShouldPreventAction } from '../../../hooks/useShouldPreventAction';
 import AdminInviteUsers from './AdminInviteUsers';
 import AdminUserCreated from './AdminUserCreated';
@@ -69,7 +63,6 @@
 					)}
 				</PageHeader>
 				<PageContent>
-<<<<<<< HEAD
 					<Tabs>
 						<TabsItem selected={!tab || tab === 'all'} onClick={() => setTab('all')}>
 							{t('All')}
@@ -88,9 +81,6 @@
 						</TabsItem>
 					</Tabs>
 					<UsersTable reload={reload} tab={tab} onReload={handleReload} setPendingActionsCount={setPendingActionsCount} />
-=======
-					<UsersTable reload={reload} />
->>>>>>> 8b3ee664
 				</PageContent>
 			</Page>
 			{context && (
