import { Button, Box, Throbber } from '@rocket.chat/fuselage';
import { ExternalLink } from '@rocket.chat/ui-client';
<<<<<<< HEAD
import { useRoute, useMethod, useTranslation, useEndpoint } from '@rocket.chat/ui-contexts';
import React, { FC, useState } from 'react';
=======
import { useRoute, useMethod, useTranslation } from '@rocket.chat/ui-contexts';
import type { FC } from 'react';
import React, { useState } from 'react';
>>>>>>> 27bd0f13

import { Apps } from '../../../../app/apps/client';
import Page from '../../../components/Page';

const readMeUrl = 'https://go.rocket.chat/i/developing-an-app';

const AppsWhatIsIt: FC = () => {
	const t = useTranslation();
	const [loading, setLoading] = useState(false);
	const [error, setError] = useState<false | Error>(false);

	const appsRouter = useRoute('admin-marketplace');
	const enableAppsEngine = useMethod('apps/go-enable');
	const isAppsEngineEnabled = useEndpoint('GET', '/apps/is-enabled');

	const handleClick = async (): Promise<void> => {
		setLoading(true);
		try {
			await enableAppsEngine();
			if (await isAppsEngineEnabled()) {
				await Apps.getAppClientManager().initialize();
				await Apps.load(true);
			}
			appsRouter.push();
		} catch (e) {
			setError(e instanceof Error ? e : new Error(String(e)));
		}
	};

	return (
		<Page flexDirection='column'>
			<Page.Header title={t('Apps_WhatIsIt')} />
			<Page.ScrollableContent>
				{error ? (
					<Box fontScale='h4' maxWidth='x600' alignSelf='center'>
						{error.message}
					</Box>
				) : (
					<Box alignSelf='center' maxWidth='x600' width='full' withRichContent>
						<p>{t('Apps_WhatIsIt_paragraph1')}</p>
						<p>{t('Apps_WhatIsIt_paragraph2')}</p>
						<p>
							{t('Apps_WhatIsIt_paragraph3')} <ExternalLink to={readMeUrl} />
						</p>
						<p>{t('Apps_WhatIsIt_paragraph4')}</p>
						<Button primary disabled={loading} minHeight='x40' onClick={handleClick}>
							{loading ? <Throbber inheritColor /> : t('Enable')}
						</Button>
					</Box>
				)}
			</Page.ScrollableContent>
		</Page>
	);
};

export default AppsWhatIsIt;<|MERGE_RESOLUTION|>--- conflicted
+++ resolved
@@ -1,13 +1,8 @@
 import { Button, Box, Throbber } from '@rocket.chat/fuselage';
 import { ExternalLink } from '@rocket.chat/ui-client';
-<<<<<<< HEAD
-import { useRoute, useMethod, useTranslation, useEndpoint } from '@rocket.chat/ui-contexts';
-import React, { FC, useState } from 'react';
-=======
-import { useRoute, useMethod, useTranslation } from '@rocket.chat/ui-contexts';
+import { useRoute, useEndpoint, useMethod, useTranslation } from '@rocket.chat/ui-contexts';
 import type { FC } from 'react';
 import React, { useState } from 'react';
->>>>>>> 27bd0f13
 
 import { Apps } from '../../../../app/apps/client';
 import Page from '../../../components/Page';
