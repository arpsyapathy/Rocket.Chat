--- conflicted
+++ resolved
@@ -16,16 +16,10 @@
 				flexDirection='row'
 				flexGrow='1'
 				flexShrink='1'
-<<<<<<< HEAD
-				borderColor={props.selectedCategoriesCount ? 'none' : 'light'}
-				borderWidth={props.selectedCategoriesCount ? 'none' : 'x2'}
-				bg={props.selectedCategoriesCount ? 'primary' : 'alternative'}
-				mis='x8'
-=======
 				borderColor={selectedCategoriesCount ? 'none' : 'light'}
 				borderWidth={selectedCategoriesCount ? 'none' : 'x2'}
 				{...(selectedCategoriesCount ? { primary: true } : { bg: 'surface-light' })}
->>>>>>> 28dc859c
+        mis='x8'
 			>
 				{selectedCategoriesCount > 0 && (
 					<Box
