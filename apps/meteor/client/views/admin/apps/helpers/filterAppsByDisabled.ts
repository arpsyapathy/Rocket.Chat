--- conflicted
+++ resolved
@@ -1,10 +1,5 @@
-<<<<<<< HEAD
-import { App } from '../types';
+import type { App } from '../types';
 import { appStatusSpanProps } from './appStatusSpanProps';
-=======
-import { appStatusSpanProps } from '../helpers';
-import type { App } from '../types';
->>>>>>> c8af6454
 
 export const filterAppsByDisabled = (app: App): boolean =>
 	appStatusSpanProps(app)?.label === 'Disabled' ||
