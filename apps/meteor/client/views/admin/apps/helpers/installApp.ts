import { App, AppPermission } from '@rocket.chat/core-typings';

import { Apps } from '../../../../../app/apps/client/orchestrator';
<<<<<<< HEAD
import { handleAPIError } from './handleAPIError';
import { warnStatusChange } from './warnStatusChange';
=======
import { handleAPIError, warnAppInstall } from '../helpers';
>>>>>>> f97c6fb9

type installAppProps = App & {
	permissionsGranted: AppPermission[];
};

export const installApp = async ({ id, name, marketplaceVersion, permissionsGranted }: installAppProps): Promise<void> => {
	try {
		const { status } = await Apps.installApp(id, marketplaceVersion, permissionsGranted);
		if (status) {
			warnAppInstall(name, status);
		}
	} catch (error) {
		handleAPIError(error);
	}
};<|MERGE_RESOLUTION|>--- conflicted
+++ resolved
@@ -1,18 +1,14 @@
 import { App, AppPermission } from '@rocket.chat/core-typings';
 
 import { Apps } from '../../../../../app/apps/client/orchestrator';
-<<<<<<< HEAD
-import { handleAPIError } from './handleAPIError';
-import { warnStatusChange } from './warnStatusChange';
-=======
-import { handleAPIError, warnAppInstall } from '../helpers';
->>>>>>> f97c6fb9
+import handleAPIError from './handleAPIError';
+import warnAppInstall from './warnAppInstall';
 
 type installAppProps = App & {
 	permissionsGranted: AppPermission[];
 };
 
-export const installApp = async ({ id, name, marketplaceVersion, permissionsGranted }: installAppProps): Promise<void> => {
+const installApp = async ({ id, name, marketplaceVersion, permissionsGranted }: installAppProps): Promise<void> => {
 	try {
 		const { status } = await Apps.installApp(id, marketplaceVersion, permissionsGranted);
 		if (status) {
@@ -21,4 +17,6 @@
 	} catch (error) {
 		handleAPIError(error);
 	}
-};+};
+
+export default installApp;