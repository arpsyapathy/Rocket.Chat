import type { IImport, IImporterSelection, IImporterSelectionContact, Serialized } from '@rocket.chat/core-typings';
import { Badge, Box, Button, ButtonGroup, Margins, ProgressBar, Throbber, Tabs } from '@rocket.chat/fuselage';
import { useDebouncedValue, useSafely } from '@rocket.chat/fuselage-hooks';
import type { TranslationKey } from '@rocket.chat/ui-contexts';
import { useEndpoint, useTranslation, useStream, useRouter } from '@rocket.chat/ui-contexts';
import React, { useEffect, useState, useMemo } from 'react';

import {
	ProgressStep,
	ImportWaitingStates,
	ImportFileReadyStates,
	ImportPreparingStartedStates,
	ImportingStartedStates,
	ImportingErrorStates,
} from '../../../../app/importer/lib/ImporterProgressStep';
import { numberFormat } from '../../../../lib/utils/stringUtils';
import { Page, PageHeader, PageScrollableContentWithShadow } from '../../../components/Page';
import type { ChannelDescriptor } from './ChannelDescriptor';
import PrepareChannels from './PrepareChannels';
import PrepareContacts from './PrepareContacts';
import PrepareUsers from './PrepareUsers';
import type { UserDescriptor } from './UserDescriptor';
import { useErrorHandler } from './useErrorHandler';

const waitFor = <T, U extends T>(fn: () => Promise<T>, predicate: (arg: T) => arg is U) =>
	new Promise<U>((resolve, reject) => {
		const callPromise = () => {
			fn().then((result) => {
				if (predicate(result)) {
					resolve(result);
					return;
				}

				setTimeout(callPromise, 1000);
			}, reject);
		};

		callPromise();
	});

// TODO: review inner logic
function PrepareImportPage() {
	const t = useTranslation();
	const handleError = useErrorHandler();

	const [isPreparing, setPreparing] = useSafely(useState(true));
	const [progressRate, setProgressRate] = useSafely(useState<number | null>(null));
	const [status, setStatus] = useSafely(useState<string | null>(null));
	const [messageCount, setMessageCount] = useSafely(useState(0));
	const [users, setUsers] = useState<UserDescriptor[]>([]);
	const [contacts, setContacts] = useState<IImporterSelectionContact[]>([]);
	const [channels, setChannels] = useState<ChannelDescriptor[]>([]);
	const [isImporting, setImporting] = useSafely(useState(false));

	const usersCount = useMemo(() => users.filter(({ do_import }) => do_import).length, [users]);
	const channelsCount = useMemo(() => channels.filter(({ do_import }) => do_import).length, [channels]);
	const contactsCount = useMemo(() => contacts.filter(({ do_import }) => do_import).length, [contacts]);

	const router = useRouter();

	const getImportFileData = useEndpoint('GET', '/v1/getImportFileData');
	const getCurrentImportOperation = useEndpoint('GET', '/v1/getCurrentImportOperation');
	const startImport = useEndpoint('POST', '/v1/startImport');

	const streamer = useStream('importers');

	useEffect(
		() =>
			streamer('progress', (progress) => {
				// Ignore any update without the rate since we're not showing any other info anyway
				if ('rate' in progress) {
					setProgressRate(progress.rate);
				}
			}),
		[streamer, setProgressRate],
	);

	useEffect(() => {
		const loadImportFileData = async () => {
			try {
				const data = await waitFor(
					getImportFileData,
					(data): data is IImporterSelection => data && (!('waiting' in data) || !data.waiting),
				);

				if (!data) {
					handleError(t('Importer_not_setup'));
					router.navigate('/admin/import');
					return;
				}

				setMessageCount(data.message_count);
				setUsers(data.users.map((user) => ({ ...user, username: user.username ?? '', do_import: true })));
				setChannels(data.channels.map((channel) => ({ ...channel, name: channel.name ?? '', do_import: true })));
				setContacts(data.contacts?.map((contact) => ({ ...contact, name: contact.name ?? '', do_import: true })) || []);
				setPreparing(false);
				setProgressRate(null);
			} catch (error) {
				handleError(error, t('Failed_To_Load_Import_Data'));
				router.navigate('/admin/import');
			}
		};

		const loadCurrentOperation = async () => {
			try {
				const { operation } = await waitFor(
					getCurrentImportOperation,
					(data): data is Serialized<{ operation: IImport }> =>
						data.operation.valid && !ImportWaitingStates.includes(data.operation.status),
				);

				if (!operation.valid) {
					router.navigate('/admin/import/new');
					return;
				}

				if (ImportingStartedStates.includes(operation.status)) {
					router.navigate('/admin/import/progress');
					return;
				}

				if (
					operation.status === ProgressStep.USER_SELECTION ||
					ImportPreparingStartedStates.includes(operation.status) ||
					ImportFileReadyStates.includes(operation.status)
				) {
					setStatus(operation.status);
					loadImportFileData();
					return;
				}

				if (ImportingErrorStates.includes(operation.status)) {
					handleError(t('Import_Operation_Failed'));
					router.navigate('/admin/import');
					return;
				}

				if (operation.status === ProgressStep.DONE) {
					router.navigate('/admin/import');
					return;
				}

				handleError(t('Unknown_Import_State'));
				router.navigate('/admin/import');
			} catch (error) {
				handleError(t('Failed_To_Load_Import_Data'));
				router.navigate('/admin/import');
			}
		};

		loadCurrentOperation();
	}, [getCurrentImportOperation, getImportFileData, handleError, router, setMessageCount, setPreparing, setProgressRate, setStatus, t]);

	const handleStartButtonClick = async () => {
		setImporting(true);

		try {
			const usersToImport = users.filter(({ do_import }) => do_import).map(({ user_id }) => user_id);
			const channelsToImport = channels.filter(({ do_import }) => do_import).map(({ channel_id }) => channel_id);

			await startImport({
				input: {
<<<<<<< HEAD
					users: users.map((user) => ({ is_bot: false, is_email_taken: false, ...user })),
					channels: channels.map((channel) => ({ is_private: false, is_direct: false, ...channel })),
					contacts: contacts.map(({ id, do_import }) => ({ id, do_import })),
=======
					users: {
						all: users.length > 0 && usersToImport.length === users.length,
						list: (usersToImport.length !== users.length && usersToImport) || undefined,
					},
					channels: {
						all: channels.length > 0 && channelsToImport.length === channels.length,
						list: (channelsToImport.length !== channels.length && channelsToImport) || undefined,
					},
>>>>>>> 916e2050
				},
			});
			router.navigate('/admin/import/progress');
		} catch (error) {
			handleError(error, t('Failed_To_Start_Import'));
			router.navigate('/admin/import');
		}
	};

	const [tab, setTab] = useState('users');
	const handleTabClick = useMemo(() => (tab: string) => () => setTab(tab), []);

	const statusDebounced = useDebouncedValue(status, 100);

	const handleMinimumImportData = !!(
		(!usersCount && !channelsCount && !contactsCount && !messageCount) ||
		(!usersCount && !channelsCount && !contactsCount && messageCount !== 0)
	);

	return (
		<Page>
			<PageHeader title={t('Importing_Data')} onClickBack={() => router.navigate('/admin/import')}>
				<ButtonGroup>
					<Button primary disabled={isImporting || handleMinimumImportData} onClick={handleStartButtonClick}>
						{t('Importer_Prepare_Start_Import')}
					</Button>
				</ButtonGroup>
			</PageHeader>
			<PageScrollableContentWithShadow>
				<Box marginInline='auto' marginBlock='x24' width='full' maxWidth='590px'>
					<Box is='h2' fontScale='p2m'>
						{statusDebounced && t(statusDebounced.replace('importer_', 'importer_status_') as TranslationKey)}
					</Box>
					{!isPreparing && (
						<Tabs flexShrink={0}>
							<Tabs.Item selected={tab === 'users'} onClick={handleTabClick('users')}>
								{t('Users')} <Badge>{usersCount}</Badge>
							</Tabs.Item>
							<Tabs.Item selected={tab === 'contacts'} onClick={handleTabClick('contacts')}>
								{t('Contacts')} <Badge>{contactsCount}</Badge>
							</Tabs.Item>
							<Tabs.Item selected={tab === 'channels'} onClick={handleTabClick('channels')}>
								{t('Channels')} <Badge>{channelsCount}</Badge>
							</Tabs.Item>
							<Tabs.Item disabled>
								{t('Messages')}
								<Badge>{messageCount}</Badge>
							</Tabs.Item>
						</Tabs>
					)}
					<Margins block='x24'>
						{isPreparing && (
							<>
								{progressRate ? (
									<Box display='flex' justifyContent='center' fontScale='p2'>
										<ProgressBar percentage={Math.floor(progressRate)} />
										<Box is='span' mis='x24'>
											{numberFormat(progressRate, 0)}%
										</Box>
									</Box>
								) : (
									<Throbber justifyContent='center' />
								)}
							</>
						)}
						{!isPreparing && tab === 'users' && <PrepareUsers usersCount={usersCount} users={users} setUsers={setUsers} />}
						{!isPreparing && tab === 'contacts' && (
							<PrepareContacts contactsCount={contactsCount} contacts={contacts} setContacts={setContacts} />
						)}
						{!isPreparing && tab === 'channels' && (
							<PrepareChannels channels={channels} channelsCount={channelsCount} setChannels={setChannels} />
						)}
					</Margins>
				</Box>
			</PageScrollableContentWithShadow>
		</Page>
	);
}

export default PrepareImportPage;<|MERGE_RESOLUTION|>--- conflicted
+++ resolved
@@ -157,14 +157,10 @@
 		try {
 			const usersToImport = users.filter(({ do_import }) => do_import).map(({ user_id }) => user_id);
 			const channelsToImport = channels.filter(({ do_import }) => do_import).map(({ channel_id }) => channel_id);
+			const contactsToImport = contacts.filter(({ do_import }) => do_import).map(({ id }) => id);
 
 			await startImport({
 				input: {
-<<<<<<< HEAD
-					users: users.map((user) => ({ is_bot: false, is_email_taken: false, ...user })),
-					channels: channels.map((channel) => ({ is_private: false, is_direct: false, ...channel })),
-					contacts: contacts.map(({ id, do_import }) => ({ id, do_import })),
-=======
 					users: {
 						all: users.length > 0 && usersToImport.length === users.length,
 						list: (usersToImport.length !== users.length && usersToImport) || undefined,
@@ -173,7 +169,10 @@
 						all: channels.length > 0 && channelsToImport.length === channels.length,
 						list: (channelsToImport.length !== channels.length && channelsToImport) || undefined,
 					},
->>>>>>> 916e2050
+					contacts: {
+						all: contacts.length > 0 && contactsToImport.length === contacts.length,
+						list: (contactsToImport.length !== contacts.length && contactsToImport) || undefined,
+					},
 				},
 			});
 			router.navigate('/admin/import/progress');
