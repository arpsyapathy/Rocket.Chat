--- conflicted
+++ resolved
@@ -12,24 +12,11 @@
 	const { data: licensesData, isSuccess: isSuccessLicense } = useLicense();
 	const { isRegistered, isSuccess: isSuccessRegistrationStatus } = useRegistrationStatus();
 
-<<<<<<< HEAD
-	const license = licensesData?.data.license;
-	const activeModules = licensesData?.data.activeModules || [];
-
-	const hasValidLicense = activeModules.length > 0 || (license?.grantedModules?.length || 0) > 0;
-	const hadExpiredTrials = cloudWorkspaceHadTrial ?? false;
-
-	const trialLicense = license?.information?.trial || false;
-	const isTrial = Boolean(trialLicense);
-	const trialEndDateStr = license?.information?.visualExpiration || license?.cloudMeta?.trialEnd;
-=======
-	const registered = registrationStatusData?.registrationStatus?.workspaceRegistered ?? false;
 	const hasValidLicense = Boolean(licensesData?.license?.license ?? false);
 	const hadExpiredTrials = cloudWorkspaceHadTrial ?? false;
 
 	const isTrial = Boolean(licensesData?.license?.trial);
 	const trialEndDateStr = licensesData?.license?.license?.information?.visualExpiration;
->>>>>>> 94c6e897
 	const trialEndDate = trialEndDateStr ? format(new Date(trialEndDateStr), 'yyyy-MM-dd') : undefined;
 
 	const upgradeTabType = getUpgradeTabType({
