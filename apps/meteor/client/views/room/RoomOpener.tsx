import type { RoomType } from '@rocket.chat/core-typings';
import { Box, States, StatesIcon, StatesSubtitle, StatesTitle } from '@rocket.chat/fuselage';
import { FeaturePreviewOff, FeaturePreviewOn } from '@rocket.chat/ui-client';
import type { ReactElement } from 'react';
import React, { lazy, Suspense, useEffect } from 'react';
import { useTranslation } from 'react-i18next';

<<<<<<< HEAD
import { ChatRoom } from '../../../app/models/client';
=======
import RoomSkeleton from './RoomSkeleton';
import RoomSidepanel from './Sidepanel/RoomSidepanel';
import { useOpenRoom } from './hooks/useOpenRoom';
>>>>>>> a72c3156
import { FeaturePreviewSidePanelNavigation } from '../../components/FeaturePreviewSidePanelNavigation';
import { Header } from '../../components/Header';
import { getErrorMessage } from '../../lib/errorHandling';
import { NotAuthorizedError } from '../../lib/errors/NotAuthorizedError';
import { OldUrlRoomError } from '../../lib/errors/OldUrlRoomError';
import { RoomNotFoundError } from '../../lib/errors/RoomNotFoundError';
<<<<<<< HEAD
import { queryClient } from '../../lib/queryClient';
import RoomSkeleton from './RoomSkeleton';
import RoomSidepanel from './Sidepanel/RoomSidepanel';
import { useOpenRoom } from './hooks/useOpenRoom';
=======
>>>>>>> a72c3156

const RoomProvider = lazy(() => import('./providers/RoomProvider'));
const RoomNotFound = lazy(() => import('./RoomNotFound'));
const Room = lazy(() => import('./Room'));
const RoomLayout = lazy(() => import('./layout/RoomLayout'));
const NotAuthorizedPage = lazy(() => import('../notAuthorized/NotAuthorizedPage'));

type RoomOpenerProps = {
	type: RoomType;
	reference: string;
};

const isDirectOrOmnichannelRoom = (type: RoomType) => type === 'd' || type === 'l';

const RoomOpener = ({ type, reference }: RoomOpenerProps): ReactElement => {
	const { data, error, isSuccess, isError, isLoading } = useOpenRoom({ type, reference });
	const { t } = useTranslation();

	useEffect(() => {
		if (error) {
			if (['l', 'v'].includes(type) && error instanceof RoomNotFoundError) {
				ChatRoom.remove(reference);
				queryClient.removeQueries({ queryKey: ['rooms', reference] });
				queryClient.removeQueries({ queryKey: ['/v1/rooms.info', reference] });
			}
		}
	}, [error, reference, type]);

	return (
		<Box display='flex' w='full' h='full'>
			{!isDirectOrOmnichannelRoom(type) && (
				<FeaturePreviewSidePanelNavigation>
					<FeaturePreviewOff>{null}</FeaturePreviewOff>
					<FeaturePreviewOn>
						<RoomSidepanel />
					</FeaturePreviewOn>
				</FeaturePreviewSidePanelNavigation>
			)}

			<Suspense fallback={<RoomSkeleton />}>
				{isLoading && <RoomSkeleton />}
				{isSuccess && (
					<RoomProvider rid={data.rid}>
						<Room />
					</RoomProvider>
				)}
				{isError &&
					(() => {
						if (error instanceof OldUrlRoomError) {
							return <RoomSkeleton />;
						}

						if (error instanceof RoomNotFoundError) {
							return <RoomNotFound />;
						}

						if (error instanceof NotAuthorizedError) {
							return <NotAuthorizedPage />;
						}

						return (
							<RoomLayout
								header={<Header />}
								body={
									<States>
										<StatesIcon name='circle-exclamation' variation='danger' />
										<StatesTitle>{t('core.Error')}</StatesTitle>
										<StatesSubtitle>{getErrorMessage(error)}</StatesSubtitle>
									</States>
								}
							/>
						);
					})()}
			</Suspense>
		</Box>
	);
};

export default RoomOpener;<|MERGE_RESOLUTION|>--- conflicted
+++ resolved
@@ -5,26 +5,17 @@
 import React, { lazy, Suspense, useEffect } from 'react';
 import { useTranslation } from 'react-i18next';
 
-<<<<<<< HEAD
-import { ChatRoom } from '../../../app/models/client';
-=======
 import RoomSkeleton from './RoomSkeleton';
 import RoomSidepanel from './Sidepanel/RoomSidepanel';
 import { useOpenRoom } from './hooks/useOpenRoom';
->>>>>>> a72c3156
 import { FeaturePreviewSidePanelNavigation } from '../../components/FeaturePreviewSidePanelNavigation';
 import { Header } from '../../components/Header';
 import { getErrorMessage } from '../../lib/errorHandling';
 import { NotAuthorizedError } from '../../lib/errors/NotAuthorizedError';
 import { OldUrlRoomError } from '../../lib/errors/OldUrlRoomError';
 import { RoomNotFoundError } from '../../lib/errors/RoomNotFoundError';
-<<<<<<< HEAD
+import { Rooms } from '../../../app/models/client';
 import { queryClient } from '../../lib/queryClient';
-import RoomSkeleton from './RoomSkeleton';
-import RoomSidepanel from './Sidepanel/RoomSidepanel';
-import { useOpenRoom } from './hooks/useOpenRoom';
-=======
->>>>>>> a72c3156
 
 const RoomProvider = lazy(() => import('./providers/RoomProvider'));
 const RoomNotFound = lazy(() => import('./RoomNotFound'));
@@ -46,7 +37,7 @@
 	useEffect(() => {
 		if (error) {
 			if (['l', 'v'].includes(type) && error instanceof RoomNotFoundError) {
-				ChatRoom.remove(reference);
+				Rooms.remove(reference);
 				queryClient.removeQueries({ queryKey: ['rooms', reference] });
 				queryClient.removeQueries({ queryKey: ['/v1/rooms.info', reference] });
 			}
