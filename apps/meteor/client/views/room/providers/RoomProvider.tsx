--- conflicted
+++ resolved
@@ -5,7 +5,7 @@
 import type { ReactNode, ContextType, ReactElement } from 'react';
 import React, { useMemo, memo, useEffect, useCallback } from 'react';
 
-import { ChatSubscription } from '../../../../app/models/client';
+import { ChatRoom, ChatSubscription } from '../../../../app/models/client';
 import { RoomHistoryManager } from '../../../../app/ui-utils/client';
 import { UserAction } from '../../../../app/ui/client/lib/UserAction';
 import { useReactiveQuery } from '../../../hooks/useReactiveQuery';
@@ -29,12 +29,7 @@
 const RoomProvider = ({ rid, children }: RoomProviderProps): ReactElement => {
 	useRoomRolesManagement(rid);
 
-<<<<<<< HEAD
-	const roomQuery = useReactiveQuery(['rooms', rid], () => ChatRoom.findOne({ _id: rid }));
-	const subscriptionQuery = useReactiveQuery(['subscriptions', { rid }], () => ChatSubscription.findOne({ rid }) ?? null);
-=======
 	const { data: room, isSuccess } = useRoomQuery(rid);
->>>>>>> 83126c99
 
 	const subscribeToRoom = useStream('room-data');
 
@@ -63,8 +58,6 @@
 
 	// TODO: Review the necessity of this effect when we move away from cached collections
 	useEffect(() => {
-		const { data: room } = roomQuery;
-
 		if (!room || !isOmnichannelRoom(room) || !room.servedBy) {
 			return;
 		}
@@ -74,7 +67,9 @@
 			ChatRoom.remove(room._id);
 			queryClient.removeQueries({ queryKey: ['rooms', room._id], exact: true });
 		}
-	}, [homeRoute, isLivechatAdmin, queryClient, userId, roomQuery]);
+	}, [homeRoute, isLivechatAdmin, queryClient, userId, room]);
+
+	const subscriptionQuery = useReactiveQuery(['subscriptions', { rid }], () => ChatSubscription.findOne({ rid }) ?? null);
 
 	const pseudoRoom = useMemo(() => {
 		if (!room) {
