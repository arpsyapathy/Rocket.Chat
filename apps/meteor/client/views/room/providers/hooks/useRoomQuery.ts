import type { IRoom } from '@rocket.chat/core-typings';
import type { UseQueryOptions, UseQueryResult } from '@tanstack/react-query';
import { useQuery } from '@tanstack/react-query';
import { useEffect } from 'react';

import { Rooms } from '../../../../../app/models/client';
import { queueMicrotask } from '../../../../lib/utils/queueMicrotask';

export function useRoomQuery(
	rid: IRoom['_id'],
	options?: UseQueryOptions<IRoom | null, Error, IRoom | null, readonly ['rooms', IRoom['_id']]>,
): UseQueryResult<IRoom | null, Error> {
	const queryKey = ['rooms', rid] as const;

<<<<<<< HEAD
	const queryResult = useQuery({
		queryKey,
		queryFn: async (): Promise<IRoom | null> => ChatRoom.findOne({ _id: rid }, { reactive: false }) ?? null,
=======
	const queryResult = useQuery(queryKey, async (): Promise<IRoom | null> => Rooms.findOne({ _id: rid }, { reactive: false }) ?? null, {
>>>>>>> a72c3156
		staleTime: Infinity,
		...options,
	});

	const { refetch } = queryResult;

	useEffect(() => {
<<<<<<< HEAD
		const liveQueryHandle = ChatRoom.find({ _id: rid }).observe({
			added: () => queueMicrotask(() => refetch()),
			changed: () => queueMicrotask(() => refetch()),
			removed: () => queueMicrotask(() => refetch()),
=======
		const liveQueryHandle = Rooms.find({ _id: rid }).observe({
			added: () => queueMicrotask(() => refetch({ exact: false })),
			changed: () => queueMicrotask(() => refetch({ exact: false })),
			removed: () => queueMicrotask(() => refetch({ exact: false })),
>>>>>>> a72c3156
		});

		return () => {
			liveQueryHandle.stop();
		};
	}, [refetch, rid]);

	return queryResult;
}<|MERGE_RESOLUTION|>--- conflicted
+++ resolved
@@ -12,13 +12,7 @@
 ): UseQueryResult<IRoom | null, Error> {
 	const queryKey = ['rooms', rid] as const;
 
-<<<<<<< HEAD
-	const queryResult = useQuery({
-		queryKey,
-		queryFn: async (): Promise<IRoom | null> => ChatRoom.findOne({ _id: rid }, { reactive: false }) ?? null,
-=======
-	const queryResult = useQuery(queryKey, async (): Promise<IRoom | null> => Rooms.findOne({ _id: rid }, { reactive: false }) ?? null, {
->>>>>>> a72c3156
+	const queryResult = useQuery({queryKey, queryFn: async (): Promise<IRoom | null> => Rooms.findOne({ _id: rid }, { reactive: false }) ?? null,
 		staleTime: Infinity,
 		...options,
 	});
@@ -26,17 +20,10 @@
 	const { refetch } = queryResult;
 
 	useEffect(() => {
-<<<<<<< HEAD
-		const liveQueryHandle = ChatRoom.find({ _id: rid }).observe({
+		const liveQueryHandle = Rooms.find({ _id: rid }).observe({
 			added: () => queueMicrotask(() => refetch()),
 			changed: () => queueMicrotask(() => refetch()),
 			removed: () => queueMicrotask(() => refetch()),
-=======
-		const liveQueryHandle = Rooms.find({ _id: rid }).observe({
-			added: () => queueMicrotask(() => refetch({ exact: false })),
-			changed: () => queueMicrotask(() => refetch({ exact: false })),
-			removed: () => queueMicrotask(() => refetch({ exact: false })),
->>>>>>> a72c3156
 		});
 
 		return () => {
