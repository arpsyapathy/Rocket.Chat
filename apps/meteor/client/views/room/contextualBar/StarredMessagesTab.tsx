--- conflicted
+++ resolved
@@ -16,12 +16,7 @@
 	const room = useRoom();
 
 	const starredMessagesQueryResult = useQuery({
-<<<<<<< HEAD
-		queryKey: ['rooms', room._id, 'starred-messages'] as const,
-
-=======
 		queryKey: roomsQueryKeys.starredMessages(room._id),
->>>>>>> 3a66c37e
 		queryFn: async () => {
 			const messages: IMessage[] = [];
 
