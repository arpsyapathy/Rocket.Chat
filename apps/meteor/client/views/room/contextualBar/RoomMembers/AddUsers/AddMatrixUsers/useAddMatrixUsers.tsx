import { useMutableCallback } from '@rocket.chat/fuselage-hooks';
import { useSetModal, useToastMessageDispatch, useEndpoint } from '@rocket.chat/ui-contexts';
import { useMutation } from '@tanstack/react-query';
import React from 'react';

import AddMatrixUsersModal from './AddMatrixUsersModal';

export type useAddMatrixUsersProps = {
	handleSave: (args_0: any) => Promise<void>;
	users: string[];
};

export const useAddMatrixUsers = () => {
	const setModal = useSetModal();
	const dispatchToastMessage = useToastMessageDispatch();
	const handleClose = useMutableCallback(() => setModal(null));
	const dispatchVerifyEndpoint = useEndpoint('GET', '/v1/federation/matrixIds.verify');

	return useMutation(async ({ users, handleSave }: useAddMatrixUsersProps) => {
		try {
			let matrixIdVerificationMap = new Map();
			const matrixIds = users.filter((user) => user.startsWith('@'));
<<<<<<< HEAD
			if (matrixIds.length === 0) {
				return handleSave({ users });
			}
			const matrixIdsVerificationResponse = await dispatchVerifyEndpoint({ matrixIds });
			const { results: matrixIdsVerificationResults } = matrixIdsVerificationResponse;
			matrixIdVerificationMap = new Map(Object.entries(matrixIdsVerificationResults));
=======
			if (matrixIds.length > 0) {
				const matrixIdsVerificationResponse = await dispatchVerifyEndpoint({ matrixIds });
				const { results: matrixIdsVerificationResults } = matrixIdsVerificationResponse;
				matrixIdVerificationMap = new Map(Object.entries(matrixIdsVerificationResults));
			}
>>>>>>> 75d235ad

			setModal(
				<AddMatrixUsersModal
					completeUserList={users}
					onClose={handleClose}
					onSave={handleSave}
					matrixIdVerifiedStatus={matrixIdVerificationMap as Map<string, string>}
				/>,
			);
		} catch (error) {
			dispatchToastMessage({ type: 'error', message: error as Error });
		}
	});
};<|MERGE_RESOLUTION|>--- conflicted
+++ resolved
@@ -20,20 +20,11 @@
 		try {
 			let matrixIdVerificationMap = new Map();
 			const matrixIds = users.filter((user) => user.startsWith('@'));
-<<<<<<< HEAD
-			if (matrixIds.length === 0) {
-				return handleSave({ users });
-			}
-			const matrixIdsVerificationResponse = await dispatchVerifyEndpoint({ matrixIds });
-			const { results: matrixIdsVerificationResults } = matrixIdsVerificationResponse;
-			matrixIdVerificationMap = new Map(Object.entries(matrixIdsVerificationResults));
-=======
 			if (matrixIds.length > 0) {
 				const matrixIdsVerificationResponse = await dispatchVerifyEndpoint({ matrixIds });
 				const { results: matrixIdsVerificationResults } = matrixIdsVerificationResponse;
 				matrixIdVerificationMap = new Map(Object.entries(matrixIdsVerificationResults));
 			}
->>>>>>> 75d235ad
 
 			setModal(
 				<AddMatrixUsersModal
