/* eslint-disable complexity */
import { IMessage, isDiscussionMessage, isThreadMainMessage, ISubscription, isE2EEMessage } from '@rocket.chat/core-typings';
import { MessageBody, MessageBlock } from '@rocket.chat/fuselage';
import { useTranslation, useUserId, TranslationKey } from '@rocket.chat/ui-contexts';
import React, { FC, memo } from 'react';

import Attachments from '../../../../components/message/Attachments';
import MessageActions from '../../../../components/message/MessageActions';
import BroadcastMetric from '../../../../components/message/Metrics/Broadcast';
import DiscussionMetric from '../../../../components/message/Metrics/Discussion';
import ThreadMetric from '../../../../components/message/Metrics/Thread';
import { useUserData } from '../../../../hooks/useUserData';
import { UserPresence } from '../../../../lib/presence';
import MessageBlockUiKit from '../../../blocks/MessageBlock';
import MessageLocation from '../../../location/MessageLocation';
import { useMessageActions, useMessageOembedIsEnabled, useMessageRunActionLink } from '../../contexts/MessageContext';
import { useTranslateAttachments, useMessageListShowReadReceipt } from '../contexts/MessageListContext';
import { isOwnUserMessage } from '../lib/isOwnUserMessage';
import MessageContentBody from './MessageContentBody';
import ReactionsList from './MessageReactionsList';
import ReadReceipt from './MessageReadReceipt';
import PreviewList from './UrlPreview';

const MessageContent: FC<{ message: IMessage; sequential: boolean; subscription?: ISubscription; id: IMessage['_id'] }> = ({
	message,
	subscription,
}) => {
	const {
		broadcast,
		actions: { openRoom, openThread, replyBroadcast },
	} = useMessageActions();

	const t = useTranslation();

	const runActionLink = useMessageRunActionLink();

	const oembedIsEnabled = useMessageOembedIsEnabled();
	const shouldShowReadReceipt = useMessageListShowReadReceipt();
	const user: UserPresence = { ...message.u, roles: [], ...useUserData(message.u._id) };

	const shouldShowReactionList = message.reactions && Object.keys(message.reactions).length;

	const mineUid = useUserId();

	const isEncryptedMessage = isE2EEMessage(message);

	const messageAttachments = useTranslateAttachments({ message });

	return (
		<>
<<<<<<< HEAD
			<MessageBody data-qa-type='message-body'>
				{!isEncryptedMessage && !message.blocks && message.md && (
					<MessageBodyRender
						onUserMentionClick={openUserCard}
						onChannelMentionClick={openRoom}
						mentions={message?.mentions || []}
						channels={message?.channels || []}
						tokens={message.md}
					/>
				)}

				{!isEncryptedMessage && !message.blocks && !message.md && message.msg}

				{isEncryptedMessage && <EncryptedMessageRender message={message} />}
			</MessageBody>
			{message.blocks && <MessageBlock mid={message._id} blocks={message.blocks} appId rid={message.rid} />}
			{message.attachments && <Attachments attachments={message.attachments} file={message.file} rid={message.rid} />}
=======
			{!message.blocks && (message.md || message.msg) && (
				<MessageBody data-qa-type='message-body'>
					{!isEncryptedMessage && <MessageContentBody message={message} />}
					{isEncryptedMessage && message.e2e === 'done' && <MessageContentBody message={message} />}
					{isEncryptedMessage && message.e2e === 'pending' && t('E2E_message_encrypted_placeholder')}
				</MessageBody>
			)}
			{message.blocks && (
				<MessageBlock fixedWidth>
					<MessageBlockUiKit mid={message._id} blocks={message.blocks} appId rid={message.rid} />
				</MessageBlock>
			)}
			{messageAttachments && <Attachments attachments={messageAttachments} file={message.file} />}

			{oembedIsEnabled && !!message.urls?.length && <PreviewList urls={message.urls} />}
>>>>>>> 49fa71a2

			{message.actionLinks?.length && (
				<MessageActions
					mid={message._id}
					actions={message.actionLinks.map(({ method_id: methodId, i18nLabel, ...action }) => ({
						methodId,
						i18nLabel: i18nLabel as TranslationKey,
						...action,
					}))}
					runAction={runActionLink(message)}
				/>
			)}

			{shouldShowReactionList && <ReactionsList message={message} />}

			{isThreadMainMessage(message) && (
				<ThreadMetric
					openThread={openThread(message._id)}
					counter={message.tcount}
					following={Boolean(mineUid && message?.replies.indexOf(mineUid) > -1)}
					mid={message._id}
					rid={message.rid}
					lm={message.tlm}
					unread={Boolean(subscription?.tunread?.includes(message._id))}
					mention={Boolean(subscription?.tunreadUser?.includes(message._id))}
					all={Boolean(subscription?.tunreadGroup?.includes(message._id))}
					participants={message?.replies.length}
				/>
			)}

			{isDiscussionMessage(message) && (
				<DiscussionMetric
					count={message.dcount}
					drid={message.drid}
					lm={message.dlm}
					rid={message.rid}
					openDiscussion={openRoom(message.drid)}
				/>
			)}

			{message.location && <MessageLocation location={message.location} />}

			{broadcast && !!user.username && !isOwnUserMessage(message, subscription) && (
				<BroadcastMetric replyBroadcast={(): void => replyBroadcast(message)} mid={message._id} username={user.username} />
			)}

			{shouldShowReadReceipt && <ReadReceipt unread={message.unread} />}
		</>
	);
};

export default memo(MessageContent);<|MERGE_RESOLUTION|>--- conflicted
+++ resolved
@@ -48,25 +48,6 @@
 
 	return (
 		<>
-<<<<<<< HEAD
-			<MessageBody data-qa-type='message-body'>
-				{!isEncryptedMessage && !message.blocks && message.md && (
-					<MessageBodyRender
-						onUserMentionClick={openUserCard}
-						onChannelMentionClick={openRoom}
-						mentions={message?.mentions || []}
-						channels={message?.channels || []}
-						tokens={message.md}
-					/>
-				)}
-
-				{!isEncryptedMessage && !message.blocks && !message.md && message.msg}
-
-				{isEncryptedMessage && <EncryptedMessageRender message={message} />}
-			</MessageBody>
-			{message.blocks && <MessageBlock mid={message._id} blocks={message.blocks} appId rid={message.rid} />}
-			{message.attachments && <Attachments attachments={message.attachments} file={message.file} rid={message.rid} />}
-=======
 			{!message.blocks && (message.md || message.msg) && (
 				<MessageBody data-qa-type='message-body'>
 					{!isEncryptedMessage && <MessageContentBody message={message} />}
@@ -79,10 +60,9 @@
 					<MessageBlockUiKit mid={message._id} blocks={message.blocks} appId rid={message.rid} />
 				</MessageBlock>
 			)}
-			{messageAttachments && <Attachments attachments={messageAttachments} file={message.file} />}
+			{messageAttachments && <Attachments attachments={messageAttachments} file={message.file} rid={message.rid}/>}
 
 			{oembedIsEnabled && !!message.urls?.length && <PreviewList urls={message.urls} />}
->>>>>>> 49fa71a2
 
 			{message.actionLinks?.length && (
 				<MessageActions
