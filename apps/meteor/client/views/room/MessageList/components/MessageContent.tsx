--- conflicted
+++ resolved
@@ -96,15 +96,9 @@
 					mid={message._id}
 					rid={message.rid}
 					lm={message.tlm}
-<<<<<<< HEAD
-					unread={Boolean(subscription?.tunread?.includes(message._id))}
-					mention={Boolean(subscription?.tunreadUser?.includes(message._id))}
-					all={Boolean(subscription?.tunreadGroup?.includes(message._id))}
-=======
 					unread={unread}
 					mention={mention}
 					all={all}
->>>>>>> 53acec85
 					participants={message?.replies?.length}
 				/>
 			)}
