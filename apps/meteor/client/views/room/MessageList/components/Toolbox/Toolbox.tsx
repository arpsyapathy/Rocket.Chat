--- conflicted
+++ resolved
@@ -1,45 +1,28 @@
-<<<<<<< HEAD
-import { IMessage, isRoomFederated, IUser, isThreadMessage, IRoom } from '@rocket.chat/core-typings';
-=======
 import type { IMessage, IUser, IRoom } from '@rocket.chat/core-typings';
-import { isRoomFederated } from '@rocket.chat/core-typings';
->>>>>>> 557708a9
+import { isRoomFederated, isThreadMessage } from '@rocket.chat/core-typings';
 import { MessageToolbox, MessageToolboxItem } from '@rocket.chat/fuselage';
 import { useUser, useUserSubscription, useSettings, useTranslation } from '@rocket.chat/ui-contexts';
 import type { FC } from 'react';
 import React, { memo, useMemo } from 'react';
 
-<<<<<<< HEAD
-import { MessageAction, MessageActionContext } from '../../../../../../app/ui-utils/client/lib/MessageAction';
-import { getTabBarContext } from '../../../lib/Toolbox/ToolboxContext';
-=======
 import type { MessageActionContext } from '../../../../../../app/ui-utils/client/lib/MessageAction';
 import { MessageAction } from '../../../../../../app/ui-utils/client/lib/MessageAction';
 import { useChat } from '../../../contexts/ChatContext';
 import { useRoom } from '../../../contexts/RoomContext';
 import { useToolboxContext } from '../../../contexts/ToolboxContext';
->>>>>>> 557708a9
 import { useIsSelecting } from '../../contexts/SelectedMessagesContext';
 import { MessageActionMenu } from './MessageActionMenu';
 
 const getMessageContext = (message: IMessage, room: IRoom): MessageActionContext => {
-<<<<<<< HEAD
-	if (isRoomFederated(room)) {
-		return 'federated';
-	}
-
-	if (isThreadMessage(message)) {
-		return 'threads';
-	}
-
-=======
 	if (message.t === 'videoconf') {
 		return 'videoconf';
 	}
 	if (isRoomFederated(room)) {
 		return 'federated';
 	}
->>>>>>> 557708a9
+	if (isThreadMessage(message)) {
+		return 'threads';
+	}
 	return 'message';
 };
 
@@ -51,12 +34,6 @@
 	const subscription = useUserSubscription(message.rid);
 	const settings = useSettings();
 	const user = useUser() as IUser;
-<<<<<<< HEAD
-	// const federationContext = isRoomFederated(room) ? 'federated' : '';
-	// const isThreadMessage = isThreadMessage(message);
-	// const context = federationContext || 'message';
-=======
->>>>>>> 557708a9
 
 	const context = getMessageContext(message, room);
 
