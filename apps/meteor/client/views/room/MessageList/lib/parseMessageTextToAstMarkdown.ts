<<<<<<< HEAD
import {
	IMessage,
	isE2EEMessage,
	isOTRMessage,
	isQuoteAttachment,
	isTranslatedMessage,
	MessageAttachment,
	MessageQuoteAttachment,
	isFileAttachment,
} from '@rocket.chat/core-typings';
import { Options, parse, Root } from '@rocket.chat/message-parser';
=======
import type { IMessage, MessageAttachment, MessageQuoteAttachment } from '@rocket.chat/core-typings';
import { isE2EEMessage, isOTRMessage, isQuoteAttachment, isTranslatedMessage } from '@rocket.chat/core-typings';
import type { Options, Root } from '@rocket.chat/message-parser';
import { parse } from '@rocket.chat/message-parser';
>>>>>>> 146b0964

import { isParsedMessage } from './isParsedMessage';

type WithRequiredProperty<Type, Key extends keyof Type> = Omit<Type, Key> & {
	[Property in Key]-?: Type[Property];
};

export type MessageWithMdEnforced = WithRequiredProperty<IMessage, 'md'>;
/*
 * Removes null values for known properties values.
 * Adds a property `md` to the message with the parsed message if is not provided.
 * if has `attachments` property, but attachment is missing `md` property, it will be added.
 * if translation is enabled and message contains `translations` property, it will be replaced by the parsed message.
 * @param message The message to be parsed.
 * @param parseOptions The options to be used in the parser.
 * @param autoTranslateLanguage The language to be used in the parser.
 * @param showTranslatedMessage function that evaluates if message should be translated.
 * @returns message normalized.
 */

export const parseMessageTextToAstMarkdown = (
	message: IMessage,
	parseOptions: Options,
	autoTranslateLanguage?: string,
	showTranslated?: ({ message }: { message: IMessage }) => boolean,
): MessageWithMdEnforced => {
	const msg = removePossibleNullMessageValues(message);
	const translations = autoTranslateLanguage && showTranslated && isTranslatedMessage(msg) && msg.translations;
	const translated = autoTranslateLanguage && showTranslated?.({ message });

	const text = (translated && translations && translations[autoTranslateLanguage]) || msg.msg;

	return {
		...msg,
		md:
			isE2EEMessage(message) || isOTRMessage(message)
				? textToMessageToken(text, parseOptions)
				: msg.md ?? textToMessageToken(text, parseOptions),
		...(msg.attachments && { attachments: parseMessageAttachments(msg.attachments, parseOptions) }),
	};
};

const parseMessageQuoteAttachment = <T extends MessageQuoteAttachment>(quote: T, parseOptions: Options): T => {
	if (quote.attachments && quote.attachments?.length > 0) {
		quote.attachments = quote.attachments.map((attachment) => parseMessageQuoteAttachment(attachment, parseOptions));
	}

	return { ...quote, md: quote.md ?? textToMessageToken(quote.text, parseOptions) };
};

const parseMessageAttachments = <T extends MessageAttachment>(attachments: T[], parseOptions: Options): T[] => {
	if (attachments.length === 0) {
		return attachments;
	}

	return attachments.map((attachment) => {
		if (isQuoteAttachment(attachment) && attachment.attachments) {
			attachment.attachments = attachment.attachments.map((quoteAttachment) => parseMessageQuoteAttachment(quoteAttachment, parseOptions));
		}

		if (isFileAttachment(attachment) && attachment.description) {
			attachment.descriptionMd = attachment.descriptionMd ?? textToMessageToken(attachment.description, parseOptions);
		}

		if (!attachment.text) {
			return attachment;
		}

		return {
			...attachment,
			md: attachment.md ?? textToMessageToken(attachment.text, parseOptions),
		};
	});
};

const isNotNullOrUndefined = (value: unknown): boolean => value !== null && value !== undefined;

// In a previous version of the app, some values were being set to null.
// This is a workaround to remove those null values.
// A migration script should be created to remove this code.
export const removePossibleNullMessageValues = ({
	editedBy,
	editedAt,
	emoji,
	avatar,
	alias,
	customFields,
	groupable,
	attachments,
	reactions,
	...message
}: any): IMessage => ({
	...message,
	...(isNotNullOrUndefined(editedBy) && { editedBy }),
	...(isNotNullOrUndefined(editedAt) && { editedAt }),
	...(isNotNullOrUndefined(emoji) && { emoji }),
	...(isNotNullOrUndefined(avatar) && { avatar }),
	...(isNotNullOrUndefined(alias) && { alias }),
	...(isNotNullOrUndefined(customFields) && { customFields }),
	...(isNotNullOrUndefined(groupable) && { groupable }),
	...(isNotNullOrUndefined(attachments) && { attachments }),
	...(isNotNullOrUndefined(reactions) && { reactions }),
});

const textToMessageToken = (textOrRoot: string | Root, parseOptions: Options): Root => {
	if (!textOrRoot) {
		return [];
	}

	if (isParsedMessage(textOrRoot)) {
		return textOrRoot;
	}

	return parse(textOrRoot, parseOptions);
};<|MERGE_RESOLUTION|>--- conflicted
+++ resolved
@@ -1,21 +1,7 @@
-<<<<<<< HEAD
-import {
-	IMessage,
-	isE2EEMessage,
-	isOTRMessage,
-	isQuoteAttachment,
-	isTranslatedMessage,
-	MessageAttachment,
-	MessageQuoteAttachment,
-	isFileAttachment,
-} from '@rocket.chat/core-typings';
-import { Options, parse, Root } from '@rocket.chat/message-parser';
-=======
 import type { IMessage, MessageAttachment, MessageQuoteAttachment } from '@rocket.chat/core-typings';
-import { isE2EEMessage, isOTRMessage, isQuoteAttachment, isTranslatedMessage } from '@rocket.chat/core-typings';
+import { isE2EEMessage, isOTRMessage, isQuoteAttachment, isTranslatedMessage, isFileAttachment } from '@rocket.chat/core-typings';
 import type { Options, Root } from '@rocket.chat/message-parser';
 import { parse } from '@rocket.chat/message-parser';
->>>>>>> 146b0964
 
 import { isParsedMessage } from './isParsedMessage';
 
