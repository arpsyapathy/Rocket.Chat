--- conflicted
+++ resolved
@@ -92,11 +92,7 @@
 		[closeModal, dispatchToastMessage, requestTranscript, rid, t],
 	);
 
-<<<<<<< HEAD
-	const sendTranscriptPDF = useEndpoint('POST', `/v1/omnichannel/${rid}/request-transcript`);
-=======
 	const sendTranscriptPDF = useEndpoint('POST', '/v1/omnichannel/:rid/request-transcript', { rid });
->>>>>>> ef609398
 
 	const handleSendTranscriptPDF = useCallback(async () => {
 		try {
