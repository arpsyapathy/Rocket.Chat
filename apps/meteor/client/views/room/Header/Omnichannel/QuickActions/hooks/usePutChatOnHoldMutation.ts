--- conflicted
+++ resolved
@@ -16,31 +16,12 @@
 		mutationFn: async (rid) => {
 			await putChatOnHold({ roomId: rid });
 		},
-<<<<<<< HEAD
-
 		...options,
-
 		onSuccess: async (data, rid, context) => {
-			await queryClient.invalidateQueries({
-				queryKey: ['current-chats'],
-			});
-			await queryClient.invalidateQueries({
-				queryKey: ['rooms', rid],
-			});
-			await queryClient.invalidateQueries({
-				queryKey: ['subscriptions', { rid }],
-			});
+			await queryClient.invalidateQueries({ queryKey: ['current-chats'] });
+			await queryClient.invalidateQueries({ queryKey: ['rooms', rid] });
+			await queryClient.invalidateQueries({ queryKey: subscriptionsQueryKeys.subscription(rid) });
 			return options?.onSuccess?.(data, rid, context);
-=======
-		{
-			...options,
-			onSuccess: async (data, rid, context) => {
-				await queryClient.invalidateQueries(['current-chats']);
-				await queryClient.invalidateQueries(['rooms', rid]);
-				await queryClient.invalidateQueries(subscriptionsQueryKeys.subscription(rid));
-				return options?.onSuccess?.(data, rid, context);
-			},
->>>>>>> 3a66c37e
 		},
 	});
 };