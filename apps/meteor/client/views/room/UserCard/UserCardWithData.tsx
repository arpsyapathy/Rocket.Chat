import type { IRoom } from '@rocket.chat/core-typings';
import { PositionAnimated, AnimatedVisibility } from '@rocket.chat/fuselage';
import { useMutableCallback } from '@rocket.chat/fuselage-hooks';
<<<<<<< HEAD
import { useSetting, useRolesDescription, useTranslation, useEndpoint } from '@rocket.chat/ui-contexts';
import { useQuery } from '@tanstack/react-query';
import type { ReactElement, UIEvent } from 'react';
=======
import { useSetting, useRolesDescription, useTranslation } from '@rocket.chat/ui-contexts';
import type { ReactElement } from 'react';
>>>>>>> cb9c6ba1
import React, { useMemo, useRef } from 'react';

import { getUserDisplayName } from '../../../../lib/getUserDisplayName';
import { Backdrop } from '../../../components/Backdrop';
import GenericMenu from '../../../components/GenericMenu/GenericMenu';
import LocalTime from '../../../components/LocalTime';
import { UserCard, UserCardAction, UserCardRole, UserCardSkeleton } from '../../../components/UserCard';
import { ReactiveUserStatus } from '../../../components/UserStatus';
import { useUserInfoQuery } from '../../../hooks/useUserInfoQuery';
import { useUserInfoActions } from '../hooks/useUserInfoActions';

type UserCardWithDataProps = {
	username: string;
	target: Element;
	rid: IRoom['_id'];
	onOpenUserInfo: () => void;
	onClose: () => void;
};

const UserCardWithData = ({ username, target, rid, onOpenUserInfo, onClose }: UserCardWithDataProps) => {
	const t = useTranslation();
	const ref = useRef(target);
	const getRoles = useRolesDescription();
	const showRealNames = Boolean(useSetting('UI_Use_Real_Name'));

	const { data, isLoading } = useUserInfoQuery({ username });
	const getIsUserMuted = useEndpoint('GET', '/v1/rooms.isUserMuted');
	const { data: isUserMuted } = useQuery(['users.isMuted', username, rid], () => getIsUserMuted({ username, roomId: rid }));

	ref.current = target;

	const user = useMemo(() => {
		const defaultValue = isLoading ? undefined : null;

		const {
			_id,
			name,
			roles = defaultValue,
			statusText = defaultValue,
			bio = defaultValue,
			utcOffset = defaultValue,
			nickname,
			avatarETag,
		} = data?.user || {};

		return {
			_id,
			name: getUserDisplayName(name, username, showRealNames),
			username,
			roles: roles && getRoles(roles).map((role, index) => <UserCardRole key={index}>{role}</UserCardRole>),
			bio,
			etag: avatarETag,
			localTime: utcOffset && Number.isInteger(utcOffset) && <LocalTime utcOffset={utcOffset} />,
			status: _id && <ReactiveUserStatus uid={_id} />,
			customStatus: statusText,
			nickname,
		};
	}, [data, username, showRealNames, isLoading, getRoles]);

	const handleOpenUserInfo = useMutableCallback(() => {
		onOpenUserInfo();
		onClose();
	});

	const { actions: actionsDefinition, menuActions: menuOptions } = useUserInfoActions(
		{ _id: user._id ?? '', username: user.username, name: user.name, isMuted: isUserMuted?.isMuted },
		rid,
	);

	const menu = useMemo(() => {
		if (!menuOptions?.length) {
			return null;
		}

		return <GenericMenu title={t('More')} key='menu' data-qa-id='menu' sections={menuOptions} placement='bottom-start' />;
	}, [menuOptions, t]);

	const actions = useMemo(() => {
		const mapAction = ([key, { content, icon, onClick }]: any): ReactElement => (
			<UserCardAction key={key} label={content} aria-label={content} onClick={onClick} icon={icon} />
		);

		return [...actionsDefinition.map(mapAction), menu].filter(Boolean);
	}, [actionsDefinition, menu]);

	return (
		<>
			<Backdrop bg='transparent' onClick={onClose} />
			<PositionAnimated anchor={ref} placement='top-start' margin={8} visible={AnimatedVisibility.UNHIDING}>
				{isLoading ? <UserCardSkeleton /> : <UserCard {...user} onClose={onClose} onOpenUserInfo={handleOpenUserInfo} actions={actions} />}
			</PositionAnimated>
		</>
	);
};

export default UserCardWithData;<|MERGE_RESOLUTION|>--- conflicted
+++ resolved
@@ -1,14 +1,9 @@
 import type { IRoom } from '@rocket.chat/core-typings';
 import { PositionAnimated, AnimatedVisibility } from '@rocket.chat/fuselage';
 import { useMutableCallback } from '@rocket.chat/fuselage-hooks';
-<<<<<<< HEAD
 import { useSetting, useRolesDescription, useTranslation, useEndpoint } from '@rocket.chat/ui-contexts';
 import { useQuery } from '@tanstack/react-query';
-import type { ReactElement, UIEvent } from 'react';
-=======
-import { useSetting, useRolesDescription, useTranslation } from '@rocket.chat/ui-contexts';
 import type { ReactElement } from 'react';
->>>>>>> cb9c6ba1
 import React, { useMemo, useRef } from 'react';
 
 import { getUserDisplayName } from '../../../../lib/getUserDisplayName';
