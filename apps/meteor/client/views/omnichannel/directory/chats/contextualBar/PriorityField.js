--- conflicted
+++ resolved
@@ -11,11 +11,8 @@
 
 const PriorityField = ({ id }) => {
 	const t = useTranslation();
-<<<<<<< HEAD
-	const { value: data, phase: state, error } = useEndpointData(`/v1/livechat/sla/${id}`);
-=======
-	const { value: data, phase: state, error } = useEndpointData('/v1/livechat/priorities/:priorityId', { keys: { priorityId: id } });
->>>>>>> 029af52d
+	const { value: data, phase: state, error } = useEndpointData(`/v1/livechat/sla/:slaId`, { keys: { slaId: id } });
+
 	if (state === AsyncStatePhase.LOADING) {
 		return <FormSkeleton />;
 	}
