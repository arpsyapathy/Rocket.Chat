--- conflicted
+++ resolved
@@ -25,18 +25,12 @@
 import { useCurrentContacts } from './hooks/useCurrentContacts';
 
 function ContactTable() {
-	const t = useTranslation();
+	const { t } = useTranslation();
 
 	const { current, itemsPerPage, setItemsPerPage, setCurrent, ...paginationProps } = usePagination();
 	const { sortBy, sortDirection, setSort } = useSort<'name' | 'phone' | 'visitorEmails.address' | 'lastChat.ts'>('name');
 	const isCallReady = useIsCallReady();
 	const [term, setTerm] = useState('');
-
-<<<<<<< HEAD
-	const [term, setTerm] = useDebouncedState('', 500);
-=======
-	const { t } = useTranslation();
->>>>>>> 72182bae
 
 	const query = useDebouncedValue(
 		useMemo(
@@ -107,13 +101,8 @@
 
 	return (
 		<>
-<<<<<<< HEAD
 			{((isSuccess && data?.contacts.length > 0) || queryHasChanged) && (
-				<FilterByText onChange={setTerm}>
-=======
-			{((isSuccess && data?.visitors.length > 0) || queryHasChanged) && (
 				<FilterByText value={term} onChange={(event) => setTerm(event.target.value)}>
->>>>>>> 72182bae
 					<Button onClick={onButtonNewClick} primary>
 						{t('New_contact')}
 					</Button>
