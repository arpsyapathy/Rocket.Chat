import { useRouteParameter, useRouter } from '@rocket.chat/ui-contexts';
import React from 'react';

import ChatsFiltersContextualBar from './chats/ChatsFiltersContextualBar';
import ContactHistoryMessagesList from '../contactHistory/MessageList/ContactHistoryMessagesList';

const ChatsContextualBar = () => {
	const router = useRouter();
	const context = useRouteParameter('context');
	const id = useRouteParameter('id');

<<<<<<< HEAD
	const handleCancel = () => id && directoryRoute.push({ tab: 'chats', id, context: 'info' });

	const { data: room, isPending, isError, refetch: reloadInfo } = useOmnichannelRoomInfo(id);

	if (context === 'view' && id) {
		return <Chat rid={id} />;
	}

	if (isPending) {
		return (
			<Box pi={24}>
				<FormSkeleton />
			</Box>
		);
=======
	const handleOpenRoom = () => id && router.navigate(`/live/${id}`);
	const handleClose = () => router.navigate('/omnichannel-directory/chats');

	if (context === 'filters') {
		return <ChatsFiltersContextualBar onClose={handleClose} />;
>>>>>>> 726cfbe2
	}

	if (context === 'info' && id) {
		return <ContactHistoryMessagesList chatId={id} onClose={handleClose} onOpenRoom={handleOpenRoom} />;
	}

	return null;
};

export default ChatsContextualBar;<|MERGE_RESOLUTION|>--- conflicted
+++ resolved
@@ -9,28 +9,11 @@
 	const context = useRouteParameter('context');
 	const id = useRouteParameter('id');
 
-<<<<<<< HEAD
-	const handleCancel = () => id && directoryRoute.push({ tab: 'chats', id, context: 'info' });
-
-	const { data: room, isPending, isError, refetch: reloadInfo } = useOmnichannelRoomInfo(id);
-
-	if (context === 'view' && id) {
-		return <Chat rid={id} />;
-	}
-
-	if (isPending) {
-		return (
-			<Box pi={24}>
-				<FormSkeleton />
-			</Box>
-		);
-=======
 	const handleOpenRoom = () => id && router.navigate(`/live/${id}`);
 	const handleClose = () => router.navigate('/omnichannel-directory/chats');
 
 	if (context === 'filters') {
 		return <ChatsFiltersContextualBar onClose={handleClose} />;
->>>>>>> 726cfbe2
 	}
 
 	if (context === 'info' && id) {
