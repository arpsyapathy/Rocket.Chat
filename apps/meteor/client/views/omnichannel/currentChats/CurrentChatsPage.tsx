import { Callout, Pagination } from '@rocket.chat/fuselage';
import { useMutableCallback } from '@rocket.chat/fuselage-hooks';
import type { GETLivechatRoomsParams } from '@rocket.chat/rest-typings';
<<<<<<< HEAD
import { usePermission } from '@rocket.chat/ui-contexts';
import { hashKey } from '@tanstack/react-query';
=======
import { usePermission, useRouter } from '@rocket.chat/ui-contexts';
import { hashQueryKey } from '@tanstack/react-query';
>>>>>>> 726cfbe2
import moment from 'moment';
import type { ComponentProps, ReactElement } from 'react';
import React, { memo, useCallback, useMemo, useState } from 'react';
import { Trans, useTranslation } from 'react-i18next';

import CustomFieldsList from './CustomFieldsList';
import FilterByText from './FilterByText';
import RemoveChatButton from './RemoveChatButton';
import { useAllCustomFields } from './hooks/useAllCustomFields';
import { useCurrentChats } from './hooks/useCurrentChats';
import GenericNoResults from '../../../components/GenericNoResults';
import {
	GenericTable,
	GenericTableBody,
	GenericTableCell,
	GenericTableHeader,
	GenericTableHeaderCell,
	GenericTableLoadingTable,
	GenericTableRow,
} from '../../../components/GenericTable';
import { usePagination } from '../../../components/GenericTable/hooks/usePagination';
import { useSort } from '../../../components/GenericTable/hooks/useSort';
import { Page, PageHeader, PageContent } from '../../../components/Page';
import { useIsOverMacLimit } from '../../../hooks/omnichannel/useIsOverMacLimit';
import { RoomActivityIcon } from '../../../omnichannel/components/RoomActivityIcon';
import { useOmnichannelPriorities } from '../../../omnichannel/hooks/useOmnichannelPriorities';
import { PriorityIcon } from '../../../omnichannel/priorities/PriorityIcon';

type DebouncedParams = {
	fname: string;
	guest: string;
	servedBy: string;
	department: string;
	status: string;
	from: string;
	to: string;
	tags: any[];
};

type CurrentChatQuery = {
	agents?: string[];
	offset?: number;
	roomName?: string;
	departmentId?: string;
	open?: boolean;
	createdAt?: string;
	closedAt?: string;
	tags?: string[];
	onhold?: boolean;
	customFields?: string;
	sort: string;
	count?: number;
	queued?: boolean;
};

type useQueryType = (
	debouncedParams: DebouncedParams,
	customFields: { [key: string]: string } | undefined,
	[column, direction]: [string, 'asc' | 'desc'],
	current: number,
	itemsPerPage: 25 | 50 | 100,
) => GETLivechatRoomsParams;

const sortDir = (sortDir: 'asc' | 'desc'): 1 | -1 => (sortDir === 'asc' ? 1 : -1);

const currentChatQuery: useQueryType = (
	{ guest, servedBy, department, status, from, to, tags },
	customFields,
	[column, direction],
	current,
	itemsPerPage,
) => {
	const query: CurrentChatQuery = {
		...(guest && { roomName: guest }),
		sort: JSON.stringify({
			[column]: sortDir(direction),
			ts: column === 'ts' ? sortDir(direction) : undefined,
		}),
		...(itemsPerPage && { count: itemsPerPage }),
		...(current && { offset: current }),
	};

	if (from || to) {
		query.createdAt = JSON.stringify({
			...(from && {
				start: moment(new Date(from)).set({ hour: 0, minutes: 0, seconds: 0 }).toISOString(),
			}),
			...(to && {
				end: moment(new Date(to)).set({ hour: 23, minutes: 59, seconds: 59 }).toISOString(),
			}),
		});
	}

	if (status !== 'all') {
		query.open = status === 'opened' || status === 'onhold' || status === 'queued';
		query.onhold = status === 'onhold';
		query.queued = status === 'queued';
	}
	if (servedBy && servedBy !== 'all') {
		query.agents = [servedBy];
	}
	if (department && department !== 'all') {
		query.departmentId = department;
	}

	if (tags && tags.length > 0) {
		query.tags = tags;
	}

	if (customFields && Object.keys(customFields).length > 0) {
		const customFieldsQuery = Object.fromEntries(Object.entries(customFields).filter((item) => item[1] !== undefined && item[1] !== ''));
		if (Object.keys(customFieldsQuery).length > 0) {
			query.customFields = JSON.stringify(customFieldsQuery);
		}
	}

	return query;
};

const CurrentChatsPage = ({ id, onRowClick }: { id?: string; onRowClick: (_id: string) => void }): ReactElement => {
	const isWorkspaceOverMacLimit = useIsOverMacLimit();
	const { sortBy, sortDirection, setSort } = useSort<'fname' | 'departmentId' | 'servedBy' | 'priorityWeight' | 'ts' | 'lm' | 'open'>(
		'ts',
		'desc',
	);
	const [customFields, setCustomFields] = useState<{ [key: string]: string }>();

	const { t } = useTranslation();
	const directoryPath = useRouter().buildRoutePath('/omnichannel-directory');

	const canRemoveClosedChats = usePermission('remove-closed-livechat-room');
	const { enabled: isPriorityEnabled } = useOmnichannelPriorities();

	const { data: allCustomFields } = useAllCustomFields();

	const { current, itemsPerPage, setItemsPerPage, setCurrent, ...paginationProps } = usePagination();

	const [params, setParams] = useState({
		guest: '',
		fname: '',
		servedBy: '',
		status: 'all',
		department: '',
		from: '',
		to: '',
		tags: [] as string[],
	});

	const hasCustomFields = useMemo(
		() => !!allCustomFields?.customFields?.find((customField) => customField.scope === 'room'),
		[allCustomFields],
	);

	const query = useMemo(
		() => currentChatQuery(params, customFields, [sortBy, sortDirection], current, itemsPerPage),
		[customFields, itemsPerPage, params, sortBy, sortDirection, current],
	);

	const { data, isPending, isSuccess } = useCurrentChats(query);

	const [defaultQuery] = useState(hashKey([query]));
	const queryHasChanged = defaultQuery !== hashKey([query]);

	const onFilter = useMutableCallback((params: DebouncedParams): void => {
		setParams(params);
		setCurrent(0);
	});

	const renderRow = useCallback(
		(room) => {
			const { _id, fname, servedBy, ts, lm, department, open, onHold, priorityWeight } = room;
			const getStatusText = (open: boolean, onHold: boolean, servedBy: boolean): string => {
				if (!open) return t('Closed');
				if (open && !servedBy) return t('Queued');
				return onHold ? t('On_Hold_Chats') : t('Room_Status_Open');
			};

			return (
				<GenericTableRow key={_id} onClick={(): void => onRowClick(_id)} action data-qa-id={fname}>
					{isPriorityEnabled && (
						<GenericTableCell withTruncatedText data-qa='current-chats-cell-priority'>
							<PriorityIcon level={priorityWeight} />
						</GenericTableCell>
					)}
					<GenericTableCell withTruncatedText data-qa='current-chats-cell-name'>
						{fname}
					</GenericTableCell>
					<GenericTableCell withTruncatedText data-qa='current-chats-cell-department'>
						{department ? department.name : ''}
					</GenericTableCell>
					<GenericTableCell withTruncatedText data-qa='current-chats-cell-servedBy'>
						{servedBy?.username}
					</GenericTableCell>
					<GenericTableCell withTruncatedText data-qa='current-chats-cell-startedAt'>
						{moment(ts).format('L LTS')}
					</GenericTableCell>
					<GenericTableCell withTruncatedText data-qa='current-chats-cell-lastMessage'>
						{moment(lm).format('L LTS')}
					</GenericTableCell>
					<GenericTableCell withTruncatedText data-qa='current-chats-cell-status'>
						<RoomActivityIcon room={room} /> {getStatusText(open, onHold, !!servedBy?.username)}
					</GenericTableCell>
					{canRemoveClosedChats && (
						<GenericTableCell maxHeight='x36' fontScale='p2' color='hint' withTruncatedText data-qa='current-chats-cell-delete'>
							{!open && <RemoveChatButton _id={_id} />}
						</GenericTableCell>
					)}
				</GenericTableRow>
			);
		},
		[canRemoveClosedChats, onRowClick, isPriorityEnabled, t],
	);

	const headers = (
		<>
			{isPriorityEnabled && (
				<GenericTableHeaderCell
					key='priorityWeight'
					direction={sortDirection}
					active={sortBy === 'priorityWeight'}
					onClick={setSort}
					sort='priorityWeight'
					w='x100'
					alignItems='center'
				>
					{t('Priority')}
				</GenericTableHeaderCell>
			)}
			<GenericTableHeaderCell
				key='fname'
				direction={sortDirection}
				active={sortBy === 'fname'}
				onClick={setSort}
				sort='fname'
				data-qa='current-chats-header-name'
			>
				{t('Name')}
			</GenericTableHeaderCell>
			<GenericTableHeaderCell
				key='departmentId'
				direction={sortDirection}
				active={sortBy === 'departmentId'}
				onClick={setSort}
				sort='departmentId'
				data-qa='current-chats-header-department'
			>
				{t('Department')}
			</GenericTableHeaderCell>
			<GenericTableHeaderCell
				key='servedBy'
				direction={sortDirection}
				active={sortBy === 'servedBy'}
				onClick={setSort}
				sort='servedBy'
				data-qa='current-chats-header-servedBy'
			>
				{t('Served_By')}
			</GenericTableHeaderCell>
			<GenericTableHeaderCell
				key='ts'
				direction={sortDirection}
				active={sortBy === 'ts'}
				onClick={setSort}
				sort='ts'
				data-qa='current-chats-header-startedAt'
			>
				{t('Started_At')}
			</GenericTableHeaderCell>
			<GenericTableHeaderCell
				key='lm'
				direction={sortDirection}
				active={sortBy === 'lm'}
				onClick={setSort}
				sort='lm'
				data-qa='current-chats-header-lastMessage'
			>
				{t('Last_Message')}
			</GenericTableHeaderCell>
			<GenericTableHeaderCell
				key='open'
				direction={sortDirection}
				active={sortBy === 'open'}
				onClick={setSort}
				sort='open'
				w='x100'
				data-qa='current-chats-header-status'
			>
				{t('Status')}
			</GenericTableHeaderCell>
			{canRemoveClosedChats && (
				<GenericTableHeaderCell key='remove' w='x60' data-qa='current-chats-header-remove'>
					{t('Remove')}
				</GenericTableHeaderCell>
			)}
		</>
	);

	// TODO: Missing error state
	return (
		<Page flexDirection='row'>
			<Page>
				<PageHeader title={t('Current_Chats')} />
				<PageContent>
					<Callout type='warning' title={t('This_page_will_be_deprecated_soon')}>
						<Trans i18nKey='Manage_conversations_in_the_contact_center'>
							Manage conversations in the
							<a href={directoryPath}>contact center</a>.
						</Trans>
					</Callout>
					{((isSuccess && data?.rooms.length > 0) || queryHasChanged) && (
						<FilterByText
							setFilter={onFilter as ComponentProps<typeof FilterByText>['setFilter']}
							setCustomFields={setCustomFields}
							customFields={customFields}
							hasCustomFields={hasCustomFields}
						/>
					)}
					{isWorkspaceOverMacLimit && (
						<Callout
							type='danger'
							icon='warning'
							title={t('The_workspace_has_exceeded_the_monthly_limit_of_active_contacts')}
							style={{ marginBlock: '2rem' }}
						>
							{t('Talk_to_your_workspace_admin_to_address_this_issue')}
						</Callout>
					)}
					{isSuccess && data?.rooms.length === 0 && queryHasChanged && <GenericNoResults />}
					{isSuccess && data?.rooms.length === 0 && !queryHasChanged && (
						<GenericNoResults
							icon='discussion'
							title={t('No_chats_yet')}
							description={t('No_chats_yet_description')}
							linkHref='https://go.rocket.chat/i/omnichannel-docs'
							linkText={t('Learn_more_about_current_chats')}
						/>
					)}
					{isPending && (
						<GenericTable>
							<GenericTableHeader>{headers}</GenericTableHeader>
							<GenericTableBody>
								<GenericTableLoadingTable headerCells={6} />
							</GenericTableBody>
						</GenericTable>
					)}
					{isSuccess && data?.rooms.length > 0 && (
						<>
							<GenericTable>
								<GenericTableHeader>{headers}</GenericTableHeader>
								<GenericTableBody data-qa='GenericTableCurrentChatsBody'>
									{data.rooms.map((room) => renderRow({ ...room }))}
								</GenericTableBody>
							</GenericTable>
							<Pagination
								divider
								current={current}
								itemsPerPage={itemsPerPage}
								count={data.total}
								onSetItemsPerPage={setItemsPerPage}
								onSetCurrent={setCurrent}
								{...paginationProps}
							/>
						</>
					)}
				</PageContent>
			</Page>
			{id === 'custom-fields' && hasCustomFields && (
				<CustomFieldsList setCustomFields={setCustomFields} allCustomFields={allCustomFields?.customFields || []} />
			)}
		</Page>
	);
};

export default memo(CurrentChatsPage);<|MERGE_RESOLUTION|>--- conflicted
+++ resolved
@@ -1,13 +1,8 @@
 import { Callout, Pagination } from '@rocket.chat/fuselage';
 import { useMutableCallback } from '@rocket.chat/fuselage-hooks';
 import type { GETLivechatRoomsParams } from '@rocket.chat/rest-typings';
-<<<<<<< HEAD
-import { usePermission } from '@rocket.chat/ui-contexts';
+import { usePermission, useRouter } from '@rocket.chat/ui-contexts';
 import { hashKey } from '@tanstack/react-query';
-=======
-import { usePermission, useRouter } from '@rocket.chat/ui-contexts';
-import { hashQueryKey } from '@tanstack/react-query';
->>>>>>> 726cfbe2
 import moment from 'moment';
 import type { ComponentProps, ReactElement } from 'react';
 import React, { memo, useCallback, useMemo, useState } from 'react';
