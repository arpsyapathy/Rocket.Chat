--- conflicted
+++ resolved
@@ -120,7 +120,6 @@
 						<UserInfo.Avatar data-qa='AgentEdit-Avatar' username={username} />
 					</Box>
 				)}
-<<<<<<< HEAD
 				<Field>
 					<Field.Label>{t('Name')}</Field.Label>
 					<Field.Row>
@@ -136,23 +135,6 @@
 				<Field>
 					<Field.Label>{t('Email')}</Field.Label>
 					<Field.Row>
-=======
-				<Field>
-					<Field.Label>{t('Name')}</Field.Label>
-					<Field.Row>
-						<TextInput data-qa='AgentEditTextInput-Name' value={name} disabled />
-					</Field.Row>
-				</Field>
-				<Field>
-					<Field.Label>{t('Username')}</Field.Label>
-					<Field.Row>
-						<TextInput data-qa='AgentEditTextInput-Username' value={username} disabled addon={<Icon name='at' size='x20' />} />
-					</Field.Row>
-				</Field>
-				<Field>
-					<Field.Label>{t('Email')}</Field.Label>
-					<Field.Row>
->>>>>>> d3c4ef1e
 						<TextInput data-qa='AgentEditTextInput-Email' value={email} disabled addon={<Icon name='mail' size='x20' />} />
 					</Field.Row>
 				</Field>
@@ -165,7 +147,6 @@
 							value={departments}
 							placeholder={t('Select_an_option')}
 							onChange={handleDepartments}
-<<<<<<< HEAD
 						/>
 					</Field.Row>
 				</Field>
@@ -184,26 +165,6 @@
 						/>
 					</Field.Row>
 				</Field>
-=======
-						/>
-					</Field.Row>
-				</Field>
-				<Field>
-					<Field.Label>{t('Status')}</Field.Label>
-					<Field.Row>
-						<Select
-							data-qa='AgentEditTextInput-Status'
-							options={[
-								['available', t('Available')],
-								['not-available', t('Not_Available')],
-							]}
-							value={status}
-							placeholder={t('Select_an_option')}
-							onChange={handleStatus}
-						/>
-					</Field.Row>
-				</Field>
->>>>>>> d3c4ef1e
 				{MaxChats && <MaxChats data={user} onChange={onChangeMaxChats} />}
 				{voipEnabled && (
 					<Field>
