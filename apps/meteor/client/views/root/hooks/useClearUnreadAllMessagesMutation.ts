import { useEndpoint } from '@rocket.chat/ui-contexts';
import type { UseMutationOptions } from '@tanstack/react-query';
import { useMutation } from '@tanstack/react-query';

import { Subscriptions } from '../../../../app/models/client';

export const useClearUnreadAllMessagesMutation = (options?: Omit<UseMutationOptions<void, unknown, void, unknown>, 'mutationFn'>) => {
	const readSubscription = useEndpoint('POST', '/v1/subscriptions.read');

<<<<<<< HEAD
	return useMutation({
		mutationFn: async () => {
			const promises = ChatSubscription.find(
				{
					open: true,
=======
	return useMutation(async () => {
		const promises = Subscriptions.find(
			{
				open: true,
			},
			{
				fields: {
					unread: 1,
					alert: 1,
					rid: 1,
					t: 1,
					name: 1,
					ls: 1,
>>>>>>> a72c3156
				},
				{
					fields: {
						unread: 1,
						alert: 1,
						rid: 1,
						t: 1,
						name: 1,
						ls: 1,
					},
				},
			).map((subscription) => {
				if (subscription.alert || subscription.unread > 0) {
					return readSubscription({ rid: subscription.rid, readThreads: true });
				}

				return Promise.resolve();
			});

			await Promise.all(promises);
		},

		...options,
	});
};<|MERGE_RESOLUTION|>--- conflicted
+++ resolved
@@ -7,27 +7,11 @@
 export const useClearUnreadAllMessagesMutation = (options?: Omit<UseMutationOptions<void, unknown, void, unknown>, 'mutationFn'>) => {
 	const readSubscription = useEndpoint('POST', '/v1/subscriptions.read');
 
-<<<<<<< HEAD
 	return useMutation({
 		mutationFn: async () => {
-			const promises = ChatSubscription.find(
+			const promises = Subscriptions.find(
 				{
 					open: true,
-=======
-	return useMutation(async () => {
-		const promises = Subscriptions.find(
-			{
-				open: true,
-			},
-			{
-				fields: {
-					unread: 1,
-					alert: 1,
-					rid: 1,
-					t: 1,
-					name: 1,
-					ls: 1,
->>>>>>> a72c3156
 				},
 				{
 					fields: {
@@ -49,7 +33,6 @@
 
 			await Promise.all(promises);
 		},
-
 		...options,
 	});
 };