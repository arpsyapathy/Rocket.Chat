import {
	IVoipRoom,
	IUser,
	VoipEventDataSignature,
	UserState,
	VoipClientEvents,
	UserState,
	ICallerInfo,
	isVoipEventAgentCalled,
	isVoipEventAgentConnected,
	isVoipEventCallerJoined,
	isVoipEventQueueMemberAdded,
	isVoipEventQueueMemberRemoved,
	isVoipEventCallAbandoned,
} from '@rocket.chat/core-typings';
import { ICallDetails } from '@rocket.chat/core-typings/dist/voip/ICallDetails';
import { useMutableCallback } from '@rocket.chat/fuselage-hooks';
import {
	useRoute,
	useUser,
	useSetting,
	useEndpoint,
	useStream,
	useSetOutputMediaDevice,
	useSetInputMediaDevice,
	useDeviceConstraints,
	Device,
} from '@rocket.chat/ui-contexts';
import { Random } from 'meteor/random';
import React, { useMemo, FC, useRef, useCallback, useEffect, useState } from 'react';
import { createPortal } from 'react-dom';
import { OutgoingByeRequest } from 'sip.js/lib/core';

import { CustomSounds } from '../../../app/custom-sounds/client';
import { getUserPreference } from '../../../app/utils/client';
import { WrapUpCallModal } from '../../components/voip/modal/WrapUpCallModal';
import { CallContext, CallContextValue } from '../../contexts/CallContext';
import { imperativeModal } from '../../lib/imperativeModal';
import { roomCoordinator } from '../../lib/rooms/roomCoordinator';
import { QueueAggregator } from '../../lib/voip/QueueAggregator';
import { useVoipClient } from './hooks/useVoipClient';

const startRingback = (user: IUser): void => {
	const audioVolume = getUserPreference(user, 'notificationsSoundVolume');
	CustomSounds.play('telephone', {
		volume: Number((audioVolume / 100).toPrecision(2)),
		loop: true,
	});
};

const stopRingback = (): void => {
	CustomSounds.pause('telephone');
	CustomSounds.remove('telephone');
};

type NetworkState = 'online' | 'offline';
export const CallProvider: FC = ({ children }) => {
	const voipEnabled = useSetting('VoIP_Enabled');
	const subscribeToNotifyUser = useStream('notify-user');
	const dispatchEvent = useEndpoint('POST', 'voip/events');
	const devicesConstraints = useDeviceConstraints();

	const result = useVoipClient();
	const user = useUser();
	const homeRoute = useRoute('home');
	const setOutputMediaDevice = useSetOutputMediaDevice();
	const setInputMediaDevice = useSetInputMediaDevice();

	const remoteAudioMediaRef = useRef<HTMLAudioElement>(null); // TODO: Create a dedicated file for the AUDIO and make the controls accessible

	const [queueCounter, setQueueCounter] = useState(0);
	const [queueName, setQueueName] = useState('');
	const visitorEndpoint = useEndpoint('POST', 'livechat/visitor');
	const voipEndpoint = useEndpoint('GET', 'voip/room');
	const voipCloseRoomEndpoint = useEndpoint('POST', 'voip/room.close');
	const [roomInfo, setRoomInfo] = useState<{ v: { token?: string }; rid: string }>();

	const setModal = useSetModal();

	const visitorEndpoint = useEndpoint('POST', 'livechat/visitor');
	const voipEndpoint = useEndpoint('GET', 'voip/room');
	const voipCloseRoomEndpoint = useEndpoint('POST', 'voip/room.close');
	const [roomInfo, setRoomInfo] = useState<{ v: { token?: string }; rid: string }>();

	const openWrapUpModal = useCallback((): void => {
		imperativeModal.open({ component: WrapUpCallModal });
	}, []);

	const changeAudioOutputDevice = useMutableCallback((selectedAudioDevice: Device): void => {
		remoteAudioMediaRef?.current &&
			setOutputMediaDevice({ outputDevice: selectedAudioDevice, HTMLAudioElement: remoteAudioMediaRef.current });
	});

	const changeAudioInputDevice = useMutableCallback((selectedAudioDevice: Device): void => {
		if (!result.voipClient) {
			return;
		}
		const constraints = devicesConstraints;

		// TODO: Migrate the classes that manage MediaStream to a more react based approach (using contexts/providers perhaps)
		// For now the MediaStream management is very coupled with the VoIP client,
		// decoupling it will make it usable by other areas of the project that needs to handle MediaStreams and avoid code duplication
		result.voipClient.changeAudioInputDevice(constraints);

		setInputMediaDevice(selectedAudioDevice);
	});

	const [queueAggregator, setQueueAggregator] = useState<QueueAggregator>();

	const [networkStatus, setNetworkStatus] = useState<NetworkState>('online');

	const openRoom = (rid: IVoipRoom['_id']): void => {
		roomCoordinator.openRouteLink('v', { rid });
	};

	const createRoom = useCallback(
		async (caller: ICallerInfo): Promise<IVoipRoom['_id']> => {
			if (user) {
				const { visitor } = await visitorEndpoint({
					visitor: {
						token: Random.id(),
						phone: caller.callerId,
						name: caller.callerName || caller.callerId,
					},
				});
				const voipRoom = visitor && (await voipEndpoint({ token: visitor.token, agentId: user._id }));
				openRoom(voipRoom.room._id);
				voipRoom.room && setRoomInfo({ v: { token: voipRoom.room.v.token }, rid: voipRoom.room._id });
				const queueAggregator = result.voipClient?.getAggregator();
				if (queueAggregator) {
					queueAggregator.callStarted();
				}
				return voipRoom.room._id;
			}
			return '';
		},
		[result.voipClient, user, visitorEndpoint, voipEndpoint],
	);

	const onCallEstablished = useCallback(
		async (callDetails: ICallDetails): Promise<IVoipRoom['_id'] | undefined> => {
			if (!result.voipClient) {
				return;
			}
			if (!callDetails.callInfo) {
				return;
			}
			stopRingback();
			if (callDetails.userState === UserState.UAC) {
				// Agent has sent Invite. So it must create a room.
				const { callInfo } = callDetails;
				// While making the call, there is no remote media element available.
				// When the call is ringing we have that element created. But we still
				// do not want it to be attached.
				// When call gets established, then switch the media renderer.
				remoteAudioMediaRef.current && result.voipClient.switchMediaRenderer({ remoteMediaElement: remoteAudioMediaRef.current });
				const roomId = await createRoom(callInfo);
				dispatchEvent({ event: VoipClientEvents['VOIP-CALL-STARTED'], rid: roomId });
				return roomId;
			}
		},
		[createRoom, dispatchEvent, result.voipClient],
	);

	useEffect(() => {
		if (!result?.voipClient) {
			return;
		}

		setQueueAggregator(result.voipClient.getAggregator());
	}, [result]);

	useEffect(() => {
		if (!voipEnabled || !user || !queueAggregator) {
			return;
		}

		const handleEventReceived = async (event: VoipEventDataSignature): Promise<void> => {
			if (isVoipEventAgentCalled(event)) {
				const { data } = event;
				queueAggregator.callRinging({ queuename: data.queue, callerid: data.callerId });
				setQueueName(queueAggregator.getCurrentQueueName());
				return;
			}
			if (isVoipEventAgentConnected(event)) {
				const { data } = event;
				queueAggregator.callPickedup({ queuename: data.queue, queuedcalls: data.queuedCalls, waittimeinqueue: data.waitTimeInQueue });
				setQueueName(queueAggregator.getCurrentQueueName());
				setQueueCounter(queueAggregator.getCallWaitingCount());
				return;
			}
			if (isVoipEventCallerJoined(event)) {
				const { data } = event;
				queueAggregator.queueJoined({ queuename: data.queue, callerid: data.callerId, queuedcalls: data.queuedCalls });
				setQueueCounter(queueAggregator.getCallWaitingCount());
				return;
			}
			if (isVoipEventQueueMemberAdded(event)) {
				const { data } = event;
				queueAggregator.memberAdded({ queuename: data.queue, queuedcalls: data.queuedCalls });
				setQueueName(queueAggregator.getCurrentQueueName());
				setQueueCounter(queueAggregator.getCallWaitingCount());
				return;
			}
			if (isVoipEventQueueMemberRemoved(event)) {
				const { data } = event;
				queueAggregator.memberRemoved({ queuename: data.queue, queuedcalls: data.queuedCalls });
				setQueueCounter(queueAggregator.getCallWaitingCount());
				return;
			}
			if (isVoipEventCallAbandoned(event)) {
				const { data } = event;
				queueAggregator.queueAbandoned({ queuename: data.queue, queuedcallafterabandon: data.queuedCallAfterAbandon });
				setQueueName(queueAggregator.getCurrentQueueName());
				setQueueCounter(queueAggregator.getCallWaitingCount());
				return;
			}

			console.warn('Unknown event received');
		};

		return subscribeToNotifyUser(`${user._id}/voip.events`, handleEventReceived);
	}, [subscribeToNotifyUser, user, queueAggregator, voipEnabled]);

	// This was causing event duplication before, so we'll leave this here for now
	useEffect(() => {
		if (!voipEnabled || !user || !queueAggregator) {
			return;
		}

		const handleCallHangup = (_event: { roomId: string }): void => {
			let queueName = 'Outbound Call';
			if (queueAggregator.getCurrentQueueName().length !== 0) {
				queueName = queueAggregator.getCurrentQueueName();
			}
			setQueueName(queueName);
			openWrapUpModal();
			dispatchEvent({ event: VoipClientEvents['VOIP-CALL-ENDED'], rid: _event.roomId });
		};

		return subscribeToNotifyUser(`${user._id}/call.hangup`, handleCallHangup);
	}, [openWrapUpModal, queueAggregator, subscribeToNotifyUser, user, voipEnabled, dispatchEvent]);

	useEffect(() => {
		if (!result.voipClient) {
			return;
		}

		/*
		 * This code may need a revisit when we handle callinqueue differently.
		 * Check clickup taks for more details
		 * https://app.clickup.com/t/22hy1k4
		 * When customer called a queue (Either using skype or using internal number), call would get established
		 * customer would hear agent's voice but agent would not hear anything from customer.
		 * This issue was observed on unstable. It was found to be incosistent to reproduce.
		 * On some developer env, it would happen randomly. On Safari it did not happen if
		 * user refreshes before taking every call.
		 *
		 * The reason behind this was as soon as agent accepts a call, queueCounter would change.
		 * This change will trigger re-rendering of media and creation of audio element.
		 * This audio element gets used by voipClient to render the remote audio.
		 * Because the re-render happend, it would hold a stale reference.
		 *
		 * If the dom is inspected, audio element just before body is usually created by this class.
		 * this audio element.srcObject contains null value. In working case, it should display
		 * valid stream object.
		 *
		 * Reason for inconsistecies :
		 * This element is utilised in VoIPUser::setupRemoteMedia
		 * This function is called when webRTC receives a remote track event. i.e when the webrtc's peer connection
		 * starts receiving media. This event call back depends on several factors. How does asterisk setup streams.
		 * How does it creates a bridge which patches up the agent and customer (Media is flowing thru asterisk).
		 * When it works in de-environment, it was observed that the audio element in dom and the audio element hold
		 * by VoIPUser is different. Nonetheless, this stale audio element holds valid media stream, which is being played.
		 * Hence sometimes the audio is heard.
		 *
		 * Ideally call component once gets stable, should not get rerendered. Queue, Room creation are the parameters
		 * which should be independent and should not control the call component.
		 *
		 * Solution :
		 * Either make the audio elemenent rendered independent of rest of the DOM.
		 * or implement useEffect. This useEffect will reset the rendering elements with the latest audio tag.
		 *
		 * Note : If this code gets refactor, revisit the line below to check if this call is needed.
		 *
		 */
		remoteAudioMediaRef.current && result.voipClient.switchMediaRenderer({ remoteMediaElement: remoteAudioMediaRef.current });
	}, [result.voipClient]);

	const onNetworkConnected = useMutableCallback((): void => {
		if (!result.voipClient) {
			return;
		}
		if (networkStatus === 'offline') {
			setNetworkStatus('online');
		}
	});

	const onNetworkDisconnected = useMutableCallback((): void => {
		if (!result.voipClient) {
			return;
		}
		// Transitioning from online -> offline
		// If there is ongoing call, terminate it or if we are processing an incoming/outgoing call
		// reject it.
		if (networkStatus === 'online') {
			setNetworkStatus('offline');
			switch (result.voipClient.callerInfo.state) {
				case 'IN_CALL':
				case 'ON_HOLD':
					result.voipClient?.endCall();
					break;
				case 'OFFER_RECEIVED':
				case 'ANSWER_SENT':
					result.voipClient?.rejectCall();
					break;
			}
		}
	});

	useEffect(() => {
		if (!result.voipClient) {
			return;
		}
		result.voipClient.onNetworkEvent('connected', onNetworkConnected);
		result.voipClient.onNetworkEvent('disconnected', onNetworkDisconnected);
		result.voipClient.onNetworkEvent('connectionerror', onNetworkDisconnected);
		result.voipClient.onNetworkEvent('localnetworkonline', onNetworkConnected);
		result.voipClient.onNetworkEvent('localnetworkoffline', onNetworkDisconnected);
		result.voipClient.on('incomingcall', () => user && startRingback(user));
		result.voipClient.on('callestablished', (callDetails: ICallDetails) => onCallEstablished(callDetails));
		result.voipClient.on('callterminated', () => stopRingback());

		return (): void => {
			result.voipClient?.offNetworkEvent('connected', onNetworkConnected);
			result.voipClient?.offNetworkEvent('disconnected', onNetworkDisconnected);
			result.voipClient?.offNetworkEvent('connectionerror', onNetworkDisconnected);
			result.voipClient?.offNetworkEvent('localnetworkonline', onNetworkConnected);
			result.voipClient?.offNetworkEvent('localnetworkoffline', onNetworkDisconnected);
			result.voipClient?.off('incomingcall', () => user && startRingback(user));
			result.voipClient?.off('callestablished', (callDetails: ICallDetails) => onCallEstablished(callDetails));
			result.voipClient?.off('callterminated', () => stopRingback());
		};
	}, [onCallEstablished, onNetworkConnected, onNetworkDisconnected, result.voipClient, user]);

	const contextValue: CallContextValue = useMemo(() => {
		if (!voipEnabled) {
			return {
				enabled: false,
				ready: false,
			};
		}

		if (!user?.extension) {
			return {
				enabled: false,
				ready: false,
			};
		}

		if (result.error) {
			return {
				enabled: true,
				ready: false,
				error: result.error,
			};
		}

		if (!result.voipClient) {
			return {
				enabled: true,
				ready: false,
			};
		}

		const { registrationInfo, voipClient } = result;
		return {
			enabled: true,
			ready: true,
			openedRoomInfo: roomInfo,
			voipClient,
			registrationInfo,
			queueCounter,
			queueName,
			actions: {
				mute: (): Promise<void> => voipClient.muteCall(true), // voipClient.mute(),
				unmute: (): Promise<void> => voipClient.muteCall(false), // voipClient.unmute()
				pause: (): Promise<void> => voipClient.holdCall(true), // voipClient.pause()
				resume: (): Promise<void> => voipClient.holdCall(false), // voipClient.resume()
				end: (): Promise<OutgoingByeRequest | void> => voipClient.endCall(),
				pickUp: async (): Promise<void | null> =>
					remoteAudioMediaRef.current && voipClient.acceptCall({ remoteMediaElement: remoteAudioMediaRef.current }),
				reject: (): Promise<void> => voipClient.rejectCall(),
			},
			openRoom,
			createRoom,
			closeRoom: async (data?: { comment: string; tags: string[] }): Promise<void> => {
				roomInfo &&
					(await voipCloseRoomEndpoint({
						rid: roomInfo.rid,
						token: roomInfo.v.token || '',
						comment: data?.comment || '',
						tags: data?.tags,
					}));
				homeRoute.push({});
				const queueAggregator = voipClient.getAggregator();
				if (queueAggregator) {
					queueAggregator.callEnded();
				}
			},
			openWrapUpModal,
			changeAudioOutputDevice,
			changeAudioInputDevice,
		};
<<<<<<< HEAD
	}, [
		voipEnabled,
		user,
		result,
		roomInfo,
		queueCounter,
		queueName,
		createRoom,
		openWrapUpModal,
		changeAudioOutputDevice,
		changeAudioInputDevice,
		voipCloseRoomEndpoint,
		homeRoute,
	]);
=======
	}, [voipEnabled, user, result, roomInfo, queueCounter, queueName, createRoom, openWrapUpModal, voipCloseRoomEndpoint, homeRoute]);
>>>>>>> dd870908

	return (
		<CallContext.Provider value={contextValue}>
			{children}
			{contextValue.enabled && createPortal(<audio ref={remoteAudioMediaRef} />, document.body)}
		</CallContext.Provider>
	);
};<|MERGE_RESOLUTION|>--- conflicted
+++ resolved
@@ -4,7 +4,6 @@
 	VoipEventDataSignature,
 	UserState,
 	VoipClientEvents,
-	UserState,
 	ICallerInfo,
 	isVoipEventAgentCalled,
 	isVoipEventAgentConnected,
@@ -75,13 +74,6 @@
 	const voipCloseRoomEndpoint = useEndpoint('POST', 'voip/room.close');
 	const [roomInfo, setRoomInfo] = useState<{ v: { token?: string }; rid: string }>();
 
-	const setModal = useSetModal();
-
-	const visitorEndpoint = useEndpoint('POST', 'livechat/visitor');
-	const voipEndpoint = useEndpoint('GET', 'voip/room');
-	const voipCloseRoomEndpoint = useEndpoint('POST', 'voip/room.close');
-	const [roomInfo, setRoomInfo] = useState<{ v: { token?: string }; rid: string }>();
-
 	const openWrapUpModal = useCallback((): void => {
 		imperativeModal.open({ component: WrapUpCallModal });
 	}, []);
@@ -134,7 +126,7 @@
 			}
 			return '';
 		},
-		[result.voipClient, user, visitorEndpoint, voipEndpoint],
+		[result.voipClient, setRoomInfo, user, visitorEndpoint, voipEndpoint],
 	);
 
 	const onCallEstablished = useCallback(
@@ -412,7 +404,6 @@
 			changeAudioOutputDevice,
 			changeAudioInputDevice,
 		};
-<<<<<<< HEAD
 	}, [
 		voipEnabled,
 		user,
@@ -427,9 +418,6 @@
 		voipCloseRoomEndpoint,
 		homeRoute,
 	]);
-=======
-	}, [voipEnabled, user, result, roomInfo, queueCounter, queueName, createRoom, openWrapUpModal, voipCloseRoomEndpoint, homeRoute]);
->>>>>>> dd870908
 
 	return (
 		<CallContext.Provider value={contextValue}>
