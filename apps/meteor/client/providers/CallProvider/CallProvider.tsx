--- conflicted
+++ resolved
@@ -52,10 +52,6 @@
 	});
 };
 
-<<<<<<< HEAD
-const stopRingback = (): void => {
-	CustomSounds.pause('telephone');
-=======
 const stopRingBackById = (soundId: VoipSound): void => {
 	CustomSounds.pause(soundId);
 	CustomSounds.remove(soundId);
@@ -67,7 +63,6 @@
 const stopAllRingback = (): void => {
 	stopTelephoneRingback();
 	stopOutboundCallRinging();
->>>>>>> 45ee02dc
 };
 
 type NetworkState = 'online' | 'offline';
