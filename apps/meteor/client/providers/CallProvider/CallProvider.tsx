import type { IVoipRoom, IUser } from '@rocket.chat/core-typings';
import { ICallerInfo } from '@rocket.chat/core-typings';
<<<<<<< HEAD
import { useMutableCallback } from '@rocket.chat/fuselage-hooks';
=======
import { useSetModal, useRoute, useUser, useSetting, useEndpoint, useStream } from '@rocket.chat/ui-contexts';
>>>>>>> 54a38875
import { Random } from 'meteor/random';
import React, { useMemo, FC, useRef, useCallback, useEffect, useState } from 'react';
import { createPortal } from 'react-dom';
import { OutgoingByeRequest } from 'sip.js/lib/core';

import { CustomSounds } from '../../../app/custom-sounds/client';
import { getUserPreference } from '../../../app/utils/client';
import { WrapUpCallModal } from '../../components/voip/modal/WrapUpCallModal';
import { CallContext, CallContextValue } from '../../contexts/CallContext';
import { roomCoordinator } from '../../lib/rooms/roomCoordinator';
import { QueueAggregator } from '../../lib/voip/QueueAggregator';
import { useVoipClient } from './hooks/useVoipClient';

const startRingback = (user: IUser): void => {
	const audioVolume = getUserPreference(user, 'notificationsSoundVolume');
	CustomSounds.play('telephone', {
		volume: Number((audioVolume / 100).toPrecision(2)),
		loop: true,
	});
};

const stopRingback = (): void => {
	CustomSounds.pause('telephone');
	CustomSounds.remove('telephone');
};

type NetworkState = 'online' | 'offline';
export const CallProvider: FC = ({ children }) => {
	const voipEnabled = useSetting('VoIP_Enabled');
	const subscribeToNotifyUser = useStream('notify-user');

	const result = useVoipClient();
	const user = useUser();
	const homeRoute = useRoute('home');

	const remoteAudioMediaRef = useRef<HTMLAudioElement>(null); // TODO: Create a dedicated file for the AUDIO and make the controls accessible

	const [queueCounter, setQueueCounter] = useState(0);
	const [queueName, setQueueName] = useState('');

	const setModal = useSetModal();

	const openWrapUpModal = useCallback((): void => {
		setModal(<WrapUpCallModal />);
	}, [setModal]);

	const [queueAggregator, setQueueAggregator] = useState<QueueAggregator>();

	const [networkStatus, setNetworkStatus] = useState<NetworkState>('online');

	useEffect(() => {
		if (!result?.voipClient) {
			return;
		}

		setQueueAggregator(result.voipClient.getAggregator());
	}, [result]);

	useEffect(() => {
		if (!voipEnabled || !user || !queueAggregator) {
			return;
		}

		const handleAgentCalled = async (queue: {
			queuename: string;
			callerId: { id: string; name: string };
			queuedcalls: string;
		}): Promise<void> => {
			queueAggregator.callRinging({ queuename: queue.queuename, callerid: queue.callerId });
			setQueueName(queueAggregator.getCurrentQueueName());
		};

		return subscribeToNotifyUser(`${user._id}/agentcalled`, handleAgentCalled);
	}, [subscribeToNotifyUser, user, voipEnabled, queueAggregator]);

	useEffect(() => {
		if (!voipEnabled || !user || !queueAggregator) {
			return;
		}

		const handleQueueJoined = async (joiningDetails: {
			queuename: string;
			callerid: { id: string };
			queuedcalls: string;
		}): Promise<void> => {
			queueAggregator.queueJoined(joiningDetails);
			setQueueCounter(queueAggregator.getCallWaitingCount());
		};

		return subscribeToNotifyUser(`${user._id}/callerjoined`, handleQueueJoined);
	}, [subscribeToNotifyUser, user, voipEnabled, queueAggregator]);

	useEffect(() => {
		if (!voipEnabled || !user || !queueAggregator) {
			return;
		}

		const handleAgentConnected = (queue: { queuename: string; queuedcalls: string; waittimeinqueue: string }): void => {
			queueAggregator.callPickedup(queue);
			setQueueName(queueAggregator.getCurrentQueueName());
			setQueueCounter(queueAggregator.getCallWaitingCount());
		};

		return subscribeToNotifyUser(`${user._id}/agentconnected`, handleAgentConnected);
	}, [queueAggregator, subscribeToNotifyUser, user, voipEnabled]);

	useEffect(() => {
		if (!voipEnabled || !user || !queueAggregator) {
			return;
		}

		const handleMemberAdded = (queue: { queuename: string; queuedcalls: string }): void => {
			queueAggregator.memberAdded(queue);
			setQueueName(queueAggregator.getCurrentQueueName());
			setQueueCounter(queueAggregator.getCallWaitingCount());
		};

		return subscribeToNotifyUser(`${user._id}/queuememberadded`, handleMemberAdded);
	}, [queueAggregator, subscribeToNotifyUser, user, voipEnabled]);

	useEffect(() => {
		if (!voipEnabled || !user || !queueAggregator) {
			return;
		}

		const handleMemberRemoved = (queue: { queuename: string; queuedcalls: string }): void => {
			queueAggregator.memberRemoved(queue);
			setQueueCounter(queueAggregator.getCallWaitingCount());
		};

		return subscribeToNotifyUser(`${user._id}/queuememberremoved`, handleMemberRemoved);
	}, [queueAggregator, subscribeToNotifyUser, user, voipEnabled]);

	useEffect(() => {
		if (!voipEnabled || !user || !queueAggregator) {
			return;
		}

		const handleCallAbandon = (queue: { queuename: string; queuedcallafterabandon: string }): void => {
			queueAggregator.queueAbandoned(queue);
			setQueueName(queueAggregator.getCurrentQueueName());
			setQueueCounter(queueAggregator.getCallWaitingCount());
		};

		return subscribeToNotifyUser(`${user._id}/callabandoned`, handleCallAbandon);
	}, [queueAggregator, subscribeToNotifyUser, user, voipEnabled]);

	useEffect(() => {
		if (!voipEnabled || !user || !queueAggregator) {
			return;
		}

		const handleCallHangup = (_event: { roomId: string }): void => {
			setQueueName(queueAggregator.getCurrentQueueName());
			openWrapUpModal();
		};

		return subscribeToNotifyUser(`${user._id}/call.callerhangup`, handleCallHangup);
	}, [openWrapUpModal, queueAggregator, subscribeToNotifyUser, user, voipEnabled]);

	useEffect(() => {
		if (!result.voipClient) {
			return;
		}

		/*
		 * This code may need a revisit when we handle callinqueue differently.
		 * Check clickup taks for more details
		 * https://app.clickup.com/t/22hy1k4
		 * When customer called a queue (Either using skype or using internal number), call would get established
		 * customer would hear agent's voice but agent would not hear anything from customer.
		 * This issue was observed on unstable. It was found to be incosistent to reproduce.
		 * On some developer env, it would happen randomly. On Safari it did not happen if
		 * user refreshes before taking every call.
		 *
		 * The reason behind this was as soon as agent accepts a call, queueCounter would change.
		 * This change will trigger re-rendering of media and creation of audio element.
		 * This audio element gets used by voipClient to render the remote audio.
		 * Because the re-render happend, it would hold a stale reference.
		 *
		 * If the dom is inspected, audio element just before body is usually created by this class.
		 * this audio element.srcObject contains null value. In working case, it should display
		 * valid stream object.
		 *
		 * Reason for inconsistecies :
		 * This element is utilised in VoIPUser::setupRemoteMedia
		 * This function is called when webRTC receives a remote track event. i.e when the webrtc's peer connection
		 * starts receiving media. This event call back depends on several factors. How does asterisk setup streams.
		 * How does it creates a bridge which patches up the agent and customer (Media is flowing thru asterisk).
		 * When it works in de-environment, it was observed that the audio element in dom and the audio element hold
		 * by VoIPUser is different. Nonetheless, this stale audio element holds valid media stream, which is being played.
		 * Hence sometimes the audio is heard.
		 *
		 * Ideally call component once gets stable, should not get rerendered. Queue, Room creation are the parameters
		 * which should be independent and should not control the call component.
		 *
		 * Solution :
		 * Either make the audio elemenent rendered independent of rest of the DOM.
		 * or implement useEffect. This useEffect will reset the rendering elements with the latest audio tag.
		 *
		 * Note : If this code gets refactor, revisit the line below to check if this call is needed.
		 *
		 */
		remoteAudioMediaRef.current && result.voipClient.switchMediaRenderer({ remoteMediaElement: remoteAudioMediaRef.current });
	}, [result.voipClient]);

	const onNetworkConnected = useMutableCallback((): void => {
		if (!result.voipClient) {
			return;
		}
		if (networkStatus === 'offline') {
			setNetworkStatus('online');
		}
	});

	const onNetworkDisconnected = useMutableCallback((): void => {
		if (!result.voipClient) {
			return;
		}
		// Transitioning from online -> offline
		// If there is ongoing call, terminate it or if we are processing an incoming/outgoing call
		// reject it.
		if (networkStatus === 'online') {
			setNetworkStatus('offline');
			switch (result.voipClient.callerInfo.state) {
				case 'IN_CALL':
				case 'ON_HOLD':
					result.voipClient?.endCall();
					break;
				case 'OFFER_RECEIVED':
				case 'ANSWER_SENT':
					result.voipClient?.rejectCall();
					break;
			}
		}
	});

	useEffect(() => {
		if (!result.voipClient) {
			return;
		}
		result.voipClient.onNetworkEvent('connected', onNetworkConnected);
		result.voipClient.onNetworkEvent('disconnected', onNetworkDisconnected);
		result.voipClient.onNetworkEvent('connectionerror', onNetworkDisconnected);
		result.voipClient.onNetworkEvent('localnetworkonline', onNetworkConnected);
		result.voipClient.onNetworkEvent('localnetworkoffline', onNetworkDisconnected);

		return (): void => {
			result.voipClient?.offNetworkEvent('connected', onNetworkConnected);
			result.voipClient?.offNetworkEvent('disconnected', onNetworkDisconnected);
			result.voipClient?.offNetworkEvent('connectionerror', onNetworkDisconnected);
			result.voipClient?.offNetworkEvent('localnetworkonline', onNetworkConnected);
			result.voipClient?.offNetworkEvent('localnetworkoffline', onNetworkDisconnected);
		};
	}, [onNetworkConnected, onNetworkDisconnected, result.voipClient]);

	const visitorEndpoint = useEndpoint('POST', 'livechat/visitor');
	const voipEndpoint = useEndpoint('GET', 'voip/room');
	const voipCloseRoomEndpoint = useEndpoint('POST', 'voip/room.close');

	const [roomInfo, setRoomInfo] = useState<{ v: { token?: string }; rid: string }>();

	const openRoom = (rid: IVoipRoom['_id']): void => {
		roomCoordinator.openRouteLink('v', { rid });
	};

	const contextValue: CallContextValue = useMemo(() => {
		if (!voipEnabled) {
			return {
				enabled: false,
				ready: false,
			};
		}

		if (!user?.extension) {
			return {
				enabled: false,
				ready: false,
			};
		}

		if (result.error) {
			return {
				enabled: true,
				ready: false,
				error: result.error,
			};
		}

		if (!result.voipClient) {
			return {
				enabled: true,
				ready: false,
			};
		}

		const { registrationInfo, voipClient } = result;

		voipClient.on('incomingcall', () => user && startRingback(user));
		voipClient.on('callestablished', () => stopRingback());
		voipClient.on('callterminated', () => stopRingback());

		return {
			enabled: true,
			ready: true,
			openedRoomInfo: roomInfo,
			voipClient,
			registrationInfo,
			queueCounter,
			queueName,
			actions: {
				mute: (): Promise<void> => voipClient.muteCall(true), // voipClient.mute(),
				unmute: (): Promise<void> => voipClient.muteCall(false), // voipClient.unmute()
				pause: (): Promise<void> => voipClient.holdCall(true), // voipClient.pause()
				resume: (): Promise<void> => voipClient.holdCall(false), // voipClient.resume()
				end: (): Promise<OutgoingByeRequest | void> => voipClient.endCall(),
				pickUp: async (): Promise<void | null> =>
					remoteAudioMediaRef.current && voipClient.acceptCall({ remoteMediaElement: remoteAudioMediaRef.current }),
				reject: (): Promise<void> => voipClient.rejectCall(),
			},
			openRoom,
			createRoom: async (caller: ICallerInfo): Promise<IVoipRoom['_id']> => {
				if (user) {
					const { visitor } = await visitorEndpoint({
						visitor: {
							token: Random.id(),
							phone: caller.callerId,
							name: caller.callerName || caller.callerId,
						},
					});
					const voipRoom = visitor && (await voipEndpoint({ token: visitor.token, agentId: user._id }));
					openRoom(voipRoom.room._id);
					voipRoom.room && setRoomInfo({ v: { token: voipRoom.room.v.token }, rid: voipRoom.room._id });
					const queueAggregator = voipClient.getAggregator();
					if (queueAggregator) {
						queueAggregator.callStarted();
					}
					return voipRoom.room._id;
				}
				return '';
			},
			closeRoom: async (data?: { comment: string; tags: string[] }): Promise<void> => {
				roomInfo &&
					(await voipCloseRoomEndpoint({
						rid: roomInfo.rid,
						token: roomInfo.v.token || '',
						comment: data?.comment || '',
						tags: data?.tags,
					}));
				homeRoute.push({});
				const queueAggregator = voipClient.getAggregator();
				if (queueAggregator) {
					queueAggregator.callEnded();
				}
			},
			openWrapUpModal,
		};
	}, [
		voipEnabled,
		user,
		result,
		roomInfo,
		queueCounter,
		queueName,
		openWrapUpModal,
		visitorEndpoint,
		voipEndpoint,
		voipCloseRoomEndpoint,
		homeRoute,
	]);

	return (
		<CallContext.Provider value={contextValue}>
			{children}
			{contextValue.enabled && createPortal(<audio ref={remoteAudioMediaRef} />, document.body)}
		</CallContext.Provider>
	);
};<|MERGE_RESOLUTION|>--- conflicted
+++ resolved
@@ -1,10 +1,7 @@
 import type { IVoipRoom, IUser } from '@rocket.chat/core-typings';
 import { ICallerInfo } from '@rocket.chat/core-typings';
-<<<<<<< HEAD
 import { useMutableCallback } from '@rocket.chat/fuselage-hooks';
-=======
 import { useSetModal, useRoute, useUser, useSetting, useEndpoint, useStream } from '@rocket.chat/ui-contexts';
->>>>>>> 54a38875
 import { Random } from 'meteor/random';
 import React, { useMemo, FC, useRef, useCallback, useEffect, useState } from 'react';
 import { createPortal } from 'react-dom';
