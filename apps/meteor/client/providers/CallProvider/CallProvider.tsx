--- conflicted
+++ resolved
@@ -400,11 +400,6 @@
 					openDialModal({ errorMessage: t('Dialed_number_is_incomplete') });
 					break;
 				case 'Request Terminated':
-<<<<<<< HEAD
-					// This happens when the user is the one hanging up the call.
-					openDialModal();
-=======
->>>>>>> f79e8edd
 					break;
 				default:
 					openDialModal({ errorMessage: t('Something_went_wrong_try_again_later') });
