import { useDebouncedCallback } from '@rocket.chat/fuselage-hooks';
import { usePermission, useSingleStream } from '@rocket.chat/ui-contexts';
import { useQuery, useQueryClient } from '@tanstack/react-query';
import type { FC } from 'react';
import React, { useEffect } from 'react';

import { AppClientOrchestratorInstance } from '../../ee/client/apps/orchestrator';
import { AppsContext } from '../contexts/AppsContext';
import { AsyncStatePhase } from '../lib/asyncState';
import { useInvalidateAppsCountQueryCallback } from '../views/marketplace/hooks/useAppsCountQuery';
import type { App } from '../views/marketplace/types';

const sortByName = (apps: App[]): App[] => apps.sort((a, b) => (a.name.toLowerCase() > b.name.toLowerCase() ? 1 : -1));

const AppsProvider: FC = ({ children }) => {
	const isAdminUser = usePermission('manage-apps');

	const queryClient = useQueryClient();

	const invalidateAppsCountQuery = useInvalidateAppsCountQueryCallback();

	const stream = useSingleStream('apps');

	const invalidate = useDebouncedCallback(
		() => {
			queryClient.invalidateQueries(['marketplace', 'apps-instance']);
			invalidateAppsCountQuery();
		},
		100,
		[],
	);

	useEffect(() => {
		return stream('apps', ([key]) => {
			if (['app/added', 'app/removed', 'app/updated', 'app/statusUpdate', 'app/settingUpdated'].includes(key)) {
				invalidate();
			}
		});
	}, [invalidate, stream]);

	const marketplace = useQuery(
		['marketplace', 'apps-marketplace', isAdminUser],
		() => {
			const result = AppClientOrchestratorInstance.getAppsFromMarketplace(isAdminUser);
			queryClient.invalidateQueries(['marketplace', 'apps-stored']);
			return result;
		},
		{
			staleTime: Infinity,
			keepPreviousData: true,
			onSettled: () => queryClient.invalidateQueries(['marketplace', 'apps-stored']),
		},
	);

	const instance = useQuery(
		['marketplace', 'apps-instance', isAdminUser],
		async () => {
			const result = await AppClientOrchestratorInstance.getInstalledApps().then((result: App[]) =>
				result.map((current: App) => ({
					...current,
					installed: true,
				})),
			);
			return result;
		},
		{
			staleTime: Infinity,
			onSettled: () => queryClient.invalidateQueries(['marketplace', 'apps-stored']),
		},
	);

	const store = useQuery(
		['marketplace', 'apps-stored', instance.data, marketplace.data],
		() => {
			if (!marketplace.isFetched && !instance.isFetched) {
				throw new Error('Apps not loaded');
			}

			const marketplaceApps: App[] = [];
			const installedApps: App[] = [];
			const privateApps: App[] = [];
			const clonedData = [...(instance.data || [])];

			sortByName(marketplace.data || []).forEach((app) => {
				const appIndex = clonedData.findIndex(({ id }) => id === app.id);
				const [installedApp] = appIndex > -1 ? clonedData.splice(appIndex, 1) : [];

				const record = {
					...app,
					...(installedApp && {
						private: installedApp.private,
						installed: true,
						status: installedApp.status,
						version: installedApp.version,
						licenseValidation: installedApp.licenseValidation,
						migrated: installedApp.migrated,
					}),
					bundledIn: app.bundledIn,
					marketplaceVersion: app.version,
				};

				if (installedApp) {
					installedApps.push(record);
				}

				marketplaceApps.push(record);
			});

			sortByName(clonedData).forEach((app) => {
				if (app.private) {
					privateApps.push(app);
				}
			});

			return [marketplaceApps, installedApps, privateApps];
		},
		{
			enabled: marketplace.isFetched && instance.isFetched,
<<<<<<< HEAD
			keepPreviousData: true,
=======
>>>>>>> edb6cae7
		},
	);

	return (
		<AppsContext.Provider
			children={children}
			value={{
				installedApps: { phase: AsyncStatePhase.RESOLVED, value: { apps: store.data?.[1] || [] } },
				marketplaceApps: { phase: AsyncStatePhase.RESOLVED, value: { apps: store.data?.[0] || [] } },
				privateApps: { phase: AsyncStatePhase.RESOLVED, value: { apps: store.data?.[2] || [] } },
				reload: async () => {
					await Promise.all([queryClient.invalidateQueries(['marketplace'])]);
				},
			}}
		/>
	);
};
export default AppsProvider;<|MERGE_RESOLUTION|>--- conflicted
+++ resolved
@@ -116,10 +116,7 @@
 		},
 		{
 			enabled: marketplace.isFetched && instance.isFetched,
-<<<<<<< HEAD
 			keepPreviousData: true,
-=======
->>>>>>> edb6cae7
 		},
 	);
 
