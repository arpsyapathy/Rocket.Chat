--- conflicted
+++ resolved
@@ -4,7 +4,7 @@
 import { MessageToolbar as FuselageMessageToolbar, MessageToolbarItem } from '@rocket.chat/fuselage';
 import { useFeaturePreview } from '@rocket.chat/ui-client';
 import { useUser, useSettings, useTranslation, useMethod, useLayoutHiddenActions } from '@rocket.chat/ui-contexts';
-import { useQuery } from '@tanstack/react-query';
+import { keepPreviousData, useQuery } from '@tanstack/react-query';
 import type { ComponentProps, ReactElement } from 'react';
 import React, { memo, useMemo, useRef } from 'react';
 
@@ -91,19 +91,12 @@
 	// TODO: move this to another place
 	useWebDAVMessageAction();
 	useNewDiscussionMessageAction();
-<<<<<<< HEAD
-
-	const actionsQueryResult = useQuery({
-		queryKey: ['rooms', room._id, 'messages', message._id, 'actions'] as const,
-
-=======
 	useStarMessageAction(message, { room, user });
 	useUnstarMessageAction(message, { room, user });
 	usePermalinkStar(message, { subscription, user });
 
 	const actionsQueryResult = useQuery({
 		queryKey: roomsQueryKeys.messageActionsWithParameters(room._id, message),
->>>>>>> 3a66c37e
 		queryFn: async () => {
 			const props = { message, room, user, subscription, settings: mapSettings, chat };
 
@@ -115,10 +108,7 @@
 				menu: menuItems.filter((action) => !(isLayoutEmbedded && action.id === 'reply-directly') && !hiddenActions.includes(action.id)),
 			};
 		},
-<<<<<<< HEAD
-=======
-		keepPreviousData: true,
->>>>>>> 3a66c37e
+		placeholderData: keepPreviousData,
 	});
 
 	const toolbox = useRoomToolbox();
