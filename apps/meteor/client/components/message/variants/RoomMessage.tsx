--- conflicted
+++ resolved
@@ -72,18 +72,12 @@
 					<UserAvatar
 						url={message.avatar}
 						username={message.u.username}
-<<<<<<< HEAD
-						size={'x36'}
-						onClick={openUserCard(message.u.username)}
-						style={{ cursor: 'pointer' }}
-						emoji={message.emoji}
-=======
 						size='x36'
 						{...(chat?.userCard && {
 							onClick: chat?.userCard.open(message.u.username),
 							style: { cursor: 'pointer' },
 						})}
->>>>>>> 43640a87
+						emoji={message.emoji}
 					/>
 				)}
 				{selecting && <CheckBox checked={selected} onChange={toggleSelected} />}
