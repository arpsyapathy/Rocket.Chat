import { useUserAvatarPath } from '@rocket.chat/ui-contexts';
import type { FC } from 'react';
import React, { memo } from 'react';

<<<<<<< HEAD
import { getEmojiClassNameAndDataTitle } from '../../lib/utils/renderEmoji';
import BaseAvatar, { BaseAvatarProps } from './BaseAvatar';
=======
import type { BaseAvatarProps } from './BaseAvatar';
import BaseAvatar from './BaseAvatar';
>>>>>>> a0d46cdc

type UserAvatarProps = Omit<BaseAvatarProps, 'url' | 'title' | 'emoji'> & {
	username: string;
	etag?: string;
	url?: string;
	title?: string;
	emoji?: string;
};

const UserAvatar: FC<UserAvatarProps> = ({ username, etag, emoji, ...rest }) => {
	const getUserAvatarPath = useUserAvatarPath();
	const { url = getUserAvatarPath(username, etag), ...props } = rest;
	const emojiProps = emoji ? getEmojiClassNameAndDataTitle(emoji) : undefined;

	return <BaseAvatar url={url} data-username={username} title={username} emoji={emojiProps} {...props} />;
};

export default memo(UserAvatar);<|MERGE_RESOLUTION|>--- conflicted
+++ resolved
@@ -2,13 +2,9 @@
 import type { FC } from 'react';
 import React, { memo } from 'react';
 
-<<<<<<< HEAD
 import { getEmojiClassNameAndDataTitle } from '../../lib/utils/renderEmoji';
-import BaseAvatar, { BaseAvatarProps } from './BaseAvatar';
-=======
 import type { BaseAvatarProps } from './BaseAvatar';
 import BaseAvatar from './BaseAvatar';
->>>>>>> a0d46cdc
 
 type UserAvatarProps = Omit<BaseAvatarProps, 'url' | 'title' | 'emoji'> & {
 	username: string;
