import { Box, Icon, TextInput, Button } from '@rocket.chat/fuselage';
import { useTranslation } from '@rocket.chat/ui-contexts';
import React, { ReactNode, ChangeEvent, FormEvent, memo, useCallback, useEffect, useState, ReactElement } from 'react';

type FilterByTextCommonProps = {
	children?: ReactNode | undefined;
	placeholder?: string;
	inputRef?: () => void;
	shouldFiltersStack?: boolean;
	onChange: (filter: { text: string }) => void;
};

type FilterByTextPropsWithButton = FilterByTextCommonProps & {
	displayButton: true;
	textButton: string;
	onButtonClick: () => void;
};

type FilterByTextProps = FilterByTextCommonProps | FilterByTextPropsWithButton;

const isFilterByTextPropsWithButton = (props: any): props is FilterByTextPropsWithButton =>
	'displayButton' in props && props.displayButton === true;

const FilterByText = ({
	placeholder,
	onChange: setFilter,
	inputRef,
	children,
	shouldFiltersStack,
	...props
}: FilterByTextProps): ReactElement => {
	const t = useTranslation();

	const [text, setText] = useState('');

	const handleInputChange = useCallback((event: ChangeEvent<HTMLInputElement>) => {
		setText(event.currentTarget.value);
	}, []);

	useEffect(() => {
		setFilter({ text });
	}, [setFilter, text]);

	const handleFormSubmit = useCallback((event: FormEvent<HTMLFormElement>) => {
		event.preventDefault();
	}, []);

	return (
<<<<<<< HEAD
		<Box mb='x16' is='form' onSubmit={handleFormSubmit} display='flex' flexDirection='row'>
=======
		<Box mb='x16' is='form' onSubmit={handleFormSubmit} display='flex' flexDirection={shouldFiltersStack ? 'column' : 'row'} {...props}>
>>>>>>> d4deb4e1
			<TextInput
				placeholder={placeholder ?? t('Search')}
				ref={inputRef}
				addon={<Icon name='magnifier' size='x20' />}
				onChange={handleInputChange}
				value={text}
			/>
			{isFilterByTextPropsWithButton(props) ? (
				<Button onClick={props.onButtonClick} mis='x8' primary>
					{props.textButton}
				</Button>
			) : (
				children && (
					<Box mis={shouldFiltersStack ? '' : 'x8'} display='flex' flexDirection={shouldFiltersStack ? 'column' : 'row'}>
						{children}
					</Box>
				)
			)}
		</Box>
	);
};

export default memo<FilterByTextProps>(FilterByText);<|MERGE_RESOLUTION|>--- conflicted
+++ resolved
@@ -46,11 +46,7 @@
 	}, []);
 
 	return (
-<<<<<<< HEAD
-		<Box mb='x16' is='form' onSubmit={handleFormSubmit} display='flex' flexDirection='row'>
-=======
-		<Box mb='x16' is='form' onSubmit={handleFormSubmit} display='flex' flexDirection={shouldFiltersStack ? 'column' : 'row'} {...props}>
->>>>>>> d4deb4e1
+		<Box mb='x16' is='form' onSubmit={handleFormSubmit} display='flex' flexDirection={shouldFiltersStack ? 'column' : 'row'}>
 			<TextInput
 				placeholder={placeholder ?? t('Search')}
 				ref={inputRef}
