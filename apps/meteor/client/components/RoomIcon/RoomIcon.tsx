--- conflicted
+++ resolved
@@ -8,24 +8,18 @@
 export const RoomIcon = ({
 	room,
 	size = 'x16',
+	isIncomingCall,
 	placement,
 }: {
 	room: IRoom;
-<<<<<<< HEAD
-	size: ComponentProps<typeof Icon>['size'];
-	highlighted?: boolean;
+	size?: ComponentProps<typeof Icon>['size'];
 	isIncomingCall?: boolean;
 	placement: 'sidebar' | 'default';
-}> = ({ room, size = 'x16', isIncomingCall, placement }) => {
+}): ReactElement | null => {
 	if (isIncomingCall) {
 		return <Icon name='phone' size={size} />;
 	}
 
-=======
-	size?: ComponentProps<typeof Icon>['size'];
-	placement: 'sidebar' | 'default';
-}): ReactElement | null => {
->>>>>>> 7990a01b
 	if (room.prid) {
 		return <Icon name='baloons' size={size} />;
 	}
