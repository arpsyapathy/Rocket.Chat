# @rocket.chat/uikit-playground

<<<<<<< HEAD
## 0.6.17-rc.8

### Patch Changes

- <details><summary>Updated dependencies []:</summary>

  - @rocket.chat/core-typings@7.8.0-rc.8
  - @rocket.chat/fuselage-ui-kit@20.0.0-rc.8
  - @rocket.chat/ui-contexts@20.0.0-rc.8
  - @rocket.chat/ui-avatar@16.0.0-rc.8
  </details>

## 0.6.17-rc.7

### Patch Changes

- <details><summary>Updated dependencies []:</summary>

  - @rocket.chat/core-typings@7.8.0-rc.7
  - @rocket.chat/fuselage-ui-kit@20.0.0-rc.7
  - @rocket.chat/ui-contexts@20.0.0-rc.7
  - @rocket.chat/ui-avatar@16.0.0-rc.7
  </details>

## 0.6.17-rc.6

### Patch Changes

- <details><summary>Updated dependencies []:</summary>

  - @rocket.chat/core-typings@7.8.0-rc.6
  - @rocket.chat/fuselage-ui-kit@20.0.0-rc.6
  - @rocket.chat/ui-contexts@20.0.0-rc.6
  - @rocket.chat/ui-avatar@16.0.0-rc.6
  </details>

## 0.6.17-rc.5

### Patch Changes

- <details><summary>Updated dependencies []:</summary>

  - @rocket.chat/core-typings@7.8.0-rc.5
  - @rocket.chat/fuselage-ui-kit@20.0.0-rc.5
  - @rocket.chat/ui-contexts@20.0.0-rc.5
  - @rocket.chat/ui-avatar@16.0.0-rc.5
  </details>

## 0.6.17-rc.4

### Patch Changes

- <details><summary>Updated dependencies []:</summary>

  - @rocket.chat/core-typings@7.8.0-rc.4
  - @rocket.chat/fuselage-ui-kit@20.0.0-rc.4
  - @rocket.chat/ui-contexts@20.0.0-rc.4
  - @rocket.chat/ui-avatar@16.0.0-rc.4
  </details>

## 0.6.17-rc.3

### Patch Changes

- <details><summary>Updated dependencies []:</summary>

  - @rocket.chat/ui-contexts@20.0.0-rc.3
  - @rocket.chat/fuselage-ui-kit@20.0.0-rc.3
  - @rocket.chat/ui-avatar@16.0.0-rc.3
  - @rocket.chat/core-typings@7.8.0-rc.3
  </details>

## 0.6.17-rc.2

### Patch Changes

- <details><summary>Updated dependencies []:</summary>

  - @rocket.chat/core-typings@7.8.0-rc.2
  - @rocket.chat/fuselage-ui-kit@20.0.0-rc.2
  - @rocket.chat/ui-contexts@20.0.0-rc.2
  - @rocket.chat/ui-avatar@16.0.0-rc.2
  </details>

## 0.6.17-rc.1
=======
## 0.6.20-rc.1
>>>>>>> 54e2bc45

### Patch Changes

- @rocket.chat/core-typings@7.8.0-rc.1
  - @rocket.chat/fuselage-ui-kit@20.0.0-rc.1
  - @rocket.chat/ui-contexts@20.0.0-rc.1
  - @rocket.chat/ui-avatar@16.0.0-rc.1
  </details>

## 0.6.17-rc.0

### Patch Changes

- <details><summary>Updated dependencies [3d024a900426c8bbf646e7ebedce0e17c9f7c140, 3779de0e8c5787f266bdeda5052b27c023c65f1c]:</summary>

  - @rocket.chat/core-typings@7.8.0-rc.0
  - @rocket.chat/ui-contexts@20.0.0-rc.0
  - @rocket.chat/fuselage-ui-kit@20.0.0-rc.0
  - @rocket.chat/ui-avatar@16.0.0-rc.0

- <details><summary>Updated dependencies []:</summary>
  </details>

## 0.6.19

### Patch Changes

- <details><summary>Updated dependencies []:</summary>
  - @rocket.chat/core-typings@7.7.4
  - @rocket.chat/fuselage-ui-kit@19.0.4
  - @rocket.chat/ui-contexts@19.0.4
  - @rocket.chat/ui-avatar@15.0.4
  </details>

## 0.6.18

### Patch Changes

- <details><summary>Updated dependencies []:</summary>

  - @rocket.chat/core-typings@7.7.3
  - @rocket.chat/fuselage-ui-kit@19.0.3
  - @rocket.chat/ui-contexts@19.0.3
  - @rocket.chat/ui-avatar@15.0.3
  </details>

## 0.6.17

### Patch Changes

- <details><summary>Updated dependencies []:</summary>

  - @rocket.chat/ui-contexts@19.0.2
  - @rocket.chat/fuselage-ui-kit@19.0.2
  - @rocket.chat/ui-avatar@15.0.2
  - @rocket.chat/core-typings@7.7.2
  </details>

## 0.6.16

### Patch Changes

- <details><summary>Updated dependencies []:</summary>

  - @rocket.chat/ui-contexts@19.0.1
  - @rocket.chat/fuselage-ui-kit@19.0.1
  - @rocket.chat/ui-avatar@15.0.1
  - @rocket.chat/core-typings@7.7.1
  </details>

## 0.6.15

### Patch Changes

- <details><summary>Updated dependencies []:</summary>

  - @rocket.chat/ui-contexts@19.0.0
  - @rocket.chat/core-typings@7.7.0
  - @rocket.chat/fuselage-ui-kit@19.0.0
  - @rocket.chat/ui-avatar@15.0.0
  </details>

## 0.6.15-rc.6

### Patch Changes

- <details><summary>Updated dependencies []:</summary>

  - @rocket.chat/core-typings@7.7.0-rc.6
  - @rocket.chat/fuselage-ui-kit@19.0.0-rc.6
  - @rocket.chat/ui-contexts@19.0.0-rc.6
  - @rocket.chat/ui-avatar@15.0.0-rc.6
  </details>

## 0.6.15-rc.5

### Patch Changes

- <details><summary>Updated dependencies []:</summary>

  - @rocket.chat/core-typings@7.7.0-rc.5
  - @rocket.chat/fuselage-ui-kit@19.0.0-rc.5
  - @rocket.chat/ui-contexts@19.0.0-rc.5
  - @rocket.chat/ui-avatar@15.0.0-rc.5
  </details>

## 0.6.15-rc.4

### Patch Changes

- <details><summary>Updated dependencies []:</summary>

  - @rocket.chat/core-typings@7.7.1-rc.4
  - @rocket.chat/fuselage-ui-kit@19.0.0-rc.4
  - @rocket.chat/ui-contexts@19.0.0-rc.4
  - @rocket.chat/ui-avatar@15.0.0-rc.4
  </details>

## 0.6.15-rc.3

### Patch Changes

- <details><summary>Updated dependencies []:</summary>
  - @rocket.chat/core-typings@7.7.0-rc.3
  - @rocket.chat/fuselage-ui-kit@19.0.0-rc.3
  - @rocket.chat/ui-contexts@19.0.0-rc.3
  - @rocket.chat/ui-avatar@15.0.0-rc.3
  </details>

## 0.6.15-rc.2

### Patch Changes

- <details><summary>Updated dependencies []:</summary>
- @rocket.chat/core-typings@7.7.0-rc.2
  - @rocket.chat/fuselage-ui-kit@19.0.0-rc.2
  - @rocket.chat/ui-contexts@19.0.0-rc.2
  - @rocket.chat/ui-avatar@15.0.0-rc.2
  </details>

## 0.6.15-rc.1

### Patch Changes

- <details><summary>Updated dependencies []:</summary>

  - @rocket.chat/core-typings@7.7.0-rc.1
  - @rocket.chat/fuselage-ui-kit@19.0.0-rc.1
  - @rocket.chat/ui-contexts@19.0.0-rc.1
  - @rocket.chat/ui-avatar@15.0.0-rc.1
  </details>

## 0.6.15-rc.0

### Patch Changes

- <details><summary>Updated dependencies []:</summary>

  - @rocket.chat/ui-contexts@19.0.0-rc.0
  - @rocket.chat/core-typings@7.7.0-rc.0
  - @rocket.chat/fuselage-ui-kit@19.0.0-rc.0
  - @rocket.chat/ui-avatar@15.0.0-rc.0
  </details>

## 0.6.14

### Patch Changes

- <details><summary>Updated dependencies []:</summary>
  - @rocket.chat/core-typings@7.6.2
  - @rocket.chat/fuselage-ui-kit@18.0.2
  - @rocket.chat/ui-contexts@18.0.2
  - @rocket.chat/ui-avatar@14.0.2
  </details>

## 0.6.13

### Patch Changes

- <details><summary>Updated dependencies []:</summary>
  - @rocket.chat/core-typings@7.6.1
  - @rocket.chat/fuselage-ui-kit@18.0.1
  - @rocket.chat/ui-contexts@18.0.1
  - @rocket.chat/ui-avatar@14.0.1
  </details>

## 0.6.12

### Patch Changes

- <details><summary>Updated dependencies [aec9eaa941fe9dad81f38d8d18d1b58edd700eb1, 2c190740d0ff166a4cefe8e833b0b2682a41fab1, 1eeb139158fcd621a2b8d3a7de5bb512e659261d, d8eb824d242cbbeafb11b1c4a806860e4541ba79, bbd0b0d9ed181a156430e2a446d3b56092e3f645, 47ae69912cd90743e7bf836fdee4be481a01bbba, 4b28126ac94cf1d3312b30ad9863ca02673f49d4, 4690c55d8e379d0bd5dfa444f3e0a4175e88d8de]:</summary>

  - @rocket.chat/core-typings@7.6.0
  - @rocket.chat/ui-contexts@18.0.0
  - @rocket.chat/fuselage-ui-kit@18.0.0
  - @rocket.chat/ui-avatar@14.0.0
  </details>

## 0.6.12-rc.8

### Patch Changes

- <details><summary>Updated dependencies []:</summary>

  - @rocket.chat/core-typings@7.6.0-rc.8
  - @rocket.chat/fuselage-ui-kit@18.0.0-rc.8
  - @rocket.chat/ui-contexts@18.0.0-rc.8
  - @rocket.chat/ui-avatar@14.0.0-rc.8
  </details>

## 0.6.12-rc.7

### Patch Changes

- <details><summary>Updated dependencies []:</summary>

  - @rocket.chat/core-typings@7.6.0-rc.7
  - @rocket.chat/fuselage-ui-kit@18.0.0-rc.7
  - @rocket.chat/ui-contexts@18.0.0-rc.7
  - @rocket.chat/ui-avatar@14.0.0-rc.7
  </details>

## 0.6.12-rc.6

### Patch Changes

- <details><summary>Updated dependencies []:</summary>

  - @rocket.chat/core-typings@7.6.0-rc.6
  - @rocket.chat/fuselage-ui-kit@18.0.0-rc.6
  - @rocket.chat/ui-contexts@18.0.0-rc.6
  - @rocket.chat/ui-avatar@14.0.0-rc.6
  </details>

## 0.6.12-rc.5

### Patch Changes

- <details><summary>Updated dependencies []:</summary>

  - @rocket.chat/core-typings@7.6.0-rc.5
  - @rocket.chat/fuselage-ui-kit@18.0.0-rc.5
  - @rocket.chat/ui-contexts@18.0.0-rc.5
  - @rocket.chat/ui-avatar@14.0.0-rc.5
  </details>

## 0.6.12-rc.4

### Patch Changes

- <details><summary>Updated dependencies []:</summary>

  - @rocket.chat/core-typings@7.6.0-rc.4
  - @rocket.chat/fuselage-ui-kit@18.0.0-rc.4
  - @rocket.chat/ui-contexts@18.0.0-rc.4
  - @rocket.chat/ui-avatar@14.0.0-rc.4
  </details>

## 0.6.12-rc.3

### Patch Changes

- <details><summary>Updated dependencies []:</summary>

  - @rocket.chat/core-typings@7.6.0-rc.3
  - @rocket.chat/fuselage-ui-kit@18.0.0-rc.3
  - @rocket.chat/ui-contexts@18.0.0-rc.3
  - @rocket.chat/ui-avatar@14.0.0-rc.3
  </details>

## 0.6.12-rc.2

### Patch Changes

- <details><summary>Updated dependencies []:</summary>

  - @rocket.chat/core-typings@7.6.0-rc.2
  - @rocket.chat/fuselage-ui-kit@18.0.0-rc.2
  - @rocket.chat/ui-contexts@18.0.0-rc.2
  - @rocket.chat/ui-avatar@14.0.0-rc.2
  </details>

## 0.6.12-rc.1

### Patch Changes

- <details><summary>Updated dependencies []:</summary>

  - @rocket.chat/core-typings@7.6.0-rc.1
  - @rocket.chat/fuselage-ui-kit@18.0.0-rc.1
  - @rocket.chat/ui-contexts@18.0.0-rc.1
  - @rocket.chat/ui-avatar@14.0.0-rc.1
  </details>

## 0.6.12-rc.0

### Patch Changes

- <details><summary>Updated dependencies [aec9eaa941fe9dad81f38d8d18d1b58edd700eb1, 2c190740d0ff166a4cefe8e833b0b2682a41fab1, 1eeb139158fcd621a2b8d3a7de5bb512e659261d, d8eb824d242cbbeafb11b1c4a806860e4541ba79, bbd0b0d9ed181a156430e2a446d3b56092e3f645, 47ae69912cd90743e7bf836fdee4be481a01bbba, 4b28126ac94cf1d3312b30ad9863ca02673f49d4, 4690c55d8e379d0bd5dfa444f3e0a4175e88d8de]:</summary>

  - @rocket.chat/core-typings@7.6.0-rc.0
  - @rocket.chat/ui-contexts@18.0.0-rc.0
  - @rocket.chat/fuselage-ui-kit@18.0.0-rc.0
  - @rocket.chat/ui-avatar@14.0.0-rc.0
  </details>

## 0.6.11

### Patch Changes

- <details><summary>Updated dependencies []:</summary>

  - @rocket.chat/core-typings@7.5.1
  - @rocket.chat/fuselage-ui-kit@17.0.1
  - @rocket.chat/ui-contexts@17.0.1
  - @rocket.chat/ui-avatar@13.0.1
  </details>

## 0.6.10

### Patch Changes

- ([#35286](https://github.com/RocketChat/Rocket.Chat/pull/35286)) Bumps fuselage and related packages versions to use the most recent releases of each package, especially the fix for the missing track of the fuselage slider component

- <details><summary>Updated dependencies [c7b21f1c1e479533a208771f3e15f064f2c7e3ff, 25592391b04a5a9c5e4be57a3878bca7c7db66b2, c904862b1496cab943e97d28b36d3a24deac21c1]:</summary>

  - @rocket.chat/fuselage-ui-kit@17.0.0
  - @rocket.chat/ui-avatar@13.0.0
  - @rocket.chat/ui-contexts@17.0.0
  - @rocket.chat/core-typings@7.5.0
  </details>

## 0.6.10-rc.5

### Patch Changes

- <details><summary>Updated dependencies []:</summary>

  - @rocket.chat/core-typings@7.5.0-rc.5
  - @rocket.chat/fuselage-ui-kit@17.0.0-rc.5
  - @rocket.chat/ui-contexts@17.0.0-rc.5
  - @rocket.chat/ui-avatar@13.0.0-rc.5
  </details>

## 0.6.10-rc.4

### Patch Changes

- <details><summary>Updated dependencies []:</summary>

  - @rocket.chat/core-typings@7.5.0-rc.4
  - @rocket.chat/fuselage-ui-kit@17.0.0-rc.4
  - @rocket.chat/ui-contexts@17.0.0-rc.4
  - @rocket.chat/ui-avatar@13.0.0-rc.4
  </details>

## 0.6.10-rc.3

### Patch Changes

- <details><summary>Updated dependencies []:</summary>

  - @rocket.chat/core-typings@7.5.0-rc.3
  - @rocket.chat/fuselage-ui-kit@17.0.0-rc.3
  - @rocket.chat/ui-contexts@17.0.0-rc.3
  - @rocket.chat/ui-avatar@13.0.0-rc.3
  </details>

## 0.6.10-rc.2

### Patch Changes

- <details><summary>Updated dependencies []:</summary>

  - @rocket.chat/ui-contexts@17.0.0-rc.2
  - @rocket.chat/fuselage-ui-kit@17.0.0-rc.2
  - @rocket.chat/ui-avatar@13.0.0-rc.2
  - @rocket.chat/core-typings@7.5.0-rc.2
  </details>

## 0.6.10-rc.1

### Patch Changes

- <details><summary>Updated dependencies []:</summary>

  - @rocket.chat/core-typings@7.5.0-rc.1
  - @rocket.chat/fuselage-ui-kit@17.0.0-rc.1
  - @rocket.chat/ui-contexts@17.0.0-rc.1
  - @rocket.chat/ui-avatar@13.0.0-rc.1
  </details>

## 0.6.10-rc.0

### Patch Changes

- ([#35286](https://github.com/RocketChat/Rocket.Chat/pull/35286)) Bumps fuselage and related packages versions to use the most recent releases of each package, especially the fix for the missing track of the fuselage slider component

- <details><summary>Updated dependencies [c7b21f1c1e479533a208771f3e15f064f2c7e3ff, 25592391b04a5a9c5e4be57a3878bca7c7db66b2, c904862b1496cab943e97d28b36d3a24deac21c1]:</summary>

  - @rocket.chat/fuselage-ui-kit@17.0.0-rc.0
  - @rocket.chat/ui-avatar@13.0.0-rc.0
  - @rocket.chat/ui-contexts@17.0.0-rc.0
  - @rocket.chat/core-typings@7.5.0-rc.0
  </details>

## 0.6.9

### Patch Changes

- <details><summary>Updated dependencies []:</summary>

  - @rocket.chat/core-typings@7.4.1
  - @rocket.chat/fuselage-ui-kit@16.0.1
  - @rocket.chat/ui-contexts@16.0.1
  - @rocket.chat/ui-avatar@12.0.1
  </details>

## 0.6.8

### Patch Changes

- <details><summary>Updated dependencies [89964144e042c8d9282b51efd89e1e684077fdd7, f85da08765a9d3f8c5aabd9291fd08be6dfdeb85, be5031a21bdcda31270d53d319f7d183e77d84d7, 36e90a2eb2f9698f7ba42f6e8429a240114426bf]:</summary>

  - @rocket.chat/fuselage-ui-kit@16.0.0
  - @rocket.chat/core-typings@7.4.0
  - @rocket.chat/ui-contexts@16.0.0
  - @rocket.chat/ui-avatar@12.0.0
  </details>

## 0.6.8-rc.5

### Patch Changes

- <details><summary>Updated dependencies []:</summary>

  - @rocket.chat/core-typings@7.4.0-rc.5
  - @rocket.chat/fuselage-ui-kit@16.0.0-rc.5
  - @rocket.chat/ui-contexts@16.0.0-rc.5
  - @rocket.chat/ui-avatar@12.0.0-rc.5
  </details>

## 0.6.8-rc.4

### Patch Changes

- <details><summary>Updated dependencies []:</summary>

  - @rocket.chat/core-typings@7.4.0-rc.4
  - @rocket.chat/fuselage-ui-kit@16.0.0-rc.4
  - @rocket.chat/ui-contexts@16.0.0-rc.4
  - @rocket.chat/ui-avatar@12.0.0-rc.4
  </details>

## 0.6.7-rc.3

### Patch Changes

- <details><summary>Updated dependencies []:</summary>
  - @rocket.chat/core-typings@7.4.0-rc.3
  - @rocket.chat/fuselage-ui-kit@16.0.0-rc.3
  - @rocket.chat/ui-contexts@16.0.0-rc.3
  - @rocket.chat/ui-avatar@12.0.0-rc.3
  </details>

## 0.6.7-rc.2

### Patch Changes

- <details><summary>Updated dependencies []:</summary>

  - @rocket.chat/core-typings@7.4.0-rc.2
  - @rocket.chat/fuselage-ui-kit@16.0.0-rc.2
  - @rocket.chat/ui-contexts@16.0.0-rc.2
  - @rocket.chat/ui-avatar@12.0.0-rc.2
  </details>

## 0.6.7-rc.1

### Patch Changes

- <details><summary>Updated dependencies []:</summary>

  - @rocket.chat/core-typings@7.4.0-rc.1
  - @rocket.chat/fuselage-ui-kit@16.0.0-rc.1
  - @rocket.chat/ui-contexts@16.0.0-rc.1
  - @rocket.chat/ui-avatar@12.0.0-rc.1
  </details>

## 0.6.7-rc.0

### Patch Changes

- <details><summary>Updated dependencies [89964144e042c8d9282b51efd89e1e684077fdd7, f85da08765a9d3f8c5aabd9291fd08be6dfdeb85, be5031a21bdcda31270d53d319f7d183e77d84d7, 36e90a2eb2f9698f7ba42f6e8429a240114426bf]:</summary>

  - @rocket.chat/fuselage-ui-kit@16.0.0-rc.0
  - @rocket.chat/core-typings@7.4.0-rc.0
  - @rocket.chat/ui-contexts@16.0.0-rc.0
  - @rocket.chat/ui-avatar@12.0.0-rc.0
  </details>

## 0.6.7

### Patch Changes

- <details><summary>Updated dependencies []:</summary>
  - @rocket.chat/core-typings@7.3.3
  - @rocket.chat/fuselage-ui-kit@15.0.3
  - @rocket.chat/ui-contexts@15.0.3
  - @rocket.chat/ui-avatar@11.0.3
  </details>

## 0.6.6

### Patch Changes

- <details><summary>Updated dependencies []:</summary>

  - @rocket.chat/core-typings@7.3.2
  - @rocket.chat/fuselage-ui-kit@15.0.2
  - @rocket.chat/ui-contexts@15.0.2
  - @rocket.chat/ui-avatar@11.0.2
  </details>

## 0.6.5

### Patch Changes

- <details><summary>Updated dependencies []:</summary>

  - @rocket.chat/core-typings@7.3.1
  - @rocket.chat/fuselage-ui-kit@15.0.1
  - @rocket.chat/ui-contexts@15.0.1
  - @rocket.chat/ui-avatar@11.0.1
  </details>

## 0.6.4

### Patch Changes

- ([#34858](https://github.com/RocketChat/Rocket.Chat/pull/34858)) Fixes an issue that prevented the apps-engine from reestablishing communications with subprocesses in some cases

- <details><summary>Updated dependencies [5506c406f4a22145ece065ad2b797225e94423ca, 8942b0032af976738a7c602fa389803dda30c0dc, bfa92f4dba1a16973d7da5a9c0f5d0df998bf944]:</summary>

  - @rocket.chat/fuselage-ui-kit@15.0.0
  - @rocket.chat/ui-contexts@15.0.0
  - @rocket.chat/core-typings@7.3.0
  - @rocket.chat/ui-avatar@11.0.0
  </details>

## 0.6.4-rc.5

### Patch Changes

- <details><summary>Updated dependencies []:</summary>

  - @rocket.chat/core-typings@7.3.0-rc.5
  - @rocket.chat/fuselage-ui-kit@15.0.0-rc.5
  - @rocket.chat/ui-contexts@15.0.0-rc.5
  - @rocket.chat/ui-avatar@11.0.0-rc.5
  </details>

## 0.6.4-rc.4

### Patch Changes

- <details><summary>Updated dependencies []:</summary>

  - @rocket.chat/core-typings@7.3.0-rc.4
  - @rocket.chat/fuselage-ui-kit@15.0.0-rc.4
  - @rocket.chat/ui-contexts@15.0.0-rc.4
  - @rocket.chat/ui-avatar@11.0.0-rc.4
  </details>

## 0.6.4-rc.3

### Patch Changes

- <details><summary>Updated dependencies []:</summary>

  - @rocket.chat/core-typings@7.3.0-rc.3
  - @rocket.chat/fuselage-ui-kit@15.0.0-rc.3
  - @rocket.chat/ui-contexts@15.0.0-rc.3
  - @rocket.chat/ui-avatar@11.0.0-rc.3
  </details>

## 0.6.4-rc.2

### Patch Changes

- <details><summary>Updated dependencies []:</summary>

  - @rocket.chat/core-typings@7.3.0-rc.2
  - @rocket.chat/fuselage-ui-kit@15.0.0-rc.2
  - @rocket.chat/ui-contexts@15.0.0-rc.2
  - @rocket.chat/ui-avatar@11.0.0-rc.2
  </details>

## 0.6.4-rc.1

### Patch Changes

- <details><summary>Updated dependencies []:</summary>

  - @rocket.chat/core-typings@7.3.0-rc.1
  - @rocket.chat/fuselage-ui-kit@15.0.0-rc.1
  - @rocket.chat/ui-contexts@15.0.0-rc.1
  - @rocket.chat/ui-avatar@11.0.0-rc.1
  </details>

## 0.6.4-rc.0

### Patch Changes

- ([#34858](https://github.com/RocketChat/Rocket.Chat/pull/34858)) Fixes an issue that prevented the apps-engine from reestablishing communications with subprocesses in some cases

- <details><summary>Updated dependencies [5506c406f4a22145ece065ad2b797225e94423ca, 8942b0032af976738a7c602fa389803dda30c0dc, bfa92f4dba1a16973d7da5a9c0f5d0df998bf944]:</summary>

  - @rocket.chat/fuselage-ui-kit@15.0.0-rc.0
  - @rocket.chat/ui-contexts@15.0.0-rc.0
  - @rocket.chat/core-typings@7.3.0-rc.0
  - @rocket.chat/ui-avatar@11.0.0-rc.0
  </details>

## 0.6.3

### Patch Changes

- <details><summary>Updated dependencies []:</summary>

  - @rocket.chat/core-typings@7.2.1
  - @rocket.chat/fuselage-ui-kit@14.0.1
  - @rocket.chat/ui-contexts@14.0.1
  - @rocket.chat/ui-avatar@10.0.1
  </details>

## 0.6.2

### Patch Changes

- ([#34205](https://github.com/RocketChat/Rocket.Chat/pull/34205)) Fixes an error where the engine would not retry a subprocess restart if the last attempt failed

- ([#34858](https://github.com/RocketChat/Rocket.Chat/pull/34858)) Fixes an issue that prevented the apps-engine from reestablishing communications with subprocesses in some cases

- ([#34205](https://github.com/RocketChat/Rocket.Chat/pull/34205)) Fixes error propagation when trying to get the status of apps in some cases

- ([#34205](https://github.com/RocketChat/Rocket.Chat/pull/34205)) Fixes wrong data being reported to total failed apps metrics and statistics

- <details><summary>Updated dependencies [76f6239ff1a9f34f163c03c140c4ceba62563b4e, c43220dcd8c1df86a6143d6553964ad2173903b3, 76f6239ff1a9f34f163c03c140c4ceba62563b4e, 475120dc19fb8cc400fd8af21559cd6f3cc17eb8, 2e4af86f6463166ba4d0b37b153b89ab246e112a, 76f6239ff1a9f34f163c03c140c4ceba62563b4e, 75a14b2e013aca7361cac56316f2b7e8c07d9dc8]:</summary>

  - @rocket.chat/fuselage-ui-kit@14.0.0
  - @rocket.chat/core-typings@7.2.0
  - @rocket.chat/ui-contexts@14.0.0
  - @rocket.chat/ui-avatar@10.0.0
  </details>

## 0.6.2-rc.3

### Patch Changes

- <details><summary>Updated dependencies []:</summary>

  - @rocket.chat/core-typings@7.2.0-rc.3
  - @rocket.chat/fuselage-ui-kit@14.0.0-rc.3
  - @rocket.chat/ui-contexts@14.0.0-rc.3
  - @rocket.chat/ui-avatar@10.0.0-rc.3
  </details>

## 0.6.2-rc.2

### Patch Changes

- ([#34858](https://github.com/RocketChat/Rocket.Chat/pull/34858)) Fixes an issue that prevented the apps-engine from reestablishing communications with subprocesses in some cases

- <details><summary>Updated dependencies [c43220dcd8c1df86a6143d6553964ad2173903b3]:</summary>

  - @rocket.chat/fuselage-ui-kit@14.0.0-rc.2
  - @rocket.chat/ui-contexts@14.0.0-rc.2
  - @rocket.chat/core-typings@7.2.0-rc.2
  - @rocket.chat/ui-avatar@10.0.0-rc.2
  </details>

## 0.6.2-rc.1

### Patch Changes

- <details><summary>Updated dependencies []:</summary>

  - @rocket.chat/core-typings@7.2.0-rc.1
  - @rocket.chat/fuselage-ui-kit@14.0.0-rc.1
  - @rocket.chat/ui-contexts@14.0.0-rc.1
  - @rocket.chat/ui-avatar@10.0.0-rc.1
  </details>

## 0.6.2-rc.0

### Patch Changes

- ([#34205](https://github.com/RocketChat/Rocket.Chat/pull/34205)) Fixes an error where the engine would not retry a subprocess restart if the last attempt failed

- ([#34205](https://github.com/RocketChat/Rocket.Chat/pull/34205)) Fixes error propagation when trying to get the status of apps in some cases

- ([#34205](https://github.com/RocketChat/Rocket.Chat/pull/34205)) Fixes wrong data being reported to total failed apps metrics and statistics

- <details><summary>Updated dependencies [76f6239ff1a9f34f163c03c140c4ceba62563b4e, 76f6239ff1a9f34f163c03c140c4ceba62563b4e, 475120dc19fb8cc400fd8af21559cd6f3cc17eb8, 2e4af86f6463166ba4d0b37b153b89ab246e112a, 76f6239ff1a9f34f163c03c140c4ceba62563b4e, 75a14b2e013aca7361cac56316f2b7e8c07d9dc8]:</summary>

  - @rocket.chat/fuselage-ui-kit@14.0.0-rc.0
  - @rocket.chat/core-typings@7.2.0-rc.0
  - @rocket.chat/ui-contexts@14.0.0-rc.0
  - @rocket.chat/ui-avatar@10.0.0-rc.0
  </details>

## 0.6.1

### Patch Changes

- <details><summary>Updated dependencies [80e36bfc3938775eb26aa5576f1b9b98896e1cc4, 32d93a0666fa1cbe857d02889e93d9bbf45bd4f0]:</summary>

  - @rocket.chat/core-typings@7.1.0
  - @rocket.chat/fuselage-ui-kit@13.0.0
  - @rocket.chat/ui-contexts@13.0.0
  - @rocket.chat/ui-avatar@9.0.0
  </details>

## 0.6.1-rc.3

### Patch Changes

- <details><summary>Updated dependencies []:</summary>

  - @rocket.chat/core-typings@7.1.0-rc.3
  - @rocket.chat/fuselage-ui-kit@13.0.0-rc.3
  - @rocket.chat/ui-contexts@13.0.0-rc.3
  - @rocket.chat/ui-avatar@9.0.0-rc.3
  </details>

## 0.6.1-rc.2

### Patch Changes

- <details><summary>Updated dependencies []:</summary>

  - @rocket.chat/core-typings@7.1.0-rc.2
  - @rocket.chat/fuselage-ui-kit@13.0.0-rc.2
  - @rocket.chat/ui-contexts@13.0.0-rc.2
  - @rocket.chat/ui-avatar@9.0.0-rc.2
  </details>

## 0.6.1-rc.1

### Patch Changes

- <details><summary>Updated dependencies []:</summary>

  - @rocket.chat/core-typings@7.1.0-rc.1
  - @rocket.chat/fuselage-ui-kit@13.0.0-rc.1
  - @rocket.chat/ui-contexts@13.0.0-rc.1
  - @rocket.chat/ui-avatar@9.0.0-rc.1
  </details>

## 0.6.1-rc.0

### Patch Changes

- <details><summary>Updated dependencies [80e36bfc3938775eb26aa5576f1b9b98896e1cc4, 32d93a0666fa1cbe857d02889e93d9bbf45bd4f0]:</summary>

  - @rocket.chat/core-typings@7.1.0-rc.0
  - @rocket.chat/fuselage-ui-kit@13.0.0-rc.0
  - @rocket.chat/ui-contexts@13.0.0-rc.0
  - @rocket.chat/ui-avatar@9.0.0-rc.0
  </details>

## 0.6.0

### Minor Changes

- ([#33592](https://github.com/RocketChat/Rocket.Chat/pull/33592)) Adds ability to collapse/expand sidebar groups

### Patch Changes

- <details><summary>Updated dependencies [bcacbb1cee, 9274cf4586, b338807d76, 3ea02d3cc1, e3629e065b, 03d148524b, 81998f3450, 509143d6dd]:</summary>

  - @rocket.chat/core-typings@7.0.0
  - @rocket.chat/fuselage-ui-kit@12.0.0
  - @rocket.chat/ui-avatar@8.0.0
  - @rocket.chat/ui-contexts@12.0.0
  </details>

## 0.6.0-rc.6

### Patch Changes

- <details><summary>Updated dependencies []:</summary>

  - @rocket.chat/core-typings@7.0.0-rc.6
  - @rocket.chat/fuselage-ui-kit@12.0.0-rc.6
  - @rocket.chat/ui-contexts@12.0.0-rc.6
  - @rocket.chat/ui-avatar@8.0.0-rc.6
  </details>

## 0.6.0-rc.5

### Patch Changes

- <details><summary>Updated dependencies []:</summary>

  - @rocket.chat/ui-contexts@12.0.0-rc.5
  - @rocket.chat/fuselage-ui-kit@12.0.0-rc.5
  - @rocket.chat/ui-avatar@8.0.0-rc.5
  - @rocket.chat/core-typings@7.0.0-rc.5
  </details>

## 0.6.0-rc.4

### Patch Changes

- <details><summary>Updated dependencies []:</summary>

  - @rocket.chat/core-typings@7.0.0-rc.4
  - @rocket.chat/fuselage-ui-kit@12.0.0-rc.4
  - @rocket.chat/ui-contexts@12.0.0-rc.4
  - @rocket.chat/ui-avatar@8.0.0-rc.4
  </details>

## 0.6.0-rc.3

### Patch Changes

- <details><summary>Updated dependencies []:</summary>

  - @rocket.chat/core-typings@7.0.0-rc.3
  - @rocket.chat/fuselage-ui-kit@12.0.0-rc.3
  - @rocket.chat/ui-contexts@12.0.0-rc.3
  - @rocket.chat/ui-avatar@8.0.0-rc.3
  </details>

## 0.6.0-rc.2

### Patch Changes

- <details><summary>Updated dependencies []:</summary>

  - @rocket.chat/core-typings@7.0.0-rc.2
  - @rocket.chat/fuselage-ui-kit@12.0.0-rc.2
  - @rocket.chat/ui-contexts@12.0.0-rc.2
  - @rocket.chat/ui-avatar@8.0.0-rc.2
  </details>

## 0.6.0-rc.1

### Patch Changes

- <details><summary>Updated dependencies []:</summary>

  - @rocket.chat/core-typings@7.0.0-rc.1
  - @rocket.chat/fuselage-ui-kit@12.0.0-rc.1
  - @rocket.chat/ui-contexts@12.0.0-rc.1
  - @rocket.chat/ui-avatar@8.0.0-rc.1
  </details>

## 0.6.0-rc.0

### Minor Changes

- ([#33592](https://github.com/RocketChat/Rocket.Chat/pull/33592)) Adds ability to collapse/expand sidebar groups

### Patch Changes

- <details><summary>Updated dependencies [7726d68374, bcacbb1cee, 9274cf4586, b338807d76, 3ea02d3cc1, e3629e065b, 03d148524b, 81998f3450, 509143d6dd]:</summary>

  - @rocket.chat/core-typings@7.0.0-rc.0
  - @rocket.chat/fuselage-ui-kit@12.0.0-rc.0
  - @rocket.chat/ui-avatar@8.0.0-rc.0
  - @rocket.chat/ui-contexts@12.0.0-rc.0
  </details>

## 0.5.0

### Minor Changes

- ([#32821](https://github.com/RocketChat/Rocket.Chat/pull/32821)) Replaced new `SidebarV2` components under feature preview

### Patch Changes

- <details><summary>Updated dependencies [599762739a, 274f4f5881, cd0d50016e, 78e6ba4820, 927710d778, 12d6307998]:</summary>

  - @rocket.chat/fuselage-ui-kit@11.0.0
  - @rocket.chat/core-typings@6.13.0
  - @rocket.chat/ui-avatar@7.0.0
  - @rocket.chat/ui-contexts@11.0.0
  </details>

## 0.5.0-rc.6

### Patch Changes

- <details><summary>Updated dependencies []:</summary>

  - @rocket.chat/core-typings@6.13.0-rc.6
  - @rocket.chat/fuselage-ui-kit@11.0.0-rc.6
  - @rocket.chat/ui-contexts@11.0.0-rc.6
  - @rocket.chat/ui-avatar@7.0.0-rc.6
  </details>

## 0.5.0-rc.5

### Patch Changes

- <details><summary>Updated dependencies []:</summary>

  - @rocket.chat/core-typings@6.13.0-rc.5
  - @rocket.chat/fuselage-ui-kit@11.0.0-rc.5
  - @rocket.chat/ui-contexts@11.0.0-rc.5
  - @rocket.chat/ui-avatar@7.0.0-rc.5
  </details>

## 0.5.0-rc.4

### Patch Changes

- <details><summary>Updated dependencies []:</summary>

  - @rocket.chat/core-typings@6.13.0-rc.4
  - @rocket.chat/fuselage-ui-kit@11.0.0-rc.4
  - @rocket.chat/ui-contexts@11.0.0-rc.4
  - @rocket.chat/ui-avatar@7.0.0-rc.4
  </details>

## 0.5.0-rc.3

### Patch Changes

- <details><summary>Updated dependencies []:</summary>

  - @rocket.chat/core-typings@6.13.0-rc.3
  - @rocket.chat/fuselage-ui-kit@11.0.0-rc.3
  - @rocket.chat/ui-contexts@11.0.0-rc.3
  - @rocket.chat/ui-avatar@7.0.0-rc.3
  </details>

## 0.5.0-rc.2

### Patch Changes

- <details><summary>Updated dependencies []:</summary>

  - @rocket.chat/core-typings@6.13.0-rc.2
  - @rocket.chat/fuselage-ui-kit@11.0.0-rc.2
  - @rocket.chat/ui-contexts@11.0.0-rc.2
  - @rocket.chat/ui-avatar@7.0.0-rc.2
  </details>

## 0.5.0-rc.1

### Patch Changes

- <details><summary>Updated dependencies []:</summary>

  - @rocket.chat/ui-contexts@11.0.0-rc.1
  - @rocket.chat/fuselage-ui-kit@11.0.0-rc.1
  - @rocket.chat/ui-avatar@7.0.0-rc.1
  - @rocket.chat/core-typings@6.13.0-rc.1
  </details>

## 0.5.0-rc.0

### Minor Changes

- ([#32821](https://github.com/RocketChat/Rocket.Chat/pull/32821)) Replaced new `SidebarV2` components under feature preview

### Patch Changes

- <details><summary>Updated dependencies [599762739a, 274f4f5881, cd0d50016e, 78e6ba4820, 927710d778, 12d6307998]:</summary>

  - @rocket.chat/fuselage-ui-kit@11.0.0-rc.0
  - @rocket.chat/core-typings@6.13.0-rc.0
  - @rocket.chat/ui-avatar@7.0.0-rc.0
  - @rocket.chat/ui-contexts@11.0.0-rc.0
  </details>

## 0.4.1

### Patch Changes

- <details><summary>Updated dependencies []:</summary>

  - @rocket.chat/fuselage-ui-kit@10.0.1
  - @rocket.chat/ui-contexts@10.0.1
  - @rocket.chat/ui-avatar@6.0.1
  </details>

## 0.4.0

### Minor Changes

- ([#32969](https://github.com/RocketChat/Rocket.Chat/pull/32969)) Upgrades fuselage-toastbar version in order to add pause on hover functionality

### Patch Changes

- ([#32968](https://github.com/RocketChat/Rocket.Chat/pull/32968)) Bumped @rocket.chat/fuselage that fixes the Menu onPointerUp event behavior

- <details><summary>Updated dependencies [8ea6517c4e]:</summary>

  - @rocket.chat/fuselage-ui-kit@10.0.0
  - @rocket.chat/ui-avatar@6.0.0
  - @rocket.chat/ui-contexts@10.0.0
  </details>

## 0.4.0-rc.6

### Patch Changes

- <details><summary>Updated dependencies []:</summary>

  - @rocket.chat/fuselage-ui-kit@10.0.0-rc.6
  - @rocket.chat/ui-contexts@10.0.0-rc.6
  - @rocket.chat/ui-avatar@6.0.0-rc.6
  </details>

## 0.4.0-rc.5

### Patch Changes

- <details><summary>Updated dependencies []:</summary>

  - @rocket.chat/fuselage-ui-kit@10.0.0-rc.5
  - @rocket.chat/ui-contexts@10.0.0-rc.5
  - @rocket.chat/ui-avatar@6.0.0-rc.5
  </details>

## 0.4.0-rc.4

### Patch Changes

- <details><summary>Updated dependencies []:</summary>

  - @rocket.chat/fuselage-ui-kit@10.0.0-rc.4
  - @rocket.chat/ui-contexts@10.0.0-rc.4
  - @rocket.chat/ui-avatar@6.0.0-rc.4
  </details>

## 0.4.0-rc.3

### Patch Changes

- <details><summary>Updated dependencies []:</summary>
  - @rocket.chat/fuselage-ui-kit@10.0.0-rc.3
  - @rocket.chat/ui-contexts@10.0.0-rc.3
  - @rocket.chat/ui-avatar@6.0.0-rc.3
  </details>

## 0.4.0-rc.2

### Patch Changes

- <details><summary>Updated dependencies []:</summary>

  - @rocket.chat/fuselage-ui-kit@10.0.0-rc.2
  - @rocket.chat/ui-contexts@10.0.0-rc.2
  - @rocket.chat/ui-avatar@6.0.0-rc.2
  </details>

## 0.4.0-rc.1

### Patch Changes

- <details><summary>Updated dependencies []:</summary>

  - @rocket.chat/fuselage-ui-kit@10.0.0-rc.1
  - @rocket.chat/ui-contexts@10.0.0-rc.1
  - @rocket.chat/ui-avatar@6.0.0-rc.1
  </details>

## 0.4.0-rc.0

### Minor Changes

- ([#32969](https://github.com/RocketChat/Rocket.Chat/pull/32969)) Upgrades fuselage-toastbar version in order to add pause on hover functionality

### Patch Changes

- ([#32968](https://github.com/RocketChat/Rocket.Chat/pull/32968)) Bumped @rocket.chat/fuselage that fixes the Menu onPointerUp event behavior

- <details><summary>Updated dependencies [8ea6517c4e]:</summary>

  - @rocket.chat/fuselage-ui-kit@10.0.0-rc.0
  - @rocket.chat/ui-avatar@6.0.0-rc.0
  - @rocket.chat/ui-contexts@10.0.0-rc.0
  </details>

## 0.3.5

### Patch Changes

- <details><summary>Updated dependencies []:</summary>

  - @rocket.chat/fuselage-ui-kit@9.0.2
  - @rocket.chat/ui-contexts@9.0.2
  - @rocket.chat/ui-avatar@5.0.2
  </details>

## 0.3.4

### Patch Changes

- <details><summary>Updated dependencies []:</summary>

  - @rocket.chat/fuselage-ui-kit@9.0.1
  - @rocket.chat/ui-contexts@9.0.1
  - @rocket.chat/ui-avatar@5.0.1
  </details>

## 0.3.3

### Patch Changes

- <details><summary>Updated dependencies [88e5219bd2, 2d89a0c448, 4e8aa575a6, b8e5887fb9]:</summary>

  - @rocket.chat/fuselage-ui-kit@9.0.0
  - @rocket.chat/ui-contexts@9.0.0
  - @rocket.chat/ui-avatar@5.0.0
  </details>

## 0.3.3-rc.6

### Patch Changes

- <details><summary>Updated dependencies []:</summary>

  - @rocket.chat/fuselage-ui-kit@9.0.0-rc.6
  - @rocket.chat/ui-contexts@9.0.0-rc.6
  - @rocket.chat/ui-avatar@5.0.0-rc.6
  </details>

## 0.3.3-rc.5

### Patch Changes

- <details><summary>Updated dependencies []:</summary>

  - @rocket.chat/fuselage-ui-kit@9.0.0-rc.5
  - @rocket.chat/ui-contexts@9.0.0-rc.5
  - @rocket.chat/ui-avatar@5.0.0-rc.5
  </details>

## 0.3.3-rc.4

### Patch Changes

- <details><summary>Updated dependencies []:</summary>

  - @rocket.chat/fuselage-ui-kit@9.0.0-rc.4
  - @rocket.chat/ui-contexts@9.0.0-rc.4
  - @rocket.chat/ui-avatar@5.0.0-rc.4
  </details>

## 0.3.3-rc.3

### Patch Changes

- <details><summary>Updated dependencies []:</summary>

  - @rocket.chat/fuselage-ui-kit@9.0.0-rc.3
  - @rocket.chat/ui-contexts@9.0.0-rc.3
  - @rocket.chat/ui-avatar@5.0.0-rc.3
  </details>

## 0.3.3-rc.2

### Patch Changes

- <details><summary>Updated dependencies []:</summary>

  - @rocket.chat/fuselage-ui-kit@9.0.0-rc.2
  - @rocket.chat/ui-contexts@9.0.0-rc.2
  - @rocket.chat/ui-avatar@5.0.0-rc.2
  </details>

## 0.3.3-rc.1

### Patch Changes

- <details><summary>Updated dependencies []:</summary>

  - @rocket.chat/fuselage-ui-kit@9.0.0-rc.1
  - @rocket.chat/ui-contexts@9.0.0-rc.1
  - @rocket.chat/ui-avatar@5.0.0-rc.1
  </details>

## 0.3.3-rc.0

### Patch Changes

- <details><summary>Updated dependencies [88e5219bd2, 2d89a0c448, 4e8aa575a6, b8e5887fb9]:</summary>

  - @rocket.chat/fuselage-ui-kit@9.0.0-rc.0
  - @rocket.chat/ui-contexts@9.0.0-rc.0
  - @rocket.chat/ui-avatar@5.0.0-rc.0
  </details>

## 0.3.2

### Patch Changes

- <details><summary>Updated dependencies [ca6a9d8de8, ca6a9d8de8, ca6a9d8de8, ca6a9d8de8]:</summary>

  - @rocket.chat/fuselage-ui-kit@8.0.2
  - @rocket.chat/ui-contexts@8.0.2
  - @rocket.chat/ui-avatar@4.0.2
  </details>

## 0.3.1

### Patch Changes

- <details><summary>Updated dependencies []:</summary>

  - @rocket.chat/fuselage-ui-kit@8.0.1
  - @rocket.chat/ui-contexts@8.0.1
  - @rocket.chat/ui-avatar@4.0.1
  </details>

## 0.3.0

### Minor Changes

- ([#32604](https://github.com/RocketChat/Rocket.Chat/pull/32604)) Upgrades fuselage-toastbar version in order to add RTL support to the component

- ([#31821](https://github.com/RocketChat/Rocket.Chat/pull/31821)) New runtime for apps in the Apps-Engine based on the Deno platform

### Patch Changes

- <details><summary>Updated dependencies [a565999ae0, 4f72d62aa7]:</summary>

  - @rocket.chat/fuselage-ui-kit@8.0.0
  - @rocket.chat/ui-contexts@8.0.0
  - @rocket.chat/ui-avatar@4.0.0
  </details>

## 0.3.0-rc.7

### Patch Changes

- <details><summary>Updated dependencies []:</summary>

  - @rocket.chat/fuselage-ui-kit@8.0.0-rc.7
  - @rocket.chat/ui-contexts@8.0.0-rc.7
  - @rocket.chat/ui-avatar@4.0.0-rc.7
  </details>

## 0.3.0-rc.6

### Patch Changes

- <details><summary>Updated dependencies []:</summary>

  - @rocket.chat/fuselage-ui-kit@8.0.0-rc.6
  - @rocket.chat/ui-contexts@8.0.0-rc.6
  - @rocket.chat/ui-avatar@4.0.0-rc.6
  </details>

## 0.3.0-rc.5

### Patch Changes

- <details><summary>Updated dependencies []:</summary>

  - @rocket.chat/fuselage-ui-kit@8.0.0-rc.5
  - @rocket.chat/ui-contexts@8.0.0-rc.5
  - @rocket.chat/ui-avatar@4.0.0-rc.5
  </details>

## 0.3.0-rc.4

### Patch Changes

- <details><summary>Updated dependencies []:</summary>

  - @rocket.chat/fuselage-ui-kit@8.0.0-rc.4
  - @rocket.chat/ui-contexts@8.0.0-rc.4
  - @rocket.chat/ui-avatar@4.0.0-rc.4
  </details>

## 0.3.0-rc.3

### Patch Changes

- <details><summary>Updated dependencies []:</summary>

  - @rocket.chat/fuselage-ui-kit@8.0.0-rc.3
  - @rocket.chat/ui-contexts@8.0.0-rc.3
  - @rocket.chat/ui-avatar@4.0.0-rc.3
  </details>

## 0.3.0-rc.2

### Patch Changes

- <details><summary>Updated dependencies []:</summary>

  - @rocket.chat/fuselage-ui-kit@8.0.0-rc.2
  - @rocket.chat/ui-contexts@8.0.0-rc.2
  - @rocket.chat/ui-avatar@4.0.0-rc.2
  </details>

## 0.3.0-rc.1

### Patch Changes

- <details><summary>Updated dependencies []:</summary>

  - @rocket.chat/fuselage-ui-kit@8.0.0-rc.1
  - @rocket.chat/ui-contexts@8.0.0-rc.1
  - @rocket.chat/ui-avatar@4.0.0-rc.1
  </details>

## 0.3.0-rc.0

### Minor Changes

- ([#32604](https://github.com/RocketChat/Rocket.Chat/pull/32604)) Upgrades fuselage-toastbar version in order to add RTL support to the component

- ([#31821](https://github.com/RocketChat/Rocket.Chat/pull/31821)) New runtime for apps in the Apps-Engine based on the Deno platform

### Patch Changes

- <details><summary>Updated dependencies [a565999ae0, 4f72d62aa7]:</summary>

  - @rocket.chat/fuselage-ui-kit@8.0.0-rc.0
  - @rocket.chat/ui-contexts@8.0.0-rc.0
  - @rocket.chat/ui-avatar@4.0.0-rc.0

## 0.2.26

### Patch Changes

- <details><summary>Updated dependencies []:</summary>

  - @rocket.chat/fuselage-ui-kit@7.0.3
  - @rocket.chat/ui-contexts@7.0.3
  - @rocket.chat/ui-avatar@3.0.3
  </details>

## 0.2.25

### Patch Changes

- <details><summary>Updated dependencies []:</summary>

  - @rocket.chat/fuselage-ui-kit@7.0.2
  - @rocket.chat/ui-contexts@7.0.2
  - @rocket.chat/ui-avatar@3.0.2
  </details>

## 0.2.24

### Patch Changes

- <details><summary>Updated dependencies []:</summary>

  - @rocket.chat/fuselage-ui-kit@7.0.1
  - @rocket.chat/ui-contexts@7.0.1
  - @rocket.chat/ui-avatar@3.0.1
  </details>

## 0.2.23

### Patch Changes

- <details><summary>Updated dependencies [6205ef14f0, ee5cdfc367]:</summary>

  - @rocket.chat/fuselage-ui-kit@7.0.0
  - @rocket.chat/ui-contexts@7.0.0
  - @rocket.chat/ui-avatar@3.0.0
  </details>

## 0.2.23-rc.2

### Patch Changes

- <details><summary>Updated dependencies []:</summary>

  - @rocket.chat/fuselage-ui-kit@7.0.0-rc.2
  - @rocket.chat/ui-contexts@7.0.0-rc.2
  - @rocket.chat/ui-avatar@3.0.0-rc.2
  </details>

## 0.2.23-rc.1

### Patch Changes

- <details><summary>Updated dependencies []:</summary>

  - @rocket.chat/fuselage-ui-kit@7.0.0-rc.1
  - @rocket.chat/ui-contexts@7.0.0-rc.1
  - @rocket.chat/ui-avatar@3.0.0-rc.1
  </details>

## 0.2.23-rc.0

### Patch Changes

- <details><summary>Updated dependencies [6205ef14f0, ee5cdfc367]:</summary>

  - @rocket.chat/fuselage-ui-kit@7.0.0-rc.0
  - @rocket.chat/ui-contexts@7.0.0-rc.0
  - @rocket.chat/ui-avatar@3.0.0-rc.0
  </details>

## 0.2.22

### Patch Changes

- <details><summary>Updated dependencies [b94ca7c30b, c0d54d742a]:</summary>

  - @rocket.chat/fuselage-ui-kit@6.0.0
  - @rocket.chat/ui-contexts@6.0.0
  - @rocket.chat/ui-avatar@2.0.0
  </details>

## 0.2.22-rc.2

### Patch Changes

- <details><summary>Updated dependencies [b94ca7c30b]:</summary>

  - @rocket.chat/fuselage-ui-kit@6.0.0-rc.2
  - @rocket.chat/ui-contexts@6.0.0-rc.2
  - @rocket.chat/ui-avatar@2.0.0-rc.2
  </details>

## 0.2.23-rc.1

### Patch Changes

- <details><summary>Updated dependencies []:</summary>

  - @rocket.chat/ui-contexts@6.0.0-rc.1
  - @rocket.chat/fuselage-ui-kit@6.0.0-rc.1
  - @rocket.chat/ui-avatar@2.0.0-rc.1
  </details>

## 0.2.23-rc.0

### Patch Changes

- <details><summary>Updated dependencies [c0d54d742a]:</summary>

  - @rocket.chat/ui-contexts@6.0.0-rc.0
  - @rocket.chat/fuselage-ui-kit@6.0.0-rc.0
  - @rocket.chat/ui-avatar@2.0.0-rc.0

## 0.2.22

### Patch Changes

- <details><summary>Updated dependencies []:</summary>

  - @rocket.chat/ui-contexts@5.0.2
  - @rocket.chat/fuselage-ui-kit@5.0.2
  - @rocket.chat/ui-avatar@1.0.2
  </details>

## 0.2.21

### Patch Changes

- <details><summary>Updated dependencies []:</summary>

  - @rocket.chat/ui-contexts@5.0.1
  - @rocket.chat/fuselage-ui-kit@5.0.1
  - @rocket.chat/ui-avatar@1.0.1
  </details>

## 0.2.20

### Patch Changes

- <details><summary>Updated dependencies []:</summary>

  - @rocket.chat/ui-contexts@5.0.0
  - @rocket.chat/fuselage-ui-kit@5.0.0
  - @rocket.chat/ui-avatar@1.0.0
  </details>

## 0.2.20-rc.4

### Patch Changes

- <details><summary>Updated dependencies []:</summary>

  - @rocket.chat/ui-contexts@5.0.0-rc.4
  - @rocket.chat/fuselage-ui-kit@5.0.0-rc.4
  - @rocket.chat/ui-avatar@1.0.0-rc.4
  </details>

## 0.2.20-rc.3

### Patch Changes

- <details><summary>Updated dependencies []:</summary>

  - @rocket.chat/ui-contexts@5.0.0-rc.3
  - @rocket.chat/fuselage-ui-kit@5.0.0-rc.3
  - @rocket.chat/ui-avatar@1.0.0-rc.3
  </details>

## 0.2.20-rc.2

### Patch Changes

- <details><summary>Updated dependencies []:</summary>

  - @rocket.chat/ui-contexts@5.0.0-rc.2
  - @rocket.chat/fuselage-ui-kit@5.0.0-rc.2
  - @rocket.chat/ui-avatar@1.0.0-rc.2
  </details>

## 0.2.20-rc.1

### Patch Changes

- <details><summary>Updated dependencies []:</summary>

  - @rocket.chat/ui-contexts@5.0.0-rc.1
  - @rocket.chat/fuselage-ui-kit@5.0.0-rc.1
  - @rocket.chat/ui-avatar@1.0.0-rc.1
  </details>

## 0.2.20-rc.0

### Patch Changes

- <details><summary>Updated dependencies []:</summary>

  - @rocket.chat/ui-contexts@5.0.0-rc.0
  - @rocket.chat/fuselage-ui-kit@5.0.0-rc.0
  - @rocket.chat/ui-avatar@1.0.0-rc.0
  </details>

## 0.2.19

### Patch Changes

- <details><summary>Updated dependencies []:</summary>

  - @rocket.chat/ui-contexts@4.0.6
  - @rocket.chat/fuselage-ui-kit@4.0.6
  </details>

## 0.2.18

### Patch Changes

- <details><summary>Updated dependencies []:</summary>

  - @rocket.chat/ui-contexts@4.0.5
  - @rocket.chat/fuselage-ui-kit@4.0.5
  </details>

## 0.2.17

### Patch Changes

- <details><summary>Updated dependencies []:</summary>

  - @rocket.chat/ui-contexts@4.0.4
  - @rocket.chat/fuselage-ui-kit@4.0.4
  </details>

## 0.2.16

### Patch Changes

- <details><summary>Updated dependencies []:</summary>

  - @rocket.chat/ui-contexts@4.0.3
  - @rocket.chat/fuselage-ui-kit@4.0.3
  </details>

## 0.2.15

### Patch Changes

- <details><summary>Updated dependencies []:</summary>

  - @rocket.chat/ui-contexts@4.0.2
  - @rocket.chat/fuselage-ui-kit@4.0.2
  </details>

## 0.2.14

### Patch Changes

- <details><summary>Updated dependencies []:</summary>

  - @rocket.chat/ui-contexts@4.0.1
  - @rocket.chat/fuselage-ui-kit@4.0.1
  </details>

## 0.2.13

### Patch Changes

- ([#31138](https://github.com/RocketChat/Rocket.Chat/pull/31138)) feat(uikit): Move `@rocket.chat/ui-kit` package to the main monorepo

- <details><summary>Updated dependencies [b223cbde14, b2b0035162]:</summary>

  - @rocket.chat/fuselage-ui-kit@4.0.0
  - @rocket.chat/ui-contexts@4.0.0
  </details>

## 0.2.13-rc.7

### Patch Changes

- <details><summary>Updated dependencies []:</summary>

  - @rocket.chat/ui-contexts@4.0.0-rc.7
  - @rocket.chat/fuselage-ui-kit@4.0.0-rc.7
  </details>

## 0.2.13-rc.6

### Patch Changes

- <details><summary>Updated dependencies []:</summary>

  - @rocket.chat/ui-contexts@4.0.0-rc.6
  - @rocket.chat/fuselage-ui-kit@4.0.0-rc.6
  </details>

## 0.2.13-rc.5

### Patch Changes

- <details><summary>Updated dependencies []:</summary>

  - @rocket.chat/ui-contexts@4.0.0-rc.5
  - @rocket.chat/fuselage-ui-kit@4.0.0-rc.5
  </details>

## 0.2.13-rc.4

### Patch Changes

- @rocket.chat/ui-contexts@4.0.0-rc.4
- @rocket.chat/fuselage-ui-kit@4.0.0-rc.4

## 0.2.13-rc.3

### Patch Changes

- @rocket.chat/ui-contexts@4.0.0-rc.3
- @rocket.chat/fuselage-ui-kit@4.0.0-rc.3

## 0.2.13-rc.2

### Patch Changes

- @rocket.chat/ui-contexts@4.0.0-rc.2
- @rocket.chat/fuselage-ui-kit@4.0.0-rc.2

## 0.2.13-rc.1

### Patch Changes

- @rocket.chat/ui-contexts@4.0.0-rc.1
- @rocket.chat/fuselage-ui-kit@4.0.0-rc.1

## 0.2.13-rc.0

### Patch Changes

- b223cbde14: feat(uikit): Move `@rocket.chat/ui-kit` package to the main monorepo
- Updated dependencies [b223cbde14]
- Updated dependencies [b2b0035162]
  - @rocket.chat/fuselage-ui-kit@4.0.0-rc.0
  - @rocket.chat/ui-contexts@4.0.0-rc.0

## 0.2.12

### Patch Changes

- @rocket.chat/ui-contexts@3.0.3
- @rocket.chat/fuselage-ui-kit@3.0.3

## 0.2.11

### Patch Changes

- @rocket.chat/ui-contexts@3.0.2
- @rocket.chat/fuselage-ui-kit@3.0.2

## 0.2.10

### Patch Changes

- @rocket.chat/ui-contexts@3.0.1
- @rocket.chat/fuselage-ui-kit@3.0.1

## 0.2.9

### Patch Changes

- Updated dependencies [7da1edf866]
  - @rocket.chat/ui-contexts@3.0.0
  - @rocket.chat/fuselage-ui-kit@3.0.0

## 0.2.9-rc.12

### Patch Changes

- @rocket.chat/ui-contexts@3.0.0-rc.19
- @rocket.chat/fuselage-ui-kit@3.0.0-rc.19

## 0.2.9-rc.11

### Patch Changes

- @rocket.chat/ui-contexts@3.0.0-rc.18
- @rocket.chat/fuselage-ui-kit@3.0.0-rc.18

## 0.2.9-rc.10

### Patch Changes

- @rocket.chat/ui-contexts@3.0.0-rc.17
- @rocket.chat/fuselage-ui-kit@3.0.0-rc.17

## 0.2.9-rc.9

### Patch Changes

- @rocket.chat/ui-contexts@3.0.0-rc.16
- @rocket.chat/fuselage-ui-kit@3.0.0-rc.16

## 0.2.9-rc.8

### Patch Changes

- @rocket.chat/ui-contexts@3.0.0-rc.15
- @rocket.chat/fuselage-ui-kit@3.0.0-rc.15

## 0.2.9-rc.7

### Patch Changes

- @rocket.chat/ui-contexts@3.0.0-rc.14
- @rocket.chat/fuselage-ui-kit@3.0.0-rc.14

## 0.2.9-rc.6

### Patch Changes

- @rocket.chat/ui-contexts@3.0.0-rc.13
- @rocket.chat/fuselage-ui-kit@3.0.0-rc.13

## 0.2.9-rc.5

### Patch Changes

- @rocket.chat/ui-contexts@3.0.0-rc.12
- @rocket.chat/fuselage-ui-kit@3.0.0-rc.12

## 0.2.9-rc.4

### Patch Changes

- @rocket.chat/ui-contexts@3.0.0-rc.11
- @rocket.chat/fuselage-ui-kit@3.0.0-rc.11

## 0.2.9-rc.3

### Patch Changes

- @rocket.chat/ui-contexts@3.0.0-rc.10
- @rocket.chat/fuselage-ui-kit@3.0.0-rc.10

## 0.2.9-rc.2

### Patch Changes

- @rocket.chat/ui-contexts@3.0.0-rc.9
- @rocket.chat/fuselage-ui-kit@3.0.0-rc.9

## 0.2.9-rc.1

### Patch Changes

- @rocket.chat/ui-contexts@3.0.0-rc.8
- @rocket.chat/fuselage-ui-kit@3.0.0-rc.8

## 0.2.6-rc.7

### Patch Changes

- @rocket.chat/ui-contexts@3.0.0-rc.7
- @rocket.chat/fuselage-ui-kit@3.0.0-rc.7

## 0.2.6-rc.6

### Patch Changes

- @rocket.chat/ui-contexts@3.0.0-rc.6
- @rocket.chat/fuselage-ui-kit@3.0.0-rc.6

## 0.2.6-rc.5

### Patch Changes

- @rocket.chat/ui-contexts@3.0.0-rc.5
- @rocket.chat/fuselage-ui-kit@3.0.0-rc.5

## 0.2.6-rc.4

### Patch Changes

- @rocket.chat/ui-contexts@3.0.0-rc.4
- @rocket.chat/fuselage-ui-kit@3.0.0-rc.4

## 0.2.6-rc.3

### Patch Changes

- @rocket.chat/ui-contexts@3.0.0-rc.3
- @rocket.chat/fuselage-ui-kit@3.0.0-rc.3

## 0.2.6-rc.2

### Patch Changes

- @rocket.chat/ui-contexts@3.0.0-rc.2
- @rocket.chat/fuselage-ui-kit@3.0.0-rc.2

## 0.2.6-rc.1

### Patch Changes

- @rocket.chat/ui-contexts@3.0.0-rc.1
- @rocket.chat/fuselage-ui-kit@3.0.0-rc.1

## 0.2.6-rc.0

### Patch Changes

- Updated dependencies [7da1edf866]
  - @rocket.chat/ui-contexts@3.0.0-rc.0
  - @rocket.chat/fuselage-ui-kit@3.0.0-rc.0

## 0.2.8

### Patch Changes

- @rocket.chat/ui-contexts@2.0.8
- @rocket.chat/fuselage-ui-kit@2.0.8

## 0.2.7

### Patch Changes

- @rocket.chat/ui-contexts@2.0.7
- @rocket.chat/fuselage-ui-kit@2.0.7

## 0.2.6

### Patch Changes

- @rocket.chat/ui-contexts@2.0.6
- @rocket.chat/fuselage-ui-kit@2.0.6

## 0.2.5

### Patch Changes

- @rocket.chat/ui-contexts@2.0.5
- @rocket.chat/fuselage-ui-kit@2.0.5

## 0.2.4

### Patch Changes

- @rocket.chat/ui-contexts@2.0.4
- @rocket.chat/fuselage-ui-kit@2.0.4

## 0.2.3

### Patch Changes

- @rocket.chat/ui-contexts@2.0.3
- @rocket.chat/fuselage-ui-kit@2.0.3

## 0.2.2

### Patch Changes

- @rocket.chat/ui-contexts@2.0.2
- @rocket.chat/fuselage-ui-kit@2.0.2

## 0.2.1

### Patch Changes

- @rocket.chat/ui-contexts@2.0.1
- @rocket.chat/fuselage-ui-kit@2.0.1

## 0.2.0

### Minor Changes

- 1246a21648: feat: Add missing variants to UIKit button
- f9a748526d: feat: Adding new UIKit components: Callout, Checkbox, Radio Button, Time Picker, Toast Bar, Toggle Switch, Tab Navigation

### Patch Changes

- dc1d8ce92e: feat(fuselage-ui-kit): Introduce `TabsNavigationBlock`
- Updated dependencies [1246a21648]
- Updated dependencies [f9a748526d]
- Updated dependencies [dc1d8ce92e]
- Updated dependencies [074db3b419]
- Updated dependencies [dce4a829fa]
- Updated dependencies [b8f3d5014f]
  - @rocket.chat/fuselage-ui-kit@2.0.0
  - @rocket.chat/ui-contexts@2.0.0

## 0.2.0-rc.5

### Patch Changes

- @rocket.chat/ui-contexts@2.0.0-rc.5
- @rocket.chat/fuselage-ui-kit@2.0.0-rc.5

## 0.2.0-rc.4

### Patch Changes

- @rocket.chat/ui-contexts@2.0.0-rc.4
- @rocket.chat/fuselage-ui-kit@2.0.0-rc.4

## 0.2.0-rc.3

### Patch Changes

- @rocket.chat/ui-contexts@2.0.0-rc.3
- @rocket.chat/fuselage-ui-kit@2.0.0-rc.3

## 0.2.0-rc.2

### Patch Changes

- @rocket.chat/ui-contexts@2.0.0-rc.2
- @rocket.chat/fuselage-ui-kit@2.0.0-rc.2

## 0.2.0-rc.1

### Patch Changes

- @rocket.chat/ui-contexts@2.0.0-rc.1
- @rocket.chat/fuselage-ui-kit@2.0.0-rc.1

## 0.2.0-rc.0

### Minor Changes

- 1246a21648: feat: Add missing variants to UIKit button
- f9a748526d: feat: Adding new UIKit components: Callout, Checkbox, Radio Button, Time Picker, Toast Bar, Toggle Switch, Tab Navigation

### Patch Changes

- dc1d8ce92e: feat(fuselage-ui-kit): Introduce `TabsNavigationBlock`
- Updated dependencies [1246a21648]
- Updated dependencies [f9a748526d]
- Updated dependencies [dc1d8ce92e]
- Updated dependencies [074db3b419]
- Updated dependencies [dce4a829fa]
- Updated dependencies [b8f3d5014f]
  - @rocket.chat/fuselage-ui-kit@2.0.0-rc.0
  - @rocket.chat/ui-contexts@2.0.0-rc.0

## 0.1.8

### Patch Changes

- @rocket.chat/ui-contexts@1.0.8
- @rocket.chat/fuselage-ui-kit@1.0.8

## 0.1.7

### Patch Changes

- @rocket.chat/ui-contexts@1.0.7
- @rocket.chat/fuselage-ui-kit@1.0.7

## 0.1.6

### Patch Changes

- @rocket.chat/ui-contexts@1.0.6
- @rocket.chat/fuselage-ui-kit@1.0.6

## 0.1.5

### Patch Changes

- @rocket.chat/ui-contexts@1.0.5
- @rocket.chat/fuselage-ui-kit@1.0.5

## 0.1.4

### Patch Changes

- @rocket.chat/ui-contexts@1.0.4
- @rocket.chat/fuselage-ui-kit@1.0.4

## 0.1.3

### Patch Changes

- @rocket.chat/ui-contexts@1.0.3
- @rocket.chat/fuselage-ui-kit@1.0.3

## 0.1.2

### Patch Changes

- @rocket.chat/ui-contexts@1.0.2
- @rocket.chat/fuselage-ui-kit@1.0.2

## 0.1.1

### Patch Changes

- @rocket.chat/ui-contexts@1.0.1
- @rocket.chat/fuselage-ui-kit@1.0.1

## 0.1.0

### Minor Changes

- dbdf45b0e5: feat: Introduce contextualBar surface renderer for UiKit blocks

### Patch Changes

- Updated dependencies [e14ec50816]
- Updated dependencies [f76d514341]
- Updated dependencies [dbdf45b0e5]
- Updated dependencies [c0fa567246]
  - @rocket.chat/ui-contexts@1.0.0
  - @rocket.chat/fuselage-ui-kit@1.0.0

## 0.1.0-rc.10

### Patch Changes

- @rocket.chat/ui-contexts@1.0.0-rc.10
- @rocket.chat/fuselage-ui-kit@1.0.0-rc.10

## 0.1.0-rc.9

### Patch Changes

- @rocket.chat/ui-contexts@1.0.0-rc.9
- @rocket.chat/fuselage-ui-kit@1.0.0-rc.9

## 0.1.0-rc.8

### Patch Changes

- @rocket.chat/ui-contexts@1.0.0-rc.8
- @rocket.chat/fuselage-ui-kit@1.0.0-rc.8

## 0.1.0-rc.7

### Patch Changes

- @rocket.chat/ui-contexts@1.0.0-rc.7
- @rocket.chat/fuselage-ui-kit@1.0.0-rc.7

## 0.1.0-rc.6

### Patch Changes

- @rocket.chat/ui-contexts@1.0.0-rc.6
- @rocket.chat/fuselage-ui-kit@1.0.0-rc.6

## 0.1.0-rc.5

### Patch Changes

- @rocket.chat/ui-contexts@1.0.0-rc.5
- @rocket.chat/fuselage-ui-kit@1.0.0-rc.5

## 0.1.0-rc.4

### Patch Changes

- @rocket.chat/ui-contexts@1.0.0-rc.4
- @rocket.chat/fuselage-ui-kit@1.0.0-rc.4

## 0.1.0-rc.3

### Patch Changes

- @rocket.chat/ui-contexts@1.0.0-rc.3
- @rocket.chat/fuselage-ui-kit@1.0.0-rc.3

## 0.1.0-rc.2

### Patch Changes

- Updated dependencies [f76d514341]
  - @rocket.chat/ui-contexts@1.0.0-rc.2
  - @rocket.chat/fuselage-ui-kit@1.0.0-rc.2

## 0.1.0-rc.1

### Patch Changes

- @rocket.chat/ui-contexts@1.0.0-rc.1
- @rocket.chat/fuselage-ui-kit@1.0.0-rc.1

## 0.1.0-rc.0

### Minor Changes

- dbdf45b0e5: feat: Introduce contextualBar surface renderer for UiKit blocks

### Patch Changes

- Updated dependencies [e14ec50816]
- Updated dependencies [dbdf45b0e5]
- Updated dependencies [c0fa567246]
  - @rocket.chat/ui-contexts@1.0.0-rc.0
  - @rocket.chat/fuselage-ui-kit@1.0.0-rc.0<|MERGE_RESOLUTION|>--- conflicted
+++ resolved
@@ -1,6 +1,5 @@
 # @rocket.chat/uikit-playground
 
-<<<<<<< HEAD
 ## 0.6.17-rc.8
 
 ### Patch Changes
@@ -86,9 +85,8 @@
   </details>
 
 ## 0.6.17-rc.1
-=======
+
 ## 0.6.20-rc.1
->>>>>>> 54e2bc45
 
 ### Patch Changes
 
