--- conflicted
+++ resolved
@@ -1,17 +1,10 @@
 # @rocket.chat/uikit-playground
 
-<<<<<<< HEAD
-## 0.6.17-rc.1
-=======
-## 0.6.19
->>>>>>> fe8bc08d
-
-### Patch Changes
-
-- <details><summary>Updated dependencies []:</summary>
-
-<<<<<<< HEAD
-  - @rocket.chat/core-typings@7.8.0-rc.1
+## 0.6.20-rc.1
+
+### Patch Changes
+
+- @rocket.chat/core-typings@7.8.0-rc.1
   - @rocket.chat/fuselage-ui-kit@20.0.0-rc.1
   - @rocket.chat/ui-contexts@20.0.0-rc.1
   - @rocket.chat/ui-avatar@16.0.0-rc.1
@@ -27,7 +20,15 @@
   - @rocket.chat/ui-contexts@20.0.0-rc.0
   - @rocket.chat/fuselage-ui-kit@20.0.0-rc.0
   - @rocket.chat/ui-avatar@16.0.0-rc.0
-=======
+
+- <details><summary>Updated dependencies []:</summary>
+  </details>
+
+## 0.6.19
+
+### Patch Changes
+
+- <details><summary>Updated dependencies []:</summary>
   - @rocket.chat/core-typings@7.7.4
   - @rocket.chat/fuselage-ui-kit@19.0.4
   - @rocket.chat/ui-contexts@19.0.4
@@ -56,7 +57,6 @@
   - @rocket.chat/fuselage-ui-kit@19.0.2
   - @rocket.chat/ui-avatar@15.0.2
   - @rocket.chat/core-typings@7.7.2
->>>>>>> fe8bc08d
   </details>
 
 ## 0.6.16
