# @rocket.chat/uikit-playground

<<<<<<< HEAD
## 0.6.11-rc.1
=======
## 0.6.11
>>>>>>> c35ef942

### Patch Changes

- <details><summary>Updated dependencies []:</summary>

<<<<<<< HEAD
  - @rocket.chat/core-typings@7.6.0-rc.1
  - @rocket.chat/fuselage-ui-kit@18.0.0-rc.1
  - @rocket.chat/ui-contexts@18.0.0-rc.1
  - @rocket.chat/ui-avatar@14.0.0-rc.1
  </details>

## 0.6.11-rc.0

### Patch Changes

- <details><summary>Updated dependencies [aec9eaa941fe9dad81f38d8d18d1b58edd700eb1, 2c190740d0ff166a4cefe8e833b0b2682a41fab1, 1eeb139158fcd621a2b8d3a7de5bb512e659261d, d8eb824d242cbbeafb11b1c4a806860e4541ba79, bbd0b0d9ed181a156430e2a446d3b56092e3f645, 47ae69912cd90743e7bf836fdee4be481a01bbba, 4b28126ac94cf1d3312b30ad9863ca02673f49d4, 4690c55d8e379d0bd5dfa444f3e0a4175e88d8de]:</summary>

  - @rocket.chat/core-typings@7.6.0-rc.0
  - @rocket.chat/ui-contexts@18.0.0-rc.0
  - @rocket.chat/fuselage-ui-kit@18.0.0-rc.0
  - @rocket.chat/ui-avatar@14.0.0-rc.0
=======
  - @rocket.chat/core-typings@7.5.1
  - @rocket.chat/fuselage-ui-kit@17.0.1
  - @rocket.chat/ui-contexts@17.0.1
  - @rocket.chat/ui-avatar@13.0.1
>>>>>>> c35ef942
  </details>

## 0.6.10

### Patch Changes

- ([#35286](https://github.com/RocketChat/Rocket.Chat/pull/35286)) Bumps fuselage and related packages versions to use the most recent releases of each package, especially the fix for the missing track of the fuselage slider component

- <details><summary>Updated dependencies [c7b21f1c1e479533a208771f3e15f064f2c7e3ff, 25592391b04a5a9c5e4be57a3878bca7c7db66b2, c904862b1496cab943e97d28b36d3a24deac21c1]:</summary>

  - @rocket.chat/fuselage-ui-kit@17.0.0
  - @rocket.chat/ui-avatar@13.0.0
  - @rocket.chat/ui-contexts@17.0.0
  - @rocket.chat/core-typings@7.5.0
  </details>

## 0.6.10-rc.5

### Patch Changes

- <details><summary>Updated dependencies []:</summary>

  - @rocket.chat/core-typings@7.5.0-rc.5
  - @rocket.chat/fuselage-ui-kit@17.0.0-rc.5
  - @rocket.chat/ui-contexts@17.0.0-rc.5
  - @rocket.chat/ui-avatar@13.0.0-rc.5
  </details>

## 0.6.10-rc.4

### Patch Changes

- <details><summary>Updated dependencies []:</summary>

  - @rocket.chat/core-typings@7.5.0-rc.4
  - @rocket.chat/fuselage-ui-kit@17.0.0-rc.4
  - @rocket.chat/ui-contexts@17.0.0-rc.4
  - @rocket.chat/ui-avatar@13.0.0-rc.4
  </details>

## 0.6.10-rc.3

### Patch Changes

- <details><summary>Updated dependencies []:</summary>

  - @rocket.chat/core-typings@7.5.0-rc.3
  - @rocket.chat/fuselage-ui-kit@17.0.0-rc.3
  - @rocket.chat/ui-contexts@17.0.0-rc.3
  - @rocket.chat/ui-avatar@13.0.0-rc.3
  </details>

## 0.6.10-rc.2

### Patch Changes

- <details><summary>Updated dependencies []:</summary>

  - @rocket.chat/ui-contexts@17.0.0-rc.2
  - @rocket.chat/fuselage-ui-kit@17.0.0-rc.2
  - @rocket.chat/ui-avatar@13.0.0-rc.2
  - @rocket.chat/core-typings@7.5.0-rc.2
  </details>

## 0.6.10-rc.1

### Patch Changes

- <details><summary>Updated dependencies []:</summary>

  - @rocket.chat/core-typings@7.5.0-rc.1
  - @rocket.chat/fuselage-ui-kit@17.0.0-rc.1
  - @rocket.chat/ui-contexts@17.0.0-rc.1
  - @rocket.chat/ui-avatar@13.0.0-rc.1
  </details>

## 0.6.10-rc.0

### Patch Changes

- ([#35286](https://github.com/RocketChat/Rocket.Chat/pull/35286)) Bumps fuselage and related packages versions to use the most recent releases of each package, especially the fix for the missing track of the fuselage slider component

- <details><summary>Updated dependencies [c7b21f1c1e479533a208771f3e15f064f2c7e3ff, 25592391b04a5a9c5e4be57a3878bca7c7db66b2, c904862b1496cab943e97d28b36d3a24deac21c1]:</summary>

  - @rocket.chat/fuselage-ui-kit@17.0.0-rc.0
  - @rocket.chat/ui-avatar@13.0.0-rc.0
  - @rocket.chat/ui-contexts@17.0.0-rc.0
  - @rocket.chat/core-typings@7.5.0-rc.0
  </details>

## 0.6.9

### Patch Changes

- <details><summary>Updated dependencies []:</summary>

  - @rocket.chat/core-typings@7.4.1
  - @rocket.chat/fuselage-ui-kit@16.0.1
  - @rocket.chat/ui-contexts@16.0.1
  - @rocket.chat/ui-avatar@12.0.1
  </details>

## 0.6.8

### Patch Changes

- <details><summary>Updated dependencies [89964144e042c8d9282b51efd89e1e684077fdd7, f85da08765a9d3f8c5aabd9291fd08be6dfdeb85, be5031a21bdcda31270d53d319f7d183e77d84d7, 36e90a2eb2f9698f7ba42f6e8429a240114426bf]:</summary>

  - @rocket.chat/fuselage-ui-kit@16.0.0
  - @rocket.chat/core-typings@7.4.0
  - @rocket.chat/ui-contexts@16.0.0
  - @rocket.chat/ui-avatar@12.0.0
  </details>

## 0.6.8-rc.5

### Patch Changes

- <details><summary>Updated dependencies []:</summary>

  - @rocket.chat/core-typings@7.4.0-rc.5
  - @rocket.chat/fuselage-ui-kit@16.0.0-rc.5
  - @rocket.chat/ui-contexts@16.0.0-rc.5
  - @rocket.chat/ui-avatar@12.0.0-rc.5
  </details>

## 0.6.8-rc.4

### Patch Changes

- <details><summary>Updated dependencies []:</summary>

  - @rocket.chat/core-typings@7.4.0-rc.4
  - @rocket.chat/fuselage-ui-kit@16.0.0-rc.4
  - @rocket.chat/ui-contexts@16.0.0-rc.4
  - @rocket.chat/ui-avatar@12.0.0-rc.4
  </details>

## 0.6.7-rc.3

### Patch Changes

- <details><summary>Updated dependencies []:</summary>
  - @rocket.chat/core-typings@7.4.0-rc.3
  - @rocket.chat/fuselage-ui-kit@16.0.0-rc.3
  - @rocket.chat/ui-contexts@16.0.0-rc.3
  - @rocket.chat/ui-avatar@12.0.0-rc.3
  </details>

## 0.6.7-rc.2

### Patch Changes

- <details><summary>Updated dependencies []:</summary>

  - @rocket.chat/core-typings@7.4.0-rc.2
  - @rocket.chat/fuselage-ui-kit@16.0.0-rc.2
  - @rocket.chat/ui-contexts@16.0.0-rc.2
  - @rocket.chat/ui-avatar@12.0.0-rc.2
  </details>

## 0.6.7-rc.1

### Patch Changes

- <details><summary>Updated dependencies []:</summary>

  - @rocket.chat/core-typings@7.4.0-rc.1
  - @rocket.chat/fuselage-ui-kit@16.0.0-rc.1
  - @rocket.chat/ui-contexts@16.0.0-rc.1
  - @rocket.chat/ui-avatar@12.0.0-rc.1
  </details>

## 0.6.7-rc.0

### Patch Changes

- <details><summary>Updated dependencies [89964144e042c8d9282b51efd89e1e684077fdd7, f85da08765a9d3f8c5aabd9291fd08be6dfdeb85, be5031a21bdcda31270d53d319f7d183e77d84d7, 36e90a2eb2f9698f7ba42f6e8429a240114426bf]:</summary>

  - @rocket.chat/fuselage-ui-kit@16.0.0-rc.0
  - @rocket.chat/core-typings@7.4.0-rc.0
  - @rocket.chat/ui-contexts@16.0.0-rc.0
  - @rocket.chat/ui-avatar@12.0.0-rc.0
  </details>

## 0.6.7

### Patch Changes

- <details><summary>Updated dependencies []:</summary>
  - @rocket.chat/core-typings@7.3.3
  - @rocket.chat/fuselage-ui-kit@15.0.3
  - @rocket.chat/ui-contexts@15.0.3
  - @rocket.chat/ui-avatar@11.0.3
  </details>

## 0.6.6

### Patch Changes

- <details><summary>Updated dependencies []:</summary>

  - @rocket.chat/core-typings@7.3.2
  - @rocket.chat/fuselage-ui-kit@15.0.2
  - @rocket.chat/ui-contexts@15.0.2
  - @rocket.chat/ui-avatar@11.0.2
  </details>

## 0.6.5

### Patch Changes

- <details><summary>Updated dependencies []:</summary>

  - @rocket.chat/core-typings@7.3.1
  - @rocket.chat/fuselage-ui-kit@15.0.1
  - @rocket.chat/ui-contexts@15.0.1
  - @rocket.chat/ui-avatar@11.0.1
  </details>

## 0.6.4

### Patch Changes

- ([#34858](https://github.com/RocketChat/Rocket.Chat/pull/34858)) Fixes an issue that prevented the apps-engine from reestablishing communications with subprocesses in some cases

- <details><summary>Updated dependencies [5506c406f4a22145ece065ad2b797225e94423ca, 8942b0032af976738a7c602fa389803dda30c0dc, bfa92f4dba1a16973d7da5a9c0f5d0df998bf944]:</summary>

  - @rocket.chat/fuselage-ui-kit@15.0.0
  - @rocket.chat/ui-contexts@15.0.0
  - @rocket.chat/core-typings@7.3.0
  - @rocket.chat/ui-avatar@11.0.0
  </details>

## 0.6.4-rc.5

### Patch Changes

- <details><summary>Updated dependencies []:</summary>

  - @rocket.chat/core-typings@7.3.0-rc.5
  - @rocket.chat/fuselage-ui-kit@15.0.0-rc.5
  - @rocket.chat/ui-contexts@15.0.0-rc.5
  - @rocket.chat/ui-avatar@11.0.0-rc.5
  </details>

## 0.6.4-rc.4

### Patch Changes

- <details><summary>Updated dependencies []:</summary>

  - @rocket.chat/core-typings@7.3.0-rc.4
  - @rocket.chat/fuselage-ui-kit@15.0.0-rc.4
  - @rocket.chat/ui-contexts@15.0.0-rc.4
  - @rocket.chat/ui-avatar@11.0.0-rc.4
  </details>

## 0.6.4-rc.3

### Patch Changes

- <details><summary>Updated dependencies []:</summary>

  - @rocket.chat/core-typings@7.3.0-rc.3
  - @rocket.chat/fuselage-ui-kit@15.0.0-rc.3
  - @rocket.chat/ui-contexts@15.0.0-rc.3
  - @rocket.chat/ui-avatar@11.0.0-rc.3
  </details>

## 0.6.4-rc.2

### Patch Changes

- <details><summary>Updated dependencies []:</summary>

  - @rocket.chat/core-typings@7.3.0-rc.2
  - @rocket.chat/fuselage-ui-kit@15.0.0-rc.2
  - @rocket.chat/ui-contexts@15.0.0-rc.2
  - @rocket.chat/ui-avatar@11.0.0-rc.2
  </details>

## 0.6.4-rc.1

### Patch Changes

- <details><summary>Updated dependencies []:</summary>

  - @rocket.chat/core-typings@7.3.0-rc.1
  - @rocket.chat/fuselage-ui-kit@15.0.0-rc.1
  - @rocket.chat/ui-contexts@15.0.0-rc.1
  - @rocket.chat/ui-avatar@11.0.0-rc.1
  </details>

## 0.6.4-rc.0

### Patch Changes

- ([#34858](https://github.com/RocketChat/Rocket.Chat/pull/34858)) Fixes an issue that prevented the apps-engine from reestablishing communications with subprocesses in some cases

- <details><summary>Updated dependencies [5506c406f4a22145ece065ad2b797225e94423ca, 8942b0032af976738a7c602fa389803dda30c0dc, bfa92f4dba1a16973d7da5a9c0f5d0df998bf944]:</summary>

  - @rocket.chat/fuselage-ui-kit@15.0.0-rc.0
  - @rocket.chat/ui-contexts@15.0.0-rc.0
  - @rocket.chat/core-typings@7.3.0-rc.0
  - @rocket.chat/ui-avatar@11.0.0-rc.0
  </details>

## 0.6.3

### Patch Changes

- <details><summary>Updated dependencies []:</summary>

  - @rocket.chat/core-typings@7.2.1
  - @rocket.chat/fuselage-ui-kit@14.0.1
  - @rocket.chat/ui-contexts@14.0.1
  - @rocket.chat/ui-avatar@10.0.1
  </details>

## 0.6.2

### Patch Changes

- ([#34205](https://github.com/RocketChat/Rocket.Chat/pull/34205)) Fixes an error where the engine would not retry a subprocess restart if the last attempt failed

- ([#34858](https://github.com/RocketChat/Rocket.Chat/pull/34858)) Fixes an issue that prevented the apps-engine from reestablishing communications with subprocesses in some cases

- ([#34205](https://github.com/RocketChat/Rocket.Chat/pull/34205)) Fixes error propagation when trying to get the status of apps in some cases

- ([#34205](https://github.com/RocketChat/Rocket.Chat/pull/34205)) Fixes wrong data being reported to total failed apps metrics and statistics

- <details><summary>Updated dependencies [76f6239ff1a9f34f163c03c140c4ceba62563b4e, c43220dcd8c1df86a6143d6553964ad2173903b3, 76f6239ff1a9f34f163c03c140c4ceba62563b4e, 475120dc19fb8cc400fd8af21559cd6f3cc17eb8, 2e4af86f6463166ba4d0b37b153b89ab246e112a, 76f6239ff1a9f34f163c03c140c4ceba62563b4e, 75a14b2e013aca7361cac56316f2b7e8c07d9dc8]:</summary>

  - @rocket.chat/fuselage-ui-kit@14.0.0
  - @rocket.chat/core-typings@7.2.0
  - @rocket.chat/ui-contexts@14.0.0
  - @rocket.chat/ui-avatar@10.0.0
  </details>

## 0.6.2-rc.3

### Patch Changes

- <details><summary>Updated dependencies []:</summary>

  - @rocket.chat/core-typings@7.2.0-rc.3
  - @rocket.chat/fuselage-ui-kit@14.0.0-rc.3
  - @rocket.chat/ui-contexts@14.0.0-rc.3
  - @rocket.chat/ui-avatar@10.0.0-rc.3
  </details>

## 0.6.2-rc.2

### Patch Changes

- ([#34858](https://github.com/RocketChat/Rocket.Chat/pull/34858)) Fixes an issue that prevented the apps-engine from reestablishing communications with subprocesses in some cases

- <details><summary>Updated dependencies [c43220dcd8c1df86a6143d6553964ad2173903b3]:</summary>

  - @rocket.chat/fuselage-ui-kit@14.0.0-rc.2
  - @rocket.chat/ui-contexts@14.0.0-rc.2
  - @rocket.chat/core-typings@7.2.0-rc.2
  - @rocket.chat/ui-avatar@10.0.0-rc.2
  </details>

## 0.6.2-rc.1

### Patch Changes

- <details><summary>Updated dependencies []:</summary>

  - @rocket.chat/core-typings@7.2.0-rc.1
  - @rocket.chat/fuselage-ui-kit@14.0.0-rc.1
  - @rocket.chat/ui-contexts@14.0.0-rc.1
  - @rocket.chat/ui-avatar@10.0.0-rc.1
  </details>

## 0.6.2-rc.0

### Patch Changes

- ([#34205](https://github.com/RocketChat/Rocket.Chat/pull/34205)) Fixes an error where the engine would not retry a subprocess restart if the last attempt failed

- ([#34205](https://github.com/RocketChat/Rocket.Chat/pull/34205)) Fixes error propagation when trying to get the status of apps in some cases

- ([#34205](https://github.com/RocketChat/Rocket.Chat/pull/34205)) Fixes wrong data being reported to total failed apps metrics and statistics

- <details><summary>Updated dependencies [76f6239ff1a9f34f163c03c140c4ceba62563b4e, 76f6239ff1a9f34f163c03c140c4ceba62563b4e, 475120dc19fb8cc400fd8af21559cd6f3cc17eb8, 2e4af86f6463166ba4d0b37b153b89ab246e112a, 76f6239ff1a9f34f163c03c140c4ceba62563b4e, 75a14b2e013aca7361cac56316f2b7e8c07d9dc8]:</summary>

  - @rocket.chat/fuselage-ui-kit@14.0.0-rc.0
  - @rocket.chat/core-typings@7.2.0-rc.0
  - @rocket.chat/ui-contexts@14.0.0-rc.0
  - @rocket.chat/ui-avatar@10.0.0-rc.0
  </details>

## 0.6.1

### Patch Changes

- <details><summary>Updated dependencies [80e36bfc3938775eb26aa5576f1b9b98896e1cc4, 32d93a0666fa1cbe857d02889e93d9bbf45bd4f0]:</summary>

  - @rocket.chat/core-typings@7.1.0
  - @rocket.chat/fuselage-ui-kit@13.0.0
  - @rocket.chat/ui-contexts@13.0.0
  - @rocket.chat/ui-avatar@9.0.0
  </details>

## 0.6.1-rc.3

### Patch Changes

- <details><summary>Updated dependencies []:</summary>

  - @rocket.chat/core-typings@7.1.0-rc.3
  - @rocket.chat/fuselage-ui-kit@13.0.0-rc.3
  - @rocket.chat/ui-contexts@13.0.0-rc.3
  - @rocket.chat/ui-avatar@9.0.0-rc.3
  </details>

## 0.6.1-rc.2

### Patch Changes

- <details><summary>Updated dependencies []:</summary>

  - @rocket.chat/core-typings@7.1.0-rc.2
  - @rocket.chat/fuselage-ui-kit@13.0.0-rc.2
  - @rocket.chat/ui-contexts@13.0.0-rc.2
  - @rocket.chat/ui-avatar@9.0.0-rc.2
  </details>

## 0.6.1-rc.1

### Patch Changes

- <details><summary>Updated dependencies []:</summary>

  - @rocket.chat/core-typings@7.1.0-rc.1
  - @rocket.chat/fuselage-ui-kit@13.0.0-rc.1
  - @rocket.chat/ui-contexts@13.0.0-rc.1
  - @rocket.chat/ui-avatar@9.0.0-rc.1
  </details>

## 0.6.1-rc.0

### Patch Changes

- <details><summary>Updated dependencies [80e36bfc3938775eb26aa5576f1b9b98896e1cc4, 32d93a0666fa1cbe857d02889e93d9bbf45bd4f0]:</summary>

  - @rocket.chat/core-typings@7.1.0-rc.0
  - @rocket.chat/fuselage-ui-kit@13.0.0-rc.0
  - @rocket.chat/ui-contexts@13.0.0-rc.0
  - @rocket.chat/ui-avatar@9.0.0-rc.0
  </details>

## 0.6.0

### Minor Changes

- ([#33592](https://github.com/RocketChat/Rocket.Chat/pull/33592)) Adds ability to collapse/expand sidebar groups

### Patch Changes

- <details><summary>Updated dependencies [bcacbb1cee, 9274cf4586, b338807d76, 3ea02d3cc1, e3629e065b, 03d148524b, 81998f3450, 509143d6dd]:</summary>

  - @rocket.chat/core-typings@7.0.0
  - @rocket.chat/fuselage-ui-kit@12.0.0
  - @rocket.chat/ui-avatar@8.0.0
  - @rocket.chat/ui-contexts@12.0.0
  </details>

## 0.6.0-rc.6

### Patch Changes

- <details><summary>Updated dependencies []:</summary>

  - @rocket.chat/core-typings@7.0.0-rc.6
  - @rocket.chat/fuselage-ui-kit@12.0.0-rc.6
  - @rocket.chat/ui-contexts@12.0.0-rc.6
  - @rocket.chat/ui-avatar@8.0.0-rc.6
  </details>

## 0.6.0-rc.5

### Patch Changes

- <details><summary>Updated dependencies []:</summary>

  - @rocket.chat/ui-contexts@12.0.0-rc.5
  - @rocket.chat/fuselage-ui-kit@12.0.0-rc.5
  - @rocket.chat/ui-avatar@8.0.0-rc.5
  - @rocket.chat/core-typings@7.0.0-rc.5
  </details>

## 0.6.0-rc.4

### Patch Changes

- <details><summary>Updated dependencies []:</summary>

  - @rocket.chat/core-typings@7.0.0-rc.4
  - @rocket.chat/fuselage-ui-kit@12.0.0-rc.4
  - @rocket.chat/ui-contexts@12.0.0-rc.4
  - @rocket.chat/ui-avatar@8.0.0-rc.4
  </details>

## 0.6.0-rc.3

### Patch Changes

- <details><summary>Updated dependencies []:</summary>

  - @rocket.chat/core-typings@7.0.0-rc.3
  - @rocket.chat/fuselage-ui-kit@12.0.0-rc.3
  - @rocket.chat/ui-contexts@12.0.0-rc.3
  - @rocket.chat/ui-avatar@8.0.0-rc.3
  </details>

## 0.6.0-rc.2

### Patch Changes

- <details><summary>Updated dependencies []:</summary>

  - @rocket.chat/core-typings@7.0.0-rc.2
  - @rocket.chat/fuselage-ui-kit@12.0.0-rc.2
  - @rocket.chat/ui-contexts@12.0.0-rc.2
  - @rocket.chat/ui-avatar@8.0.0-rc.2
  </details>

## 0.6.0-rc.1

### Patch Changes

- <details><summary>Updated dependencies []:</summary>

  - @rocket.chat/core-typings@7.0.0-rc.1
  - @rocket.chat/fuselage-ui-kit@12.0.0-rc.1
  - @rocket.chat/ui-contexts@12.0.0-rc.1
  - @rocket.chat/ui-avatar@8.0.0-rc.1
  </details>

## 0.6.0-rc.0

### Minor Changes

- ([#33592](https://github.com/RocketChat/Rocket.Chat/pull/33592)) Adds ability to collapse/expand sidebar groups

### Patch Changes

- <details><summary>Updated dependencies [7726d68374, bcacbb1cee, 9274cf4586, b338807d76, 3ea02d3cc1, e3629e065b, 03d148524b, 81998f3450, 509143d6dd]:</summary>

  - @rocket.chat/core-typings@7.0.0-rc.0
  - @rocket.chat/fuselage-ui-kit@12.0.0-rc.0
  - @rocket.chat/ui-avatar@8.0.0-rc.0
  - @rocket.chat/ui-contexts@12.0.0-rc.0
  </details>

## 0.5.0

### Minor Changes

- ([#32821](https://github.com/RocketChat/Rocket.Chat/pull/32821)) Replaced new `SidebarV2` components under feature preview

### Patch Changes

- <details><summary>Updated dependencies [599762739a, 274f4f5881, cd0d50016e, 78e6ba4820, 927710d778, 12d6307998]:</summary>

  - @rocket.chat/fuselage-ui-kit@11.0.0
  - @rocket.chat/core-typings@6.13.0
  - @rocket.chat/ui-avatar@7.0.0
  - @rocket.chat/ui-contexts@11.0.0
  </details>

## 0.5.0-rc.6

### Patch Changes

- <details><summary>Updated dependencies []:</summary>

  - @rocket.chat/core-typings@6.13.0-rc.6
  - @rocket.chat/fuselage-ui-kit@11.0.0-rc.6
  - @rocket.chat/ui-contexts@11.0.0-rc.6
  - @rocket.chat/ui-avatar@7.0.0-rc.6
  </details>

## 0.5.0-rc.5

### Patch Changes

- <details><summary>Updated dependencies []:</summary>

  - @rocket.chat/core-typings@6.13.0-rc.5
  - @rocket.chat/fuselage-ui-kit@11.0.0-rc.5
  - @rocket.chat/ui-contexts@11.0.0-rc.5
  - @rocket.chat/ui-avatar@7.0.0-rc.5
  </details>

## 0.5.0-rc.4

### Patch Changes

- <details><summary>Updated dependencies []:</summary>

  - @rocket.chat/core-typings@6.13.0-rc.4
  - @rocket.chat/fuselage-ui-kit@11.0.0-rc.4
  - @rocket.chat/ui-contexts@11.0.0-rc.4
  - @rocket.chat/ui-avatar@7.0.0-rc.4
  </details>

## 0.5.0-rc.3

### Patch Changes

- <details><summary>Updated dependencies []:</summary>

  - @rocket.chat/core-typings@6.13.0-rc.3
  - @rocket.chat/fuselage-ui-kit@11.0.0-rc.3
  - @rocket.chat/ui-contexts@11.0.0-rc.3
  - @rocket.chat/ui-avatar@7.0.0-rc.3
  </details>

## 0.5.0-rc.2

### Patch Changes

- <details><summary>Updated dependencies []:</summary>

  - @rocket.chat/core-typings@6.13.0-rc.2
  - @rocket.chat/fuselage-ui-kit@11.0.0-rc.2
  - @rocket.chat/ui-contexts@11.0.0-rc.2
  - @rocket.chat/ui-avatar@7.0.0-rc.2
  </details>

## 0.5.0-rc.1

### Patch Changes

- <details><summary>Updated dependencies []:</summary>

  - @rocket.chat/ui-contexts@11.0.0-rc.1
  - @rocket.chat/fuselage-ui-kit@11.0.0-rc.1
  - @rocket.chat/ui-avatar@7.0.0-rc.1
  - @rocket.chat/core-typings@6.13.0-rc.1
  </details>

## 0.5.0-rc.0

### Minor Changes

- ([#32821](https://github.com/RocketChat/Rocket.Chat/pull/32821)) Replaced new `SidebarV2` components under feature preview

### Patch Changes

- <details><summary>Updated dependencies [599762739a, 274f4f5881, cd0d50016e, 78e6ba4820, 927710d778, 12d6307998]:</summary>

  - @rocket.chat/fuselage-ui-kit@11.0.0-rc.0
  - @rocket.chat/core-typings@6.13.0-rc.0
  - @rocket.chat/ui-avatar@7.0.0-rc.0
  - @rocket.chat/ui-contexts@11.0.0-rc.0
  </details>

## 0.4.1

### Patch Changes

- <details><summary>Updated dependencies []:</summary>

  - @rocket.chat/fuselage-ui-kit@10.0.1
  - @rocket.chat/ui-contexts@10.0.1
  - @rocket.chat/ui-avatar@6.0.1
  </details>

## 0.4.0

### Minor Changes

- ([#32969](https://github.com/RocketChat/Rocket.Chat/pull/32969)) Upgrades fuselage-toastbar version in order to add pause on hover functionality

### Patch Changes

- ([#32968](https://github.com/RocketChat/Rocket.Chat/pull/32968)) Bumped @rocket.chat/fuselage that fixes the Menu onPointerUp event behavior

- <details><summary>Updated dependencies [8ea6517c4e]:</summary>

  - @rocket.chat/fuselage-ui-kit@10.0.0
  - @rocket.chat/ui-avatar@6.0.0
  - @rocket.chat/ui-contexts@10.0.0
  </details>

## 0.4.0-rc.6

### Patch Changes

- <details><summary>Updated dependencies []:</summary>

  - @rocket.chat/fuselage-ui-kit@10.0.0-rc.6
  - @rocket.chat/ui-contexts@10.0.0-rc.6
  - @rocket.chat/ui-avatar@6.0.0-rc.6
  </details>

## 0.4.0-rc.5

### Patch Changes

- <details><summary>Updated dependencies []:</summary>

  - @rocket.chat/fuselage-ui-kit@10.0.0-rc.5
  - @rocket.chat/ui-contexts@10.0.0-rc.5
  - @rocket.chat/ui-avatar@6.0.0-rc.5
  </details>

## 0.4.0-rc.4

### Patch Changes

- <details><summary>Updated dependencies []:</summary>

  - @rocket.chat/fuselage-ui-kit@10.0.0-rc.4
  - @rocket.chat/ui-contexts@10.0.0-rc.4
  - @rocket.chat/ui-avatar@6.0.0-rc.4
  </details>

## 0.4.0-rc.3

### Patch Changes

- <details><summary>Updated dependencies []:</summary>
  - @rocket.chat/fuselage-ui-kit@10.0.0-rc.3
  - @rocket.chat/ui-contexts@10.0.0-rc.3
  - @rocket.chat/ui-avatar@6.0.0-rc.3
  </details>

## 0.4.0-rc.2

### Patch Changes

- <details><summary>Updated dependencies []:</summary>

  - @rocket.chat/fuselage-ui-kit@10.0.0-rc.2
  - @rocket.chat/ui-contexts@10.0.0-rc.2
  - @rocket.chat/ui-avatar@6.0.0-rc.2
  </details>

## 0.4.0-rc.1

### Patch Changes

- <details><summary>Updated dependencies []:</summary>

  - @rocket.chat/fuselage-ui-kit@10.0.0-rc.1
  - @rocket.chat/ui-contexts@10.0.0-rc.1
  - @rocket.chat/ui-avatar@6.0.0-rc.1
  </details>

## 0.4.0-rc.0

### Minor Changes

- ([#32969](https://github.com/RocketChat/Rocket.Chat/pull/32969)) Upgrades fuselage-toastbar version in order to add pause on hover functionality

### Patch Changes

- ([#32968](https://github.com/RocketChat/Rocket.Chat/pull/32968)) Bumped @rocket.chat/fuselage that fixes the Menu onPointerUp event behavior

- <details><summary>Updated dependencies [8ea6517c4e]:</summary>

  - @rocket.chat/fuselage-ui-kit@10.0.0-rc.0
  - @rocket.chat/ui-avatar@6.0.0-rc.0
  - @rocket.chat/ui-contexts@10.0.0-rc.0
  </details>

## 0.3.5

### Patch Changes

- <details><summary>Updated dependencies []:</summary>

  - @rocket.chat/fuselage-ui-kit@9.0.2
  - @rocket.chat/ui-contexts@9.0.2
  - @rocket.chat/ui-avatar@5.0.2
  </details>

## 0.3.4

### Patch Changes

- <details><summary>Updated dependencies []:</summary>

  - @rocket.chat/fuselage-ui-kit@9.0.1
  - @rocket.chat/ui-contexts@9.0.1
  - @rocket.chat/ui-avatar@5.0.1
  </details>

## 0.3.3

### Patch Changes

- <details><summary>Updated dependencies [88e5219bd2, 2d89a0c448, 4e8aa575a6, b8e5887fb9]:</summary>

  - @rocket.chat/fuselage-ui-kit@9.0.0
  - @rocket.chat/ui-contexts@9.0.0
  - @rocket.chat/ui-avatar@5.0.0
  </details>

## 0.3.3-rc.6

### Patch Changes

- <details><summary>Updated dependencies []:</summary>

  - @rocket.chat/fuselage-ui-kit@9.0.0-rc.6
  - @rocket.chat/ui-contexts@9.0.0-rc.6
  - @rocket.chat/ui-avatar@5.0.0-rc.6
  </details>

## 0.3.3-rc.5

### Patch Changes

- <details><summary>Updated dependencies []:</summary>

  - @rocket.chat/fuselage-ui-kit@9.0.0-rc.5
  - @rocket.chat/ui-contexts@9.0.0-rc.5
  - @rocket.chat/ui-avatar@5.0.0-rc.5
  </details>

## 0.3.3-rc.4

### Patch Changes

- <details><summary>Updated dependencies []:</summary>

  - @rocket.chat/fuselage-ui-kit@9.0.0-rc.4
  - @rocket.chat/ui-contexts@9.0.0-rc.4
  - @rocket.chat/ui-avatar@5.0.0-rc.4
  </details>

## 0.3.3-rc.3

### Patch Changes

- <details><summary>Updated dependencies []:</summary>

  - @rocket.chat/fuselage-ui-kit@9.0.0-rc.3
  - @rocket.chat/ui-contexts@9.0.0-rc.3
  - @rocket.chat/ui-avatar@5.0.0-rc.3
  </details>

## 0.3.3-rc.2

### Patch Changes

- <details><summary>Updated dependencies []:</summary>

  - @rocket.chat/fuselage-ui-kit@9.0.0-rc.2
  - @rocket.chat/ui-contexts@9.0.0-rc.2
  - @rocket.chat/ui-avatar@5.0.0-rc.2
  </details>

## 0.3.3-rc.1

### Patch Changes

- <details><summary>Updated dependencies []:</summary>

  - @rocket.chat/fuselage-ui-kit@9.0.0-rc.1
  - @rocket.chat/ui-contexts@9.0.0-rc.1
  - @rocket.chat/ui-avatar@5.0.0-rc.1
  </details>

## 0.3.3-rc.0

### Patch Changes

- <details><summary>Updated dependencies [88e5219bd2, 2d89a0c448, 4e8aa575a6, b8e5887fb9]:</summary>

  - @rocket.chat/fuselage-ui-kit@9.0.0-rc.0
  - @rocket.chat/ui-contexts@9.0.0-rc.0
  - @rocket.chat/ui-avatar@5.0.0-rc.0
  </details>

## 0.3.2

### Patch Changes

- <details><summary>Updated dependencies [ca6a9d8de8, ca6a9d8de8, ca6a9d8de8, ca6a9d8de8]:</summary>

  - @rocket.chat/fuselage-ui-kit@8.0.2
  - @rocket.chat/ui-contexts@8.0.2
  - @rocket.chat/ui-avatar@4.0.2
  </details>

## 0.3.1

### Patch Changes

- <details><summary>Updated dependencies []:</summary>

  - @rocket.chat/fuselage-ui-kit@8.0.1
  - @rocket.chat/ui-contexts@8.0.1
  - @rocket.chat/ui-avatar@4.0.1
  </details>

## 0.3.0

### Minor Changes

- ([#32604](https://github.com/RocketChat/Rocket.Chat/pull/32604)) Upgrades fuselage-toastbar version in order to add RTL support to the component

- ([#31821](https://github.com/RocketChat/Rocket.Chat/pull/31821)) New runtime for apps in the Apps-Engine based on the Deno platform

### Patch Changes

- <details><summary>Updated dependencies [a565999ae0, 4f72d62aa7]:</summary>

  - @rocket.chat/fuselage-ui-kit@8.0.0
  - @rocket.chat/ui-contexts@8.0.0
  - @rocket.chat/ui-avatar@4.0.0
  </details>

## 0.3.0-rc.7

### Patch Changes

- <details><summary>Updated dependencies []:</summary>

  - @rocket.chat/fuselage-ui-kit@8.0.0-rc.7
  - @rocket.chat/ui-contexts@8.0.0-rc.7
  - @rocket.chat/ui-avatar@4.0.0-rc.7
  </details>

## 0.3.0-rc.6

### Patch Changes

- <details><summary>Updated dependencies []:</summary>

  - @rocket.chat/fuselage-ui-kit@8.0.0-rc.6
  - @rocket.chat/ui-contexts@8.0.0-rc.6
  - @rocket.chat/ui-avatar@4.0.0-rc.6
  </details>

## 0.3.0-rc.5

### Patch Changes

- <details><summary>Updated dependencies []:</summary>

  - @rocket.chat/fuselage-ui-kit@8.0.0-rc.5
  - @rocket.chat/ui-contexts@8.0.0-rc.5
  - @rocket.chat/ui-avatar@4.0.0-rc.5
  </details>

## 0.3.0-rc.4

### Patch Changes

- <details><summary>Updated dependencies []:</summary>

  - @rocket.chat/fuselage-ui-kit@8.0.0-rc.4
  - @rocket.chat/ui-contexts@8.0.0-rc.4
  - @rocket.chat/ui-avatar@4.0.0-rc.4
  </details>

## 0.3.0-rc.3

### Patch Changes

- <details><summary>Updated dependencies []:</summary>

  - @rocket.chat/fuselage-ui-kit@8.0.0-rc.3
  - @rocket.chat/ui-contexts@8.0.0-rc.3
  - @rocket.chat/ui-avatar@4.0.0-rc.3
  </details>

## 0.3.0-rc.2

### Patch Changes

- <details><summary>Updated dependencies []:</summary>

  - @rocket.chat/fuselage-ui-kit@8.0.0-rc.2
  - @rocket.chat/ui-contexts@8.0.0-rc.2
  - @rocket.chat/ui-avatar@4.0.0-rc.2
  </details>

## 0.3.0-rc.1

### Patch Changes

- <details><summary>Updated dependencies []:</summary>

  - @rocket.chat/fuselage-ui-kit@8.0.0-rc.1
  - @rocket.chat/ui-contexts@8.0.0-rc.1
  - @rocket.chat/ui-avatar@4.0.0-rc.1
  </details>

## 0.3.0-rc.0

### Minor Changes

- ([#32604](https://github.com/RocketChat/Rocket.Chat/pull/32604)) Upgrades fuselage-toastbar version in order to add RTL support to the component

- ([#31821](https://github.com/RocketChat/Rocket.Chat/pull/31821)) New runtime for apps in the Apps-Engine based on the Deno platform

### Patch Changes

- <details><summary>Updated dependencies [a565999ae0, 4f72d62aa7]:</summary>

  - @rocket.chat/fuselage-ui-kit@8.0.0-rc.0
  - @rocket.chat/ui-contexts@8.0.0-rc.0
  - @rocket.chat/ui-avatar@4.0.0-rc.0

## 0.2.26

### Patch Changes

- <details><summary>Updated dependencies []:</summary>

  - @rocket.chat/fuselage-ui-kit@7.0.3
  - @rocket.chat/ui-contexts@7.0.3
  - @rocket.chat/ui-avatar@3.0.3
  </details>

## 0.2.25

### Patch Changes

- <details><summary>Updated dependencies []:</summary>

  - @rocket.chat/fuselage-ui-kit@7.0.2
  - @rocket.chat/ui-contexts@7.0.2
  - @rocket.chat/ui-avatar@3.0.2
  </details>

## 0.2.24

### Patch Changes

- <details><summary>Updated dependencies []:</summary>

  - @rocket.chat/fuselage-ui-kit@7.0.1
  - @rocket.chat/ui-contexts@7.0.1
  - @rocket.chat/ui-avatar@3.0.1
  </details>

## 0.2.23

### Patch Changes

- <details><summary>Updated dependencies [6205ef14f0, ee5cdfc367]:</summary>

  - @rocket.chat/fuselage-ui-kit@7.0.0
  - @rocket.chat/ui-contexts@7.0.0
  - @rocket.chat/ui-avatar@3.0.0
  </details>

## 0.2.23-rc.2

### Patch Changes

- <details><summary>Updated dependencies []:</summary>

  - @rocket.chat/fuselage-ui-kit@7.0.0-rc.2
  - @rocket.chat/ui-contexts@7.0.0-rc.2
  - @rocket.chat/ui-avatar@3.0.0-rc.2
  </details>

## 0.2.23-rc.1

### Patch Changes

- <details><summary>Updated dependencies []:</summary>

  - @rocket.chat/fuselage-ui-kit@7.0.0-rc.1
  - @rocket.chat/ui-contexts@7.0.0-rc.1
  - @rocket.chat/ui-avatar@3.0.0-rc.1
  </details>

## 0.2.23-rc.0

### Patch Changes

- <details><summary>Updated dependencies [6205ef14f0, ee5cdfc367]:</summary>

  - @rocket.chat/fuselage-ui-kit@7.0.0-rc.0
  - @rocket.chat/ui-contexts@7.0.0-rc.0
  - @rocket.chat/ui-avatar@3.0.0-rc.0
  </details>

## 0.2.22

### Patch Changes

- <details><summary>Updated dependencies [b94ca7c30b, c0d54d742a]:</summary>

  - @rocket.chat/fuselage-ui-kit@6.0.0
  - @rocket.chat/ui-contexts@6.0.0
  - @rocket.chat/ui-avatar@2.0.0
  </details>

## 0.2.22-rc.2

### Patch Changes

- <details><summary>Updated dependencies [b94ca7c30b]:</summary>

  - @rocket.chat/fuselage-ui-kit@6.0.0-rc.2
  - @rocket.chat/ui-contexts@6.0.0-rc.2
  - @rocket.chat/ui-avatar@2.0.0-rc.2
  </details>

## 0.2.23-rc.1

### Patch Changes

- <details><summary>Updated dependencies []:</summary>

  - @rocket.chat/ui-contexts@6.0.0-rc.1
  - @rocket.chat/fuselage-ui-kit@6.0.0-rc.1
  - @rocket.chat/ui-avatar@2.0.0-rc.1
  </details>

## 0.2.23-rc.0

### Patch Changes

- <details><summary>Updated dependencies [c0d54d742a]:</summary>

  - @rocket.chat/ui-contexts@6.0.0-rc.0
  - @rocket.chat/fuselage-ui-kit@6.0.0-rc.0
  - @rocket.chat/ui-avatar@2.0.0-rc.0

## 0.2.22

### Patch Changes

- <details><summary>Updated dependencies []:</summary>

  - @rocket.chat/ui-contexts@5.0.2
  - @rocket.chat/fuselage-ui-kit@5.0.2
  - @rocket.chat/ui-avatar@1.0.2
  </details>

## 0.2.21

### Patch Changes

- <details><summary>Updated dependencies []:</summary>

  - @rocket.chat/ui-contexts@5.0.1
  - @rocket.chat/fuselage-ui-kit@5.0.1
  - @rocket.chat/ui-avatar@1.0.1
  </details>

## 0.2.20

### Patch Changes

- <details><summary>Updated dependencies []:</summary>

  - @rocket.chat/ui-contexts@5.0.0
  - @rocket.chat/fuselage-ui-kit@5.0.0
  - @rocket.chat/ui-avatar@1.0.0
  </details>

## 0.2.20-rc.4

### Patch Changes

- <details><summary>Updated dependencies []:</summary>

  - @rocket.chat/ui-contexts@5.0.0-rc.4
  - @rocket.chat/fuselage-ui-kit@5.0.0-rc.4
  - @rocket.chat/ui-avatar@1.0.0-rc.4
  </details>

## 0.2.20-rc.3

### Patch Changes

- <details><summary>Updated dependencies []:</summary>

  - @rocket.chat/ui-contexts@5.0.0-rc.3
  - @rocket.chat/fuselage-ui-kit@5.0.0-rc.3
  - @rocket.chat/ui-avatar@1.0.0-rc.3
  </details>

## 0.2.20-rc.2

### Patch Changes

- <details><summary>Updated dependencies []:</summary>

  - @rocket.chat/ui-contexts@5.0.0-rc.2
  - @rocket.chat/fuselage-ui-kit@5.0.0-rc.2
  - @rocket.chat/ui-avatar@1.0.0-rc.2
  </details>

## 0.2.20-rc.1

### Patch Changes

- <details><summary>Updated dependencies []:</summary>

  - @rocket.chat/ui-contexts@5.0.0-rc.1
  - @rocket.chat/fuselage-ui-kit@5.0.0-rc.1
  - @rocket.chat/ui-avatar@1.0.0-rc.1
  </details>

## 0.2.20-rc.0

### Patch Changes

- <details><summary>Updated dependencies []:</summary>

  - @rocket.chat/ui-contexts@5.0.0-rc.0
  - @rocket.chat/fuselage-ui-kit@5.0.0-rc.0
  - @rocket.chat/ui-avatar@1.0.0-rc.0
  </details>

## 0.2.19

### Patch Changes

- <details><summary>Updated dependencies []:</summary>

  - @rocket.chat/ui-contexts@4.0.6
  - @rocket.chat/fuselage-ui-kit@4.0.6
  </details>

## 0.2.18

### Patch Changes

- <details><summary>Updated dependencies []:</summary>

  - @rocket.chat/ui-contexts@4.0.5
  - @rocket.chat/fuselage-ui-kit@4.0.5
  </details>

## 0.2.17

### Patch Changes

- <details><summary>Updated dependencies []:</summary>

  - @rocket.chat/ui-contexts@4.0.4
  - @rocket.chat/fuselage-ui-kit@4.0.4
  </details>

## 0.2.16

### Patch Changes

- <details><summary>Updated dependencies []:</summary>

  - @rocket.chat/ui-contexts@4.0.3
  - @rocket.chat/fuselage-ui-kit@4.0.3
  </details>

## 0.2.15

### Patch Changes

- <details><summary>Updated dependencies []:</summary>

  - @rocket.chat/ui-contexts@4.0.2
  - @rocket.chat/fuselage-ui-kit@4.0.2
  </details>

## 0.2.14

### Patch Changes

- <details><summary>Updated dependencies []:</summary>

  - @rocket.chat/ui-contexts@4.0.1
  - @rocket.chat/fuselage-ui-kit@4.0.1
  </details>

## 0.2.13

### Patch Changes

- ([#31138](https://github.com/RocketChat/Rocket.Chat/pull/31138)) feat(uikit): Move `@rocket.chat/ui-kit` package to the main monorepo

- <details><summary>Updated dependencies [b223cbde14, b2b0035162]:</summary>

  - @rocket.chat/fuselage-ui-kit@4.0.0
  - @rocket.chat/ui-contexts@4.0.0
  </details>

## 0.2.13-rc.7

### Patch Changes

- <details><summary>Updated dependencies []:</summary>

  - @rocket.chat/ui-contexts@4.0.0-rc.7
  - @rocket.chat/fuselage-ui-kit@4.0.0-rc.7
  </details>

## 0.2.13-rc.6

### Patch Changes

- <details><summary>Updated dependencies []:</summary>

  - @rocket.chat/ui-contexts@4.0.0-rc.6
  - @rocket.chat/fuselage-ui-kit@4.0.0-rc.6
  </details>

## 0.2.13-rc.5

### Patch Changes

- <details><summary>Updated dependencies []:</summary>

  - @rocket.chat/ui-contexts@4.0.0-rc.5
  - @rocket.chat/fuselage-ui-kit@4.0.0-rc.5
  </details>

## 0.2.13-rc.4

### Patch Changes

- @rocket.chat/ui-contexts@4.0.0-rc.4
- @rocket.chat/fuselage-ui-kit@4.0.0-rc.4

## 0.2.13-rc.3

### Patch Changes

- @rocket.chat/ui-contexts@4.0.0-rc.3
- @rocket.chat/fuselage-ui-kit@4.0.0-rc.3

## 0.2.13-rc.2

### Patch Changes

- @rocket.chat/ui-contexts@4.0.0-rc.2
- @rocket.chat/fuselage-ui-kit@4.0.0-rc.2

## 0.2.13-rc.1

### Patch Changes

- @rocket.chat/ui-contexts@4.0.0-rc.1
- @rocket.chat/fuselage-ui-kit@4.0.0-rc.1

## 0.2.13-rc.0

### Patch Changes

- b223cbde14: feat(uikit): Move `@rocket.chat/ui-kit` package to the main monorepo
- Updated dependencies [b223cbde14]
- Updated dependencies [b2b0035162]
  - @rocket.chat/fuselage-ui-kit@4.0.0-rc.0
  - @rocket.chat/ui-contexts@4.0.0-rc.0

## 0.2.12

### Patch Changes

- @rocket.chat/ui-contexts@3.0.3
- @rocket.chat/fuselage-ui-kit@3.0.3

## 0.2.11

### Patch Changes

- @rocket.chat/ui-contexts@3.0.2
- @rocket.chat/fuselage-ui-kit@3.0.2

## 0.2.10

### Patch Changes

- @rocket.chat/ui-contexts@3.0.1
- @rocket.chat/fuselage-ui-kit@3.0.1

## 0.2.9

### Patch Changes

- Updated dependencies [7da1edf866]
  - @rocket.chat/ui-contexts@3.0.0
  - @rocket.chat/fuselage-ui-kit@3.0.0

## 0.2.9-rc.12

### Patch Changes

- @rocket.chat/ui-contexts@3.0.0-rc.19
- @rocket.chat/fuselage-ui-kit@3.0.0-rc.19

## 0.2.9-rc.11

### Patch Changes

- @rocket.chat/ui-contexts@3.0.0-rc.18
- @rocket.chat/fuselage-ui-kit@3.0.0-rc.18

## 0.2.9-rc.10

### Patch Changes

- @rocket.chat/ui-contexts@3.0.0-rc.17
- @rocket.chat/fuselage-ui-kit@3.0.0-rc.17

## 0.2.9-rc.9

### Patch Changes

- @rocket.chat/ui-contexts@3.0.0-rc.16
- @rocket.chat/fuselage-ui-kit@3.0.0-rc.16

## 0.2.9-rc.8

### Patch Changes

- @rocket.chat/ui-contexts@3.0.0-rc.15
- @rocket.chat/fuselage-ui-kit@3.0.0-rc.15

## 0.2.9-rc.7

### Patch Changes

- @rocket.chat/ui-contexts@3.0.0-rc.14
- @rocket.chat/fuselage-ui-kit@3.0.0-rc.14

## 0.2.9-rc.6

### Patch Changes

- @rocket.chat/ui-contexts@3.0.0-rc.13
- @rocket.chat/fuselage-ui-kit@3.0.0-rc.13

## 0.2.9-rc.5

### Patch Changes

- @rocket.chat/ui-contexts@3.0.0-rc.12
- @rocket.chat/fuselage-ui-kit@3.0.0-rc.12

## 0.2.9-rc.4

### Patch Changes

- @rocket.chat/ui-contexts@3.0.0-rc.11
- @rocket.chat/fuselage-ui-kit@3.0.0-rc.11

## 0.2.9-rc.3

### Patch Changes

- @rocket.chat/ui-contexts@3.0.0-rc.10
- @rocket.chat/fuselage-ui-kit@3.0.0-rc.10

## 0.2.9-rc.2

### Patch Changes

- @rocket.chat/ui-contexts@3.0.0-rc.9
- @rocket.chat/fuselage-ui-kit@3.0.0-rc.9

## 0.2.9-rc.1

### Patch Changes

- @rocket.chat/ui-contexts@3.0.0-rc.8
- @rocket.chat/fuselage-ui-kit@3.0.0-rc.8

## 0.2.6-rc.7

### Patch Changes

- @rocket.chat/ui-contexts@3.0.0-rc.7
- @rocket.chat/fuselage-ui-kit@3.0.0-rc.7

## 0.2.6-rc.6

### Patch Changes

- @rocket.chat/ui-contexts@3.0.0-rc.6
- @rocket.chat/fuselage-ui-kit@3.0.0-rc.6

## 0.2.6-rc.5

### Patch Changes

- @rocket.chat/ui-contexts@3.0.0-rc.5
- @rocket.chat/fuselage-ui-kit@3.0.0-rc.5

## 0.2.6-rc.4

### Patch Changes

- @rocket.chat/ui-contexts@3.0.0-rc.4
- @rocket.chat/fuselage-ui-kit@3.0.0-rc.4

## 0.2.6-rc.3

### Patch Changes

- @rocket.chat/ui-contexts@3.0.0-rc.3
- @rocket.chat/fuselage-ui-kit@3.0.0-rc.3

## 0.2.6-rc.2

### Patch Changes

- @rocket.chat/ui-contexts@3.0.0-rc.2
- @rocket.chat/fuselage-ui-kit@3.0.0-rc.2

## 0.2.6-rc.1

### Patch Changes

- @rocket.chat/ui-contexts@3.0.0-rc.1
- @rocket.chat/fuselage-ui-kit@3.0.0-rc.1

## 0.2.6-rc.0

### Patch Changes

- Updated dependencies [7da1edf866]
  - @rocket.chat/ui-contexts@3.0.0-rc.0
  - @rocket.chat/fuselage-ui-kit@3.0.0-rc.0

## 0.2.8

### Patch Changes

- @rocket.chat/ui-contexts@2.0.8
- @rocket.chat/fuselage-ui-kit@2.0.8

## 0.2.7

### Patch Changes

- @rocket.chat/ui-contexts@2.0.7
- @rocket.chat/fuselage-ui-kit@2.0.7

## 0.2.6

### Patch Changes

- @rocket.chat/ui-contexts@2.0.6
- @rocket.chat/fuselage-ui-kit@2.0.6

## 0.2.5

### Patch Changes

- @rocket.chat/ui-contexts@2.0.5
- @rocket.chat/fuselage-ui-kit@2.0.5

## 0.2.4

### Patch Changes

- @rocket.chat/ui-contexts@2.0.4
- @rocket.chat/fuselage-ui-kit@2.0.4

## 0.2.3

### Patch Changes

- @rocket.chat/ui-contexts@2.0.3
- @rocket.chat/fuselage-ui-kit@2.0.3

## 0.2.2

### Patch Changes

- @rocket.chat/ui-contexts@2.0.2
- @rocket.chat/fuselage-ui-kit@2.0.2

## 0.2.1

### Patch Changes

- @rocket.chat/ui-contexts@2.0.1
- @rocket.chat/fuselage-ui-kit@2.0.1

## 0.2.0

### Minor Changes

- 1246a21648: feat: Add missing variants to UIKit button
- f9a748526d: feat: Adding new UIKit components: Callout, Checkbox, Radio Button, Time Picker, Toast Bar, Toggle Switch, Tab Navigation

### Patch Changes

- dc1d8ce92e: feat(fuselage-ui-kit): Introduce `TabsNavigationBlock`
- Updated dependencies [1246a21648]
- Updated dependencies [f9a748526d]
- Updated dependencies [dc1d8ce92e]
- Updated dependencies [074db3b419]
- Updated dependencies [dce4a829fa]
- Updated dependencies [b8f3d5014f]
  - @rocket.chat/fuselage-ui-kit@2.0.0
  - @rocket.chat/ui-contexts@2.0.0

## 0.2.0-rc.5

### Patch Changes

- @rocket.chat/ui-contexts@2.0.0-rc.5
- @rocket.chat/fuselage-ui-kit@2.0.0-rc.5

## 0.2.0-rc.4

### Patch Changes

- @rocket.chat/ui-contexts@2.0.0-rc.4
- @rocket.chat/fuselage-ui-kit@2.0.0-rc.4

## 0.2.0-rc.3

### Patch Changes

- @rocket.chat/ui-contexts@2.0.0-rc.3
- @rocket.chat/fuselage-ui-kit@2.0.0-rc.3

## 0.2.0-rc.2

### Patch Changes

- @rocket.chat/ui-contexts@2.0.0-rc.2
- @rocket.chat/fuselage-ui-kit@2.0.0-rc.2

## 0.2.0-rc.1

### Patch Changes

- @rocket.chat/ui-contexts@2.0.0-rc.1
- @rocket.chat/fuselage-ui-kit@2.0.0-rc.1

## 0.2.0-rc.0

### Minor Changes

- 1246a21648: feat: Add missing variants to UIKit button
- f9a748526d: feat: Adding new UIKit components: Callout, Checkbox, Radio Button, Time Picker, Toast Bar, Toggle Switch, Tab Navigation

### Patch Changes

- dc1d8ce92e: feat(fuselage-ui-kit): Introduce `TabsNavigationBlock`
- Updated dependencies [1246a21648]
- Updated dependencies [f9a748526d]
- Updated dependencies [dc1d8ce92e]
- Updated dependencies [074db3b419]
- Updated dependencies [dce4a829fa]
- Updated dependencies [b8f3d5014f]
  - @rocket.chat/fuselage-ui-kit@2.0.0-rc.0
  - @rocket.chat/ui-contexts@2.0.0-rc.0

## 0.1.8

### Patch Changes

- @rocket.chat/ui-contexts@1.0.8
- @rocket.chat/fuselage-ui-kit@1.0.8

## 0.1.7

### Patch Changes

- @rocket.chat/ui-contexts@1.0.7
- @rocket.chat/fuselage-ui-kit@1.0.7

## 0.1.6

### Patch Changes

- @rocket.chat/ui-contexts@1.0.6
- @rocket.chat/fuselage-ui-kit@1.0.6

## 0.1.5

### Patch Changes

- @rocket.chat/ui-contexts@1.0.5
- @rocket.chat/fuselage-ui-kit@1.0.5

## 0.1.4

### Patch Changes

- @rocket.chat/ui-contexts@1.0.4
- @rocket.chat/fuselage-ui-kit@1.0.4

## 0.1.3

### Patch Changes

- @rocket.chat/ui-contexts@1.0.3
- @rocket.chat/fuselage-ui-kit@1.0.3

## 0.1.2

### Patch Changes

- @rocket.chat/ui-contexts@1.0.2
- @rocket.chat/fuselage-ui-kit@1.0.2

## 0.1.1

### Patch Changes

- @rocket.chat/ui-contexts@1.0.1
- @rocket.chat/fuselage-ui-kit@1.0.1

## 0.1.0

### Minor Changes

- dbdf45b0e5: feat: Introduce contextualBar surface renderer for UiKit blocks

### Patch Changes

- Updated dependencies [e14ec50816]
- Updated dependencies [f76d514341]
- Updated dependencies [dbdf45b0e5]
- Updated dependencies [c0fa567246]
  - @rocket.chat/ui-contexts@1.0.0
  - @rocket.chat/fuselage-ui-kit@1.0.0

## 0.1.0-rc.10

### Patch Changes

- @rocket.chat/ui-contexts@1.0.0-rc.10
- @rocket.chat/fuselage-ui-kit@1.0.0-rc.10

## 0.1.0-rc.9

### Patch Changes

- @rocket.chat/ui-contexts@1.0.0-rc.9
- @rocket.chat/fuselage-ui-kit@1.0.0-rc.9

## 0.1.0-rc.8

### Patch Changes

- @rocket.chat/ui-contexts@1.0.0-rc.8
- @rocket.chat/fuselage-ui-kit@1.0.0-rc.8

## 0.1.0-rc.7

### Patch Changes

- @rocket.chat/ui-contexts@1.0.0-rc.7
- @rocket.chat/fuselage-ui-kit@1.0.0-rc.7

## 0.1.0-rc.6

### Patch Changes

- @rocket.chat/ui-contexts@1.0.0-rc.6
- @rocket.chat/fuselage-ui-kit@1.0.0-rc.6

## 0.1.0-rc.5

### Patch Changes

- @rocket.chat/ui-contexts@1.0.0-rc.5
- @rocket.chat/fuselage-ui-kit@1.0.0-rc.5

## 0.1.0-rc.4

### Patch Changes

- @rocket.chat/ui-contexts@1.0.0-rc.4
- @rocket.chat/fuselage-ui-kit@1.0.0-rc.4

## 0.1.0-rc.3

### Patch Changes

- @rocket.chat/ui-contexts@1.0.0-rc.3
- @rocket.chat/fuselage-ui-kit@1.0.0-rc.3

## 0.1.0-rc.2

### Patch Changes

- Updated dependencies [f76d514341]
  - @rocket.chat/ui-contexts@1.0.0-rc.2
  - @rocket.chat/fuselage-ui-kit@1.0.0-rc.2

## 0.1.0-rc.1

### Patch Changes

- @rocket.chat/ui-contexts@1.0.0-rc.1
- @rocket.chat/fuselage-ui-kit@1.0.0-rc.1

## 0.1.0-rc.0

### Minor Changes

- dbdf45b0e5: feat: Introduce contextualBar surface renderer for UiKit blocks

### Patch Changes

- Updated dependencies [e14ec50816]
- Updated dependencies [dbdf45b0e5]
- Updated dependencies [c0fa567246]
  - @rocket.chat/ui-contexts@1.0.0-rc.0
  - @rocket.chat/fuselage-ui-kit@1.0.0-rc.0<|MERGE_RESOLUTION|>--- conflicted
+++ resolved
@@ -1,23 +1,18 @@
 # @rocket.chat/uikit-playground
 
-<<<<<<< HEAD
-## 0.6.11-rc.1
-=======
-## 0.6.11
->>>>>>> c35ef942
-
-### Patch Changes
-
-- <details><summary>Updated dependencies []:</summary>
-
-<<<<<<< HEAD
+## 0.6.12-rc.1
+
+### Patch Changes
+
+- <details><summary>Updated dependencies []:</summary>
+
   - @rocket.chat/core-typings@7.6.0-rc.1
   - @rocket.chat/fuselage-ui-kit@18.0.0-rc.1
   - @rocket.chat/ui-contexts@18.0.0-rc.1
   - @rocket.chat/ui-avatar@14.0.0-rc.1
   </details>
 
-## 0.6.11-rc.0
+## 0.6.12-rc.0
 
 ### Patch Changes
 
@@ -27,12 +22,19 @@
   - @rocket.chat/ui-contexts@18.0.0-rc.0
   - @rocket.chat/fuselage-ui-kit@18.0.0-rc.0
   - @rocket.chat/ui-avatar@14.0.0-rc.0
-=======
+  </details>
+
+
+## 0.6.11
+
+### Patch Changes
+
+- <details><summary>Updated dependencies []:</summary>
+
   - @rocket.chat/core-typings@7.5.1
   - @rocket.chat/fuselage-ui-kit@17.0.1
   - @rocket.chat/ui-contexts@17.0.1
   - @rocket.chat/ui-avatar@13.0.1
->>>>>>> c35ef942
   </details>
 
 ## 0.6.10
