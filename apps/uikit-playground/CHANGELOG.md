--- conflicted
+++ resolved
@@ -1,24 +1,56 @@
 # @rocket.chat/uikit-playground
 
-<<<<<<< HEAD
-## 0.6.13-rc.3
-=======
-## 0.6.14
->>>>>>> 0432cbd4
-
-### Patch Changes
-
-- <details><summary>Updated dependencies []:</summary>
-
-<<<<<<< HEAD
+## 0.6.15-rc.3
+
+### Patch Changes
+
+- <details><summary>Updated dependencies []:</summary>
   - @rocket.chat/core-typings@7.7.0-rc.3
   - @rocket.chat/fuselage-ui-kit@19.0.0-rc.3
   - @rocket.chat/ui-contexts@19.0.0-rc.3
   - @rocket.chat/ui-avatar@15.0.0-rc.3
   </details>
 
-## 0.6.13-rc.2
-=======
+## 0.6.15-rc.2
+
+### Patch Changes
+
+- <details><summary>Updated dependencies []:</summary>
+- @rocket.chat/core-typings@7.7.0-rc.2
+  - @rocket.chat/fuselage-ui-kit@19.0.0-rc.2
+  - @rocket.chat/ui-contexts@19.0.0-rc.2
+  - @rocket.chat/ui-avatar@15.0.0-rc.2
+  </details>
+
+## 0.6.15-rc.1
+
+### Patch Changes
+
+- <details><summary>Updated dependencies []:</summary>
+
+  - @rocket.chat/core-typings@7.7.0-rc.1
+  - @rocket.chat/fuselage-ui-kit@19.0.0-rc.1
+  - @rocket.chat/ui-contexts@19.0.0-rc.1
+  - @rocket.chat/ui-avatar@15.0.0-rc.1
+  </details>
+
+## 0.6.15-rc.0
+
+### Patch Changes
+
+- <details><summary>Updated dependencies []:</summary>
+
+  - @rocket.chat/ui-contexts@19.0.0-rc.0
+  - @rocket.chat/core-typings@7.7.0-rc.0
+  - @rocket.chat/fuselage-ui-kit@19.0.0-rc.0
+  - @rocket.chat/ui-avatar@15.0.0-rc.0
+  </details>
+
+## 0.6.14
+
+### Patch Changes
+
+- <details><summary>Updated dependencies []:</summary>
   - @rocket.chat/core-typings@7.6.2
   - @rocket.chat/fuselage-ui-kit@18.0.2
   - @rocket.chat/ui-contexts@18.0.2
@@ -26,47 +58,14 @@
   </details>
 
 ## 0.6.13
->>>>>>> 0432cbd4
-
-### Patch Changes
-
-- <details><summary>Updated dependencies []:</summary>
-
-<<<<<<< HEAD
-  - @rocket.chat/core-typings@7.7.0-rc.2
-  - @rocket.chat/fuselage-ui-kit@19.0.0-rc.2
-  - @rocket.chat/ui-contexts@19.0.0-rc.2
-  - @rocket.chat/ui-avatar@15.0.0-rc.2
-  </details>
-
-## 0.6.13-rc.1
-
-### Patch Changes
-
-- <details><summary>Updated dependencies []:</summary>
-
-  - @rocket.chat/core-typings@7.7.0-rc.1
-  - @rocket.chat/fuselage-ui-kit@19.0.0-rc.1
-  - @rocket.chat/ui-contexts@19.0.0-rc.1
-  - @rocket.chat/ui-avatar@15.0.0-rc.1
-  </details>
-
-## 0.6.13-rc.0
-
-### Patch Changes
-
-- <details><summary>Updated dependencies []:</summary>
-
-  - @rocket.chat/ui-contexts@19.0.0-rc.0
-  - @rocket.chat/core-typings@7.7.0-rc.0
-  - @rocket.chat/fuselage-ui-kit@19.0.0-rc.0
-  - @rocket.chat/ui-avatar@15.0.0-rc.0
-=======
+
+### Patch Changes
+
+- <details><summary>Updated dependencies []:</summary>
   - @rocket.chat/core-typings@7.6.1
   - @rocket.chat/fuselage-ui-kit@18.0.1
   - @rocket.chat/ui-contexts@18.0.1
   - @rocket.chat/ui-avatar@14.0.1
->>>>>>> 0432cbd4
   </details>
 
 ## 0.6.12
