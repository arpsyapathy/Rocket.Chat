--- conflicted
+++ resolved
@@ -117,11 +117,7 @@
 		});
 
 		it('the name on the nav bar should be the edited one', () => {
-<<<<<<< HEAD
-			sideNav.accountBoxUserName.getText().should.equal('EditedRealName'+username);
-=======
-			sideNav.accountBoxUserName.getText().should.equal(`EditedUserName${ username }`);
->>>>>>> 9508f2cb
+			sideNav.accountBoxUserName.getText().should.equal(`EditedRealName${ username }`);
 		});
 
 		it.skip('the user name on the members flex tab should be the edited one', () => {
