/* eslint-env mocha */
/* globals expect */
/* eslint no-unused-vars: 0 */

<<<<<<< HEAD
import {
	getCredentials,
	api,
	login,
	request,
	credentials,
	apiEmail,
	apiUsername,
	targetUser,
	log
} from '../../data/api-data.js';
import { adminEmail, password } from '../../data/user.js';
import { imgURL } from '../../data/interactions.js';
import { customFieldText, clearCustomFields, setCustomFields } from '../../data/custom-fields.js';
=======
import {getCredentials, api, login, request, credentials, apiEmail, apiUsername, targetUser, log} from '../../data/api-data.js';
import {adminEmail, password, preferences} from '../../data/user.js';
import {imgURL} from '../../data/interactions.js';
import {customFieldText, clearCustomFields, setCustomFields} from '../../data/custom-fields.js';
>>>>>>> b4bff0ce

describe('[Users]', function() {
	this.retries(0);

	before(done => getCredentials(done));

	describe('[/users.create]', () => {
		before(done => clearCustomFields(done));
		after(done => clearCustomFields(done));

		it('should create a new user', (done) => {
			request.post(api('users.create'))
				.set(credentials)
				.send({
					email: apiEmail,
					name: apiUsername,
					username: apiUsername,
					password,
					active: true,
					roles: ['user'],
					joinDefaultChannels: true,
					verified: true
				})
				.expect('Content-Type', 'application/json')
				.expect(200)
				.expect((res) => {
					expect(res.body).to.have.property('success', true);
					expect(res.body).to.have.nested.property('user.username', apiUsername);
					expect(res.body).to.have.nested.property('user.emails[0].address', apiEmail);
					expect(res.body).to.have.nested.property('user.active', true);
					expect(res.body).to.have.nested.property('user.name', apiUsername);

					expect(res.body).to.not.have.nested.property('user.customFields');

					targetUser._id = res.body.user._id;
				})
				.end(done);
		});

		it('should create a new user with custom fields', (done) => {
			setCustomFields({ customFieldText }, (error) => {
				if (error) {
					return done(error);
				}

				const username = `customField_${ apiUsername }`;
				const email = `customField_${ apiEmail }`;
				const customFields = { customFieldText: 'success' };

				request.post(api('users.create'))
					.set(credentials)
					.send({
						email,
						name: username,
						username,
						password,
						active: true,
						roles: ['user'],
						joinDefaultChannels: true,
						verified: true,
						customFields
					})
					.expect('Content-Type', 'application/json')
					.expect(200)
					.expect((res) => {
						expect(res.body).to.have.property('success', true);
						expect(res.body).to.have.nested.property('user.username', username);
						expect(res.body).to.have.nested.property('user.emails[0].address', email);
						expect(res.body).to.have.nested.property('user.active', true);
						expect(res.body).to.have.nested.property('user.name', username);
						expect(res.body).to.have.nested.property('user.customFields.customFieldText', 'success');
					})
					.end(done);
			});
		});

		function failUserWithCustomField(field) {
			it(`should not create a user if a custom field ${ field.reason }`, (done) => {
				setCustomFields({ customFieldText }, (error) => {
					if (error) {
						return done(error);
					}

					const customFields = {};
					customFields[field.name] = field.value;

					request.post(api('users.create'))
						.set(credentials)
						.send({
							email: `customField_fail_${ apiEmail }`,
							name: `customField_fail_${ apiUsername }`,
							username: `customField_fail_${ apiUsername }`,
							password,
							active: true,
							roles: ['user'],
							joinDefaultChannels: true,
							verified: true,
							customFields
						})
						.expect('Content-Type', 'application/json')
						.expect(400)
						.expect((res) => {
							expect(res.body).to.have.property('success', false);
							expect(res.body).to.have.property('errorType', 'error-user-registration-custom-field');
						})
						.end(done);
				});
			});
		}

		[
			{ name: 'customFieldText', value: '', reason: 'is required and missing' },
			{ name: 'customFieldText', value: '0', reason: 'length is less than minLength' },
			{ name: 'customFieldText', value: '0123456789-0', reason: 'length is more than maxLength' }
		].forEach((field) => {
			failUserWithCustomField(field);
		});
	});

	describe('[/users.info]', () => {
		it('should query information about a user by userId', (done) => {
			request.get(api('users.info'))
				.set(credentials)
				.query({
					userId: targetUser._id
				})
				.expect('Content-Type', 'application/json')
				.expect(200)
				.expect((res) => {
					expect(res.body).to.have.property('success', true);
					expect(res.body).to.have.nested.property('user.username', apiUsername);
					expect(res.body).to.have.nested.property('user.emails[0].address', apiEmail);
					expect(res.body).to.have.nested.property('user.active', true);
					expect(res.body).to.have.nested.property('user.name', apiUsername);
				})
				.end(done);
		});
	});

	describe('[/users.getPresence]', () => {
		it('should query a user\'s presence by userId', (done) => {
			request.get(api('users.getPresence'))
				.set(credentials)
				.query({
					userId: targetUser._id
				})
				.expect('Content-Type', 'application/json')
				.expect(200)
				.expect((res) => {
					expect(res.body).to.have.property('success', true);
					expect(res.body).to.have.nested.property('presence', 'offline');
				})
				.end(done);
		});
	});

	describe('[/users.list]', () => {
		it('should query all users in the system', (done) => {
			request.get(api('users.list'))
				.set(credentials)
				.expect('Content-Type', 'application/json')
				.expect(200)
				.expect((res) => {
					expect(res.body).to.have.property('success', true);
					expect(res.body).to.have.property('count');
					expect(res.body).to.have.property('total');
				})
				.end(done);
		});

		it.skip('should query all users in the system by name', (done) => {
			//filtering user list
			request.get(api('users.list'))
				.set(credentials)
				.query({
					name: { '$regex': 'g' }
				})
				.field('username', 1)
				.sort('createdAt', -1)
				.expect(log)
				.expect('Content-Type', 'application/json')
				.expect(200)
				.expect((res) => {
					expect(res.body).to.have.property('success', true);
					expect(res.body).to.have.property('count');
					expect(res.body).to.have.property('total');
				})
				.end(done);
		});
	});

	describe('[/users.setAvatar]', () => {
		it.skip('should set the avatar of the auth user', (done) => {
			request.post(api('users.setAvatar'))
				.set(credentials)
				.attach('avatarUrl', imgURL)
				.expect('Content-Type', 'application/json')
				.expect(200)
				.expect((res) => {
					expect(res.body).to.have.property('success', true);
				})
				.end(done);
		});
	});

	describe('[/users.update]', () => {

		it('should update a user\'s info by userId', (done) => {
			request.post(api('users.update'))
				.set(credentials)
				.send({
					userId: targetUser._id,
					data: {
						email: apiEmail,
						name: `edited${ apiUsername }`,
						username: `edited${ apiUsername }`,
						password,
						active: true,
						roles: ['user']
					}
				})
				.expect('Content-Type', 'application/json')
				.expect(200)
				.expect((res) => {
					expect(res.body).to.have.property('success', true);
					expect(res.body).to.have.nested.property('user.username', `edited${ apiUsername }`);
					expect(res.body).to.have.nested.property('user.emails[0].address', apiEmail);
					expect(res.body).to.have.nested.property('user.active', true);
					expect(res.body).to.have.nested.property('user.name', `edited${ apiUsername }`);
				})
				.end(done);
		});

		it('should update a user\'s email by userId', (done) => {
			request.post(api('users.update'))
				.set(credentials)
				.send({
					userId: targetUser._id,
					data: {
						email: `edited${ apiEmail }`
					}
				})
				.expect('Content-Type', 'application/json')
				.expect(200)
				.expect((res) => {
					expect(res.body).to.have.property('success', true);
					expect(res.body).to.have.nested.property('user.emails[0].address', `edited${ apiEmail }`);
					expect(res.body).to.have.nested.property('user.emails[0].verified', false);
				})
				.end(done);
		});

		it('should verify user\'s email by userId', (done) => {
			request.post(api('users.update'))
				.set(credentials)
				.send({
					userId: targetUser._id,
					data: {
						verified: true
					}
				})
				.expect('Content-Type', 'application/json')
				.expect(200)
				.expect((res) => {
					expect(res.body).to.have.property('success', true);
					expect(res.body).to.have.nested.property('user.emails[0].verified', true);
				})
				.end(done);
		});
	});

	describe('[/users.updateOwnBasicInfo]', () => {
		const newPassword = `${ password }test`;
		const editedUsername = `basicInfo.name${ +new Date() }`;
		const editedName = `basic-info-test-name${ +new Date() }`;
		const editedEmail = `test${ +new Date() }@mail.com`;

		it('should update the user own basic information', (done) => {
			request.post(api('users.updateOwnBasicInfo'))
				.set(credentials)
				.send({
					userId: targetUser._id,
					data: {
						name: editedName,
						username: editedUsername,
						actualPassword: password,
						newPassword
					}
				})
				.expect('Content-Type', 'application/json')
				.expect(200)
				.expect((res) => {
					const user = res.body.user;
					expect(res.body).to.have.property('success', true);
					expect(user.username).to.be.equal(editedUsername);
					expect(user.name).to.be.equal(editedName);
				})
				.end(done);
		});

		it('should update the user name only', (done) => {
			request.post(api('users.updateOwnBasicInfo'))
				.set(credentials)
				.send({
					userId: targetUser._id,
					data: {
						username: editedUsername
					}
				})
				.expect('Content-Type', 'application/json')
				.expect(200)
				.expect((res) => {
					const user = res.body.user;
					expect(res.body).to.have.property('success', true);
					expect(user.username).to.be.equal(editedUsername);
				})
				.end(done);
		});

		it('should throw an error when user try change email without the password', (done) => {
			request.post(api('users.updateOwnBasicInfo'))
				.set(credentials)
				.send({
					userId: targetUser._id,
					data: {
						email: editedEmail
					}
				})
				.expect('Content-Type', 'application/json')
				.expect(400)
				.end(done);
		});

		it('should throw an error when user try change password without the actual password', (done) => {
			request.post(api('users.updateOwnBasicInfo'))
				.set(credentials)
				.send({
					userId: targetUser._id,
					data: {
						newPassword: 'the new pass'
					}
				})
				.expect('Content-Type', 'application/json')
				.expect(400)
				.end(done);
		});

		it('should set new email as \'unverified\'', (done) => {
			request.post(api('users.updateOwnBasicInfo'))
				.set(credentials)
				.send({
					userId: targetUser._id,
					data: {
						email: editedEmail,
						actualPassword: newPassword
					}
				})
				.expect('Content-Type', 'application/json')
				.expect(200)
				.expect((res) => {
					const user = res.body.user;
					expect(res.body).to.have.property('success', true);
					expect(user.emails[0].address).to.be.equal(editedEmail);
					expect(user.emails[0].verified).to.be.false;
				})
				.end(done);
		});
	});

	describe('[/users.createToken]', () => {
		let user;
		beforeEach((done) => {
			const username = `user.test.${ Date.now() }`;
			const email = `${ username }@rocket.chat`;
			request.post(api('users.create'))
				.set(credentials)
				.send({ email, name: username, username, password })
				.end((err, res) => {
					user = res.body.user;
					done();
				});
		});

		let userCredentials;
		beforeEach((done) => {
			request.post(api('login'))
				.send({
					user: user.username,
					password
				})
				.expect('Content-Type', 'application/json')
				.expect(200)
				.expect((res) => {
					userCredentials = {};
					userCredentials['X-Auth-Token'] = res.body.data.authToken;
					userCredentials['X-User-Id'] = res.body.data.userId;
				})
				.end(done);
		});
		afterEach(done => {
			request.post(api('users.delete')).set(credentials).send({
				userId: user._id
			}).end(done);
			user = undefined;
		});

		describe('logged as admin:', () => {
			it('should return the user id and a new token', (done) => {
				request.post(api('users.createToken'))
					.set(credentials)
					.send({
						username: user.username
					})
					.expect('Content-Type', 'application/json')
					.expect(200)
					.expect((res) => {
						expect(res.body).to.have.property('success', true);
						expect(res.body).to.have.nested.property('data.userId', user._id);
						expect(res.body).to.have.nested.property('data.authToken');
					})
					.end(done);
			});
		});

		describe('logged as itself:', () => {
			it('should return the user id and a new token', (done) => {
				request.post(api('users.createToken'))
					.set(userCredentials)
					.send({
						username: user.username
					})
					.expect('Content-Type', 'application/json')
					.expect(200)
					.expect((res) => {
						expect(res.body).to.have.property('success', true);
						expect(res.body).to.have.nested.property('data.userId', user._id);
						expect(res.body).to.have.nested.property('data.authToken');
					})
					.end(done);
			});
		});

		describe('As an user not allowed:', () => {
			it('should return 401 unauthorized', (done) => {
				request.post(api('users.createToken'))
					.set(userCredentials)
					.send({
						username: 'rocket.cat'
					})
					.expect('Content-Type', 'application/json')
					.expect(400)
					.expect((res) => {
						expect(res.body).to.have.property('errorType');
						expect(res.body).to.have.property('error');
					})
					.end(done);
			});
		});

		describe('Not logged in:', () => {
			it('should return 401 unauthorized', (done) => {
				request.post(api('users.createToken'))
					.send({
						username: user.username
					})
					.expect('Content-Type', 'application/json')
					.expect(401)
					.expect((res) => {
						expect(res.body).to.have.property('message');
					})
					.end(done);
			});
		});

		describe('Testing if the returned token is valid:', (done) => {
			it('should return 200', (done) => {
				return request.post(api('users.createToken'))
					.set(credentials)
					.send({ username: user.username })
					.expect('Content-Type', 'application/json')
					.end((err, res) => {
						return err ? done() : request.get(api('me'))
							.set({ 'X-Auth-Token': `${ res.body.data.authToken }`, 'X-User-Id': res.body.data.userId })
							.expect(200)
							.expect((res) => {
								expect(res.body).to.have.property('success', true);
							})
							.end(done);
					});
			});
		});
	});

	describe('[/user.roles]', () => {

		it('should return id and name of user, and an array of roles', (done) => {
			request.get(api('user.roles'))
				.set(credentials)
				.expect(200)
				.expect('Content-Type', 'application/json')
				.expect((res) => {
					expect(res.body).to.have.property('username');
					expect(res.body).to.have.property('roles').and.to.be.a('array');
					expect(res.body).to.have.property('_id');
					expect(res.body).to.have.property('success', true);
				})
				.end(done);
		});
	});

	describe('[/users.setPreferences]', () => {
		it('should set some preferences by user when execute successfully', (done) => {
			preferences.userId = credentials['X-User-Id'];
			request.post(api('users.setPreferences'))
				.set(credentials)
				.send(preferences)
				.expect(200)
				.expect('Content-Type', 'application/json')
				.expect((res) => {
					expect(res.body.user.settings.preferences).to.be.eql(preferences.data);
					expect(res.body).to.have.property('success', true);
				})
				.end(done);
		});
	});

	describe('[/users.getPreferences]', () => {
		it('should return all preferences when execute successfully', (done) => {
			request.get(api('users.getPreferences'))
				.set(credentials)
				.expect(200)
				.expect('Content-Type', 'application/json')
				.expect((res) => {
					expect(res.body.preferences).to.be.eql(preferences.data);
					expect(res.body).to.have.property('success', true);
				})
				.end(done);
		});
	});
});<|MERGE_RESOLUTION|>--- conflicted
+++ resolved
@@ -2,7 +2,6 @@
 /* globals expect */
 /* eslint no-unused-vars: 0 */
 
-<<<<<<< HEAD
 import {
 	getCredentials,
 	api,
@@ -17,12 +16,6 @@
 import { adminEmail, password } from '../../data/user.js';
 import { imgURL } from '../../data/interactions.js';
 import { customFieldText, clearCustomFields, setCustomFields } from '../../data/custom-fields.js';
-=======
-import {getCredentials, api, login, request, credentials, apiEmail, apiUsername, targetUser, log} from '../../data/api-data.js';
-import {adminEmail, password, preferences} from '../../data/user.js';
-import {imgURL} from '../../data/interactions.js';
-import {customFieldText, clearCustomFields, setCustomFields} from '../../data/custom-fields.js';
->>>>>>> b4bff0ce
 
 describe('[Users]', function() {
 	this.retries(0);
