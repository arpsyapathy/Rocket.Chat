--- conflicted
+++ resolved
@@ -159,11 +159,7 @@
 
 Template.membersList.events({
 	'click .js-add'(e, instance) {
-<<<<<<< HEAD
-		instance.innerTab.setTemplate('AddUser');
-=======
 		instance.innerTab.set('AddUsers');
->>>>>>> edcc10d5
 	},
 	'click .js-invite'(e, instance) {
 		instance.innerTab.set('InviteUsers');
