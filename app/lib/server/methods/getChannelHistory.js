--- conflicted
+++ resolved
@@ -6,10 +6,6 @@
 import { Subscriptions, Messages } from '../../../models';
 import { settings } from '../../../settings';
 import { normalizeMessagesForUser } from '../../../utils/server/lib/normalizeMessagesForUser';
-<<<<<<< HEAD
-import _ from 'underscore';
-=======
->>>>>>> 57204d21
 
 Meteor.methods({
 	getChannelHistory({ rid, latest, oldest, inclusive, offset = 0, count = 20, unreads }) {
