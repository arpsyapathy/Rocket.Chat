--- conflicted
+++ resolved
@@ -14,22 +14,7 @@
 import { Analytics } from './Analytics';
 import { settings } from '../../../settings';
 import { callbacks } from '../../../callbacks';
-<<<<<<< HEAD
 import { Users, Rooms, LivechatRooms, Messages, Subscriptions, Settings, LivechatDepartmentAgents, LivechatDepartment, LivechatCustomField, LivechatVisitors } from '../../../models';
-=======
-import {
-	Users,
-	Rooms,
-	Messages,
-	Subscriptions,
-	Settings,
-	LivechatDepartmentAgents,
-	LivechatDepartment,
-	LivechatCustomField,
-	LivechatVisitors,
-	LivechatOfficeHour,
-} from '../../../models';
->>>>>>> da42a954
 import { Logger } from '../../../logger';
 import { sendMessage, deleteMessage, updateMessage } from '../../../lib';
 import { addUserRoles, removeUserFromRoles } from '../../../authorization';
