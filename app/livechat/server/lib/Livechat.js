import dns from 'dns';

import { Meteor } from 'meteor/meteor';
import { Match, check } from 'meteor/check';
import { Random } from 'meteor/random';
import { TAPi18n } from 'meteor/rocketchat:tap-i18n';
import { HTTP } from 'meteor/http';
import _ from 'underscore';
import s from 'underscore.string';
import moment from 'moment';
import UAParser from 'ua-parser-js';

import { QueueManager } from './QueueManager';
import { RoutingManager } from './RoutingManager';
import { Analytics } from './Analytics';
import { settings } from '../../../settings';
import { callbacks } from '../../../callbacks';
import {
	Users,
	LivechatRooms,
	Messages,
	Subscriptions,
	Settings,
	Rooms,
	LivechatDepartmentAgents,
	LivechatDepartment,
	LivechatCustomField,
	LivechatVisitors,
	LivechatInquiry,
} from '../../../models';
import { Logger } from '../../../logger';
import { addUserRoles, hasPermission, hasRole, removeUserFromRoles, canAccessRoom } from '../../../authorization';
import * as Mailer from '../../../mailer';
import { sendMessage } from '../../../lib/server/functions/sendMessage';
import { updateMessage } from '../../../lib/server/functions/updateMessage';
import { deleteMessage } from '../../../lib/server/functions/deleteMessage';
import { FileUpload } from '../../../file-upload/server';
import { normalizeTransferredByData, parseAgentCustomFields, updateDepartmentAgents } from './Helper';
import { Apps, AppEvents } from '../../../apps/server';
import { businessHourManager } from '../business-hour';

export const Livechat = {
	Analytics,
	historyMonitorType: 'url',

	logger: new Logger('Livechat', {
		sections: {
			webhook: 'Webhook',
		},
	}),

	online(department) {
		if (settings.get('Livechat_accept_chats_with_no_agents')) {
			return true;
		}

		if (settings.get('Livechat_assign_new_conversation_to_bot')) {
			const botAgents = Livechat.getBotAgents(department);
			if (botAgents && botAgents.count() > 0) {
				return true;
			}
		}

		const onlineAgents = Livechat.getOnlineAgents(department);
		return (onlineAgents && onlineAgents.count() > 0) || settings.get('Livechat_accept_chats_with_no_agents');
	},

	getNextAgent(department) {
		return RoutingManager.getNextAgent(department);
	},

	getAgents(department) {
		if (department) {
			// TODO: This and all others should get the user's info as well
			return LivechatDepartmentAgents.findByDepartmentId(department);
		}
		return Users.findAgents();
	},

	getOnlineAgents(department) {
		if (department) {
			return LivechatDepartmentAgents.getOnlineForDepartment(department);
		}
		return Users.findOnlineAgents();
	},

	getBotAgents(department) {
		if (department) {
			return LivechatDepartmentAgents.getBotsForDepartment(department);
		}

		return Users.findBotAgents();
	},

	getRequiredDepartment(onlineRequired = true) {
		const departments = LivechatDepartment.findEnabledWithAgents();

		return departments.fetch().find((dept) => {
			if (!dept.showOnRegistration) {
				return false;
			}
			if (!onlineRequired) {
				return true;
			}
			const onlineAgents = LivechatDepartmentAgents.getOnlineForDepartment(dept._id);
			return onlineAgents && onlineAgents.count() > 0;
		});
	},

	async getRoom(guest, message, roomInfo, agent, extraData) {
		let room = LivechatRooms.findOneById(message.rid);
		let newRoom = false;

		if (room && !room.open) {
			message.rid = Random.id();
			room = null;
		}

		if (room == null) {
			const defaultAgent = callbacks.run('livechat.checkDefaultAgentOnNewRoom', agent, guest);
			// if no department selected verify if there is at least one active and pick the first
			if (!defaultAgent && !guest.department) {
				const department = this.getRequiredDepartment();

				if (department) {
					guest.department = department._id;
				}
			}

			// delegate room creation to QueueManager
			room = await QueueManager.requestRoom({ guest, message, roomInfo, agent: defaultAgent, extraData });
			newRoom = true;
		}

		if (!room || room.v.token !== guest.token) {
			throw new Meteor.Error('cannot-access-room');
		}

		if (newRoom) {
			Messages.setRoomIdByToken(guest.token, room._id);
		}

		return { room, newRoom };
	},

	async sendMessage({ guest, message, roomInfo, agent }) {
		const { room, newRoom } = await this.getRoom(guest, message, roomInfo, agent);
		if (guest.name) {
			message.alias = guest.name;
		}
		// return messages;
		return _.extend(sendMessage(guest, message, room), { newRoom, showConnecting: this.showConnecting() });
	},

	updateMessage({ guest, message }) {
		check(message, Match.ObjectIncluding({ _id: String }));

		const originalMessage = Messages.findOneById(message._id);
		if (!originalMessage || !originalMessage._id) {
			return;
		}

		const editAllowed = settings.get('Message_AllowEditing');
		const editOwn = originalMessage.u && originalMessage.u._id === guest._id;

		if (!editAllowed || !editOwn) {
			throw new Meteor.Error('error-action-not-allowed', 'Message editing not allowed', { method: 'livechatUpdateMessage' });
		}

		updateMessage(message, guest);

		return true;
	},

	deleteMessage({ guest, message }) {
		check(message, Match.ObjectIncluding({ _id: String }));

		const msg = Messages.findOneById(message._id);
		if (!msg || !msg._id) {
			return;
		}

		const deleteAllowed = settings.get('Message_AllowDeleting');
		const editOwn = msg.u && msg.u._id === guest._id;

		if (!deleteAllowed || !editOwn) {
			throw new Meteor.Error('error-action-not-allowed', 'Message deleting not allowed', { method: 'livechatDeleteMessage' });
		}

		deleteMessage(message, guest);

		return true;
	},

	registerGuest({ token, name, email, department, phone, username, connectionData } = {}) {
		check(token, String);

		let userId;
		const updateUser = {
			$set: {
				token,
			},
		};

		const user = LivechatVisitors.getVisitorByToken(token, { fields: { _id: 1 } });

		if (user) {
			userId = user._id;
		} else {
			if (!username) {
				username = LivechatVisitors.getNextVisitorUsername();
			}

			let existingUser = null;

			if (s.trim(email) !== '' && (existingUser = LivechatVisitors.findOneGuestByEmailAddress(email))) {
				userId = existingUser._id;
			} else {
				const userData = {
					username,
				};

				if (settings.get('Livechat_Allow_collect_and_store_HTTP_header_informations')) {
					const connection = this.connection || connectionData;
					if (connection && connection.httpHeaders) {
						userData.userAgent = connection.httpHeaders['user-agent'];
						userData.ip = connection.httpHeaders['x-real-ip'] || connection.httpHeaders['x-forwarded-for'] || connection.clientAddress;
						userData.host = connection.httpHeaders.host;
					}
				}

				userId = LivechatVisitors.insert(userData);
			}
		}

		if (phone) {
			updateUser.$set.phone = [
				{ phoneNumber: phone.number },
			];
		}

		if (email && email.trim() !== '') {
			updateUser.$set.visitorEmails = [
				{ address: email },
			];
		}

		if (name) {
			updateUser.$set.name = name;
		}

		if (!department) {
			Object.assign(updateUser, { $unset: { department: 1 } });
		} else {
			const dep = LivechatDepartment.findOneByIdOrName(department);
			updateUser.$set.department = dep && dep._id;
		}

		LivechatVisitors.updateById(userId, updateUser);

		return userId;
	},

	setDepartmentForGuest({ token, department } = {}) {
		check(token, String);

		const updateUser = {
			$set: {
				department,
			},
		};

		const user = LivechatVisitors.getVisitorByToken(token, { fields: { _id: 1 } });
		if (user) {
			return LivechatVisitors.updateById(user._id, updateUser);
		}
		return false;
	},

	saveGuest({ _id, name, email, phone, livechatData = {} }, userId) {
		const updateData = {};

		if (name) {
			updateData.name = name;
		}
		if (email) {
			updateData.email = email;
		}
		if (phone) {
			updateData.phone = phone;
		}

		const customFields = {};
		const fields = LivechatCustomField.find({ scope: 'visitor' });

		if (!userId || hasPermission(userId, 'edit-livechat-room-customfields')) {
			fields.forEach((field) => {
				if (!livechatData.hasOwnProperty(field._id)) {
					return;
				}
				const value = s.trim(livechatData[field._id]);
				if (value !== '' && field.regexp !== undefined && field.regexp !== '') {
					const regexp = new RegExp(field.regexp);
					if (!regexp.test(value)) {
						throw new Meteor.Error(TAPi18n.__('error-invalid-custom-field-value', { field: field.label }));
					}
				}
				customFields[field._id] = value;
			});
			updateData.livechatData = customFields;
		}
		const ret = LivechatVisitors.saveGuestById(_id, updateData);

		Meteor.defer(() => {
			callbacks.run('livechat.saveGuest', updateData);
		});

		return ret;
	},

	closeRoom({ user, visitor, room, comment, options = {} }) {
		if (!room || room.t !== 'l' || !room.open) {
			return false;
		}

		const params = callbacks.run('livechat.beforeCloseRoom', { room, options });
		const { extraData } = params;

		const now = new Date();
		const { _id: rid, servedBy, transcriptRequest } = room;
		const serviceTimeDuration = servedBy && (now.getTime() - servedBy.ts) / 1000;

		const closeData = {
			closedAt: now,
			chatDuration: (now.getTime() - room.ts) / 1000,
			...serviceTimeDuration && { serviceTimeDuration },
			...extraData,
		};

		if (user) {
			closeData.closer = 'user';
			closeData.closedBy = {
				_id: user._id,
				username: user.username,
			};
		} else if (visitor) {
			closeData.closer = 'visitor';
			closeData.closedBy = {
				_id: visitor._id,
				username: visitor.username,
			};
		}

		LivechatRooms.closeByRoomId(rid, closeData);
		LivechatInquiry.removeByRoomId(rid);

		const message = {
			t: 'livechat-close',
			msg: comment,
			groupable: false,
			transcriptRequested: !!transcriptRequest,
		};

		// Retreive the closed room
		room = LivechatRooms.findOneByIdOrName(rid);

		sendMessage(user || visitor, message, room);

		if (servedBy) {
			Subscriptions.removeByRoomIdAndUserId(rid, servedBy._id);
		}
		Messages.createCommandWithRoomIdAndUser('promptTranscript', rid, closeData.closedBy);

		Meteor.defer(() => {
			/**
			 * @deprecated the `AppEvents.ILivechatRoomClosedHandler` event will be removed
			 * in the next major version of the Apps-Engine
			 */
			Apps.getBridges().getListenerBridge().livechatEvent(AppEvents.ILivechatRoomClosedHandler, room);
			Apps.getBridges().getListenerBridge().livechatEvent(AppEvents.IPostLivechatRoomClosed, room);
			callbacks.runAsync('livechat.closeRoom', room);
		});

		return true;
	},

	removeRoom(rid) {
		check(rid, String);
		const room = LivechatRooms.findOneById(rid);
		if (!room) {
			throw new Meteor.Error('error-invalid-room', 'Invalid room', { method: 'livechat:removeRoom' });
		}

		Messages.removeByRoomId(rid);
		Subscriptions.removeByRoomId(rid);
		LivechatInquiry.removeByRoomId(rid);
		return LivechatRooms.removeById(rid);
	},


	setCustomFields({ token, key, value, overwrite } = {}) {
		check(token, String);
		check(key, String);
		check(value, String);
		check(overwrite, Boolean);

		const customField = LivechatCustomField.findOneById(key);
		if (!customField) {
			throw new Meteor.Error('invalid-custom-field');
		}

		if (customField.regexp !== undefined && customField.regexp !== '') {
			const regexp = new RegExp(customField.regexp);
			if (!regexp.test(value)) {
				throw new Meteor.Error(TAPi18n.__('error-invalid-custom-field-value', { field: key }));
			}
		}

		if (customField.scope === 'room') {
			return LivechatRooms.updateDataByToken(token, key, value, overwrite);
		}
		return LivechatVisitors.updateLivechatDataByToken(token, key, value, overwrite);
	},

	getInitSettings() {
		const rcSettings = {};

		Settings.findNotHiddenPublic([
			'Livechat_title',
			'Livechat_title_color',
			'Livechat_enable_message_character_limit',
			'Livechat_message_character_limit',
			'Message_MaxAllowedSize',
			'Livechat_enabled',
			'Livechat_registration_form',
			'Livechat_allow_switching_departments',
			'Livechat_offline_title',
			'Livechat_offline_title_color',
			'Livechat_offline_message',
			'Livechat_offline_success_message',
			'Livechat_offline_form_unavailable',
			'Livechat_display_offline_form',
			'Livechat_videocall_enabled',
			'Jitsi_Enabled',
			'Language',
			'Livechat_enable_transcript',
			'Livechat_transcript_message',
			'Livechat_fileupload_enabled',
			'FileUpload_Enabled',
			'Livechat_conversation_finished_message',
			'Livechat_conversation_finished_text',
			'Livechat_name_field_registration_form',
			'Livechat_email_field_registration_form',
			'Livechat_registration_form_message',
			'Livechat_force_accept_data_processing_consent',
			'Livechat_data_processing_consent_text',
			'Livechat_show_agent_info',
		]).forEach((setting) => {
			rcSettings[setting._id] = setting.value;
		});

		settings.get('Livechat_history_monitor_type', (key, value) => {
			rcSettings[key] = value;
		});

		rcSettings.Livechat_Show_Connecting = this.showConnecting();

		return rcSettings;
	},

	saveRoomInfo(roomData, guestData, userId) {
		const { livechatData = {} } = roomData;
		const customFields = {};

		if (!userId || hasPermission(userId, 'edit-livechat-room-customfields')) {
			const fields = LivechatCustomField.find({ scope: 'room' });
			fields.forEach((field) => {
				if (!livechatData.hasOwnProperty(field._id)) {
					return;
				}
				const value = s.trim(livechatData[field._id]);
				if (value !== '' && field.regexp !== undefined && field.regexp !== '') {
					const regexp = new RegExp(field.regexp);
					if (!regexp.test(value)) {
						throw new Meteor.Error(TAPi18n.__('error-invalid-custom-field-value', { field: field.label }));
					}
				}
				customFields[field._id] = value;
			});
			roomData.livechatData = customFields;
		}

		if (!LivechatRooms.saveRoomById(roomData)) {
			return false;
		}

		Meteor.defer(() => {
			callbacks.run('livechat.saveRoom', roomData);
		});

		if (!_.isEmpty(guestData.name)) {
			const { _id: rid } = roomData;
			const { name } = guestData;
			return Rooms.setFnameById(rid, name)
				&& LivechatInquiry.setNameByRoomId(rid, name)
				// This one needs to be the last since the agent may not have the subscription
				// when the conversation is in the queue, then the result will be 0(zero)
				&& Subscriptions.updateDisplayNameByRoomId(rid, name);
		}
	},

	closeOpenChats(userId, comment) {
		const user = Users.findOneById(userId);
		LivechatRooms.findOpenByAgent(userId).forEach((room) => {
			this.closeRoom({ user, room, comment });
		});
	},

	forwardOpenChats(userId) {
		LivechatRooms.findOpenByAgent(userId).forEach((room) => {
			const guest = LivechatVisitors.findOneById(room.v._id);
			const user = Users.findOneById(userId);
			const { _id, username, name } = user;
			const transferredBy = normalizeTransferredByData({ _id, username, name }, room);
			this.transfer(room, guest, { roomId: room._id, transferredBy, departmentId: guest.department });
		});
	},

	savePageHistory(token, roomId, pageInfo) {
		if (pageInfo.change === Livechat.historyMonitorType) {
			const user = Users.findOneById('rocket.cat');

			const pageTitle = pageInfo.title;
			const pageUrl = pageInfo.location.href;
			const extraData = {
				navigation: {
					page: pageInfo,
					token,
				},
			};

			if (!roomId) {
				// keep history of unregistered visitors for 1 month
				const keepHistoryMiliseconds = 2592000000;
				extraData.expireAt = new Date().getTime() + keepHistoryMiliseconds;
			}

			if (!settings.get('Livechat_Visitor_navigation_as_a_message')) {
				extraData._hidden = true;
			}

			return Messages.createNavigationHistoryWithRoomIdMessageAndUser(roomId, `${ pageTitle } - ${ pageUrl }`, user, extraData);
		}
	},

	saveTransferHistory(room, transferData) {
		const { departmentId: previousDepartment } = room;
		const { department: nextDepartment, transferredBy, transferredTo, scope, comment } = transferData;

		check(transferredBy, Match.ObjectIncluding({
			_id: String,
			username: String,
			name: Match.Maybe(String),
			type: String,
		}));

		const { _id, username } = transferredBy;

		const transfer = {
			transferData: {
				transferredBy,
				ts: new Date(),
				scope: scope || (nextDepartment ? 'department' : 'agent'),
				comment,
				...previousDepartment && { previousDepartment },
				...nextDepartment && { nextDepartment },
				...transferredTo && { transferredTo },
			},
		};

		return Messages.createTransferHistoryWithRoomIdMessageAndUser(room._id, '', { _id, username }, transfer);
	},

	async transfer(room, guest, transferData) {
		if (transferData.departmentId) {
			transferData.department = LivechatDepartment.findOneById(transferData.departmentId, { fields: { name: 1 } });
		}

		return RoutingManager.transferRoom(room, guest, transferData);
	},

	returnRoomAsInquiry(rid, departmentId) {
		const room = LivechatRooms.findOneById(rid);
		if (!room) {
			throw new Meteor.Error('error-invalid-room', 'Invalid room', { method: 'livechat:returnRoomAsInquiry' });
		}

		if (!room.open) {
			throw new Meteor.Error('room-closed', 'Room closed', { method: 'livechat:returnRoomAsInquiry' });
		}

		if (!room.servedBy) {
			return false;
		}

		const user = Users.findOne(room.servedBy._id);
		if (!user || !user._id) {
			throw new Meteor.Error('error-invalid-user', 'Invalid user', { method: 'livechat:returnRoomAsInquiry' });
		}

		// find inquiry corresponding to room
		const inquiry = LivechatInquiry.findOne({ rid });
		if (!inquiry) {
			return false;
		}

		const transferredBy = normalizeTransferredByData(user, room);
		const transferData = { roomId: rid, scope: 'queue', departmentId, transferredBy };
		try {
			this.saveTransferHistory(room, transferData);
			RoutingManager.unassignAgent(inquiry, departmentId);
			Meteor.defer(() => callbacks.run('livechat.chatQueued', LivechatRooms.findOneById(rid)));
		} catch (e) {
			console.error(e);
			throw new Meteor.Error('error-returning-inquiry', 'Error returning inquiry to the queue', { method: 'livechat:returnRoomAsInquiry' });
		}

		return true;
	},

	sendRequest(postData, callback, trying = 1) {
		try {
			const options = { data: postData };
			const secretToken = settings.get('Livechat_secret_token');
			if (secretToken !== '' && secretToken !== undefined) {
				Object.assign(options, { headers: { 'X-RocketChat-Livechat-Token': secretToken } });
			}
			return HTTP.post(settings.get('Livechat_webhookUrl'), options);
		} catch (e) {
			Livechat.logger.webhook.error(`Response error on ${ trying } try ->`, e);
			// try 10 times after 10 seconds each
			if (trying < 10) {
				Livechat.logger.webhook.warn('Will try again in 10 seconds ...');
				trying++;
				setTimeout(Meteor.bindEnvironment(() => {
					Livechat.sendRequest(postData, callback, trying);
				}), 10000);
			}
		}
	},

	getLivechatRoomGuestInfo(room) {
		const visitor = LivechatVisitors.findOneById(room.v._id);
		const agent = Users.findOneById(room.servedBy && room.servedBy._id);

		const ua = new UAParser();
		ua.setUA(visitor.userAgent);

		const postData = {
			_id: room._id,
			label: room.fname || room.label, // using same field for compatibility
			topic: room.topic,
			createdAt: room.ts,
			lastMessageAt: room.lm,
			tags: room.tags,
			customFields: room.livechatData,
			visitor: {
				_id: visitor._id,
				token: visitor.token,
				name: visitor.name,
				username: visitor.username,
				email: null,
				phone: null,
				department: visitor.department,
				ip: visitor.ip,
				os: ua.getOS().name && `${ ua.getOS().name } ${ ua.getOS().version }`,
				browser: ua.getBrowser().name && `${ ua.getBrowser().name } ${ ua.getBrowser().version }`,
				customFields: visitor.livechatData,
			},
		};

		if (agent) {
			const customFields = parseAgentCustomFields(agent.customFields);

			postData.agent = {
				_id: agent._id,
				username: agent.username,
				name: agent.name,
				email: null,
				...customFields && { customFields },
			};

			if (agent.emails && agent.emails.length > 0) {
				postData.agent.email = agent.emails[0].address;
			}
		}

		if (room.crmData) {
			postData.crmData = room.crmData;
		}

		if (visitor.visitorEmails && visitor.visitorEmails.length > 0) {
			postData.visitor.email = visitor.visitorEmails;
		}
		if (visitor.phone && visitor.phone.length > 0) {
			postData.visitor.phone = visitor.phone;
		}

		return postData;
	},

	addAgent(username) {
		check(username, String);

		const user = Users.findOneByUsername(username, { fields: { _id: 1, username: 1 } });

		if (!user) {
			throw new Meteor.Error('error-invalid-user', 'Invalid user', { method: 'livechat:addAgent' });
		}

		if (addUserRoles(user._id, 'livechat-agent')) {
			Users.setOperator(user._id, true);
			this.setUserStatusLivechat(user._id, 'available');
			return user;
		}

		return false;
	},

	addManager(username) {
		check(username, String);

		const user = Users.findOneByUsername(username, { fields: { _id: 1, username: 1 } });

		if (!user) {
			throw new Meteor.Error('error-invalid-user', 'Invalid user', { method: 'livechat:addManager' });
		}

		if (addUserRoles(user._id, 'livechat-manager')) {
			return user;
		}

		return false;
	},

	removeAgent(username) {
		check(username, String);

		const user = Users.findOneByUsername(username, { fields: { _id: 1 } });

		if (!user) {
			throw new Meteor.Error('error-invalid-user', 'Invalid user', { method: 'livechat:removeAgent' });
		}

		const { _id } = user;

		if (removeUserFromRoles(_id, 'livechat-agent')) {
			Users.setOperator(_id, false);
			Users.removeLivechatData(_id);
			this.setUserStatusLivechat(_id, 'not-available');
			LivechatDepartmentAgents.removeByAgentId(_id);
			return true;
		}

		return false;
	},

	removeManager(username) {
		check(username, String);

		const user = Users.findOneByUsername(username, { fields: { _id: 1 } });

		if (!user) {
			throw new Meteor.Error('error-invalid-user', 'Invalid user', { method: 'livechat:removeManager' });
		}

		return removeUserFromRoles(user._id, 'livechat-manager');
	},

	removeGuest(_id) {
		check(_id, String);
		const guest = LivechatVisitors.findOneById(_id);
		if (!guest) {
			throw new Meteor.Error('error-invalid-guest', 'Invalid guest', { method: 'livechat:removeGuest' });
		}

		this.cleanGuestHistory(_id);
		return LivechatVisitors.removeById(_id);
	},

	setUserStatusLivechat(userId, status) {
		const user = Users.setLivechatStatus(userId, status);
		callbacks.runAsync('livechat.setUserStatusLivechat', { userId, status });
		return user;
	},

	cleanGuestHistory(_id) {
		const guest = LivechatVisitors.findOneById(_id);
		if (!guest) {
			throw new Meteor.Error('error-invalid-guest', 'Invalid guest', { method: 'livechat:cleanGuestHistory' });
		}

		const { token } = guest;
		check(token, String);

		LivechatRooms.findByVisitorToken(token).forEach((room) => {
			FileUpload.removeFilesByRoomId(room._id);
			Messages.removeByRoomId(room._id);
		});

		Subscriptions.removeByVisitorToken(token);
		LivechatRooms.removeByVisitorToken(token);
		LivechatInquiry.removeByVisitorToken(token);
	},

	saveDepartmentAgents(_id, departmentAgents) {
		check(_id, String);
		check(departmentAgents, {
			upsert: Match.Maybe([
				Match.ObjectIncluding({
					agentId: String,
					username: String,
					count: Match.Maybe(Match.Integer),
					order: Match.Maybe(Match.Integer),
				}),
			]),
			remove: Match.Maybe([
				Match.ObjectIncluding({
					agentId: String,
					username: Match.Maybe(String),
					count: Match.Maybe(Match.Integer),
					order: Match.Maybe(Match.Integer),
				}),
			]),
		});

		const department = LivechatDepartment.findOneById(_id);
		if (!department) {
			throw new Meteor.Error('error-department-not-found', 'Department not found', { method: 'livechat:saveDepartmentAgents' });
		}

<<<<<<< HEAD
		return updateDepartmentAgents(_id, departmentAgents);
=======
		return updateDepartmentAgents(_id, departmentAgents, department.enabled);
>>>>>>> 4cabdbe5
	},

	saveDepartment(_id, departmentData, departmentAgents) {
		check(_id, Match.Maybe(String));

		const defaultValidations = {
			enabled: Boolean,
			name: String,
			description: Match.Optional(String),
			showOnRegistration: Boolean,
			email: String,
			showOnOfflineForm: Boolean,
			requestTagBeforeClosingChat: Match.Optional(Boolean),
			chatClosingTags: Match.Optional([String]),
		};

		// The Livechat Form department support addition/custom fields, so those fields need to be added before validating
		Object.keys(departmentData).forEach((field) => {
			if (!defaultValidations.hasOwnProperty(field)) {
				defaultValidations[field] = Match.OneOf(String, Match.Integer, Boolean);
			}
		});

		check(departmentData, defaultValidations);
		check(departmentAgents, Match.Maybe({
			upsert: Match.Maybe(Array),
			remove: Match.Maybe(Array),
		}));

		const { requestTagBeforeClosingChat, chatClosingTags } = departmentData;
		if (requestTagBeforeClosingChat && (!chatClosingTags || chatClosingTags.length === 0)) {
			throw new Meteor.Error('error-validating-department-chat-closing-tags', 'At least one closing tag is required when the department requires tag(s) on closing conversations.', { method: 'livechat:saveDepartment' });
		}

		if (_id) {
			const department = LivechatDepartment.findOneById(_id);
			if (!department) {
				throw new Meteor.Error('error-department-not-found', 'Department not found', { method: 'livechat:saveDepartment' });
			}
		}

		const departmentDB = LivechatDepartment.createOrUpdateDepartment(_id, departmentData);
		if (departmentDB && departmentAgents) {
<<<<<<< HEAD
			updateDepartmentAgents(departmentDB._id, departmentAgents);
=======
			updateDepartmentAgents(departmentDB._id, departmentAgents, departmentDB.enabled);
>>>>>>> 4cabdbe5
		}

		return departmentDB;
	},

	saveAgentInfo(_id, agentData, agentDepartments) {
		check(_id, Match.Maybe(String));
		check(agentData, Object);
		check(agentDepartments, [String]);


		const user = Users.findOneById(_id);
		if (!user || !hasRole(_id, 'livechat-agent')) {
			throw new Meteor.Error('error-user-is-not-agent', 'User is not a livechat agent', { method: 'livechat:saveAgentInfo' });
		}

		Users.setLivechatData(_id, agentData);
		LivechatDepartment.saveDepartmentsByAgent(user, agentDepartments);

		return true;
	},

	removeDepartment(_id) {
		check(_id, String);

		const department = LivechatDepartment.findOneById(_id, { fields: { _id: 1 } });

		if (!department) {
			throw new Meteor.Error('department-not-found', 'Department not found', { method: 'livechat:removeDepartment' });
		}
		const ret = LivechatDepartment.removeById(_id);
		const agentsIds = LivechatDepartmentAgents.findByDepartmentId(_id).fetch().map((agent) => agent.agentId);
		LivechatDepartmentAgents.removeByDepartmentId(_id);
		if (ret) {
			Meteor.defer(() => {
				callbacks.run('livechat.afterRemoveDepartment', { department, agentsIds });
			});
		}
		return ret;
	},

	showConnecting() {
		const { showConnecting } = RoutingManager.getConfig();
		return showConnecting;
	},

	sendEmail(from, to, replyTo, subject, html) {
		Mailer.send({
			to,
			from,
			replyTo,
			subject,
			html,
		});
	},

	sendTranscript({ token, rid, email, subject, user }) {
		check(rid, String);
		check(email, String);

		const room = LivechatRooms.findOneById(rid);

		const visitor = LivechatVisitors.getVisitorByToken(token, { fields: { _id: 1, token: 1, language: 1, username: 1, name: 1 } });
		const userLanguage = (visitor && visitor.language) || settings.get('Language') || 'en';

		// allow to only user to send transcripts from their own chats
		if (!room || room.t !== 'l' || !room.v || room.v.token !== token) {
			throw new Meteor.Error('error-invalid-room', 'Invalid room');
		}

		const showAgentInfo = settings.get('Livechat_show_agent_info');
		const ignoredMessageTypes = ['livechat_navigation_history', 'livechat_transcript_history', 'command', 'livechat-close', 'livechat_video_call'];
		const messages = Messages.findVisibleByRoomIdNotContainingTypes(rid, ignoredMessageTypes, { sort: { ts: 1 } });

		let html = '<div> <hr>';
		messages.forEach((message) => {
			let author;
			if (message.u._id === visitor._id) {
				author = TAPi18n.__('You', { lng: userLanguage });
			} else {
				author = showAgentInfo ? message.u.name || message.u.username : TAPi18n.__('Agent', { lng: userLanguage });
			}

			const datetime = moment(message.ts).locale(userLanguage).format('LLL');
			const singleMessage = `
				<p><strong>${ author }</strong>  <em>${ datetime }</em></p>
				<p>${ message.msg }</p>
			`;
			html += singleMessage;
		});

		html = `${ html }</div>`;

		let fromEmail = settings.get('From_Email').match(/\b[A-Z0-9._%+-]+@(?:[A-Z0-9-]+\.)+[A-Z]{2,4}\b/i);

		if (fromEmail) {
			fromEmail = fromEmail[0];
		} else {
			fromEmail = settings.get('From_Email');
		}

		const mailSubject = subject || TAPi18n.__('Transcript_of_your_livechat_conversation', { lng: userLanguage });

		this.sendEmail(fromEmail, email, fromEmail, mailSubject, html);

		Meteor.defer(() => {
			callbacks.run('livechat.sendTranscript', messages, email);
		});

		let type = 'user';
		if (!user) {
			user = Users.findOneById('rocket.cat', { fields: { _id: 1, username: 1, name: 1 } });
			type = 'visitor';
		}

		Messages.createTranscriptHistoryWithRoomIdMessageAndUser(room._id, '', user, { requestData: { type, visitor, user } });
		return true;
	},

	requestTranscript({ rid, email, subject, user }) {
		check(rid, String);
		check(email, String);
		check(subject, String);
		check(user, Match.ObjectIncluding({
			_id: String,
			username: String,
			name: Match.Maybe(String),
		}));

		const room = LivechatRooms.findOneById(rid, { _id: 1, open: 1, transcriptRequest: 1 });

		if (!room || !room.open) {
			throw new Meteor.Error('error-invalid-room', 'Invalid room');
		}

		if (room.transcriptRequest) {
			throw new Meteor.Error('error-transcript-already-requested', 'Transcript already requested');
		}

		const { _id, username, name } = user;
		const transcriptRequest = {
			requestedAt: new Date(),
			requestedBy: {
				_id,
				username,
				name,
			},
			email,
			subject,
		};

		LivechatRooms.requestTranscriptByRoomId(rid, transcriptRequest);
		return true;
	},

	notifyGuestStatusChanged(token, status) {
		LivechatInquiry.updateVisitorStatus(token, status);
		LivechatRooms.updateVisitorStatus(token, status);
	},

	sendOfflineMessage(data = {}) {
		if (!settings.get('Livechat_display_offline_form')) {
			return false;
		}

		const { message, name, email, department, host } = data;
		const emailMessage = `${ message }`.replace(/([^>\r\n]?)(\r\n|\n\r|\r|\n)/g, '$1<br>$2');

		let html = '<h1>New livechat message</h1>';
		if (host && host !== '') {
			html = html.concat(`<p><strong>Sent from:</strong><a href='${ host }'> ${ host }</a></p>`);
		}
		html = html.concat(`
			<p><strong>Visitor name:</strong> ${ name }</p>
			<p><strong>Visitor email:</strong> ${ email }</p>
			<p><strong>Message:</strong><br>${ emailMessage }</p>`,
		);

		let fromEmail = settings.get('From_Email').match(/\b[A-Z0-9._%+-]+@(?:[A-Z0-9-]+\.)+[A-Z]{2,4}\b/i);

		if (fromEmail) {
			fromEmail = fromEmail[0];
		} else {
			fromEmail = settings.get('From_Email');
		}

		if (settings.get('Livechat_validate_offline_email')) {
			const emailDomain = email.substr(email.lastIndexOf('@') + 1);

			try {
				Meteor.wrapAsync(dns.resolveMx)(emailDomain);
			} catch (e) {
				throw new Meteor.Error('error-invalid-email-address', 'Invalid email address', { method: 'livechat:sendOfflineMessage' });
			}
		}

		let emailTo = settings.get('Livechat_offline_email');
		if (department && department !== '') {
			const dep = LivechatDepartment.findOneByIdOrName(department);
			emailTo = dep.email || emailTo;
		}

		const from = `${ name } - ${ email } <${ fromEmail }>`;
		const replyTo = `${ name } <${ email }>`;
		const subject = `Livechat offline message from ${ name }: ${ `${ emailMessage }`.substring(0, 20) }`;
		this.sendEmail(from, emailTo, replyTo, subject, html);

		Meteor.defer(() => {
			callbacks.run('livechat.offlineMessage', data);
		});

		return true;
	},

	notifyAgentStatusChanged(userId, status) {
		callbacks.runAsync('livechat.agentStatusChanged', { userId, status });
		if (!settings.get('Livechat_show_agent_info')) {
			return;
		}

		LivechatRooms.findOpenByAgent(userId).forEach((room) => {
			Livechat.stream.emit(room._id, {
				type: 'agentStatus',
				status,
			});
		});
	},

	allowAgentChangeServiceStatus(statusLivechat, agentId) {
		if (statusLivechat !== 'available') {
			return true;
		}

		return Promise.await(businessHourManager.allowAgentChangeServiceStatus(agentId));
	},

	notifyRoomVisitorChange(roomId, visitor) {
		Livechat.stream.emit(roomId, {
			type: 'visitorData',
			visitor,
		});
	},

	changeRoomVisitor(userId, roomId, visitor) {
		const user = Promise.await(Users.findOneById(userId));
		if (!user) {
			throw new Error('error-user-not-found');
		}

		if (!hasPermission(userId, 'change-livechat-room-visitor')) {
			throw new Error('error-not-authorized');
		}

		const room = Promise.await(LivechatRooms.findOneById(roomId, { _id: 1, t: 1 }));
		if (!room) {
			throw new Meteor.Error('invalid-room');
		}

		if (!canAccessRoom(room, user)) {
			throw new Error('error-not-allowed');
		}

		LivechatRooms.changeVisitorByRoomId(room._id, visitor);

		Livechat.notifyRoomVisitorChange(room._id, visitor);

		return LivechatRooms.findOneById(roomId);
	},
};

Livechat.stream = new Meteor.Streamer('livechat-room');

Livechat.stream.allowRead((roomId, extraData) => {
	const room = LivechatRooms.findOneById(roomId);

	if (!room) {
		console.warn(`Invalid eventName: "${ roomId }"`);
		return false;
	}

	if (room.t === 'l' && extraData && extraData.visitorToken && room.v.token === extraData.visitorToken) {
		return true;
	}
	return false;
});

settings.get('Livechat_history_monitor_type', (key, value) => {
	Livechat.historyMonitorType = value;
});<|MERGE_RESOLUTION|>--- conflicted
+++ resolved
@@ -839,11 +839,7 @@
 			throw new Meteor.Error('error-department-not-found', 'Department not found', { method: 'livechat:saveDepartmentAgents' });
 		}
 
-<<<<<<< HEAD
-		return updateDepartmentAgents(_id, departmentAgents);
-=======
 		return updateDepartmentAgents(_id, departmentAgents, department.enabled);
->>>>>>> 4cabdbe5
 	},
 
 	saveDepartment(_id, departmentData, departmentAgents) {
@@ -887,11 +883,7 @@
 
 		const departmentDB = LivechatDepartment.createOrUpdateDepartment(_id, departmentData);
 		if (departmentDB && departmentAgents) {
-<<<<<<< HEAD
-			updateDepartmentAgents(departmentDB._id, departmentAgents);
-=======
 			updateDepartmentAgents(departmentDB._id, departmentAgents, departmentDB.enabled);
->>>>>>> 4cabdbe5
 		}
 
 		return departmentDB;
