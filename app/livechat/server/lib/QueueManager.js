import { Meteor } from 'meteor/meteor';
import { Match, check } from 'meteor/check';

<<<<<<< HEAD
import { LivechatRooms } from '../../../models/server';
=======
import { Rooms } from '../../../models/server';
import { LivechatRooms } from '../../../models';
>>>>>>> d489bccb
import { createLivechatRoom, createLivechatInquiry } from './Helper';
import { LivechatInquiry } from '../../lib/LivechatInquiry';
import { callbacks } from '../../../callbacks/server';
import { RoutingManager } from './RoutingManager';
import { Livechat } from './Livechat';

export const QueueManager = {
	async requestRoom({ guest, message, roomInfo, agent }) {
		if (!Livechat.online()) {
			throw new Meteor.Error('no-agent-online', 'Sorry, no online agents');
		}

		check(message, Match.ObjectIncluding({
			rid: String,
		}));
		check(guest, Match.ObjectIncluding({
			_id: String,
			username: String,
			status: Match.Maybe(String),
			department: Match.Maybe(String),
		}));

		const { rid } = message;
		const name = (roomInfo && roomInfo.fname) || guest.name || guest.username;

		const room = Rooms.findOne(createLivechatRoom(rid, name, guest, roomInfo));
		let inquiry = LivechatInquiry.findOne(createLivechatInquiry(rid, name, guest, message));

		LivechatRooms.updateRoomCount();

		if (!agent) {
			agent = RoutingManager.getMethod().delegateAgent(agent, inquiry);
		}

		inquiry = await callbacks.run('livechat.beforeRouteChat', inquiry);
		if (inquiry.status !== 'ready') {
			return room;
		}

		callbacks.runAsync('livechat.newRoom', room);

		return RoutingManager.delegateInquiry(inquiry, agent);
	},

	init(rid, name, guest, message, roomInfo) {
		return Promise.all([
			LivechatRooms.findOne(createLivechatRoom(rid, name, guest, roomInfo)),
			LivechatInquiry.findOne(createLivechatInquiry(rid, name, guest, message)),
		]);
	},
};<|MERGE_RESOLUTION|>--- conflicted
+++ resolved
@@ -1,12 +1,7 @@
 import { Meteor } from 'meteor/meteor';
 import { Match, check } from 'meteor/check';
 
-<<<<<<< HEAD
 import { LivechatRooms } from '../../../models/server';
-=======
-import { Rooms } from '../../../models/server';
-import { LivechatRooms } from '../../../models';
->>>>>>> d489bccb
 import { createLivechatRoom, createLivechatInquiry } from './Helper';
 import { LivechatInquiry } from '../../lib/LivechatInquiry';
 import { callbacks } from '../../../callbacks/server';
@@ -32,7 +27,7 @@
 		const { rid } = message;
 		const name = (roomInfo && roomInfo.fname) || guest.name || guest.username;
 
-		const room = Rooms.findOne(createLivechatRoom(rid, name, guest, roomInfo));
+		const room = LivechatRooms.findOne(createLivechatRoom(rid, name, guest, roomInfo));
 		let inquiry = LivechatInquiry.findOne(createLivechatInquiry(rid, name, guest, message));
 
 		LivechatRooms.updateRoomCount();
