<template name="livechatDepartmentForm">
	{{#requiresPermission 'view-livechat-departments'}}
		<form id="department-form" data-id="{{department._id}}">
			<div class="rocket-form">
				{{#if Template.subscriptionsReady}}
					<fieldset>
						{{#requiresPermission 'manage-livechat-departments'}}
							<div class="input-line">
								<label>{{_ "Enabled"}}</label>
								<div>
									<label><input type="radio" name="enabled" value="1" checked="{{$eq department.enabled true}}" /> {{_ "Yes"}}</label>
									<label><input type="radio" name="enabled" value="0" checked="{{$eq department.enabled false}}" /> {{_ "No"}}</label>
								</div>
							</div>
							<div class="input-line">
								<label>{{_ "Name"}}</label>
								<div>
									<input type="text" class="rc-input__element" name="name" value="{{department.name}}" placeholder="{{_ "Name"}}" />
								</div>
							</div>
							<div class="input-line">
								<label>{{_ "Description"}}</label>
								<div>
									<textarea name="description" class="rc-input__element" rows="6">{{department.description}}</textarea>
								</div>
							</div>
							<div class="input-line">
								<label>{{_ "Show_on_registration_page"}}</label>
								<div>
									<label><input type="radio" name="showOnRegistration" value="1" checked="{{showOnRegistration true}}" /> {{_ "Yes"}}</label>
									<label><input type="radio" name="showOnRegistration" value="0" checked="{{showOnRegistration false}}" /> {{_ "No"}}</label>
								</div>
							</div>
							<div class="input-line">
								<label>{{_ "Email"}}</label>
								<div>
									<input type="email" class="rc-input__element" name="email" value="{{department.email}}" placeholder="{{_ "Email"}}" />
								</div>
							</div>
							<div class="input-line">
								<label>{{_ "Show_on_offline_page"}}</label>
								<div>
									<label><input type="radio" name="showOnOfflineForm" value="1" checked="{{showOnOfflineForm true}}" /> {{_ "Yes"}}</label>
									<label><input type="radio" name="showOnOfflineForm" value="0" checked="{{showOnOfflineForm false}}" /> {{_ "No"}}</label>
								</div>
							</div>
<<<<<<< HEAD
						</div>
						{{#if customFieldsTemplate}}
							{{> Template.dynamic template=customFieldsTemplate data=data }}
						{{/if}}
						<hr />
						<h2>{{_ "Agents"}}</h2>
=======
								{{#requiresPermission 'add-livechat-department-agents'}}
									<hr />
								{{else}}
								{{/requiresPermission}}
						{{else}}
							<legend>{{department.name}}</legend>
						{{/requiresPermission}}
>>>>>>> ba632afa

						{{#requiresPermission 'add-livechat-department-agents'}}
							<h2>{{_ "Agents"}}</h2>

							<fieldset>
								<label>{{_ "Add_agent"}}</label>
								<span>
									{{> inputAutocomplete settings=agentAutocompleteSettings name="username" class="search" placeholder=(_ "Search_by_username") autocomplete="off"}}
									<button name="add" class="button secondary add-agent">{{_ "Add"}}</button>
								</span>
							</fieldset>

							<fieldset>
								<legend>{{_ "Selected_agents"}}</legend>

								<div class="rc-table-content">
									{{#table fixed='true'}}
										<thead>
											<tr>
												<th width="25%"><div class="table-fake-th">{{_ "Username"}}</div></th>
												<th><div class="table-fake-th">{{_ "Count"}}</div></th>
												<th><div class="table-fake-th">{{_ "Order"}}</div></th>
												<th width="40px">&nbsp;</th>
											</tr>
<<<<<<< HEAD
										{{/each}}
									</tbody>
								{{/table}}
							</div>
						</fieldset>
=======
										</thead>
										<tbody>
											{{#each selectedAgents}}
												<tr class="agent-info">
													<td>
														<div class="rc-table-wrapper">
															<div class="rc-table-info">
																<span class="rc-table-title">{{username}}</span>
															</div>
														</div>
													</td>
													<td><input type="text" class="count-{{agentId}}" name="count" value="{{count}}" size="3"></td>
													<td><input type="text" class="order-{{agentId}}" name="order" value="{{order}}" size="3"></td>
													<td><a href="#remove" class="remove-agent"><i class="icon-trash"></i></a></td>
												</tr>
											{{else}}
												<tr>
													<td colspan="4">{{_ "There_are_no_agents_added_to_this_department_yet"}}</td>
												</tr>
											{{/each}}
										</tbody>
									{{/table}}
								</div>

							</fieldset>
						{{else}}
						{{/requiresPermission}}
>>>>>>> ba632afa
					</fieldset>
					<div class="rc-button__group">
						<button class="rc-button back" type="button"><i class="icon-left-big"></i><span>{{_ "Back"}}</span></button>
						<button class="rc-button rc-button--primary save"><i class="icon-floppy"></i><span>{{_ "Save"}}</span></button>
					</div>
				{{else}}
					{{> loading}}
				{{/if}}
			</div>
		</form>
	{{/requiresPermission}}
</template><|MERGE_RESOLUTION|>--- conflicted
+++ resolved
@@ -44,22 +44,16 @@
 									<label><input type="radio" name="showOnOfflineForm" value="0" checked="{{showOnOfflineForm false}}" /> {{_ "No"}}</label>
 								</div>
 							</div>
-<<<<<<< HEAD
-						</div>
-						{{#if customFieldsTemplate}}
-							{{> Template.dynamic template=customFieldsTemplate data=data }}
-						{{/if}}
-						<hr />
-						<h2>{{_ "Agents"}}</h2>
-=======
-								{{#requiresPermission 'add-livechat-department-agents'}}
-									<hr />
-								{{else}}
-								{{/requiresPermission}}
+							{{#if customFieldsTemplate}}
+								{{> Template.dynamic template=customFieldsTemplate data=data }}
+							{{/if}}
+							{{#requiresPermission 'add-livechat-department-agents'}}
+								<hr />
+							{{else}}
+							{{/requiresPermission}}
 						{{else}}
 							<legend>{{department.name}}</legend>
 						{{/requiresPermission}}
->>>>>>> ba632afa
 
 						{{#requiresPermission 'add-livechat-department-agents'}}
 							<h2>{{_ "Agents"}}</h2>
@@ -84,13 +78,6 @@
 												<th><div class="table-fake-th">{{_ "Order"}}</div></th>
 												<th width="40px">&nbsp;</th>
 											</tr>
-<<<<<<< HEAD
-										{{/each}}
-									</tbody>
-								{{/table}}
-							</div>
-						</fieldset>
-=======
 										</thead>
 										<tbody>
 											{{#each selectedAgents}}
@@ -118,7 +105,6 @@
 							</fieldset>
 						{{else}}
 						{{/requiresPermission}}
->>>>>>> ba632afa
 					</fieldset>
 					<div class="rc-button__group">
 						<button class="rc-button back" type="button"><i class="icon-left-big"></i><span>{{_ "Back"}}</span></button>
