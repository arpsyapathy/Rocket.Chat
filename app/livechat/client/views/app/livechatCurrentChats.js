import { Meteor } from 'meteor/meteor';
import { Mongo } from 'meteor/mongo';
import { ReactiveVar } from 'meteor/reactive-var';
import { FlowRouter } from 'meteor/kadira:flow-router';
import { Template } from 'meteor/templating';
<<<<<<< HEAD
import { modal } from '/app/ui-utils';
import { t, handleError } from '/app/utils';

=======
import { modal } from '../../../../ui-utils';
import { t, handleError } from '../../../../utils';
import { AgentUsers } from '../../collections/AgentUsers';
>>>>>>> cb06a450
import _ from 'underscore';
import moment from 'moment';

const LivechatRoom = new Mongo.Collection('livechatRoom');

Template.livechatCurrentChats.helpers({
	livechatRoom() {
		return LivechatRoom.find({ t: 'l' }, { sort: { ts: -1 } });
	},
	startedAt() {
		return moment(this.ts).format('L LTS');
	},
	lastMessage() {
		return moment(this.lm).format('L LTS');
	},
	servedBy() {
		return this.servedBy && this.servedBy.username;
	},
	status() {
		return this.open ? t('Opened') : t('Closed');
	},
	isClosed() {
		return !this.open;
	},
	agentAutocompleteSettings() {
		return {
			limit: 10,
			inputDelay: 300,
			rules: [{
				collection: 'UserAndRoom',
				subscription: 'userAutocomplete',
				field: 'username',
				template: Template.userSearch,
				noMatchTemplate: Template.userSearchEmpty,
				matchAll: true,
				selector(match) {
					return { term: match };
				},
				sort: 'username',
			}],
		};
	},
});

Template.livechatCurrentChats.events({
	'click .row-link'() {
		FlowRouter.go('live', { id: this._id });
	},
	'click .load-more'(event, instance) {
		instance.limit.set(instance.limit.get() + 20);
	},
	'submit form'(event, instance) {
		event.preventDefault();

		const filter = {};
		$(':input', event.currentTarget).each(function() {
			if (this.name) {
				filter[this.name] = $(this).val();
			}
		});

		if (!_.isEmpty(filter.from)) {
			filter.from = moment(filter.from, moment.localeData().longDateFormat('L')).toDate();
		} else {
			delete filter.from;
		}

		if (!_.isEmpty(filter.to)) {
			filter.to = moment(filter.to, moment.localeData().longDateFormat('L')).toDate();
		} else {
			delete filter.to;
		}

		if (!_.isEmpty(instance.selectedAgent.get())) {
			filter.agent = instance.selectedAgent.get();
		}

		instance.filter.set(filter);
		instance.limit.set(20);
	},
	'click .remove-livechat-room'(event) {
		event.preventDefault();
		event.stopPropagation();

		modal.open({
			title: t('Are_you_sure'),
			type: 'warning',
			showCancelButton: true,
			confirmButtonColor: '#DD6B55',
			confirmButtonText: t('Yes'),
			cancelButtonText: t('Cancel'),
			closeOnConfirm: false,
			html: false,
		}, () => {
			Meteor.call('livechat:removeRoom', this._id, function(error/* , result*/) {
				if (error) {
					return handleError(error);
				}
				modal.open({
					title: t('Deleted'),
					text: t('Room_has_been_deleted'),
					type: 'success',
					timer: 1000,
					showConfirmButton: false,
				});
			});
		});
	},
	'autocompleteselect input[id=agent]'(event, template, agent) {
		template.selectedAgent.set(agent._id);
	},

	'input [id=agent]'(event, template) {
		const input = event.currentTarget;
		if (input.value === '') {
			template.selectedAgent.set();
		}
	},
});

Template.livechatCurrentChats.onCreated(function() {
	this.limit = new ReactiveVar(20);
	this.filter = new ReactiveVar({});
	this.selectedAgent = new ReactiveVar;
	this.autorun(() => {
		this.subscribe('livechat:rooms', this.filter.get(), 0, this.limit.get());
	});
});

Template.livechatCurrentChats.onRendered(function() {
	this.$('.input-daterange').datepicker({
		autoclose: true,
		todayHighlight: true,
		format: moment.localeData().longDateFormat('L').toLowerCase(),
	});
});<|MERGE_RESOLUTION|>--- conflicted
+++ resolved
@@ -3,15 +3,8 @@
 import { ReactiveVar } from 'meteor/reactive-var';
 import { FlowRouter } from 'meteor/kadira:flow-router';
 import { Template } from 'meteor/templating';
-<<<<<<< HEAD
 import { modal } from '/app/ui-utils';
 import { t, handleError } from '/app/utils';
-
-=======
-import { modal } from '../../../../ui-utils';
-import { t, handleError } from '../../../../utils';
-import { AgentUsers } from '../../collections/AgentUsers';
->>>>>>> cb06a450
 import _ from 'underscore';
 import moment from 'moment';
 
