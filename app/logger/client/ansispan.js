const foregroundColors = {
	30: 'gray',
	31: 'red',
	32: 'lime',
	33: 'yellow',
	34: '#6B98FF',
	35: '#FF00FF',
	36: 'cyan',
	37: 'white',
};

export const ansispan = (str: string) => {
<<<<<<< HEAD
	str = (
		str
			.replace(/\s/g, '&nbsp;')
			.replace(/(\\n|\n)/g, '<br>')
			.replace(/>/g, '&gt;')
			.replace(/</g, '&lt;')
			.replace(/(.\d{8}-\d\d:\d\d:\d\d\.\d\d\d\(?.{0,2}\)?)/, '<span class="terminal-time">$1</span>')
			.replace(/\033\[1m/g, '<strong>')
			.replace(/\033\[22m/g, '</strong>')
			.replace(/\033\[3m/g, '<em>')
			.replace(/\033\[23m/g, '</em>')
			.replace(/\033\[m/g, '</span>')
			.replace(/\033\[0m/g, '</span>')
			.replace(/\033\[39m/g, '</span>')
	);

=======
	str =		str
		.replace(/\s/g, '&nbsp;')
		.replace(/(\\n|\n)/g, '<br>')
		.replace(/>/g, '&gt;')
		.replace(/</g, '&lt;')
		.replace(/(.\d{8}-\d\d:\d\d:\d\d\.\d\d\d\(?.{0,2}\)?)/, '<span class="terminal-time">$1</span>')
		.replace(/\033\[1m/g, '<strong>')
		.replace(/\033\[22m/g, '</strong>')
		.replace(/\033\[3m/g, '<em>')
		.replace(/\033\[23m/g, '</em>')
		.replace(/\033\[m/g, '</span>')
		.replace(/\033\[0m/g, '</span>')
		.replace(/\033\[39m/g, '</span>');
>>>>>>> 57204d21
	return Object.entries(foregroundColors).reduce((str, [ansiCode, color]) => {
		const span = `<span style="color: ${ color }">`;
		return (
			str
				.replace(new RegExp(`\\033\\[${ ansiCode }m`, 'g'), span)
				.replace(new RegExp(`\\033\\[0;${ ansiCode }m`, 'g'), span)
		);
	}, str);
};<|MERGE_RESOLUTION|>--- conflicted
+++ resolved
@@ -10,24 +10,6 @@
 };
 
 export const ansispan = (str: string) => {
-<<<<<<< HEAD
-	str = (
-		str
-			.replace(/\s/g, '&nbsp;')
-			.replace(/(\\n|\n)/g, '<br>')
-			.replace(/>/g, '&gt;')
-			.replace(/</g, '&lt;')
-			.replace(/(.\d{8}-\d\d:\d\d:\d\d\.\d\d\d\(?.{0,2}\)?)/, '<span class="terminal-time">$1</span>')
-			.replace(/\033\[1m/g, '<strong>')
-			.replace(/\033\[22m/g, '</strong>')
-			.replace(/\033\[3m/g, '<em>')
-			.replace(/\033\[23m/g, '</em>')
-			.replace(/\033\[m/g, '</span>')
-			.replace(/\033\[0m/g, '</span>')
-			.replace(/\033\[39m/g, '</span>')
-	);
-
-=======
 	str =		str
 		.replace(/\s/g, '&nbsp;')
 		.replace(/(\\n|\n)/g, '<br>')
@@ -41,7 +23,6 @@
 		.replace(/\033\[m/g, '</span>')
 		.replace(/\033\[0m/g, '</span>')
 		.replace(/\033\[39m/g, '</span>');
->>>>>>> 57204d21
 	return Object.entries(foregroundColors).reduce((str, [ansiCode, color]) => {
 		const span = `<span style="color: ${ color }">`;
 		return (
