import { Collection, FindOneOptions, Cursor, InsertOneWriteOpResult, UpdateWriteOpResult, DeleteWriteOpResultObject } from 'mongodb';

import { BaseRaw } from './BaseRaw';
import { ITeamMember } from '../../../../definition/ITeam';
import { IUser } from '../../../../definition/IUser';

type T = ITeamMember;
export class TeamMemberRaw extends BaseRaw<T> {
	constructor(
		public readonly col: Collection<T>,
		public readonly trash?: Collection<T>,
	) {
		super(col, trash);

		this.col.createIndexes([
			{ key: { teamId: 1 } },
		]);

		// teamId => userId should be unique
		this.col.createIndex({ teamId: 1, userId: 1 }, { unique: true });
	}

	findByUserId(userId: string, options?: FindOneOptions<T>): Cursor<T> {
		return this.col.find({ userId }, options);
	}

	findOneByUserIdAndTeamId(userId: string, teamId: string, options?: FindOneOptions<T>): Promise<T | null> {
		return this.col.findOne({ userId, teamId }, options);
	}

	findByTeamId(teamId: string, options?: FindOneOptions<T>): Cursor<T> {
		return this.col.find({ teamId }, options);
	}

<<<<<<< HEAD
	findByTeamIdAndRoles(teamId: string, roles?: string[], options?: FindOneOptions<T>): Cursor<T> {
		return this.col.find({ teamId, roles }, options);
=======
	findMembersInfoByTeamId(teamId: string, limit: number, skip: number): Cursor<T> {
		return this.col.find({ teamId }, {
			limit,
			skip,
			projection: {
				userId: 1,
				roles: 1,
				createdBy: 1,
				createdAt: 1,
			},
		} as FindOneOptions<T>);
>>>>>>> a56c0999
	}

	updateOneByUserIdAndTeamId(userId: string, teamId: string, update: Partial<T>): Promise<UpdateWriteOpResult> {
		return this.col.updateOne({ userId, teamId }, { $set: update });
	}

	createOneByTeamIdAndUserId(teamId: string, userId: string, createdBy: Pick<IUser, '_id' | 'username'>): Promise<InsertOneWriteOpResult<T>> {
		return this.insertOne({
			teamId,
			userId,
			createdAt: new Date(),
			_updatedAt: new Date(),
			createdBy,
		});
	}

	updateRolesByTeamIdAndUserId(teamId: string, userId: string, roles: Array<string>): Promise<UpdateWriteOpResult> {
		return this.col.updateOne({
			teamId,
			userId,
		}, {
			$addToSet: {
				roles: { $each: roles },
			},
		});
	}

	removeRolesByTeamIdAndUserId(teamId: string, userId: string, roles: Array<string>): Promise<UpdateWriteOpResult> {
		return this.col.updateOne({
			teamId,
			userId,
		}, {
			$pull: {
				roles: { $in: roles },
			},
		});
	}

	deleteByUserIdAndTeamId(userId: string, teamId: string): Promise<DeleteWriteOpResultObject> {
		return this.col.deleteOne({
			teamId,
			userId,
		});
	}
}<|MERGE_RESOLUTION|>--- conflicted
+++ resolved
@@ -32,10 +32,10 @@
 		return this.col.find({ teamId }, options);
 	}
 
-<<<<<<< HEAD
-	findByTeamIdAndRoles(teamId: string, roles?: string[], options?: FindOneOptions<T>): Cursor<T> {
-		return this.col.find({ teamId, roles }, options);
-=======
+	findByTeamIdAndRole(teamId: string, role?: string, options?: FindOneOptions<T>): Cursor<T> {
+		return this.col.find({ teamId, roles: role }, options);
+	}
+
 	findMembersInfoByTeamId(teamId: string, limit: number, skip: number): Cursor<T> {
 		return this.col.find({ teamId }, {
 			limit,
@@ -47,7 +47,6 @@
 				createdAt: 1,
 			},
 		} as FindOneOptions<T>);
->>>>>>> a56c0999
 	}
 
 	updateOneByUserIdAndTeamId(userId: string, teamId: string, update: Partial<T>): Promise<UpdateWriteOpResult> {
