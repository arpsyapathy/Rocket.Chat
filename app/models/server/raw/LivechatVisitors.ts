import { escapeRegExp } from '@rocket.chat/string-helpers';
<<<<<<< HEAD
import { AggregationCursor, Cursor, FilterQuery, FindOneOptions, UpdateQuery, WriteOpResult } from 'mongodb';
=======
import { AggregationCursor, Cursor, FilterQuery, FindOneOptions, WithoutProjection } from 'mongodb';
>>>>>>> 1e138534

import { BaseRaw } from './BaseRaw';
import { ILivechatVisitor } from '../../../../definition/ILivechatVisitor';
import { Settings } from '.';

export class LivechatVisitorsRaw extends BaseRaw<ILivechatVisitor> {
	findOneById(_id: string, options: WithoutProjection<FindOneOptions<ILivechatVisitor>>): Promise<ILivechatVisitor | null> {
		const query = {
			_id,
		};

		return this.findOne(query, options);
	}

	getVisitorByToken(token: string, options: WithoutProjection<FindOneOptions<ILivechatVisitor>>): Promise<ILivechatVisitor | null> {
		const query = {
			token,
		};

		return this.findOne(query, options);
	}

	getVisitorsBetweenDate({ start, end, department }: { start: Date; end: Date; department: string }): Cursor<ILivechatVisitor> {
		const query = {
			_updatedAt: {
				$gte: new Date(start),
				$lt: new Date(end),
			},
			...department && department !== 'undefined' && { department },
		};

		return this.find(query, { projection: { _id: 1 } });
	}

	findByNameRegexWithExceptionsAndConditions<P = ILivechatVisitor>(searchTerm: string, exceptions: string[] = [], conditions: FilterQuery<ILivechatVisitor> = {}, options: FindOneOptions<P extends ILivechatVisitor ? ILivechatVisitor : P> = {}): AggregationCursor<P & {
		custom_name: string;
	}> {
		if (!Array.isArray(exceptions)) {
			exceptions = [exceptions];
		}

		const nameRegex = new RegExp(`^${ escapeRegExp(searchTerm).trim() }`, 'i');

		const match = {
			$match: {
				name: nameRegex,
				_id: {
					$nin: exceptions,
				},
				...conditions,
			},
		};

		const { projection, sort, skip, limit } = options;
		const project = {
			$project: { // TODO: move this logic to client
				// eslint-disable-next-line @typescript-eslint/camelcase
				custom_name: { $concat: ['$username', ' - ', '$name'] },
				...projection,
			},
		};

		const order = { $sort: sort || { name: 1 } };
		const params: Record<string, unknown>[] = [
			match,
			order,
			skip && { $skip: skip },
			limit && { $limit: limit },
			project].filter(Boolean) as Record<string, unknown>[];

		return this.col.aggregate(params);
	}

	/**
	 * Find visitors by their email or phone or username or name
	 * @return [{object}] List of Visitors from db
	 */
	findVisitorsByEmailOrPhoneOrNameOrUsername(_emailOrPhoneOrNameOrUsername: string, options: FindOneOptions<ILivechatVisitor>): Cursor<ILivechatVisitor> {
		const filter = new RegExp(_emailOrPhoneOrNameOrUsername, 'i');
		const query = {
			$or: [{
				'visitorEmails.address': filter,
			}, {
				'phone.phoneNumber': _emailOrPhoneOrNameOrUsername,
			}, {
				name: filter,
			}, {
				username: filter,
			}],
		};

		return this.find(query, options);
	}

	getVisitorByToken(token: string, options: FindOneOptions<ILivechatVisitor> = {}): Promise<ILivechatVisitor | null> {
		const query = {
			token,
		};

		return this.findOne(query, options);
	}

	findOneById(_id: string, options: FindOneOptions<ILivechatVisitor> = {}): Promise<ILivechatVisitor | null> {
		const query = {
			_id,
		};
		return this.findOne(query, options);
	}

	findOneGuestByEmailAddress(emailAddress: string): Promise<ILivechatVisitor|null> {
		const query = {
			'visitorEmails.address': new RegExp(`^${ escapeRegExp(emailAddress) }$`, 'i'),
		};

		return this.findOne(query);
	}

	async getNextVisitorUsername(): Promise<string> {
		const query = {
			_id: 'Livechat_guest_count',
		};

		const update = {
			$inc: {
				value: 1,
			},
		};

		const livechatCount = await Settings.findAndModify(query, update);
		if (livechatCount && livechatCount.value && livechatCount.value.value) {
			const count = livechatCount.value.value;
			return `guest-${ Number(count) + 1 }`;
		}
		return Promise.resolve('');
	}

	async insert(args: ILivechatVisitor): Promise<any> {
		const result = await this.insertOne(args);
		return result.insertedId;
	}

	updateById(_id: any, update: UpdateQuery<ILivechatVisitor> | Partial<ILivechatVisitor>): Promise<WriteOpResult> {
		return this.update({ _id }, update);
	}
}<|MERGE_RESOLUTION|>--- conflicted
+++ resolved
@@ -1,9 +1,5 @@
 import { escapeRegExp } from '@rocket.chat/string-helpers';
-<<<<<<< HEAD
-import { AggregationCursor, Cursor, FilterQuery, FindOneOptions, UpdateQuery, WriteOpResult } from 'mongodb';
-=======
-import { AggregationCursor, Cursor, FilterQuery, FindOneOptions, WithoutProjection } from 'mongodb';
->>>>>>> 1e138534
+import { AggregationCursor, Cursor, FilterQuery, FindOneOptions, UpdateQuery, WriteOpResult, WithoutProjection } from 'mongodb';
 
 import { BaseRaw } from './BaseRaw';
 import { ILivechatVisitor } from '../../../../definition/ILivechatVisitor';
@@ -98,21 +94,6 @@
 		return this.find(query, options);
 	}
 
-	getVisitorByToken(token: string, options: FindOneOptions<ILivechatVisitor> = {}): Promise<ILivechatVisitor | null> {
-		const query = {
-			token,
-		};
-
-		return this.findOne(query, options);
-	}
-
-	findOneById(_id: string, options: FindOneOptions<ILivechatVisitor> = {}): Promise<ILivechatVisitor | null> {
-		const query = {
-			_id,
-		};
-		return this.findOne(query, options);
-	}
-
 	findOneGuestByEmailAddress(emailAddress: string): Promise<ILivechatVisitor|null> {
 		const query = {
 			'visitorEmails.address': new RegExp(`^${ escapeRegExp(emailAddress) }$`, 'i'),
