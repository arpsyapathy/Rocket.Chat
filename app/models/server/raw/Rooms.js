--- conflicted
+++ resolved
@@ -92,9 +92,6 @@
 		return this.find(query, options);
 	}
 
-<<<<<<< HEAD
-	findChannelAndPrivateByNameStarting(name, sIds, options) {
-=======
 	findByTeamId(teamId, options = {}) {
 		const query = {
 			teamId,
@@ -112,8 +109,7 @@
 		return this.find(query, options);
 	}
 
-	findChannelAndPrivateByNameStarting(name, options) {
->>>>>>> f86dc45e
+  findChannelAndPrivateByNameStarting(name, sIds, options) {
 		const nameRegex = new RegExp(`^${ escapeRegExp(name).trim() }`, 'i');
 
 		const query = {
