import { Meteor } from 'meteor/meteor';
import { Promise } from 'meteor/promise';
import { MongoInternals, OplogHandle } from 'meteor/mongo';
import semver from 'semver';
import s from 'underscore.string';
import { MongoClient, Cursor, Timestamp, Db } from 'mongodb';

import { urlParser } from './_oplogUrlParser';

class CustomOplogHandle {
	dbName: string;

	client: MongoClient;

	stream: Cursor;

	db: Db;

	usingChangeStream: boolean;

	async isChangeStreamAvailable(): Promise<boolean> {
		if (process.env.IGNORE_CHANGE_STREAM) {
			return false;
		}

		const { mongo } = MongoInternals.defaultRemoteCollectionDriver();

		try {
			const { version, storageEngine } = await mongo.db.command({ serverStatus: 1 });

			if (!storageEngine || storageEngine.name !== 'wiredTiger' || !semver.satisfies(semver.coerce(version) || '', '>=3.6.0')) {
				return false;
			}

			await mongo.db.admin().command({ replSetGetStatus: 1 });
		} catch (e) {
			if (e.message.startsWith('not authorized')) {
				console.info('Change Stream is available for your installation, give admin permissions to your database user to use this improved version.');
			}
			return false;
		}

		return true;
	}

	async start(): Promise<CustomOplogHandle> {
		this.usingChangeStream = await this.isChangeStreamAvailable();
		const oplogUrl = this.usingChangeStream ? process.env.MONGO_URL : process.env.MONGO_OPLOG_URL;

		let urlParsed;
		try {
			urlParsed = await urlParser(oplogUrl);
		} catch (e) {
			throw Error(`Error parsing database URL (${ oplogUrl })`);
		}

		if (!this.usingChangeStream && (!oplogUrl || urlParsed.dbName !== 'local')) {
			throw Error("$MONGO_OPLOG_URL must be set to the 'local' database of a Mongo replica set");
		}

		if (!oplogUrl) {
			throw Error('$MONGO_URL must be set');
		}

		if (process.env.MONGO_OPLOG_URL) {
			const urlParsed = await urlParser(process.env.MONGO_URL);
			this.dbName = urlParsed.dbName;
		}

		this.client = new MongoClient(oplogUrl, {
			useUnifiedTopology: true,
			useNewUrlParser: true,
			...!this.usingChangeStream && { poolSize: 1 },
		});

		await this.client.connect();
		this.db = this.client.db();

		if (!this.usingChangeStream) {
			await this.startOplog();
		}

		return this;
	}

	async startOplog(): Promise<void> {
		const isMasterDoc = await this.db.admin().command({ ismaster: 1 });
		if (!isMasterDoc || !isMasterDoc.setName) {
			throw Error("$MONGO_OPLOG_URL must be set to the 'local' database of a Mongo replica set");
		}

		const oplogCollection = this.db.collection('oplog.rs');

		const lastOplogEntry = await oplogCollection.findOne<{ts: Timestamp}>({}, { sort: { $natural: -1 }, projection: { _id: 0, ts: 1 } });

		const oplogSelector = {
			ns: new RegExp(`^(?:${ [
				s.escapeRegExp(`${ this.dbName }.`),
				s.escapeRegExp('admin.$cmd'),
			].join('|') })`),

			op: { $in: ['i', 'u', 'd'] },
			...lastOplogEntry && { ts: { $gt: lastOplogEntry.ts } },
		};

		this.stream = oplogCollection.find(oplogSelector, {
			tailable: true,
			// awaitData: true,
		}).stream();

		// Prevent warning about many listeners, we add 11
		this.stream.setMaxListeners(20);
	}

	onOplogEntry(query: {collection: string}, callback: Function): void {
		if (this.usingChangeStream) {
			return this._onOplogEntryChangeStream(query, callback);
		}

		return this._onOplogEntryOplog(query, callback);
	}

	_onOplogEntryOplog(query: {collection: string}, callback: Function): void {
		this.stream.on('data', Meteor.bindEnvironment((buffer) => {
			const doc = buffer as any;
			if (doc.ns === `${ this.dbName }.${ query.collection }`) {
				callback({
					id: doc.op === 'u' ? doc.o2._id : doc.o._id,
					op: doc,
				});
			}
		}));
	}

	_onOplogEntryChangeStream(query: {collection: string}, callback: Function): void {
		this.db.collection(query.collection).watch([], { /* fullDocument: 'updateLookup' */ }).on('change', Meteor.bindEnvironment((event) => {
			switch (event.operationType) {
				case 'insert':
					callback({
						id: event.documentKey._id,
						op: {
							op: 'i',
							o: event.fullDocument,
						},
					});
					break;
				case 'update':
					callback({
						id: event.documentKey._id,
						op: {
							op: 'u',
							// o: event.fullDocument,
							o: {
								$set: event.updateDescription.updatedFields,
								$unset: event.updateDescription.removedFields,
							},
						},
					});
					break;
				case 'delete':
					callback({
						id: event.documentKey._id,
						op: {
							op: 'd',
						},
					});
					break;
			}
		}));
	}

	_defineTooFarBehind(): void {
		//
	}
}

let oplogHandle: Promise<CustomOplogHandle>;

// @ts-ignore
// eslint-disable-next-line no-undef
if (Package['disable-oplog']) {
	try {
<<<<<<< HEAD
		Promise.await(mongo.db.admin().command({ replSetGetStatus: 1 }));
		oplogHandle = Promise.await(new CustomOplogHandle().start());
=======
		oplogHandle = Promise.await(new OplogHandle().start());
>>>>>>> 54ca5782
	} catch (e) {
		console.error(e.message);
	}
}

export const getOplogHandle = async (): Promise<OplogHandle | CustomOplogHandle | undefined> => {
	if (oplogHandle) {
		return oplogHandle;
	}

	const { mongo } = MongoInternals.defaultRemoteCollectionDriver();
	if (!mongo._oplogHandle?.onOplogEntry) {
		return;
	}
	return mongo._oplogHandle;
};<|MERGE_RESOLUTION|>--- conflicted
+++ resolved
@@ -180,12 +180,7 @@
 // eslint-disable-next-line no-undef
 if (Package['disable-oplog']) {
 	try {
-<<<<<<< HEAD
-		Promise.await(mongo.db.admin().command({ replSetGetStatus: 1 }));
 		oplogHandle = Promise.await(new CustomOplogHandle().start());
-=======
-		oplogHandle = Promise.await(new OplogHandle().start());
->>>>>>> 54ca5782
 	} catch (e) {
 		console.error(e.message);
 	}
