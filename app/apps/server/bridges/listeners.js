export class AppListenerBridge {
	constructor(orch) {
		this.orch = orch;
	}

	async messageEvent(inte, message) {
		const msg = this.orch.getConverters().get('messages').convertMessage(message);
		const result = await this.orch.getManager().getListenerManager().executeListener(inte, msg);

		if (typeof result === 'boolean') {
			return result;
		}
		return this.orch.getConverters().get('messages').convertAppMessage(result);

		// try {

		// } catch (e) {
		// 	this.orch.debugLog(`${ e.name }: ${ e.message }`);
		// 	this.orch.debugLog(e.stack);
		// }
	}

	async roomEvent(inte, room) {
		const rm = this.orch.getConverters().get('rooms').convertRoom(room);
		const result = await this.orch.getManager().getListenerManager().executeListener(inte, rm);

		if (typeof result === 'boolean') {
			return result;
		}
		return this.orch.getConverters().get('rooms').convertAppRoom(result);

		// try {

		// } catch (e) {
		// 	this.orch.debugLog(`${ e.name }: ${ e.message }`);
		// 	this.orch.debugLog(e.stack);
		// }
	}

<<<<<<< HEAD
	async blockitEvent(inte, action) {
		return this.orch.getManager().getListenerManager().executeListener(inte, action);

		// try {

		// } catch (e) {
		// 	this.orch.debugLog(`${ e.name }: ${ e.message }`);
		// 	this.orch.debugLog(e.stack);
		// }
=======
	async livechatEvent(inte, room) {
		const rm = this.orch.getConverters().get('rooms').convertRoom(room);
		const result = await this.orch.getManager().getListenerManager().executeListener(inte, rm);

		if (typeof result === 'boolean') {
			return result;
		}
		return this.orch.getConverters().get('rooms').convertAppRoom(result);
>>>>>>> 54d121f7
	}
}<|MERGE_RESOLUTION|>--- conflicted
+++ resolved
@@ -37,7 +37,6 @@
 		// }
 	}
 
-<<<<<<< HEAD
 	async blockitEvent(inte, action) {
 		return this.orch.getManager().getListenerManager().executeListener(inte, action);
 
@@ -47,7 +46,8 @@
 		// 	this.orch.debugLog(`${ e.name }: ${ e.message }`);
 		// 	this.orch.debugLog(e.stack);
 		// }
-=======
+	}
+
 	async livechatEvent(inte, room) {
 		const rm = this.orch.getConverters().get('rooms').convertRoom(room);
 		const result = await this.orch.getManager().getListenerManager().executeListener(inte, rm);
@@ -56,6 +56,5 @@
 			return result;
 		}
 		return this.orch.getConverters().get('rooms').convertAppRoom(result);
->>>>>>> 54d121f7
 	}
 }