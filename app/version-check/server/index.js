import _ from 'underscore';
import { Meteor } from 'meteor/meteor';
import { SyncedCron } from 'meteor/littledata:synced-cron';

import { settings } from '../../settings';
import checkVersionUpdate from './functions/checkVersionUpdate';
import './methods/banner_dismiss';
import './addSettings';

const jobName = 'version_check';

if (SyncedCron.nextScheduledAtDate(jobName)) {
	SyncedCron.remove(jobName);
}

const addVersionCheckJob = () => {
	SyncedCron.add({
		name: jobName,
		schedule: (parser) => parser.text('at 2:00 am'),
		job() {
			checkVersionUpdate();
		},
	});
};


Meteor.startup(() => {
<<<<<<< HEAD
	Meteor.defer(() => checkVersionUpdate());
=======
	Meteor.defer(() => {
		if (settings.get('Register_Server') && settings.get('Update_EnableChecker')) {
			checkVersionUpdate();
		}
	});
>>>>>>> 4cabdbe5
});

settings.get(/Register_Server|Update_EnableChecker/, _.debounce(() => {
	const checkForUpdates = settings.get('Register_Server') && settings.get('Update_EnableChecker');

	if (checkForUpdates && SyncedCron.nextScheduledAtDate(jobName)) {
		return;
	}

	if (checkForUpdates) {
		addVersionCheckJob();
		return;
	}

	SyncedCron.remove(jobName);
}, 1000));<|MERGE_RESOLUTION|>--- conflicted
+++ resolved
@@ -25,15 +25,11 @@
 
 
 Meteor.startup(() => {
-<<<<<<< HEAD
-	Meteor.defer(() => checkVersionUpdate());
-=======
 	Meteor.defer(() => {
 		if (settings.get('Register_Server') && settings.get('Update_EnableChecker')) {
 			checkVersionUpdate();
 		}
 	});
->>>>>>> 4cabdbe5
 });
 
 settings.get(/Register_Server|Update_EnableChecker/, _.debounce(() => {
