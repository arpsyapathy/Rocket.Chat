import { Meteor } from 'meteor/meteor';
import { Accounts } from 'meteor/accounts-base';
import { Match, check } from 'meteor/check';
import { TAPi18n } from 'meteor/rocketchat:tap-i18n';
import _ from 'underscore';

import { Users, Subscriptions } from '../../../models/server';
import { Users as UsersRaw } from '../../../models/server/raw';
import { hasPermission } from '../../../authorization';
import { settings } from '../../../settings/server';
import { getURL } from '../../../utils';
import {
	validateCustomFields,
	saveUser,
	saveCustomFieldsWithoutValidation,
	checkUsernameAvailability,
	setUserAvatar,
	saveCustomFields,
	setStatusText,
} from '../../../lib/server';
import { getFullUserDataByIdOrUsername } from '../../../lib/server/functions/getFullUserData';
import { API } from '../api';
import { getUploadFormData } from '../lib/getUploadFormData';
import { findUsersToAutocomplete, getInclusiveFields, getNonEmptyFields, getNonEmptyQuery } from '../lib/users';
import { getUserForCheck, emailCheck } from '../../../2fa/server/code';
import { resetUserE2EEncriptionKey } from '../../../../server/lib/resetUserE2EKey';
import { setUserStatus } from '../../../../imports/users-presence/server/activeUsers';
import { resetTOTP } from '../../../2fa/server/functions/resetTOTP';
import { Team } from '../../../../server/sdk';

API.v1.addRoute(
	'users.create',
	{ authRequired: true },
	{
		post() {
			check(this.bodyParams, {
				email: String,
				name: String,
				password: String,
				username: String,
				active: Match.Maybe(Boolean),
				bio: Match.Maybe(String),
				nickname: Match.Maybe(String),
				statusText: Match.Maybe(String),
				roles: Match.Maybe(Array),
				joinDefaultChannels: Match.Maybe(Boolean),
				requirePasswordChange: Match.Maybe(Boolean),
				setRandomPassword: Match.Maybe(Boolean),
				sendWelcomeEmail: Match.Maybe(Boolean),
				verified: Match.Maybe(Boolean),
				customFields: Match.Maybe(Object),
			});

			// New change made by pull request #5152
			if (typeof this.bodyParams.joinDefaultChannels === 'undefined') {
				this.bodyParams.joinDefaultChannels = true;
			}

			if (this.bodyParams.customFields) {
				validateCustomFields(this.bodyParams.customFields);
			}

			const newUserId = saveUser(this.userId, this.bodyParams);

			if (this.bodyParams.customFields) {
				saveCustomFieldsWithoutValidation(newUserId, this.bodyParams.customFields);
			}

			if (typeof this.bodyParams.active !== 'undefined') {
				Meteor.runAsUser(this.userId, () => {
					Meteor.call('setUserActiveStatus', newUserId, this.bodyParams.active);
				});
			}

			const { fields } = this.parseJsonQuery();

			return API.v1.success({ user: Users.findOneById(newUserId, { fields }) });
		},
	},
);

API.v1.addRoute(
	'users.delete',
	{ authRequired: true },
	{
		post() {
			if (!hasPermission(this.userId, 'delete-user')) {
				return API.v1.unauthorized();
			}

			const user = this.getUserFromParams();
			const { confirmRelinquish = false } = this.requestParams();

			Meteor.runAsUser(this.userId, () => {
				Meteor.call('deleteUser', user._id, confirmRelinquish);
			});

			return API.v1.success();
		},
	},
);

API.v1.addRoute(
	'users.deleteOwnAccount',
	{ authRequired: true },
	{
		post() {
			const { password } = this.bodyParams;
			if (!password) {
				return API.v1.failure('Body parameter "password" is required.');
			}
			if (!settings.get('Accounts_AllowDeleteOwnAccount')) {
				throw new Meteor.Error('error-not-allowed', 'Not allowed');
			}

			const { confirmRelinquish = false } = this.requestParams();

			Meteor.runAsUser(this.userId, () => {
				Meteor.call('deleteUserOwnAccount', password, confirmRelinquish);
			});

			return API.v1.success();
		},
	},
);

API.v1.addRoute(
	'users.getAvatar',
	{ authRequired: false },
	{
		get() {
			const user = this.getUserFromParams();

			const url = getURL(`/avatar/${user.username}`, { cdn: false, full: true });
			this.response.setHeader('Location', url);

			return {
				statusCode: 307,
				body: url,
			};
		},
	},
);

API.v1.addRoute(
	'users.setActiveStatus',
	{ authRequired: true },
	{
		post() {
			check(this.bodyParams, {
				userId: String,
				activeStatus: Boolean,
				confirmRelinquish: Match.Maybe(Boolean),
			});

			if (!hasPermission(this.userId, 'edit-other-user-active-status')) {
				return API.v1.unauthorized();
			}

			Meteor.runAsUser(this.userId, () => {
				const { userId, activeStatus, confirmRelinquish = false } = this.bodyParams;
				Meteor.call('setUserActiveStatus', userId, activeStatus, confirmRelinquish);
			});
			return API.v1.success({
				user: Users.findOneById(this.bodyParams.userId, { fields: { active: 1 } }),
			});
		},
	},
);

API.v1.addRoute(
	'users.deactivateIdle',
	{ authRequired: true },
	{
		post() {
			check(this.bodyParams, {
				daysIdle: Match.Integer,
				role: Match.Optional(String),
			});

			if (!hasPermission(this.userId, 'edit-other-user-active-status')) {
				return API.v1.unauthorized();
			}

			const { daysIdle, role = 'user' } = this.bodyParams;

			const lastLoggedIn = new Date();
			lastLoggedIn.setDate(lastLoggedIn.getDate() - daysIdle);

			const count = Users.setActiveNotLoggedInAfterWithRole(lastLoggedIn, role, false);

			return API.v1.success({
				count,
			});
		},
	},
);

API.v1.addRoute(
	'users.getPresence',
	{ authRequired: true },
	{
		get() {
			if (this.isUserFromParams()) {
				const user = Users.findOneById(this.userId);
				return API.v1.success({
					presence: user.status,
					connectionStatus: user.statusConnection,
					lastLogin: user.lastLogin,
				});
			}

			const user = this.getUserFromParams();

			return API.v1.success({
				presence: user.status,
			});
		},
	},
<<<<<<< HEAD
);

API.v1.addRoute(
	'users.info',
	{ authRequired: true },
	{
		get() {
			const { username, userId } = this.requestParams();
			const { fields } = this.parseJsonQuery();

			const user = getFullUserDataByIdOrUsername({
				userId: this.userId,
				filterId: userId,
				filterUsername: username,
			});
=======
});

API.v1.addRoute('users.info', { authRequired: true }, {
	get() {
		const { username, userId } = this.requestParams();
		const { fields } = this.parseJsonQuery();

		check(userId, Match.Maybe(String));
		check(username, Match.Maybe(String));

		if (userId !== undefined && username !== undefined) {
			throw new Meteor.Error('invalid-filter', 'Cannot filter by id and username at once');
		}

		if (!userId && !username) {
			throw new Meteor.Error('invalid-filter', 'Must filter by id or username');
		}

		const user = getFullUserDataByIdOrUsername({ userId: this.userId, filterId: userId, filterUsername: username });
>>>>>>> 4e8ba154

			if (!user) {
				return API.v1.failure('User not found.');
			}
			const myself = user._id === this.userId;
			if (fields.userRooms === 1 && (myself || hasPermission(this.userId, 'view-other-user-channels'))) {
				user.rooms = Subscriptions.findByUserId(user._id, {
					fields: {
						rid: 1,
						name: 1,
						t: 1,
						roles: 1,
						unread: 1,
					},
					sort: {
						t: 1,
						name: 1,
					},
				}).fetch();
			}

			return API.v1.success({
				user,
			});
		},
	},
);

API.v1.addRoute(
	'users.list',
	{ authRequired: true },
	{
		get() {
			if (!hasPermission(this.userId, 'view-d-room')) {
				return API.v1.unauthorized();
			}

			const { offset, count } = this.getPaginationItems();
			const { sort, fields, query } = this.parseJsonQuery();

			const nonEmptyQuery = getNonEmptyQuery(query);
			const nonEmptyFields = getNonEmptyFields(fields);

			const inclusiveFields = getInclusiveFields(nonEmptyFields);

			const actualSort = sort && sort.name ? { nameInsensitive: sort.name, ...sort } : sort || { username: 1 };

			const limit =
				count !== 0
					? [
							{
								$limit: count,
							},
					  ]
					: [];

			const result = Promise.await(
				UsersRaw.col
					.aggregate([
						{
							$match: nonEmptyQuery,
						},
						{
							$project: inclusiveFields,
						},
						{
							$addFields: {
								nameInsensitive: {
									$toLower: '$name',
								},
							},
						},
						{
							$facet: {
								sortedResults: [
									{
										$sort: actualSort,
									},
									{
										$skip: offset,
									},
									...limit,
								],
								totalCount: [{ $group: { _id: null, total: { $sum: 1 } } }],
							},
						},
					])
					.toArray(),
			);

			const {
				sortedResults: users,
				totalCount: [{ total } = { total: 0 }],
			} = result[0];

			return API.v1.success({
				users,
				count: users.length,
				offset,
				total,
			});
		},
	},
);

API.v1.addRoute(
	'users.register',
	{
		authRequired: false,
		rateLimiterOptions: {
			numRequestsAllowed: settings.get('Rate_Limiter_Limit_RegisterUser'),
			intervalTimeInMS: settings.get('API_Enable_Rate_Limiter_Limit_Time_Default'),
		},
	},
	{
		post() {
			if (this.userId) {
				return API.v1.failure('Logged in users can not register again.');
			}

			// We set their username here, so require it
			// The `registerUser` checks for the other requirements
			check(
				this.bodyParams,
				Match.ObjectIncluding({
					username: String,
				}),
			);

			if (!checkUsernameAvailability(this.bodyParams.username)) {
				return API.v1.failure('Username is already in use');
			}

			// Register the user
			const userId = Meteor.call('registerUser', this.bodyParams);

			// Now set their username
			Meteor.runAsUser(userId, () => Meteor.call('setUsername', this.bodyParams.username));
			const { fields } = this.parseJsonQuery();

			return API.v1.success({ user: Users.findOneById(userId, { fields }) });
		},
	},
);

API.v1.addRoute(
	'users.resetAvatar',
	{ authRequired: true },
	{
		post() {
			const user = this.getUserFromParams();

			if (settings.get('Accounts_AllowUserAvatarChange') && user._id === this.userId) {
				Meteor.runAsUser(this.userId, () => Meteor.call('resetAvatar'));
			} else if (hasPermission(this.userId, 'edit-other-user-avatar')) {
				Meteor.runAsUser(this.userId, () => Meteor.call('resetAvatar', user._id));
			} else {
				throw new Meteor.Error('error-not-allowed', 'Reset avatar is not allowed', {
					method: 'users.resetAvatar',
				});
			}

			return API.v1.success();
		},
	},
);

API.v1.addRoute(
	'users.setAvatar',
	{ authRequired: true },
	{
		async post() {
			check(
				this.bodyParams,
				Match.ObjectIncluding({
					avatarUrl: Match.Maybe(String),
					userId: Match.Maybe(String),
					username: Match.Maybe(String),
				}),
			);
			const canEditOtherUserAvatar = hasPermission(this.userId, 'edit-other-user-avatar');

			if (!settings.get('Accounts_AllowUserAvatarChange') && !canEditOtherUserAvatar) {
				throw new Meteor.Error('error-not-allowed', 'Change avatar is not allowed', {
					method: 'users.setAvatar',
				});
			}

			let user;
			if (this.isUserFromParams()) {
				user = Meteor.users.findOne(this.userId);
			} else if (canEditOtherUserAvatar) {
				user = this.getUserFromParams();
			} else {
				return API.v1.unauthorized();
			}

			if (this.bodyParams.avatarUrl) {
				setUserAvatar(user, this.bodyParams.avatarUrl, '', 'url');
				return API.v1.success();
			}

			const { image, ...fields } = await getUploadFormData({
				request: this.request,
			});

			if (!image) {
				return API.v1.failure("The 'image' param is required");
			}

			const sentTheUserByFormData = fields.userId || fields.username;
			if (sentTheUserByFormData) {
				if (fields.userId) {
					user = Users.findOneById(fields.userId, { fields: { username: 1 } });
				} else if (fields.username) {
					user = Users.findOneByUsernameIgnoringCase(fields.username, { fields: { username: 1 } });
				}

				if (!user) {
					throw new Meteor.Error('error-invalid-user', 'The optional "userId" or "username" param provided does not match any users');
				}

				const isAnotherUser = this.userId !== user._id;
				if (isAnotherUser && !hasPermission(this.userId, 'edit-other-user-avatar')) {
					throw new Meteor.Error('error-not-allowed', 'Not allowed');
				}
			}

			setUserAvatar(user, image.fileBuffer, image.mimetype, 'rest');

			return API.v1.success();
		},
	},
);

API.v1.addRoute(
	'users.getStatus',
	{ authRequired: true },
	{
		get() {
			if (this.isUserFromParams()) {
				const user = Users.findOneById(this.userId);
				return API.v1.success({
					_id: user._id,
					message: user.statusText,
					connectionStatus: user.statusConnection,
					status: user.status,
				});
			}

			const user = this.getUserFromParams();

			return API.v1.success({
				_id: user._id,
				message: user.statusText,
				status: user.status,
			});
		},
	},
);

API.v1.addRoute(
	'users.setStatus',
	{ authRequired: true },
	{
		post() {
			check(
				this.bodyParams,
				Match.ObjectIncluding({
					status: Match.Maybe(String),
					message: Match.Maybe(String),
				}),
			);

			if (!settings.get('Accounts_AllowUserStatusMessageChange')) {
				throw new Meteor.Error('error-not-allowed', 'Change status is not allowed', {
					method: 'users.setStatus',
				});
			}

			let user;
			if (this.isUserFromParams()) {
				user = Meteor.users.findOne(this.userId);
			} else if (hasPermission(this.userId, 'edit-other-user-info')) {
				user = this.getUserFromParams();
			} else {
				return API.v1.unauthorized();
			}

			Meteor.runAsUser(user._id, () => {
				if (this.bodyParams.message || this.bodyParams.message === '') {
					setStatusText(user._id, this.bodyParams.message);
				}
				if (this.bodyParams.status) {
					const validStatus = ['online', 'away', 'offline', 'busy'];
					if (validStatus.includes(this.bodyParams.status)) {
						const { status } = this.bodyParams;

						if (status === 'offline' && !settings.get('Accounts_AllowInvisibleStatusOption')) {
							throw new Meteor.Error('error-status-not-allowed', 'Invisible status is disabled', {
								method: 'users.setStatus',
							});
						}

						Meteor.users.update(user._id, {
							$set: {
								status,
								statusDefault: status,
							},
						});

						setUserStatus(user, status);
					} else {
						throw new Meteor.Error('error-invalid-status', 'Valid status types include online, away, offline, and busy.', {
							method: 'users.setStatus',
						});
					}
				}
			});

			return API.v1.success();
		},
	},
);

API.v1.addRoute(
	'users.update',
	{ authRequired: true, twoFactorRequired: true },
	{
		post() {
			check(this.bodyParams, {
				userId: String,
				data: Match.ObjectIncluding({
					email: Match.Maybe(String),
					name: Match.Maybe(String),
					password: Match.Maybe(String),
					username: Match.Maybe(String),
					bio: Match.Maybe(String),
					nickname: Match.Maybe(String),
					statusText: Match.Maybe(String),
					active: Match.Maybe(Boolean),
					roles: Match.Maybe(Array),
					joinDefaultChannels: Match.Maybe(Boolean),
					requirePasswordChange: Match.Maybe(Boolean),
					sendWelcomeEmail: Match.Maybe(Boolean),
					verified: Match.Maybe(Boolean),
					customFields: Match.Maybe(Object),
				}),
			});

			const userData = _.extend({ _id: this.bodyParams.userId }, this.bodyParams.data);

			Meteor.runAsUser(this.userId, () => saveUser(this.userId, userData));

			if (this.bodyParams.data.customFields) {
				saveCustomFields(this.bodyParams.userId, this.bodyParams.data.customFields);
			}

			if (typeof this.bodyParams.data.active !== 'undefined') {
				const {
					userId,
					data: { active },
					confirmRelinquish = false,
				} = this.bodyParams;

				Meteor.runAsUser(this.userId, () => {
					Meteor.call('setUserActiveStatus', userId, active, confirmRelinquish);
				});
			}
			const { fields } = this.parseJsonQuery();

			return API.v1.success({ user: Users.findOneById(this.bodyParams.userId, { fields }) });
		},
	},
);

API.v1.addRoute(
	'users.updateOwnBasicInfo',
	{ authRequired: true },
	{
		post() {
			check(this.bodyParams, {
				data: Match.ObjectIncluding({
					email: Match.Maybe(String),
					name: Match.Maybe(String),
					username: Match.Maybe(String),
					nickname: Match.Maybe(String),
					statusText: Match.Maybe(String),
					currentPassword: Match.Maybe(String),
					newPassword: Match.Maybe(String),
				}),
				customFields: Match.Maybe(Object),
			});

			const userData = {
				email: this.bodyParams.data.email,
				realname: this.bodyParams.data.name,
				username: this.bodyParams.data.username,
				nickname: this.bodyParams.data.nickname,
				statusText: this.bodyParams.data.statusText,
				newPassword: this.bodyParams.data.newPassword,
				typedPassword: this.bodyParams.data.currentPassword,
			};

			// saveUserProfile now uses the default two factor authentication procedures, so we need to provide that
			const twoFactorOptions = !userData.typedPassword
				? null
				: {
						twoFactorCode: userData.typedPassword,
						twoFactorMethod: 'password',
				  };

			Meteor.runAsUser(this.userId, () => Meteor.call('saveUserProfile', userData, this.bodyParams.customFields, twoFactorOptions));

			return API.v1.success({
				user: Users.findOneById(this.userId, { fields: API.v1.defaultFieldsToExclude }),
			});
		},
	},
);

API.v1.addRoute(
	'users.createToken',
	{ authRequired: true },
	{
		post() {
			const user = this.getUserFromParams();
			let data;
			Meteor.runAsUser(this.userId, () => {
				data = Meteor.call('createToken', user._id);
			});
			return data ? API.v1.success({ data }) : API.v1.unauthorized();
		},
	},
);

API.v1.addRoute(
	'users.getPreferences',
	{ authRequired: true },
	{
		get() {
			const user = Users.findOneById(this.userId);
			if (user.settings) {
				const { preferences = {} } = user.settings;
				preferences.language = user.language;

				return API.v1.success({
					preferences,
				});
			}
			return API.v1.failure(TAPi18n.__('Accounts_Default_User_Preferences_not_available').toUpperCase());
		},
	},
);

API.v1.addRoute(
	'users.setPreferences',
	{ authRequired: true },
	{
		post() {
			check(this.bodyParams, {
				userId: Match.Maybe(String),
				data: Match.ObjectIncluding({
					newRoomNotification: Match.Maybe(String),
					newMessageNotification: Match.Maybe(String),
					clockMode: Match.Maybe(Number),
					useEmojis: Match.Maybe(Boolean),
					convertAsciiEmoji: Match.Maybe(Boolean),
					saveMobileBandwidth: Match.Maybe(Boolean),
					collapseMediaByDefault: Match.Maybe(Boolean),
					autoImageLoad: Match.Maybe(Boolean),
					emailNotificationMode: Match.Maybe(String),
					unreadAlert: Match.Maybe(Boolean),
					notificationsSoundVolume: Match.Maybe(Number),
					desktopNotifications: Match.Maybe(String),
					pushNotifications: Match.Maybe(String),
					enableAutoAway: Match.Maybe(Boolean),
					highlights: Match.Maybe(Array),
					desktopNotificationRequireInteraction: Match.Maybe(Boolean),
					messageViewMode: Match.Maybe(Number),
					showMessageInMainThread: Match.Maybe(Boolean),
					hideUsernames: Match.Maybe(Boolean),
					hideRoles: Match.Maybe(Boolean),
					displayAvatars: Match.Maybe(Boolean),
					hideFlexTab: Match.Maybe(Boolean),
					sendOnEnter: Match.Maybe(String),
					language: Match.Maybe(String),
					sidebarShowFavorites: Match.Optional(Boolean),
					sidebarShowUnread: Match.Optional(Boolean),
					sidebarSortby: Match.Optional(String),
					sidebarViewMode: Match.Optional(String),
					sidebarDisplayAvatar: Match.Optional(Boolean),
					sidebarGroupByType: Match.Optional(Boolean),
					muteFocusedConversations: Match.Optional(Boolean),
				}),
			});
			if (this.bodyParams.userId && this.bodyParams.userId !== this.userId && !hasPermission(this.userId, 'edit-other-user-info')) {
				throw new Meteor.Error('error-action-not-allowed', 'Editing user is not allowed');
			}
			const userId = this.bodyParams.userId ? this.bodyParams.userId : this.userId;
			if (!Users.findOneById(userId)) {
				throw new Meteor.Error('error-invalid-user', 'The optional "userId" param provided does not match any users');
			}

			Meteor.runAsUser(userId, () => Meteor.call('saveUserPreferences', this.bodyParams.data));
			const user = Users.findOneById(userId, {
				fields: {
					'settings.preferences': 1,
					'language': 1,
				},
			});
			return API.v1.success({
				user: {
					_id: user._id,
					settings: {
						preferences: {
							...user.settings.preferences,
							language: user.language,
						},
					},
				},
			});
		},
	},
);

API.v1.addRoute(
	'users.forgotPassword',
	{ authRequired: false },
	{
		post() {
			const { email } = this.bodyParams;
			if (!email) {
				return API.v1.failure("The 'email' param is required");
			}

			Meteor.call('sendForgotPasswordEmail', email);
			return API.v1.success();
		},
	},
);

API.v1.addRoute(
	'users.getUsernameSuggestion',
	{ authRequired: true },
	{
		get() {
			const result = Meteor.runAsUser(this.userId, () => Meteor.call('getUsernameSuggestion'));

			return API.v1.success({ result });
		},
	},
);

API.v1.addRoute(
	'users.generatePersonalAccessToken',
	{ authRequired: true, twoFactorRequired: true },
	{
		post() {
			const { tokenName, bypassTwoFactor } = this.bodyParams;
			if (!tokenName) {
				return API.v1.failure("The 'tokenName' param is required");
			}
			const token = Meteor.runAsUser(this.userId, () => Meteor.call('personalAccessTokens:generateToken', { tokenName, bypassTwoFactor }));

			return API.v1.success({ token });
		},
	},
);

API.v1.addRoute(
	'users.regeneratePersonalAccessToken',
	{ authRequired: true, twoFactorRequired: true },
	{
		post() {
			const { tokenName } = this.bodyParams;
			if (!tokenName) {
				return API.v1.failure("The 'tokenName' param is required");
			}
			const token = Meteor.runAsUser(this.userId, () => Meteor.call('personalAccessTokens:regenerateToken', { tokenName }));

			return API.v1.success({ token });
		},
	},
);

API.v1.addRoute(
	'users.getPersonalAccessTokens',
	{ authRequired: true },
	{
		get() {
			if (!hasPermission(this.userId, 'create-personal-access-tokens')) {
				throw new Meteor.Error('not-authorized', 'Not Authorized');
			}
			const loginTokens = Users.getLoginTokensByUserId(this.userId).fetch()[0];
			const getPersonalAccessTokens = () =>
				loginTokens.services.resume.loginTokens
					.filter((loginToken) => loginToken.type && loginToken.type === 'personalAccessToken')
					.map((loginToken) => ({
						name: loginToken.name,
						createdAt: loginToken.createdAt,
						lastTokenPart: loginToken.lastTokenPart,
						bypassTwoFactor: loginToken.bypassTwoFactor,
					}));

			return API.v1.success({
				tokens: loginTokens ? getPersonalAccessTokens() : [],
			});
		},
	},
);

API.v1.addRoute(
	'users.removePersonalAccessToken',
	{ authRequired: true, twoFactorRequired: true },
	{
		post() {
			const { tokenName } = this.bodyParams;
			if (!tokenName) {
				return API.v1.failure("The 'tokenName' param is required");
			}
			Meteor.runAsUser(this.userId, () =>
				Meteor.call('personalAccessTokens:removeToken', {
					tokenName,
				}),
			);

			return API.v1.success();
		},
	},
);

API.v1.addRoute(
	'users.2fa.enableEmail',
	{ authRequired: true },
	{
		post() {
			Users.enableEmail2FAByUserId(this.userId);

			return API.v1.success();
		},
	},
);

API.v1.addRoute(
	'users.2fa.disableEmail',
	{ authRequired: true, twoFactorRequired: true, twoFactorOptions: { disableRememberMe: true } },
	{
		post() {
			Users.disableEmail2FAByUserId(this.userId);

			return API.v1.success();
		},
	},
);

API.v1.addRoute('users.2fa.sendEmailCode', {
	post() {
		const { emailOrUsername } = this.bodyParams;

		if (!emailOrUsername) {
			throw new Meteor.Error('error-parameter-required', 'emailOrUsername is required');
		}

		const method = emailOrUsername.includes('@') ? 'findOneByEmailAddress' : 'findOneByUsername';
		const userId = this.userId || Users[method](emailOrUsername, { fields: { _id: 1 } })?._id;

		if (!userId) {
			this.logger.error('[2fa] User was not found when requesting 2fa email code');
			return API.v1.success();
		}

		emailCheck.sendEmailCode(getUserForCheck(userId));

		return API.v1.success();
	},
});

API.v1.addRoute(
	'users.presence',
	{ authRequired: true },
	{
		get() {
			const { from, ids } = this.queryParams;

			const options = {
				fields: {
					username: 1,
					name: 1,
					status: 1,
					utcOffset: 1,
					statusText: 1,
					avatarETag: 1,
				},
			};

			if (ids) {
				return API.v1.success({
					users: Users.findNotOfflineByIds(Array.isArray(ids) ? ids : ids.split(','), options).fetch(),
					full: false,
				});
			}

			if (from) {
				const ts = new Date(from);
				const diff = (Date.now() - ts) / 1000 / 60;

				if (diff < 10) {
					return API.v1.success({
						users: Users.findNotIdUpdatedFrom(this.userId, ts, options).fetch(),
						full: false,
					});
				}
			}

			return API.v1.success({
				users: Users.findUsersNotOffline(options).fetch(),
				full: true,
			});
		},
	},
);

API.v1.addRoute(
	'users.requestDataDownload',
	{ authRequired: true },
	{
		get() {
			const { fullExport = false } = this.queryParams;
			const result = Meteor.runAsUser(this.userId, () => Meteor.call('requestDataDownload', { fullExport: fullExport === 'true' }));

			return API.v1.success({
				requested: result.requested,
				exportOperation: result.exportOperation,
			});
		},
	},
);

API.v1.addRoute(
	'users.logoutOtherClients',
	{ authRequired: true },
	{
		async post() {
			try {
				const hashedToken = Accounts._hashLoginToken(this.request.headers['x-auth-token']);

				if (!(await UsersRaw.removeNonPATLoginTokensExcept(this.userId, hashedToken))) {
					throw new Meteor.Error('error-invalid-user-id', 'Invalid user id');
				}

				const me = await UsersRaw.findOneById(this.userId, { projection: { 'services.resume.loginTokens': 1 } });

				const token = me.services.resume.loginTokens.find((token) => token.hashedToken === hashedToken);

				const tokenExpires = new Date(token.when.getTime() + settings.get('Accounts_LoginExpiration') * 1000);

				return API.v1.success({
					token: this.request.headers['x-auth-token'],
					tokenExpires,
				});
			} catch (error) {
				return API.v1.failure(error);
			}
		},
	},
);

API.v1.addRoute(
	'users.autocomplete',
	{ authRequired: true },
	{
		get() {
			const { selector } = this.queryParams;

			if (!selector) {
				return API.v1.failure("The 'selector' param is required");
			}

			return API.v1.success(
				Promise.await(
					findUsersToAutocomplete({
						uid: this.userId,
						selector: JSON.parse(selector),
					}),
				),
			);
		},
	},
);

API.v1.addRoute(
	'users.removeOtherTokens',
	{ authRequired: true },
	{
		post() {
			API.v1.success(Meteor.call('removeOtherTokens'));
		},
	},
);

API.v1.addRoute(
	'users.resetE2EKey',
	{ authRequired: true, twoFactorRequired: true, twoFactorOptions: { disableRememberMe: true } },
	{
		post() {
			// reset own keys
			if (this.isUserFromParams()) {
				resetUserE2EEncriptionKey(this.userId, false);
				return API.v1.success();
			}

			// reset other user keys
			const user = this.getUserFromParams();
			if (!user) {
				throw new Meteor.Error('error-invalid-user-id', 'Invalid user id');
			}

			if (!settings.get('Accounts_TwoFactorAuthentication_Enforce_Password_Fallback')) {
				throw new Meteor.Error('error-not-allowed', 'Not allowed');
			}

			if (!hasPermission(Meteor.userId(), 'edit-other-user-e2ee')) {
				throw new Meteor.Error('error-not-allowed', 'Not allowed');
			}

			if (!resetUserE2EEncriptionKey(user._id, true)) {
				return API.v1.failure();
			}

			return API.v1.success();
		},
	},
);

API.v1.addRoute(
	'users.resetTOTP',
	{ authRequired: true, twoFactorRequired: true, twoFactorOptions: { disableRememberMe: true } },
	{
		post() {
			// reset own keys
			if (this.isUserFromParams()) {
				Promise.await(resetTOTP(this.userId, false));
				return API.v1.success();
			}

			// reset other user keys
			const user = this.getUserFromParams();
			if (!user) {
				throw new Meteor.Error('error-invalid-user-id', 'Invalid user id');
			}

			if (!settings.get('Accounts_TwoFactorAuthentication_Enforce_Password_Fallback')) {
				throw new Meteor.Error('error-not-allowed', 'Not allowed');
			}

			if (!hasPermission(Meteor.userId(), 'edit-other-user-totp')) {
				throw new Meteor.Error('error-not-allowed', 'Not allowed');
			}

			Promise.await(resetTOTP(user._id, true));

			return API.v1.success();
		},
	},
);

API.v1.addRoute(
	'users.listTeams',
	{ authRequired: true },
	{
		get() {
			check(
				this.queryParams,
				Match.ObjectIncluding({
					userId: Match.Maybe(String),
				}),
			);
			const { userId } = this.queryParams;

			if (!userId) {
				throw new Meteor.Error('error-invalid-user-id', 'Invalid user id');
			}

			// If the caller has permission to view all teams, there's no need to filter the teams
			const adminId = hasPermission(this.userId, 'view-all-teams') ? undefined : this.userId;

			const teams = Promise.await(Team.findBySubscribedUserIds(userId, adminId));

			return API.v1.success({
				teams,
			});
		},
	},
);

API.v1.addRoute(
	'users.logout',
	{ authRequired: true },
	{
		post() {
			const userId = this.bodyParams.userId || this.userId;

			if (userId !== this.userId && !hasPermission(this.userId, 'logout-other-user')) {
				return API.v1.unauthorized();
			}

			// this method logs the user out automatically, if successful returns 1, otherwise 0
			if (!Users.unsetLoginTokens(userId)) {
				throw new Meteor.Error('error-invalid-user-id', 'Invalid user id');
			}

			return API.v1.success({
				message: `User ${userId} has been logged out!`,
			});
		},
	},
);

settings.watch('Rate_Limiter_Limit_RegisterUser', (value) => {
	const userRegisterRoute = '/api/v1/users.registerpost';

	API.v1.updateRateLimiterDictionaryForRoute(userRegisterRoute, value);
});<|MERGE_RESOLUTION|>--- conflicted
+++ resolved
@@ -217,7 +217,6 @@
 			});
 		},
 	},
-<<<<<<< HEAD
 );
 
 API.v1.addRoute(
@@ -228,32 +227,18 @@
 			const { username, userId } = this.requestParams();
 			const { fields } = this.parseJsonQuery();
 
-			const user = getFullUserDataByIdOrUsername({
-				userId: this.userId,
-				filterId: userId,
-				filterUsername: username,
-			});
-=======
-});
-
-API.v1.addRoute('users.info', { authRequired: true }, {
-	get() {
-		const { username, userId } = this.requestParams();
-		const { fields } = this.parseJsonQuery();
-
-		check(userId, Match.Maybe(String));
-		check(username, Match.Maybe(String));
-
-		if (userId !== undefined && username !== undefined) {
-			throw new Meteor.Error('invalid-filter', 'Cannot filter by id and username at once');
-		}
-
-		if (!userId && !username) {
-			throw new Meteor.Error('invalid-filter', 'Must filter by id or username');
-		}
-
-		const user = getFullUserDataByIdOrUsername({ userId: this.userId, filterId: userId, filterUsername: username });
->>>>>>> 4e8ba154
+			check(userId, Match.Maybe(String));
+			check(username, Match.Maybe(String));
+
+			if (userId !== undefined && username !== undefined) {
+				throw new Meteor.Error('invalid-filter', 'Cannot filter by id and username at once');
+			}
+
+			if (!userId && !username) {
+				throw new Meteor.Error('invalid-filter', 'Must filter by id or username');
+			}
+
+			const user = getFullUserDataByIdOrUsername({ userId: this.userId, filterId: userId, filterUsername: username });
 
 			if (!user) {
 				return API.v1.failure('User not found.');
