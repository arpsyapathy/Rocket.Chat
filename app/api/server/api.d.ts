import type { JoinPathPattern, Method, MethodOf, OperationParams, OperationResult, PathPattern, UrlParams } from '../../../definition/rest';
import type { IUser } from '../../../definition/IUser';
import { IMethodConnection } from '../../../definition/IMethodThisType';
import { ITwoFactorOptions } from '../../2fa/server/code';

type SuccessResult<T> = {
	statusCode: 200;
	body:
	T extends object
		? { success: true } & T
		: T;
};

type FailureResult<T, TStack = undefined, TErrorType = undefined, TErrorDetails = undefined> = {
	statusCode: 400;
	body:
	T extends object
		? { success: false } & T
		: ({
			success: false;
			error: T;
			stack: TStack;
			errorType: TErrorType;
			details: TErrorDetails;
		}) & (
			undefined extends TErrorType
				? {}
				: { errorType: TErrorType }
		) & (
			undefined extends TErrorDetails
				? {}
				: { details: TErrorDetails extends string ? unknown : TErrorDetails }
		);
};

type UnauthorizedResult<T> = {
	statusCode: 403;
	body: {
		success: false;
		error: T | 'unauthorized';
	};
}

<<<<<<< HEAD
type NotFoundResult = {
	statusCode: 404;
	body: {
		success: false;
		error: string;
	};
};
=======
type NotFoundResult<T> = {
	statusCode: 403;
	body: {
		success: false;
		error: T | 'Resource not found';
	};
}
>>>>>>> ad19cc9e

export type NonEnterpriseTwoFactorOptions = {
	authRequired: true;
	forceTwoFactorAuthenticationForNonEnterprise: true;
	twoFactorRequired: true;
	permissionsRequired?: string[];
	twoFactorOptions: ITwoFactorOptions;
}

type Options = {
	permissionsRequired?: string[];
	authRequired?: boolean;
	forceTwoFactorAuthenticationForNonEnterprise?: boolean;
} | {
	authRequired: true;
	twoFactorRequired: true;
	twoFactorOptions?: ITwoFactorOptions;
}

type Request = {
	method: 'GET' | 'POST' | 'PUT' | 'DELETE';
	url: string;
	headers: Record<string, string>;
	body: any;
}

type ActionThis<TMethod extends Method, TPathPattern extends PathPattern, TOptions> = {
	urlParams: UrlParams<TPathPattern>;
	// TODO make it unsafe
	readonly queryParams: TMethod extends 'GET' ? Partial<OperationParams<TMethod, TPathPattern>> : Record<string, string>;
	// TODO make it unsafe
	readonly bodyParams: TMethod extends 'GET' ? Record<string, unknown> : Partial<OperationParams<TMethod, TPathPattern>>;
	readonly request: Request;
	requestParams(): OperationParams<TMethod, TPathPattern>;
	getPaginationItems(): {
		readonly offset: number;
		readonly count: number;
	};
	parseJsonQuery(): {
		sort: Record<string, unknown>;
		fields: Record<string, unknown>;
		query: Record<string, unknown>;
	};
	getUserFromParams(): IUser;
} & (
	TOptions extends { authRequired: true }
		? {
			readonly user: IUser;
			readonly userId: string;
		}
		: {
			readonly user: null;
			readonly userId: null;
		}
);

export type ResultFor<
	TMethod extends Method,
	TPathPattern extends PathPattern
> = SuccessResult<OperationResult<TMethod, TPathPattern>> | FailureResult<unknown, unknown, unknown, unknown> | UnauthorizedResult<unknown> | NotFoundResult;

type Action<TMethod extends Method, TPathPattern extends PathPattern, TOptions> =
	((this: ActionThis<TMethod, TPathPattern, TOptions>) => Promise<ResultFor<TMethod, TPathPattern>>)
	| ((this: ActionThis<TMethod, TPathPattern, TOptions>) => ResultFor<TMethod, TPathPattern>);

type Operation<TMethod extends Method, TPathPattern extends PathPattern, TEndpointOptions> = Action<TMethod, TPathPattern, TEndpointOptions> | {
	action: Action<TMethod, TPathPattern, TEndpointOptions>;
} & ({ twoFactorRequired: boolean });

type Operations<TPathPattern extends PathPattern, TOptions extends Options = {}> = {
	[M in MethodOf<TPathPattern> as Lowercase<M>]: Operation<Uppercase<M>, TPathPattern, TOptions>;
};

declare class APIClass<TBasePath extends string = '/'> {
	processTwoFactor({ userId, request, invocation, options, connection }: { userId: string; request: Request; invocation: {twoFactorChecked: boolean}; options?: Options; connection: IMethodConnection }): void;

	addRoute<
		TSubPathPattern extends string
	>(subpath: TSubPathPattern, operations: Operations<JoinPathPattern<TBasePath, TSubPathPattern>>): void;

	addRoute<
		TSubPathPattern extends string,
		TPathPattern extends JoinPathPattern<TBasePath, TSubPathPattern>
	>(subpaths: TSubPathPattern[], operations: Operations<TPathPattern>): void;

	addRoute<
		TSubPathPattern extends string,
		TOptions extends Options
	>(
		subpath: TSubPathPattern,
		options: TOptions,
		operations: Operations<JoinPathPattern<TBasePath, TSubPathPattern>, TOptions>
	): void;

	addRoute<
		TSubPathPattern extends string,
		TPathPattern extends JoinPathPattern<TBasePath, TSubPathPattern>,
		TOptions extends Options
	>(
		subpaths: TSubPathPattern[],
		options: TOptions,
		operations: Operations<TPathPattern, TOptions>
	): void;

	success<T>(result: T): SuccessResult<T>;

	success(): SuccessResult<void>;

	failure<
		T,
		TErrorType extends string,
		TStack extends string,
		TErrorDetails
	>(
		result: T,
		errorType?: TErrorType,
		stack?: TStack,
		error?: { details: TErrorDetails }
	): FailureResult<T, TErrorType, TStack, TErrorDetails>;

	failure<T>(result: T): FailureResult<T>;

	failure(): FailureResult<void>;

	unauthorized<T>(msg?: T): UnauthorizedResult<T>;

	notFound<T>(msg?: T): NotFoundResult<T>;

	defaultFieldsToExclude: {
		joinCode: 0;
		members: 0;
		importIds: 0;
		e2e: 0;
	}

	notFound(msg?: string): NotFoundResult;
}

export declare const API: {
	v1: APIClass<'/v1'>;
	default: APIClass;
};<|MERGE_RESOLUTION|>--- conflicted
+++ resolved
@@ -41,7 +41,6 @@
 	};
 }
 
-<<<<<<< HEAD
 type NotFoundResult = {
 	statusCode: 404;
 	body: {
@@ -49,15 +48,6 @@
 		error: string;
 	};
 };
-=======
-type NotFoundResult<T> = {
-	statusCode: 403;
-	body: {
-		success: false;
-		error: T | 'Resource not found';
-	};
-}
->>>>>>> ad19cc9e
 
 export type NonEnterpriseTwoFactorOptions = {
 	authRequired: true;
