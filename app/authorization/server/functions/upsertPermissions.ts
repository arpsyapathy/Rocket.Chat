/* eslint no-multi-spaces: 0 */
import { settings } from '../../../settings/server';
import { getSettingPermissionId, CONSTANTS } from '../../lib';
import { Permissions, Roles, Settings } from '../../../models/server/raw';
import { IPermission } from '../../../../definition/IPermission';
import { ISetting } from '../../../../definition/ISetting';

export const upsertPermissions = async (): Promise<void> => {
	// Note:
	// 1.if we need to create a role that can only edit channel message, but not edit group message
	// then we can define edit-<type>-message instead of edit-message
	// 2. admin, moderator, and user roles should not be deleted as they are referenced in the code.
	const permissions = [
		{ _id: 'access-permissions', roles: ['admin'] },
		{ _id: 'access-setting-permissions', roles: ['admin'] },
		{ _id: 'add-oauth-service', roles: ['admin'] },
		{ _id: 'add-user-to-joined-room', roles: ['admin', 'owner', 'moderator'] },
		{ _id: 'add-user-to-any-c-room', roles: ['admin'] },
		{ _id: 'add-user-to-any-p-room', roles: [] },
		{ _id: 'api-bypass-rate-limit', roles: ['admin', 'bot', 'app'] },
		{ _id: 'archive-room', roles: ['admin', 'owner'] },
		{ _id: 'assign-admin-role', roles: ['admin'] },
		{ _id: 'assign-roles', roles: ['admin'] },
		{ _id: 'ban-user', roles: ['admin', 'owner', 'moderator'] },
		{ _id: 'bulk-register-user', roles: ['admin'] },
		{ _id: 'change-livechat-room-visitor', roles: ['admin', 'livechat-manager', 'livechat-agent'] },
		{ _id: 'create-c', roles: ['admin', 'user', 'bot', 'app'] },
		{ _id: 'create-d', roles: ['admin', 'user', 'bot', 'app'] },
		{ _id: 'create-p', roles: ['admin', 'user', 'bot', 'app'] },
		{ _id: 'create-personal-access-tokens', roles: ['admin', 'user'] },
		{ _id: 'create-user', roles: ['admin'] },
		{ _id: 'clean-channel-history', roles: ['admin'] },
		{ _id: 'delete-c', roles: ['admin', 'owner'] },
		{ _id: 'delete-d', roles: ['admin'] },
		{ _id: 'delete-message', roles: ['admin', 'owner', 'moderator'] },
		{ _id: 'delete-own-message', roles: ['admin', 'user'] },
		{ _id: 'delete-p', roles: ['admin', 'owner'] },
		{ _id: 'delete-user', roles: ['admin'] },
		{ _id: 'edit-message', roles: ['admin', 'owner', 'moderator'] },
		{ _id: 'edit-other-user-active-status', roles: ['admin'] },
		{ _id: 'edit-other-user-info', roles: ['admin'] },
		{ _id: 'edit-other-user-password', roles: ['admin'] },
		{ _id: 'edit-other-user-avatar', roles: ['admin'] },
		{ _id: 'edit-other-user-e2ee', roles: ['admin'] },
		{ _id: 'edit-other-user-totp', roles: ['admin'] },
		{ _id: 'edit-privileged-setting', roles: ['admin'] },
		{ _id: 'edit-room', roles: ['admin', 'owner', 'moderator'] },
		{ _id: 'edit-room-avatar', roles: ['admin', 'owner', 'moderator'] },
		{ _id: 'edit-room-retention-policy', roles: ['admin'] },
		{ _id: 'force-delete-message', roles: ['admin', 'owner'] },
		{ _id: 'join-without-join-code', roles: ['admin', 'bot', 'app'] },
		{ _id: 'leave-c', roles: ['admin', 'user', 'bot', 'anonymous', 'app'] },
		{ _id: 'leave-p', roles: ['admin', 'user', 'bot', 'anonymous', 'app'] },
		{ _id: 'logout-other-user', roles: ['admin'] },
		{ _id: 'manage-assets', roles: ['admin'] },
		{ _id: 'manage-email-inbox', roles: ['admin'] },
		{ _id: 'manage-emoji', roles: ['admin'] },
		{ _id: 'manage-user-status', roles: ['admin'] },
		{ _id: 'manage-outgoing-integrations', roles: ['admin'] },
		{ _id: 'manage-incoming-integrations', roles: ['admin'] },
		{ _id: 'manage-own-outgoing-integrations', roles: ['admin'] },
		{ _id: 'manage-own-incoming-integrations', roles: ['admin'] },
		{ _id: 'manage-oauth-apps', roles: ['admin'] },
		{ _id: 'manage-selected-settings', roles: ['admin'] },
		{ _id: 'mention-all', roles: ['admin', 'owner', 'moderator', 'user'] },
		{ _id: 'mention-here', roles: ['admin', 'owner', 'moderator', 'user'] },
		{ _id: 'mute-user', roles: ['admin', 'owner', 'moderator'] },
		{ _id: 'remove-user', roles: ['admin', 'owner', 'moderator'] },
		{ _id: 'run-import', roles: ['admin'] },
		{ _id: 'run-migration', roles: ['admin'] },
		{ _id: 'set-moderator', roles: ['admin', 'owner'] },
		{ _id: 'set-owner', roles: ['admin', 'owner'] },
		{ _id: 'send-many-messages', roles: ['admin', 'bot', 'app'] },
		{ _id: 'set-leader', roles: ['admin', 'owner'] },
		{ _id: 'unarchive-room', roles: ['admin'] },
		{ _id: 'view-c-room', roles: ['admin', 'user', 'bot', 'app', 'anonymous'] },
		{ _id: 'user-generate-access-token', roles: ['admin'] },
		{ _id: 'view-d-room', roles: ['admin', 'user', 'bot', 'app', 'guest'] },
		{ _id: 'view-full-other-user-info', roles: ['admin'] },
		{ _id: 'view-history', roles: ['admin', 'user', 'anonymous'] },
		{ _id: 'view-joined-room', roles: ['guest', 'bot', 'app', 'anonymous'] },
		{ _id: 'view-join-code', roles: ['admin'] },
		{ _id: 'view-logs', roles: ['admin'] },
		{ _id: 'view-other-user-channels', roles: ['admin'] },
		{ _id: 'view-p-room', roles: ['admin', 'user', 'anonymous', 'guest'] },
		{ _id: 'view-privileged-setting', roles: ['admin'] },
		{ _id: 'view-room-administration', roles: ['admin'] },
		{ _id: 'view-statistics', roles: ['admin'] },
		{ _id: 'view-user-administration', roles: ['admin'] },
		{ _id: 'preview-c-room', roles: ['admin', 'user', 'anonymous'] },
		{ _id: 'view-outside-room', roles: ['admin', 'owner', 'moderator', 'user'] },
		{ _id: 'view-broadcast-member-list', roles: ['admin', 'owner', 'moderator'] },
		{ _id: 'call-management', roles: ['admin', 'owner', 'moderator'] },
		{ _id: 'create-invite-links', roles: ['admin', 'owner', 'moderator'] },
		{
			_id: 'view-l-room',
			roles: ['livechat-manager', 'livechat-monitor', 'livechat-agent', 'admin'],
		},
		{ _id: 'view-livechat-manager', roles: ['livechat-manager', 'livechat-monitor', 'admin'] },
		{
			_id: 'view-omnichannel-contact-center',
			roles: ['livechat-manager', 'livechat-agent', 'livechat-monitor', 'admin'],
		},
		{ _id: 'edit-omnichannel-contact', roles: ['livechat-manager', 'livechat-agent', 'admin'] },
		{ _id: 'view-livechat-rooms', roles: ['livechat-manager', 'livechat-monitor', 'admin'] },
		{
			_id: 'close-livechat-room',
			roles: ['livechat-manager', 'livechat-monitor', 'livechat-agent', 'admin'],
		},
		{ _id: 'close-others-livechat-room', roles: ['livechat-manager', 'livechat-monitor', 'admin'] },
		{
			_id: 'on-hold-livechat-room',
			roles: ['livechat-manager', 'livechat-monitor', 'livechat-agent', 'admin'],
		},
		{
			_id: 'on-hold-others-livechat-room',
			roles: ['livechat-manager', 'livechat-monitor', 'admin'],
		},
		{ _id: 'save-others-livechat-room-info', roles: ['livechat-manager', 'livechat-monitor'] },
		{
			_id: 'remove-closed-livechat-rooms',
			roles: ['livechat-manager', 'livechat-monitor', 'admin'],
		},
		{ _id: 'view-livechat-analytics', roles: ['livechat-manager', 'livechat-monitor', 'admin'] },
		{
			_id: 'view-livechat-queue',
			roles: ['livechat-manager', 'livechat-monitor', 'livechat-agent', 'admin'],
		},
		{ _id: 'transfer-livechat-guest', roles: ['livechat-manager', 'livechat-monitor', 'admin'] },
		{ _id: 'manage-livechat-managers', roles: ['livechat-manager', 'admin'] },
		{ _id: 'manage-livechat-agents', roles: ['livechat-manager', 'livechat-monitor', 'admin'] },
		{
			_id: 'manage-livechat-departments',
			roles: ['livechat-manager', 'livechat-monitor', 'admin'],
		},
		{ _id: 'view-livechat-departments', roles: ['livechat-manager', 'livechat-monitor', 'admin'] },
		{
			_id: 'add-livechat-department-agents',
			roles: ['livechat-manager', 'livechat-monitor', 'admin'],
		},
		{
			_id: 'view-livechat-current-chats',
			roles: ['livechat-manager', 'livechat-monitor', 'admin'],
		},
		{
			_id: 'view-livechat-real-time-monitoring',
			roles: ['livechat-manager', 'livechat-monitor', 'admin'],
		},
		{ _id: 'view-livechat-triggers', roles: ['livechat-manager', 'admin'] },
		{ _id: 'view-livechat-customfields', roles: ['livechat-manager', 'admin'] },
		{ _id: 'view-livechat-installation', roles: ['livechat-manager', 'admin'] },
		{ _id: 'view-livechat-appearance', roles: ['livechat-manager', 'admin'] },
		{ _id: 'view-livechat-webhooks', roles: ['livechat-manager', 'admin'] },
		{ _id: 'view-livechat-facebook', roles: ['livechat-manager', 'admin'] },
		{
			_id: 'view-livechat-business-hours',
			roles: ['livechat-manager', 'livechat-monitor', 'admin'],
		},
		{
			_id: 'view-livechat-room-closed-same-department',
			roles: ['livechat-manager', 'livechat-monitor', 'admin'],
		},
		{
			_id: 'view-livechat-room-closed-by-another-agent',
			roles: ['livechat-manager', 'livechat-monitor', 'admin'],
		},
		{
			_id: 'view-livechat-room-customfields',
			roles: ['livechat-manager', 'livechat-monitor', 'livechat-agent', 'admin'],
		},
		{
			_id: 'edit-livechat-room-customfields',
			roles: ['livechat-manager', 'livechat-monitor', 'livechat-agent', 'admin'],
		},
		{ _id: 'send-omnichannel-chat-transcript', roles: ['livechat-manager', 'admin'] },
		{ _id: 'mail-messages', roles: ['admin'] },
		{ _id: 'toggle-room-e2e-encryption', roles: ['owner'] },
		{ _id: 'message-impersonate', roles: ['bot', 'app'] },
		{ _id: 'create-team', roles: ['admin', 'user'] },
		{ _id: 'delete-team', roles: ['admin', 'owner'] },
		{ _id: 'convert-team', roles: ['admin', 'owner'] },
		{ _id: 'edit-team', roles: ['admin', 'owner'] },
		{ _id: 'add-team-member', roles: ['admin', 'owner', 'moderator'] },
		{ _id: 'edit-team-member', roles: ['admin', 'owner', 'moderator'] },
		{ _id: 'add-team-channel', roles: ['admin', 'owner', 'moderator'] },
		{ _id: 'edit-team-channel', roles: ['admin', 'owner', 'moderator'] },
		{ _id: 'remove-team-channel', roles: ['admin', 'owner', 'moderator'] },
		{ _id: 'view-all-team-channels', roles: ['admin', 'owner'] },
		{ _id: 'view-all-teams', roles: ['admin'] },
		{ _id: 'remove-closed-livechat-room', roles: ['livechat-manager', 'admin'] },
<<<<<<< HEAD
		{ _id: 'remove-livechat-department',  roles: ['livechat-manager', 'admin'] },

		// VOIP Permissions
		// allows to manage voip calls configuration
		{ _id: 'manage-voip-call-settings', roles: ['livechat-manager', 'admin'] },
		{ _id: 'manage-voip-contact-center-settings', roles: ['livechat-manager', 'admin'] },
		// allows agent-extension association.
		{ _id: 'manage-agent-extension-association', roles: ['admin'] },
		{ _id: 'view-agent-extension-association', roles: ['livechat-manager', 'admin', 'livechat-agent'] },
		// allows to receive a voip call
		{ _id: 'inbound-voip-calls', roles: ['livechat-agent'] },

=======
		{ _id: 'remove-livechat-department', roles: ['livechat-manager', 'admin'] },
>>>>>>> 7632f12c
		{ _id: 'manage-apps', roles: ['admin'] },
		{ _id: 'post-readonly', roles: ['admin', 'owner', 'moderator'] },
		{ _id: 'set-readonly', roles: ['admin', 'owner'] },
		{ _id: 'set-react-when-readonly', roles: ['admin', 'owner'] },
		{ _id: 'manage-cloud', roles: ['admin'] },
		{ _id: 'manage-sounds', roles: ['admin'] },
		{ _id: 'access-mailer', roles: ['admin'] },
		{ _id: 'pin-message', roles: ['owner', 'moderator', 'admin'] },
		{ _id: 'snippet-message', roles: ['owner', 'moderator', 'admin'] },
		{ _id: 'mobile-upload-file', roles: ['user', 'admin'] },
	];

	for await (const permission of permissions) {
		await Permissions.create(permission._id, permission.roles);
	}

	const defaultRoles = [
		{ name: 'admin', scope: 'Users', description: 'Admin' },
		{ name: 'moderator', scope: 'Subscriptions', description: 'Moderator' },
		{ name: 'leader', scope: 'Subscriptions', description: 'Leader' },
		{ name: 'owner', scope: 'Subscriptions', description: 'Owner' },
		{ name: 'user', scope: 'Users', description: '' },
		{ name: 'bot', scope: 'Users', description: '' },
		{ name: 'app', scope: 'Users', description: '' },
		{ name: 'guest', scope: 'Users', description: '' },
		{ name: 'anonymous', scope: 'Users', description: '' },
		{ name: 'livechat-agent', scope: 'Users', description: 'Livechat Agent' },
		{ name: 'livechat-manager', scope: 'Users', description: 'Livechat Manager' },
	];

	for await (const role of defaultRoles) {
		await Roles.createOrUpdate(role.name, role.scope as 'Users' | 'Subscriptions', role.description, true, false);
	}

	const getPreviousPermissions = async function (settingId?: string): Promise<Record<string, IPermission>> {
		const previousSettingPermissions: {
			[key: string]: IPermission;
		} = {};

		const selector = { level: 'settings' as const, ...(settingId && { settingId }) };

		await Permissions.find(selector).forEach(function (permission: IPermission) {
			previousSettingPermissions[permission._id] = permission;
		});
		return previousSettingPermissions;
	};

	const createSettingPermission = async function (
		setting: ISetting,
		previousSettingPermissions: {
			[key: string]: IPermission;
		},
	): Promise<void> {
		const permissionId = getSettingPermissionId(setting._id);
		const permission: Omit<IPermission, '_id'> = {
			level: CONSTANTS.SETTINGS_LEVEL as 'settings' | undefined,
			// copy those setting-properties which are needed to properly publish the setting-based permissions
			settingId: setting._id,
			group: setting.group,
			section: setting.section,
			sorter: setting.sorter,
			roles: [],
		};
		// copy previously assigned roles if available
		if (previousSettingPermissions[permissionId] && previousSettingPermissions[permissionId].roles) {
			permission.roles = previousSettingPermissions[permissionId].roles;
		}
		if (setting.group) {
			permission.groupPermissionId = getSettingPermissionId(setting.group);
		}
		if (setting.section) {
			permission.sectionPermissionId = getSettingPermissionId(setting.section);
		}

		const existent = await Permissions.findOne(
			{
				_id: permissionId,
				...permission,
			},
			{ fields: { _id: 1 } },
		);

		if (!existent) {
			try {
				await Permissions.update({ _id: permissionId }, { $set: permission }, { upsert: true });
			} catch (e) {
				if (!e.message.includes('E11000')) {
					// E11000 refers to a MongoDB error that can occur when using unique indexes for upserts
					// https://docs.mongodb.com/manual/reference/method/db.collection.update/#use-unique-indexes
					await Permissions.update({ _id: permissionId }, { $set: permission }, { upsert: true });
				}
			}
		}

		delete previousSettingPermissions[permissionId];
	};

	const createPermissionsForExistingSettings = async function (): Promise<void> {
		const previousSettingPermissions = await getPreviousPermissions();

		(await Settings.findNotHidden().toArray()).forEach((setting) => {
			createSettingPermission(setting, previousSettingPermissions);
		});

		// remove permissions for non-existent settings
		for await (const obsoletePermission of Object.keys(previousSettingPermissions)) {
			if (previousSettingPermissions.hasOwnProperty(obsoletePermission)) {
				await Permissions.deleteOne({ _id: obsoletePermission });
			}
		}
	};

	// for each setting which already exists, create a permission to allow changing just this one setting
	createPermissionsForExistingSettings();

	// register a callback for settings for be create in higher-level-packages
	settings.on('*', async function ([settingId]) {
		const previousSettingPermissions = await getPreviousPermissions(settingId);
		const setting = await Settings.findOneById(settingId);
		if (setting) {
			if (!setting.hidden) {
				createSettingPermission(setting, previousSettingPermissions);
			}
		}
	});
};<|MERGE_RESOLUTION|>--- conflicted
+++ resolved
@@ -188,8 +188,7 @@
 		{ _id: 'view-all-team-channels', roles: ['admin', 'owner'] },
 		{ _id: 'view-all-teams', roles: ['admin'] },
 		{ _id: 'remove-closed-livechat-room', roles: ['livechat-manager', 'admin'] },
-<<<<<<< HEAD
-		{ _id: 'remove-livechat-department',  roles: ['livechat-manager', 'admin'] },
+		{ _id: 'remove-livechat-department', roles: ['livechat-manager', 'admin'] },
 
 		// VOIP Permissions
 		// allows to manage voip calls configuration
@@ -201,9 +200,7 @@
 		// allows to receive a voip call
 		{ _id: 'inbound-voip-calls', roles: ['livechat-agent'] },
 
-=======
 		{ _id: 'remove-livechat-department', roles: ['livechat-manager', 'admin'] },
->>>>>>> 7632f12c
 		{ _id: 'manage-apps', roles: ['admin'] },
 		{ _id: 'post-readonly', roles: ['admin', 'owner', 'moderator'] },
 		{ _id: 'set-readonly', roles: ['admin', 'owner'] },
