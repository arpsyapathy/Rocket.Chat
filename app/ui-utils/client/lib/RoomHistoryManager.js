import s from 'underscore.string';
import { Meteor } from 'meteor/meteor';
import { Tracker } from 'meteor/tracker';
import { ReactiveVar } from 'meteor/reactive-var';
import { Blaze } from 'meteor/blaze';

import { promises } from '../../../promises/client';
import { RoomManager } from './RoomManager';
import { readMessage } from './readMessages';
import { renderMessageBody } from './renderMessageBody';
import { getConfig } from '../config';
import { ChatMessage, ChatSubscription, ChatRoom } from '../../../models';

export const normalizeThreadMessage = (message) => {
<<<<<<< HEAD

=======
>>>>>>> 57204d21
	if (message.msg) {
		return renderMessageBody(message).replace(/<br\s?\\?>/g, ' ');
	}

	if (message.attachments) {
		const attachment = message.attachments.find((attachment) => attachment.title || attachment.description);

		if (attachment && attachment.description) {
			return s.escapeHTML(attachment.description);
		}

		if (attachment && attachment.title) {
			return s.escapeHTML(attachment.title);
		}
	}
};

export const upsertMessage = async ({ msg, subscription, uid = Tracker.nonreactive(() => Meteor.userId()) }, collection = ChatMessage) => {
	const userId = msg.u && msg.u._id;

	if (subscription && subscription.ignored && subscription.ignored.indexOf(userId) > -1) {
		msg.ignored = true;
	}

	// const roles = [
	// 	(userId && UserRoles.findOne(userId, { fields: { roles: 1 } })) || {},
	// 	(userId && RoomRoles.findOne({ rid: msg.rid, 'u._id': userId })) || {},
	// ].map((e) => e.roles);
	// msg.roles = _.union.apply(_.union, roles);


	if (msg.t === 'e2e' && !msg.file) {
		msg.e2e = 'pending';
	}
	msg = await promises.run('onClientMessageReceived', msg) || msg;

	const { _id, ...messageToUpsert } = msg;

	if (msg.tcount) {
		collection.direct.update({ tmid: _id }, {
			$set: {
				following: msg.replies && msg.replies.indexOf(uid) > -1,
				threadMsg: normalizeThreadMessage(messageToUpsert),
				repliesCount: msg.tcount,
			},
		}, { multi: true });
	}

	return collection.direct.upsert({ _id }, messageToUpsert);
};

export function upsertMessageBulk({ msgs, subscription }, collection = ChatMessage) {
	const uid = Tracker.nonreactive(() => Meteor.userId());
	const { queries } = ChatMessage;
	collection.queries = [];
	msgs.forEach((msg, index) => {
		if (index === msgs.length - 1) {
			ChatMessage.queries = queries;
		}
		upsertMessage({ msg, subscription, uid }, collection);
	});
}

const defaultLimit = parseInt(getConfig('roomListLimit')) || 50;

export const RoomHistoryManager = new class {
	constructor() {
		this.histories = {};
	}

	getRoom(rid) {
		if (!this.histories[rid]) {
			this.histories[rid] = {
				hasMore: new ReactiveVar(true),
				hasMoreNext: new ReactiveVar(false),
				isLoading: new ReactiveVar(false),
				unreadNotLoaded: new ReactiveVar(0),
				firstUnread: new ReactiveVar(),
				loaded: undefined,
			};
		}

		return this.histories[rid];
	}

	getMore(rid, limit = defaultLimit) {
		let ts;
		const room = this.getRoom(rid);

		if (room.hasMore.curValue !== true) {
			return;
		}

		room.isLoading.set(true);

		// ScrollListener.setLoader true
		const lastMessage = ChatMessage.findOne({ rid, _hidden: { $ne: true } }, { sort: { ts: 1 } });
		// lastMessage ?= ChatMessage.findOne({rid: rid}, {sort: {ts: 1}})

		if (lastMessage) {
			({ ts } = lastMessage);
		} else {
			ts = undefined;
		}

		let ls = undefined;
		let typeName = undefined;

		const subscription = ChatSubscription.findOne({ rid });
		if (subscription) {
			({ ls } = subscription);
			typeName = subscription.t + subscription.name;
		} else {
			const curRoomDoc = ChatRoom.findOne({ _id: rid });
			typeName = (curRoomDoc ? curRoomDoc.t : undefined) + (curRoomDoc ? curRoomDoc.name : undefined);
		}

		Meteor.call('loadHistory', rid, ts, limit, ls, (err, result) => {
			if (err) {
				return;
			}

			let previousHeight;
			const { messages = [] } = result;
			room.unreadNotLoaded.set(result.unreadNotLoaded);
			room.firstUnread.set(result.firstUnread);

			const wrapper = $('.messages-box .wrapper').get(0);
			if (wrapper) {
				previousHeight = wrapper.scrollHeight;
			}

			upsertMessageBulk({
				msgs: messages.filter((msg) => msg.t !== 'command'),
				subscription,
			});

			if (!room.loaded) {
				room.loaded = 0;
			}

			room.loaded += messages.length;

			if (messages.length < limit) {
				return room.hasMore.set(false);
			}

			if (wrapper) {
				if (wrapper.scrollHeight <= wrapper.offsetHeight) {
					return this.getMore(rid);
				}
				const heightDiff = wrapper.scrollHeight - previousHeight;
				wrapper.scrollTop += heightDiff;
			}

			room.isLoading.set(false);
			readMessage.refreshUnreadMark(rid, true);
			return RoomManager.updateMentionsMarksOfRoom(typeName);
		});
	}

	getMoreNext(rid, limit = defaultLimit) {
		const room = this.getRoom(rid);
		if (room.hasMoreNext.curValue !== true) {
			return;
		}

		const instance = Blaze.getView($('.messages-box .wrapper')[0]).templateInstance();
		instance.atBottom = false;

		room.isLoading.set(true);

		const lastMessage = ChatMessage.findOne({ rid, _hidden: { $ne: true } }, { sort: { ts: -1 } });

		let typeName = undefined;

		const subscription = ChatSubscription.findOne({ rid });
		if (subscription) {
			// const { ls } = subscription;
			typeName = subscription.t + subscription.name;
		} else {
			const curRoomDoc = ChatRoom.findOne({ _id: rid });
			typeName = (curRoomDoc ? curRoomDoc.t : undefined) + (curRoomDoc ? curRoomDoc.name : undefined);
		}

		const { ts } = lastMessage;

		if (ts) {
			return Meteor.call('loadNextMessages', rid, ts, limit, function(err, result) {
				upsertMessageBulk({
					msgs: Array.from(result.messages).filter((msg) => msg.t !== 'command'),
					subscription,
				});

				Meteor.defer(() => RoomManager.updateMentionsMarksOfRoom(typeName));

				room.isLoading.set(false);
				if (!room.loaded) {
					room.loaded = 0;
				}

				room.loaded += result.messages.length;
				if (result.messages.length < limit) {
					room.hasMoreNext.set(false);
				}
			});
		}
	}

	getSurroundingMessages(message, limit = defaultLimit) {
		if (!message || !message.rid) {
			return;
		}

		const instance = Blaze.getView($('.messages-box .wrapper')[0]).templateInstance();

		if (ChatMessage.findOne({ _id: message._id, _hidden: { $ne: true } })) {
			const wrapper = $('.messages-box .wrapper');
			const msgElement = $(`#${ message._id }`, wrapper);
			if (msgElement.length === 0) {
				return;
			}
			const pos = (wrapper.scrollTop() + msgElement.offset().top) - (wrapper.height() / 2);
			wrapper.animate({
				scrollTop: pos,
			}, 500);
			msgElement.addClass('highlight');

			setTimeout(function() {
				const messages = wrapper[0];
				instance.atBottom = messages.scrollTop >= (messages.scrollHeight - messages.clientHeight);
			});

			return setTimeout(() => msgElement.removeClass('highlight'), 500);
		}
		const room = this.getRoom(message.rid);
		room.isLoading.set(true);
		ChatMessage.remove({ rid: message.rid });

		let typeName = undefined;

		const subscription = ChatSubscription.findOne({ rid: message.rid });
		if (subscription) {
			// const { ls } = subscription;
			typeName = subscription.t + subscription.name;
		} else {
			const curRoomDoc = ChatRoom.findOne({ _id: message.rid });
			typeName = (curRoomDoc ? curRoomDoc.t : undefined) + (curRoomDoc ? curRoomDoc.name : undefined);
		}

		return Meteor.call('loadSurroundingMessages', message, limit, function(err, result) {
			if (!result || !result.messages) {
				return;
			}
			for (const msg of Array.from(result.messages)) {
				if (msg.t !== 'command') {
					upsertMessage({ msg, subscription });
				}
			}

			Meteor.defer(function() {
				readMessage.refreshUnreadMark(message.rid, true);
				RoomManager.updateMentionsMarksOfRoom(typeName);
				const wrapper = $('.messages-box .wrapper');
				const msgElement = $(`#${ message._id }`, wrapper);
				const pos = (wrapper.scrollTop() + msgElement.offset().top) - (wrapper.height() / 2);
				wrapper.animate({
					scrollTop: pos,
				}, 500);

				msgElement.addClass('highlight');

				setTimeout(function() {
					room.isLoading.set(false);
					const messages = wrapper[0];
					instance.atBottom = !result.moreAfter && (messages.scrollTop >= (messages.scrollHeight - messages.clientHeight));
					return 500;
				});

				return setTimeout(() => msgElement.removeClass('highlight'), 500);
			});
			if (!room.loaded) {
				room.loaded = 0;
			}
			room.loaded += result.messages.length;
			room.hasMore.set(result.moreBefore);
			return room.hasMoreNext.set(result.moreAfter);
		});
	}

	hasMore(rid) {
		const room = this.getRoom(rid);
		return room.hasMore.get();
	}

	hasMoreNext(rid) {
		const room = this.getRoom(rid);
		return room.hasMoreNext.get();
	}


	getMoreIfIsEmpty(rid) {
		const room = this.getRoom(rid);

		if (room.loaded === undefined) {
			return this.getMore(rid);
		}
	}


	isLoading(rid) {
		const room = this.getRoom(rid);
		return room.isLoading.get();
	}

	clear(rid) {
		ChatMessage.remove({ rid });
		if (this.histories[rid]) {
			this.histories[rid].hasMore.set(true);
			this.histories[rid].isLoading.set(false);
			this.histories[rid].loaded = undefined;
		}
	}
}();<|MERGE_RESOLUTION|>--- conflicted
+++ resolved
@@ -12,10 +12,6 @@
 import { ChatMessage, ChatSubscription, ChatRoom } from '../../../models';
 
 export const normalizeThreadMessage = (message) => {
-<<<<<<< HEAD
-
-=======
->>>>>>> 57204d21
 	if (message.msg) {
 		return renderMessageBody(message).replace(/<br\s?\\?>/g, ' ');
 	}
