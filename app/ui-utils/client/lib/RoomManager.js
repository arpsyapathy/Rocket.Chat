import { Meteor } from 'meteor/meteor';
import { ReactiveVar } from 'meteor/reactive-var';
import { Tracker } from 'meteor/tracker';
import { Blaze } from 'meteor/blaze';
import { FlowRouter } from 'meteor/kadira:flow-router';
import { Template } from 'meteor/templating';
import _ from 'underscore';

import { fireGlobalEvent } from './fireGlobalEvent';
import { upsertMessage, RoomHistoryManager } from './RoomHistoryManager';
import { mainReady } from './mainReady';
import { roomTypes } from '../../../utils';
import { call } from '../..';
import { callbacks } from '../../../callbacks';
import { Notifications } from '../../../notifications';
import { CachedChatRoom, ChatMessage, ChatSubscription, CachedChatSubscription } from '../../../models';
import { CachedCollectionManager } from '../../../ui-cached-collection';
import { getConfig } from '../config';


const maxRoomsOpen = parseInt(getConfig('maxRoomsOpen')) || 5;

const onDeleteMessageStream = (msg) => {
	ChatMessage.remove({ _id: msg._id });

	// remove thread refenrece from deleted message
	ChatMessage.update({ tmid: msg._id }, { $unset: { tmid: 1 } }, { multi: true });
};
const onDeleteMessageBulkStream = ({ rid, ts, excludePinned, ignoreDiscussion, users }) => {
	const query = { rid, ts };
	if (excludePinned) {
		query.pinned = { $ne: true };
	}
	if (ignoreDiscussion) {
		query.drid = { $exists: false };
	}
	if (users && users.length) {
		query['u.username'] = { $in: users };
	}
	ChatMessage.remove(query);
};

export const RoomManager = new function() {
	const openedRooms = {};
	const msgStream = new Meteor.Streamer('room-messages');
	const onlineUsers = new ReactiveVar({});
	const Dep = new Tracker.Dependency();
	const Cls = class {
		static initClass() {
			this.prototype.openedRooms = openedRooms;
			this.prototype.onlineUsers = onlineUsers;
			this.prototype.computation = Tracker.autorun(() => {
				const ready = CachedChatRoom.ready.get() && mainReady.get();
				if (ready !== true) { return; }
				const user = Meteor.user();
				Tracker.nonreactive(() => Object.entries(openedRooms).forEach(([typeName, record]) => {
					if (record.active !== true || record.ready === true) { return; }

					const type = typeName.substr(0, 1);
					const name = typeName.substr(1);

					const room = roomTypes.findRoom(type, name, user);

					if (room != null) {
						record.rid = room._id;
						RoomHistoryManager.getMoreIfIsEmpty(room._id);

						if (record.streamActive !== true) {
							record.streamActive = true;
							msgStream.on(record.rid, async (msg) => {
								// Should not send message to room if room has not loaded all the current messages
								if (RoomHistoryManager.hasMoreNext(record.rid) !== false) {
									return;
								}
								// Do not load command messages into channel
								if (msg.t !== 'command') {
									const subscription = ChatSubscription.findOne({ rid: record.rid }, { reactive: false });
									upsertMessage({ msg, subscription });
									msg.room = {
										type,
										name,
									};
								}
								msg.name = room.name;
								RoomManager.updateMentionsMarksOfRoom(typeName);

								callbacks.run('streamMessage', msg);

								return fireGlobalEvent('new-message', msg);
							});

							Notifications.onRoom(record.rid, 'deleteMessage', onDeleteMessageStream); // eslint-disable-line no-use-before-define
							Notifications.onRoom(record.rid, 'deleteMessageBulk', onDeleteMessageBulkStream); // eslint-disable-line no-use-before-define
						}
					}

					record.ready = true;
				}));
				Dep.changed();
			});
		}

		getOpenedRoomByRid(rid) {
			return Object.keys(openedRooms).map((typeName) => openedRooms[typeName]).find((openedRoom) => openedRoom.rid === rid);
		}

		getDomOfRoom(typeName, rid) {
			const room = openedRooms[typeName];
			if (room == null) {
				return;
			}

			if ((room.dom == null) && (rid != null)) {
				room.dom = document.createElement('div');
				room.dom.classList.add('room-container');
				const contentAsFunc = (content) => () => content;

				room.template = Blaze._TemplateWith({ _id: rid }, contentAsFunc(Template.room));
				Blaze.render(room.template, room.dom); // , nextNode, parentView
			}

			return room.dom;
		}

		close(typeName) {
			if (openedRooms[typeName]) {
				if (openedRooms[typeName].rid != null) {
					msgStream.removeAllListeners(openedRooms[typeName].rid);
					Notifications.unRoom(openedRooms[typeName].rid, 'deleteMessage', onDeleteMessageStream); // eslint-disable-line no-use-before-define
					Notifications.unRoom(openedRooms[typeName].rid, 'deleteMessageBulk', onDeleteMessageBulkStream); // eslint-disable-line no-use-before-define
				}

				openedRooms[typeName].ready = false;
				openedRooms[typeName].active = false;
				if (openedRooms[typeName].template != null) {
					Blaze.remove(openedRooms[typeName].template);
				}
				delete openedRooms[typeName].dom;
				delete openedRooms[typeName].template;

				const { rid } = openedRooms[typeName];
				delete openedRooms[typeName];

				if (rid != null) {
					return RoomHistoryManager.clear(rid);
				}
			}
		}


		closeOlderRooms() {
			if (Object.keys(openedRooms).length <= maxRoomsOpen) {
				return;
			}

			const roomsToClose = _.sortBy(_.values(openedRooms), 'lastSeen').reverse().slice(maxRoomsOpen);
			return Array.from(roomsToClose).map((roomToClose) =>
				this.close(roomToClose.typeName));
		}


		closeAllRooms() {
			Object.keys(openedRooms).forEach((key) => {
				const openedRoom = openedRooms[key];
				this.close(openedRoom.typeName);
			});
		}


		open(typeName) {
			if (openedRooms[typeName] == null) {
				openedRooms[typeName] = {
					typeName,
					active: false,
					ready: false,
					unreadSince: new ReactiveVar(undefined),
				};
			}

			openedRooms[typeName].lastSeen = new Date();

			if (openedRooms[typeName].ready) {
				this.closeOlderRooms();
			}

			if (CachedChatSubscription.ready.get() === true) {
				if (openedRooms[typeName].active !== true) {
					openedRooms[typeName].active = true;
					if (this.computation) {
						this.computation.invalidate();
					}
				}
			}

			return {
				ready() {
					Dep.depend();
					return openedRooms[typeName].ready;
				},
			};
		}

		existsDomOfRoom(typeName) {
			const room = openedRooms[typeName];
			return (room != null ? room.dom : undefined) != null;
		}

		updateUserStatus(user, status, utcOffset) {
			const onlineUsersValue = onlineUsers.curValue;

			if (status === 'offline') {
				delete onlineUsersValue[user.username];
			} else {
				onlineUsersValue[user.username] = {
					_id: user._id,
					status,
					utcOffset,
				};
			}

			return onlineUsers.set(onlineUsersValue);
		}

		updateMentionsMarksOfRoom(typeName) {
			const dom = this.getDomOfRoom(typeName);
			if (!dom) {
				return;
			}

			const [ticksBar] = dom.getElementsByClassName('ticks-bar');
			const [messagesBox] = dom.getElementsByClassName('messages-box');
			const scrollTop = $('> .wrapper', messagesBox).scrollTop() - 50;
			const totalHeight = $(' > .wrapper > ul', messagesBox).height() + 40;

			// TODO: thread quotes should NOT have mention links at all
			const mentionsSelector = '.message .body .mention-link--me, .message .body .mention-link--group';
			ticksBar.innerHTML = Array.from(messagesBox.querySelectorAll(mentionsSelector))
				.map((mentionLink) => {
					const topOffset = $(mentionLink).offset().top + scrollTop;
					const percent = (100 / totalHeight) * topOffset;
					const className = [
						'tick',
						mentionLink.classList.contains('mention-link--me') && 'tick--me',
						mentionLink.classList.contains('mention-link--group') && 'tick--group',
					].filter(Boolean).join(' ');
					return `<div class="${ className }" style="top: ${ percent }%;"></div>`;
				})
				.join('');
		}
	};
	Cls.initClass();
	return new Cls();
}();

const loadMissedMessages = async function(rid) {
	const lastMessage = ChatMessage.findOne({ rid, _hidden: { $ne: true }, temp: { $exists: false } }, { sort: { ts: -1 }, limit: 1 });

<<<<<<< HEAD
const loadMissedMessages = function(rid) {
	const lastMessage = ChatMessage.findOne({ rid, _hidden: { $ne: true }, temp: { $exists: false } }, { sort: { ts: -1 }, limit: 1 });
=======
>>>>>>> 57204d21
	if (lastMessage == null) {
		return;
	}


	try {
		const result = await call('loadMissedMessages', rid, lastMessage.ts);
		if (result) {
			const subscription = ChatSubscription.findOne({ rid });
			return Promise.all(Array.from(result).map((msg) => upsertMessage({ msg, subscription })));
		}
		return [];
	} catch (error) {
		return [];
	}
};

let connectionWasOnline = true;
Tracker.autorun(function() {
	const { connected } = Meteor.connection.status();

	if (connected === true && connectionWasOnline === false && RoomManager.openedRooms != null) {
		Object.keys(RoomManager.openedRooms).forEach((key) => {
			const value = RoomManager.openedRooms[key];
			if (value.rid != null) {
				loadMissedMessages(value.rid);
			}
		});
	}
	connectionWasOnline = connected;
});

Meteor.startup(() => {
	// Reload rooms after login
	let currentUsername = undefined;
	Tracker.autorun(() => {
		const user = Meteor.user();
		if ((currentUsername === undefined) && ((user != null ? user.username : undefined) != null)) {
			currentUsername = user.username;
			RoomManager.closeAllRooms();
			const { roomTypes: types } = roomTypes;

			// Reload only if the current route is a channel route
			const roomType = Object.keys(types).find((key) => types[key].route && types[key].route.name === FlowRouter.current().route.name);
			if (roomType) {
				FlowRouter.reload();
			}
		}
	});

	ChatMessage.find().observe({
		removed(record) {
			if (RoomManager.getOpenedRoomByRid(record.rid) != null) {
				const recordBefore = ChatMessage.findOne({ ts: { $lt: record.ts } }, { sort: { ts: -1 } });
				if (recordBefore != null) {
					ChatMessage.update({ _id: recordBefore._id }, { $set: { tick: new Date() } });
				}

				const recordAfter = ChatMessage.findOne({ ts: { $gt: record.ts } }, { sort: { ts: 1 } });
				if (recordAfter != null) {
					return ChatMessage.update({ _id: recordAfter._id }, { $set: { tick: new Date() } });
				}
			}
		},
	});
});

Tracker.autorun(function() {
	if (Meteor.userId()) {
		return Notifications.onUser('message', function(msg) {
			msg.u = msg.u || { username: 'rocket.cat' };
			msg.private = true;

			return ChatMessage.upsert({ _id: msg._id }, msg);
		});
	}
});

callbacks.add('afterLogoutCleanUp', () => RoomManager.closeAllRooms(), callbacks.priority.MEDIUM, 'roommanager-after-logout-cleanup');

CachedCollectionManager.onLogin(() => {
	Notifications.onUser('subscriptions-changed', (action, sub) => {
		const ignored = sub && sub.ignored ? { $nin: sub.ignored } : { $exists: true };

		ChatMessage.update({ rid: sub.rid, ignored }, { $unset: { ignored: true } }, { multi: true });
		if (sub && sub.ignored) {
			ChatMessage.update({ rid: sub.rid, t: { $ne: 'command' }, 'u._id': { $in: sub.ignored } }, { $set: { ignored: true } }, { multi: true });
		}
	});
});<|MERGE_RESOLUTION|>--- conflicted
+++ resolved
@@ -255,11 +255,6 @@
 const loadMissedMessages = async function(rid) {
 	const lastMessage = ChatMessage.findOne({ rid, _hidden: { $ne: true }, temp: { $exists: false } }, { sort: { ts: -1 }, limit: 1 });
 
-<<<<<<< HEAD
-const loadMissedMessages = function(rid) {
-	const lastMessage = ChatMessage.findOne({ rid, _hidden: { $ne: true }, temp: { $exists: false } }, { sort: { ts: -1 }, limit: 1 });
-=======
->>>>>>> 57204d21
 	if (lastMessage == null) {
 		return;
 	}
