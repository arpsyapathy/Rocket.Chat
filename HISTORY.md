--- conflicted
+++ resolved
@@ -2,9 +2,7 @@
 
 ## NEXT
 
-<<<<<<< HEAD
 - [NEW] Add option on Channel Settings: Hide Notifications and Hide Unread Room Status (#2707, #2143)
-=======
 - [NEW] Permission `join-without-join-code` assigned to admins and bots by default (#6139)
 - [NEW] Integrations, both incoming and outgoing, now have access to the models. Example: `Users.findOneById(id)` (#6336)
 - [NEW] Option to enable `Two Factor Authentication` in user's account preference
@@ -91,7 +89,6 @@
 - Use highlight.js from npm
 - Use katex from npm (#5962)
 - Uses figure caption for images
->>>>>>> 092534d3
 
 ## 0.53.0 - 2017-Mar-01
 
