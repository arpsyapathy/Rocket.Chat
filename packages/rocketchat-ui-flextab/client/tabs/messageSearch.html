<template name="messageSearch">
	<div class="list-view flex-tab__header search-messages-list">
		<div class="title">
			<p>{{_ "You_can_search_using_RegExp_eg"}} <code class="code-colors inline">/^text$/i</code></p>
		</div>
		<div class="control">
			<form class="search-form" role="form">
<<<<<<< HEAD
				<div class="input-line search">
					<input type="text" id="message-search" class="search content-background-color" placeholder="{{tSearchMessages}}" autocomplete="off" />
					<i class="icon-search secondary-font-color"></i>
					<label><input type="checkbox" id="global-search" checked>{{_ "Global_Search"}}</label>
=======
				<div class="rc-input">
					<label class="rc-input__label">
						<div class="rc-input__wrapper">
							<div class="rc-input__icon">
								{{> icon block="rc-input__icon-svg" icon="magnifier"}}
							</div>
							<input type="text" class="rc-input__element" name="message-search" id="message-search" placeholder="{{tSearchMessages}}" autocomplete="off" />
						</div>
					</label>
>>>>>>> 72134404
				</div>
			</form>
		</div>
		{{#if currentSearchTerm}}
			{{#unless searchResultMessages}}
				<h2>{{_ "No_results_found"}}</h2>
			{{/unless}}
		{{/if}}
	</div>
	{{#if currentSearchTerm}}
		{{#if searchResultMessages}}
		<div class="flex-tab__result js-list">
			<ul class="list clearfix">
				{{#each searchResultMessages}}
					{{#nrr nrrargs 'message' message}}{{/nrr}}
				{{/each}}
			</ul>
			{{#if hasMore}}
			<div class="load-more">
				{{> loading}}
			</div>
			{{/if}}
		</div >
		{{/if}}
	{{/if}}
</template><|MERGE_RESOLUTION|>--- conflicted
+++ resolved
@@ -5,12 +5,6 @@
 		</div>
 		<div class="control">
 			<form class="search-form" role="form">
-<<<<<<< HEAD
-				<div class="input-line search">
-					<input type="text" id="message-search" class="search content-background-color" placeholder="{{tSearchMessages}}" autocomplete="off" />
-					<i class="icon-search secondary-font-color"></i>
-					<label><input type="checkbox" id="global-search" checked>{{_ "Global_Search"}}</label>
-=======
 				<div class="rc-input">
 					<label class="rc-input__label">
 						<div class="rc-input__wrapper">
@@ -20,7 +14,9 @@
 							<input type="text" class="rc-input__element" name="message-search" id="message-search" placeholder="{{tSearchMessages}}" autocomplete="off" />
 						</div>
 					</label>
->>>>>>> 72134404
+					<label>
+						<input type="checkbox" id="global-search" checked>{{_ "Global_Search"}}
+					</label>
 				</div>
 			</form>
 		</div>
