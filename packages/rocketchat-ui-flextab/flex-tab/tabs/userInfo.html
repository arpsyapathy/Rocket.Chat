<template name="userInfo">
	{{#if isLoading}}
		{{> loading}}
	{{else}}
		{{#if editingUser}}
			{{> userEdit (userToEdit)}}
		{{else}}
			{{#with user}}
			<div class="about clearfix">
				<div class="thumb">
					{{> avatar username=username}}
				</div>
				<div class="info">
<<<<<<< HEAD
					<h3 title="{{name}}"><i class="status-{{status}}"></i> {{name}}</h3>
					<p>@{{username}}</p>
					<p>
=======
					<h3 title="{{username}}"><i class="status-{{status}}"></i> {{username}}</h3>
					<p class="secondary-font-color">{{name}}</p>
					<p class="secondary-font-color">
>>>>>>> 8e15592f
						{{#each roleTags}}
							<span class="role-tag" data-role="{{description}}">{{description}}</span>
						{{/each}}
					</p>
					{{#if utc}}<p class="secondary-font-color"><i class="icon-clock"></i>{{userTime}} (UTC {{utc}})</p>{{/if}}
					{{#if hasPermission 'view-full-other-user-info'}}
						{{#if hasEmails}}
							{{#each emails}} <p class="secondary-font-color"><i class="icon-mail"></i> {{address}}{{#if verified}}&nbsp;<i class="icon-ok success-color"></i>{{/if}}</p> {{/each}}
						{{/if}}
						{{#if hasPhone}}
							{{#each phone}} <p class="secondary-font-color"><i class="icon-phone"></i> {{phoneNumber}}</p> {{/each}}
						{{/if}}
						{{#if lastLogin}} <p class="secondary-font-color"><i class="icon-calendar"></i> {{_ "Created_at"}}: {{createdAt}}</p> {{/if}}
						{{#if lastLogin}} <p class="secondary-font-color"><i class="icon-calendar"></i> {{_ "Last_login"}}: {{lastLogin}}</p> {{/if}}
						{{#if services.facebook.id}} <p class="secondary-font-color"><i class="icon-facebook"></i><a href="{{services.facebook.link}}" target="_blank">{{services.facebook.name}}</a></p> {{/if}}
						{{#if services.github.id}} <p class="secondary-font-color"><i class="icon-github-circled"></i><a href="https://www.github.com/{{services.github.username}}" target="_blank">{{services.github.username}}</a></p> {{/if}}
						{{#if services.gitlab.id}} <p class="secondary-font-color"><i class="icon-gitlab"></i>{{services.gitlab.username}}</p> {{/if}}
						{{#if services.google.id}} <p class="secondary-font-color"><i class="icon-gplus"></i><a href="https://plus.google.com/{{services.google.id}}" target="_blank">{{services.google.name}}</a></p> {{/if}}
						{{#if services.linkedin.id}} <p class="secondary-font-color"><i class="icon-linkedin"></i><a href="{{services.linkedin.publicProfileUrl}}" target="_blank">{{linkedinUsername}}</a></p> {{/if}}
						{{#if servicesMeteor.id}} <p class="secondary-font-color"><i class="icon-meteor"></i>{{servicesMeteor.username}}</p> {{/if}}
						{{#if services.twitter.id}} <p class="secondary-font-color"><i class="icon-twitter"></i><a href="https://twitter.com/{{services.twitter.screenName}}" target="_blank">{{services.twitter.screenName}}</a></p> {{/if}}
						{{#if services.wordpress.id}} <p class="secondary-font-color"><i class="icon-wordpress"></i>{{services.wordpress.user_login}}</p> {{/if}}
					{{/if}}
				</div>
			</div>
			{{/with}}
			<nav>
				{{#if user.active}}
					{{> videoButtons}}
				{{/if}}
				{{#if isDirect}}
					{{#if isBlocker}}
						<button class='button button-block tertiary unblock-user'><span><i class='icon-block'></i> {{_ "Unblock_User"}}</span></button>
					{{else}}
						<button class='button button-block danger block-user'><span><i class='icon-block'></i> {{_ "Block_User"}}</span></button>
					{{/if}}
				{{/if}}

				{{#if showAll}}
					{{#if canDirectMessage user.username}}
						<button class='button button-block primary pvt-msg'><span><i class='icon-chat'></i> {{_ "Conversation"}}</span></button> {{/if}}
					{{#if canSetOwner}}
						{{#if isOwner}}
							<button class="button button-block danger unset-owner"><span>{{_ "Remove_as_owner"}}</span></button>
						{{else}}
							<button class="button button-block tertiary set-owner"><span>{{_ "Set_as_owner"}}</span></button>
						{{/if}}
					{{/if}}
					{{#if canSetModerator}}
						{{#if isModerator}}
							<button class="button button-block danger unset-moderator"><span>{{_ "Remove_as_moderator"}}</span></button>
						{{else}}
							<button class="button button-block tertiary set-moderator"><span>{{_ "Set_as_moderator"}}</span></button>
						{{/if}}
					{{/if}}
					{{#if canMuteUser}}
						{{#if userMuted}}
							<button class="button button-block secondary unmute-user primary"><span>{{_ "Unmute_user"}}</span></button>
						{{else}}
							<button class="button button-block danger mute-user"><span>{{_ "Mute_user"}}</span></button>
						{{/if}}
					{{/if}}
					{{#if canRemoveUser}}
						<button class="button button-block danger remove-user"><span>{{_ "Remove_from_room"}}</span></button>
					{{/if}}
				{{/if}}

				{{#unless hideAdminControls}}
					{{#if hasPermission 'edit-other-user-info'}}
					<button class='button button-block primary edit-user'><span><i class='icon-edit'></i> {{_ "Edit"}}</span></button>
					{{/if}}
					{{#if hasPermission 'assign-admin-role'}}
						{{#if hasAdminRole}}
						<button class='button button-block danger remove-admin'><span><i class='icon-shield'></i> {{_ "Remove_Admin"}}</span></button>
						{{else}}
						<button class='button button-block secondary make-admin'><span><i class='icon-shield'></i> {{_ "Make_Admin"}}</span></button>
						{{/if}}
					{{/if}}
					{{#if hasPermission 'edit-other-user-active-status'}}
						{{#if active}}
						<button class='button button-block danger deactivate'><span><i class='icon-block'></i> {{_ "Deactivate"}}</span></button>
						{{else}}
						<button class='button button-block secondary activate'><span><i class='icon-ok-circled'></i> {{_ "Activate"}}</span></button>
						{{/if}}
					{{/if}}
					{{#if hasPermission 'delete-user'}}
					<button class='button button-block danger delete'><span><i class='icon-trash'></i> {{_ "Delete"}}</span></button>
					{{/if}}
				{{/unless}}

				{{#if showAll}}
					<button class='button back'><span>{{_ "View_All"}} <i class='icon-angle-right'></i></span></button>
				{{/if}}
			</nav>
		{{/if}}
	{{/if}}
</template><|MERGE_RESOLUTION|>--- conflicted
+++ resolved
@@ -11,15 +11,9 @@
 					{{> avatar username=username}}
 				</div>
 				<div class="info">
-<<<<<<< HEAD
 					<h3 title="{{name}}"><i class="status-{{status}}"></i> {{name}}</h3>
-					<p>@{{username}}</p>
-					<p>
-=======
-					<h3 title="{{username}}"><i class="status-{{status}}"></i> {{username}}</h3>
-					<p class="secondary-font-color">{{name}}</p>
+					<p class="secondary-font-color">@{{username}}</p>
 					<p class="secondary-font-color">
->>>>>>> 8e15592f
 						{{#each roleTags}}
 							<span class="role-tag" data-role="{{description}}">{{description}}</span>
 						{{/each}}
