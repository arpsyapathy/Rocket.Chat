{
	"name": "@rocket.chat/release-action",
	"version": "2.0.0",
	"private": true,
	"scripts": {
		"build": "tsc",
		"lint": "eslint src",
		"lint:fix": "eslint --fix src"
	},
	"main": "dist/index.js",
	"packageManager": "yarn@3.5.1",
	"devDependencies": {
<<<<<<< HEAD
		"@types/node": "^16.18.36",
		"typescript": "~5.1.6"
=======
		"@types/eslint": "^8.40.2",
		"@types/node": "^16.18.36",
		"typescript": "^5.1.3"
>>>>>>> d3c4ef1e
	},
	"dependencies": {
		"@actions/core": "^1.10.0",
		"@actions/exec": "^1.1.1",
		"@actions/github": "^5.1.1",
		"@octokit/plugin-throttling": "^6.0.0",
		"@rocket.chat/eslint-config": "workspace:^",
<<<<<<< HEAD
		"eslint": "~8.45.0",
=======
		"eslint": "^8.43.0",
>>>>>>> d3c4ef1e
		"mdast-util-to-string": "2.0.0",
		"remark-parse": "9.0.0",
		"remark-stringify": "9.0.1",
		"semver": "^7.5.2",
		"unified": "9.2.2"
	}
}<|MERGE_RESOLUTION|>--- conflicted
+++ resolved
@@ -10,14 +10,8 @@
 	"main": "dist/index.js",
 	"packageManager": "yarn@3.5.1",
 	"devDependencies": {
-<<<<<<< HEAD
 		"@types/node": "^16.18.36",
 		"typescript": "~5.1.6"
-=======
-		"@types/eslint": "^8.40.2",
-		"@types/node": "^16.18.36",
-		"typescript": "^5.1.3"
->>>>>>> d3c4ef1e
 	},
 	"dependencies": {
 		"@actions/core": "^1.10.0",
@@ -25,11 +19,7 @@
 		"@actions/github": "^5.1.1",
 		"@octokit/plugin-throttling": "^6.0.0",
 		"@rocket.chat/eslint-config": "workspace:^",
-<<<<<<< HEAD
 		"eslint": "~8.45.0",
-=======
-		"eslint": "^8.43.0",
->>>>>>> d3c4ef1e
 		"mdast-util-to-string": "2.0.0",
 		"remark-parse": "9.0.0",
 		"remark-stringify": "9.0.1",
