--- conflicted
+++ resolved
@@ -1,10 +1,6 @@
 {
 	"name": "@rocket.chat/instance-status",
-<<<<<<< HEAD
-	"version": "0.1.22-rc.3",
-=======
-	"version": "0.1.23",
->>>>>>> 0432cbd4
+	"version": "0.1.24-rc.3",
 	"private": true,
 	"devDependencies": {
 		"@rocket.chat/eslint-config": "workspace:^",
