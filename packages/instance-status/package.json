--- conflicted
+++ resolved
@@ -1,10 +1,6 @@
 {
 	"name": "@rocket.chat/instance-status",
-<<<<<<< HEAD
-	"version": "0.0.36-rc.0",
-=======
-	"version": "0.0.36",
->>>>>>> f8823622
+	"version": "0.0.37-rc.0",
 	"private": true,
 	"devDependencies": {
 		"@rocket.chat/eslint-config": "workspace:^",
