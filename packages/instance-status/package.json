{
	"name": "@rocket.chat/instance-status",
<<<<<<< HEAD
	"version": "0.1.20-rc.1",
=======
	"version": "0.1.20",
>>>>>>> c35ef942
	"private": true,
	"devDependencies": {
		"@rocket.chat/eslint-config": "workspace:^",
		"eslint": "~8.45.0",
		"mongodb": "patch:mongodb@npm%3A6.10.0#~/.yarn/patches/mongodb-npm-6.10.0-b914157c35.patch",
		"prettier": "~3.3.3",
		"typescript": "~5.7.2"
	},
	"scripts": {
		"lint": "eslint --ext .js,.jsx,.ts,.tsx .",
		"lint:fix": "eslint --ext .js,.jsx,.ts,.tsx . --fix",
		"test": "echo \"Error: no test specified\" && exit 1",
		"dev": "tsc --watch --preserveWatchOutput -p tsconfig.json",
		"build": "rm -rf dist && tsc -p tsconfig.json"
	},
	"main": "./dist/index.js",
	"typings": "./dist/index.d.ts",
	"files": [
		"/dist"
	],
	"dependencies": {
		"@rocket.chat/models": "workspace:^",
		"@rocket.chat/tracing": "workspace:^"
	}
}<|MERGE_RESOLUTION|>--- conflicted
+++ resolved
@@ -1,10 +1,6 @@
 {
 	"name": "@rocket.chat/instance-status",
-<<<<<<< HEAD
-	"version": "0.1.20-rc.1",
-=======
-	"version": "0.1.20",
->>>>>>> c35ef942
+	"version": "0.1.21-rc.1",
 	"private": true,
 	"devDependencies": {
 		"@rocket.chat/eslint-config": "workspace:^",
