# @rocket.chat/instance-status

<<<<<<< HEAD
## 0.1.2-rc.1
=======
## 0.1.2
>>>>>>> 822d32f7

### Patch Changes

- <details><summary>Updated dependencies []:</summary>

<<<<<<< HEAD
  - @rocket.chat/models@0.2.0-rc.1
  </details>

## 0.1.2-rc.0

### Patch Changes

- <details><summary>Updated dependencies [2d89a0c448]:</summary>

  - @rocket.chat/models@0.2.0-rc.0
=======
  - @rocket.chat/models@0.1.2
>>>>>>> 822d32f7
  </details>

## 0.1.1

### Patch Changes

- <details><summary>Updated dependencies []:</summary>

  - @rocket.chat/models@0.1.1
  </details>

## 0.1.0

### Minor Changes

- ([#31821](https://github.com/RocketChat/Rocket.Chat/pull/31821)) New runtime for apps in the Apps-Engine based on the Deno platform

### Patch Changes

- <details><summary>Updated dependencies [4f72d62aa7]:</summary>

  - @rocket.chat/models@0.1.0
  </details>

## 0.1.0-rc.7

### Patch Changes

- <details><summary>Updated dependencies []:</summary>

  - @rocket.chat/models@0.1.0-rc.7
  </details>

## 0.1.0-rc.6

### Patch Changes

- <details><summary>Updated dependencies []:</summary>

  - @rocket.chat/models@0.1.0-rc.6
  </details>

## 0.1.0-rc.5

### Patch Changes

- <details><summary>Updated dependencies []:</summary>

  - @rocket.chat/models@0.1.0-rc.5
  </details>

## 0.1.0-rc.4

### Patch Changes

- <details><summary>Updated dependencies []:</summary>

  - @rocket.chat/models@0.1.0-rc.4
  </details>

## 0.1.0-rc.3

### Patch Changes

- <details><summary>Updated dependencies []:</summary>

  - @rocket.chat/models@0.1.0-rc.3
  </details>

## 0.1.0-rc.2

### Patch Changes

- <details><summary>Updated dependencies []:</summary>

  - @rocket.chat/models@0.1.0-rc.2
  </details>

## 0.1.0-rc.1

### Patch Changes

- <details><summary>Updated dependencies []:</summary>

  - @rocket.chat/models@0.1.0-rc.1
  </details>

## 0.1.0-rc.0

### Minor Changes

- ([#31821](https://github.com/RocketChat/Rocket.Chat/pull/31821)) New runtime for apps in the Apps-Engine based on the Deno platform

### Patch Changes

- <details><summary>Updated dependencies [4f72d62aa7]:</summary>

  - @rocket.chat/models@0.1.0-rc.0

## 0.0.42

### Patch Changes

- <details><summary>Updated dependencies []:</summary>

  - @rocket.chat/models@0.0.42
  </details>

## 0.0.41

### Patch Changes

- <details><summary>Updated dependencies []:</summary>

  - @rocket.chat/models@0.0.41
  </details>

## 0.0.40

### Patch Changes

- <details><summary>Updated dependencies []:</summary>

  - @rocket.chat/models@0.0.40
  </details>

## 0.0.39

### Patch Changes

- <details><summary>Updated dependencies []:</summary>

  - @rocket.chat/models@0.0.39
  </details>

## 0.0.39-rc.2

### Patch Changes

- <details><summary>Updated dependencies []:</summary>

  - @rocket.chat/models@0.0.39-rc.2
  </details>

## 0.0.39-rc.1

### Patch Changes

- <details><summary>Updated dependencies []:</summary>

  - @rocket.chat/models@0.0.39-rc.1
  </details>

## 0.0.39-rc.0

### Patch Changes

- <details><summary>Updated dependencies []:</summary>

  - @rocket.chat/models@0.0.39-rc.0
  </details>

## 0.0.38

### Patch Changes

- <details><summary>Updated dependencies []:</summary>

  - @rocket.chat/models@0.0.38
  </details>

## 0.0.38-rc.2

### Patch Changes

- <details><summary>Updated dependencies []:</summary>

  - @rocket.chat/models@0.0.38-rc.2
  </details>

## 0.0.38-rc.1

### Patch Changes

- <details><summary>Updated dependencies []:</summary>

  - @rocket.chat/models@0.0.38-rc.1
  </details>

## 0.0.37

### Patch Changes

- <details><summary>Updated dependencies []:</summary>

  - @rocket.chat/models@0.0.37
  </details>

## 0.0.36

### Patch Changes

- <details><summary>Updated dependencies []:</summary>

  - @rocket.chat/models@0.0.37-rc.1
  </details>

## 0.0.37-rc.0

### Patch Changes

- <details><summary>Updated dependencies []:</summary>

  - @rocket.chat/models@0.0.36-rc.0
  </details>

## 0.0.35

### Patch Changes

- <details><summary>Updated dependencies [e203c40471]:</summary>

  - @rocket.chat/models@0.0.35
  </details>

## 0.0.35-rc.4

### Patch Changes

- <details><summary>Updated dependencies []:</summary>

  - @rocket.chat/models@0.0.35-rc.4
  </details>

## 0.0.35-rc.3

### Patch Changes

- <details><summary>Updated dependencies []:</summary>

  - @rocket.chat/models@0.0.35-rc.3
  </details>

## 0.0.35-rc.2

### Patch Changes

- <details><summary>Updated dependencies []:</summary>

  - @rocket.chat/models@0.0.35-rc.2
  </details>

## 0.0.35-rc.1

### Patch Changes

- <details><summary>Updated dependencies []:</summary>

  - @rocket.chat/models@0.0.35-rc.1
  </details>

## 0.0.35-rc.0

### Patch Changes

- <details><summary>Updated dependencies [e203c40471]:</summary>

  - @rocket.chat/models@0.0.35-rc.0
  </details>

## 0.0.34

### Patch Changes

- <details><summary>Updated dependencies [ada096901a]:</summary>

  - @rocket.chat/models@0.0.34
  </details>

## 0.0.33

### Patch Changes

- <details><summary>Updated dependencies []:</summary>

  - @rocket.chat/models@0.0.33
  </details>

## 0.0.32

### Patch Changes

- <details><summary>Updated dependencies []:</summary>

  - @rocket.chat/models@0.0.32
  </details>

## 0.0.31

### Patch Changes

- <details><summary>Updated dependencies []:</summary>

  - @rocket.chat/models@0.0.31
  </details>

## 0.0.30

### Patch Changes

- <details><summary>Updated dependencies []:</summary>

  - @rocket.chat/models@0.0.30
  </details>

## 0.0.29

### Patch Changes

- <details><summary>Updated dependencies []:</summary>

  - @rocket.chat/models@0.0.29
  </details>

## 0.0.28

### Patch Changes

- ([#31138](https://github.com/RocketChat/Rocket.Chat/pull/31138)) feat(uikit): Move `@rocket.chat/ui-kit` package to the main monorepo

- <details><summary>Updated dependencies [b223cbde14]:</summary>

  - @rocket.chat/models@0.0.28
  </details>

## 0.0.28-rc.7

### Patch Changes

- <details><summary>Updated dependencies []:</summary>

  - @rocket.chat/models@0.0.28-rc.7
  </details>

## 0.0.28-rc.6

### Patch Changes

- <details><summary>Updated dependencies []:</summary>

  - @rocket.chat/models@0.0.28-rc.6
  </details>

## 0.0.28-rc.5

### Patch Changes

- <details><summary>Updated dependencies []:</summary>

  - @rocket.chat/models@0.0.28-rc.5
  </details>

## 0.0.28-rc.4

### Patch Changes

- @rocket.chat/models@0.0.28-rc.4

## 0.0.28-rc.3

### Patch Changes

- @rocket.chat/models@0.0.28-rc.3

## 0.0.28-rc.2

### Patch Changes

- @rocket.chat/models@0.0.28-rc.2

## 0.0.28-rc.1

### Patch Changes

- @rocket.chat/models@0.0.28-rc.1

## 0.0.28-rc.0

### Patch Changes

- b223cbde14: feat(uikit): Move `@rocket.chat/ui-kit` package to the main monorepo
- Updated dependencies [b223cbde14]
  - @rocket.chat/models@0.0.28-rc.0

## 0.0.27

### Patch Changes

- @rocket.chat/models@0.0.27

## 0.0.26

### Patch Changes

- @rocket.chat/models@0.0.26

## 0.0.25

### Patch Changes

- @rocket.chat/models@0.0.25

## 0.0.24

### Patch Changes

- @rocket.chat/models@0.0.24

## 0.0.24-rc.12

### Patch Changes

- @rocket.chat/models@0.0.24-rc.12

## 0.0.24-rc.11

### Patch Changes

- @rocket.chat/models@0.0.24-rc.11

## 0.0.24-rc.10

### Patch Changes

- @rocket.chat/models@0.0.24-rc.10

## 0.0.24-rc.9

### Patch Changes

- @rocket.chat/models@0.0.24-rc.9

## 0.0.24-rc.8

### Patch Changes

- @rocket.chat/models@0.0.24-rc.8

## 0.0.24-rc.7

### Patch Changes

- @rocket.chat/models@0.0.24-rc.7

## 0.0.24-rc.6

### Patch Changes

- @rocket.chat/models@0.0.24-rc.6

## 0.0.24-rc.5

### Patch Changes

- @rocket.chat/models@0.0.24-rc.5

## 0.0.24-rc.4

### Patch Changes

- @rocket.chat/models@0.0.24-rc.4

## 0.0.24-rc.3

### Patch Changes

- @rocket.chat/models@0.0.24-rc.3

## 0.0.24-rc.2

### Patch Changes

- @rocket.chat/models@0.0.24-rc.2

## 0.0.24-rc.1

### Patch Changes

- @rocket.chat/models@0.0.24-rc.1

## 0.0.21-rc.7

### Patch Changes

- @rocket.chat/models@0.0.21-rc.7

## 0.0.21-rc.6

### Patch Changes

- @rocket.chat/models@0.0.21-rc.6

## 0.0.21-rc.5

### Patch Changes

- @rocket.chat/models@0.0.21-rc.5

## 0.0.21-rc.4

### Patch Changes

- @rocket.chat/models@0.0.21-rc.4

## 0.0.21-rc.3

### Patch Changes

- @rocket.chat/models@0.0.21-rc.3

## 0.0.21-rc.2

### Patch Changes

- @rocket.chat/models@0.0.21-rc.2

## 0.0.21-rc.1

### Patch Changes

- @rocket.chat/models@0.0.21-rc.1

## 0.0.21-rc.0

### Patch Changes

- @rocket.chat/models@0.0.21-rc.0

## 0.0.23

### Patch Changes

- @rocket.chat/models@0.0.23

## 0.0.22

### Patch Changes

- @rocket.chat/models@0.0.22

## 0.0.21

### Patch Changes

- @rocket.chat/models@0.0.21

## 0.0.20

### Patch Changes

- @rocket.chat/models@0.0.20

## 0.0.19

### Patch Changes

- @rocket.chat/models@0.0.19

## 0.0.18

### Patch Changes

- @rocket.chat/models@0.0.18

## 0.0.17

### Patch Changes

- @rocket.chat/models@0.0.17

## 0.0.16

### Patch Changes

- @rocket.chat/models@0.0.16

## 0.0.15

### Patch Changes

- @rocket.chat/models@0.0.15

## 0.0.15-rc.5

### Patch Changes

- @rocket.chat/models@0.0.15-rc.5

## 0.0.14-rc.4

### Patch Changes

- @rocket.chat/models@0.0.14-rc.4

## 0.0.14-rc.3

### Patch Changes

- @rocket.chat/models@0.0.14-rc.3

## 0.0.14-rc.2

### Patch Changes

- @rocket.chat/models@0.0.14-rc.2

## 0.0.14-rc.1

### Patch Changes

- @rocket.chat/models@0.0.14-rc.1

## 0.0.14-rc.0

### Patch Changes

- @rocket.chat/models@0.0.14-rc.0

## 0.0.13

### Patch Changes

- @rocket.chat/models@0.0.13

## 0.0.12

### Patch Changes

- @rocket.chat/models@0.0.12

## 0.0.11

### Patch Changes

- @rocket.chat/models@0.0.11

## 0.0.10

### Patch Changes

- @rocket.chat/models@0.0.10

## 0.0.9

### Patch Changes

- @rocket.chat/models@0.0.9

## 0.0.8

### Patch Changes

- @rocket.chat/models@0.0.8

## 0.0.7

### Patch Changes

- @rocket.chat/models@0.0.7

## 0.0.6

### Patch Changes

- @rocket.chat/models@0.0.6

## 0.0.6-rc.10

### Patch Changes

- @rocket.chat/models@0.0.6-rc.10

## 0.0.6-rc.9

### Patch Changes

- @rocket.chat/models@0.0.6-rc.9

## 0.0.6-rc.8

### Patch Changes

- @rocket.chat/models@0.0.6-rc.8

## 0.0.6-rc.7

### Patch Changes

- @rocket.chat/models@0.0.6-rc.7

## 0.0.6-rc.6

### Patch Changes

- @rocket.chat/models@0.0.6-rc.6

## 0.0.6-rc.5

### Patch Changes

- @rocket.chat/models@0.0.6-rc.5

## 0.0.6-rc.4

### Patch Changes

- @rocket.chat/models@0.0.6-rc.4

## 0.0.6-rc.3

### Patch Changes

- @rocket.chat/models@0.0.6-rc.3

## 0.0.6-rc.2

### Patch Changes

- @rocket.chat/models@0.0.6-rc.2

## 0.0.6-rc.1

### Patch Changes

- @rocket.chat/models@0.0.6-rc.1

## 0.0.5

### Patch Changes

- @rocket.chat/models@0.0.5

## 0.0.4

## 0.0.3-rc.0

### Patch Changes

- @rocket.chat/models@0.0.3-rc.0

## 0.0.2

### Patch Changes

- Updated dependencies []:
  - @rocket.chat/models@0.0.2<|MERGE_RESOLUTION|>--- conflicted
+++ resolved
@@ -1,29 +1,28 @@
 # @rocket.chat/instance-status
 
-<<<<<<< HEAD
-## 0.1.2-rc.1
-=======
+## 0.1.3-rc.1
+### Patch Changes
+
+- <details><summary>Updated dependencies []:</summary>
 ## 0.1.2
->>>>>>> 822d32f7
-
-### Patch Changes
-
-- <details><summary>Updated dependencies []:</summary>
-
-<<<<<<< HEAD
+
+### Patch Changes
+
+- <details><summary>Updated dependencies []:</summary>
+- @rocket.chat/models@0.1.2
+  </details>
+
   - @rocket.chat/models@0.2.0-rc.1
   </details>
 
-## 0.1.2-rc.0
+## 0.1.3-rc.0
 
 ### Patch Changes
 
 - <details><summary>Updated dependencies [2d89a0c448]:</summary>
 
   - @rocket.chat/models@0.2.0-rc.0
-=======
   - @rocket.chat/models@0.1.2
->>>>>>> 822d32f7
   </details>
 
 ## 0.1.1
