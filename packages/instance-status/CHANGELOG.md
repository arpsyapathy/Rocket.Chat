--- conflicted
+++ resolved
@@ -1,18 +1,16 @@
 # @rocket.chat/instance-status
 
-<<<<<<< HEAD
-## 0.0.11-rc.1
+## 0.0.13-rc.1
 
 ### Patch Changes
 
-- @rocket.chat/models@0.0.11-rc.1
+- @rocket.chat/models@0.0.13-rc.1
 
-## 0.0.11-rc.0
+## 0.0.13-rc.0
 
 ### Patch Changes
 
-- @rocket.chat/models@0.0.11-rc.0
-=======
+- @rocket.chat/models@0.0.13-rc.0
 ## 0.0.12
 
 ### Patch Changes
@@ -24,7 +22,6 @@
 ### Patch Changes
 
 - @rocket.chat/models@0.0.11
->>>>>>> db43ef89
 
 ## 0.0.10
 
