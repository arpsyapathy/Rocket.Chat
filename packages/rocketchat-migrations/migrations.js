<<<<<<< HEAD
/* eslint-disable */
=======
import moment from 'moment';

>>>>>>> 07efe5a2
/*
	Adds migration capabilities. Migrations are defined like:

	Migrations.add({
		up: function() {}, //*required* code to run to migrate upwards
		version: 1, //*required* number to identify migration order
		down: function() {}, //*optional* code to run to migrate downwards
		name: 'Something' //*optional* display name for the migration
	});

	The ordering of migrations is determined by the version you set.

	To run the migrations, set the MIGRATE environment variable to either
	'latest' or the version number you want to migrate to. Optionally, append
	',exit' if you want the migrations to exit the meteor process, e.g if you're
	migrating from a script (remember to pass the --once parameter).

	e.g:
	MIGRATE="latest" mrt # ensure we'll be at the latest version and run the app
	MIGRATE="latest,exit" mrt --once # ensure we'll be at the latest version and exit
	MIGRATE="2,exit" mrt --once # migrate to version 2 and exit

	Note: Migrations will lock ensuring only 1 app can be migrating at once. If
	a migration crashes, the control record in the migrations collection will
	remain locked and at the version it was at previously, however the db could
	be in an inconsistant state.
*/

// since we'll be at version 0 by default, we should have a migration set for
// it.
var DefaultMigration = {
	version: 0,
	up: function() {
		// @TODO: check if collection "migrations" exist
		// If exists, rename and rerun _migrateTo
	}
};

Migrations = {
	_list: [DefaultMigration],
	options: {
		// false disables logging
		log: true,
		// null or a function
		logger: null,
		// enable/disable info log "already at latest."
		logIfLatest: true,
		// lock will be valid for this amount of minutes
		lockExpiration: 5,
		// retry interval in seconds
		retryInterval: 10,
		// max number of attempts to retry unlock
		maxAttempts: 30,
		// migrations collection name
		collectionName: "migrations"
			// collectionName: "rocketchat_migrations"
	},
	config: function(opts) {
		this.options = _.extend({}, this.options, opts);
	},
}

Migrations._collection = new Mongo.Collection(Migrations.options.collectionName);

/* Create a box around messages for displaying on a console.log */
function makeABox(message, color = 'red') {
	if (!_.isArray(message)) {
		message = message.split("\n");
	}
	let len = _(message).reduce(function(memo, msg) {
		return Math.max(memo, msg.length)
	}, 0) + 4;
	let text = message.map((msg) => {
		return "|" [color] + s.lrpad(msg, len)[color] + "|" [color]
	}).join("\n");
	let topLine = "+" [color] + s.pad('', len, '-')[color] + "+" [color];
	let separator = "|" [color] + s.pad('', len, '') + "|" [color];
	let bottomLine = "+" [color] + s.pad('', len, '-')[color] + "+" [color];
	return `\n${topLine}\n${separator}\n${text}\n${separator}\n${bottomLine}\n`;
}

/*
	Logger factory function. Takes a prefix string and options object
	and uses an injected `logger` if provided, else falls back to
	Meteor's `Log` package.
	Will send a log object to the injected logger, on the following form:
		message: String
		level: String (info, warn, error, debug)
		tag: 'Migrations'
*/
function createLogger(prefix) {
	check(prefix, String);

	// Return noop if logging is disabled.
	if (Migrations.options.log === false) {
		return function() {};
	}

	return function(level, message) {
		check(level, Match.OneOf('info', 'error', 'warn', 'debug'));
		check(message, Match.OneOf(String, [String]));

		var logger = Migrations.options && Migrations.options.logger;

		if (logger && _.isFunction(logger)) {

			logger({
				level: level,
				message: message,
				tag: prefix
			});

		} else {
			Log[level]({
				message: prefix + ': ' + message
			});
		}
	}
}

var log;

var options = Migrations.options;

// collection holding the control record

log = createLogger('Migrations');

['info', 'warn', 'error', 'debug'].forEach(function(level) {
	log[level] = _.partial(log, level);
});

// if (process.env.MIGRATE)
//   Migrations.migrateTo(process.env.MIGRATE);

// Add a new migration:
// {up: function *required
//  version: Number *required
//  down: function *optional
//  name: String *optional
// }
Migrations.add = function(migration) {
	if (typeof migration.up !== 'function')
		throw new Meteor.Error('Migration must supply an up function.');

	if (typeof migration.version !== 'number')
		throw new Meteor.Error('Migration must supply a version number.');

	if (migration.version <= 0)
		throw new Meteor.Error('Migration version must be greater than 0');

	// Freeze the migration object to make it hereafter immutable
	Object.freeze(migration);

	this._list.push(migration);
	this._list = _.sortBy(this._list, function(m) {
		return m.version;
	});
}

// Attempts to run the migrations using command in the form of:
// e.g 'latest', 'latest,exit', 2
// use 'XX,rerun' to re-run the migration at that version
Migrations.migrateTo = function(command) {
	if (_.isUndefined(command) || command === '' || this._list.length === 0)
		throw new Error("Cannot migrate using invalid command: " + command);

	if (typeof command === 'number') {
		var version = command;
	} else {
		var version = command.split(',')[0];
		var subcommand = command.split(',')[1];
	}

	const maxAttempts = Migrations.options.maxAttempts;
	const retryInterval = Migrations.options.retryInterval;
	for (let attempts = 1; attempts <= maxAttempts; attempts++) {
		if (version === 'latest') {
			migrated = this._migrateTo(_.last(this._list).version);
		} else {
			migrated = this._migrateTo(parseInt(version), (subcommand === 'rerun'));
		}
		if (migrated) {
			break;
		} else {
			let willRetry;
			if (attempts < maxAttempts) {
				willRetry = ` Trying again in ${retryInterval} seconds.`;
				Meteor._sleepForMs(retryInterval * 1000);
			} else {
				willRetry = "";
			}
			console.log(`Not migrating, control is locked. Attempt ${attempts}/${maxAttempts}.${willRetry}`.yellow);
		}
	}
	if (!migrated) {
		let control = this._getControl(); // Side effect: upserts control document.
		console.log(makeABox([
			"ERROR! SERVER STOPPED",
			"",
			"Your database migration control is locked.",
			"Please make sure you are running the latest version and try again.",
			"If the problem persists, please contact support.",
			"",
			"This Rocket.Chat version: " + RocketChat.Info.version,
			"Database locked at version: " + control.version,
			"Database target version: " + (version === 'latest' ? _.last(this._list).version : version),
			"",
			"Commit: " + RocketChat.Info.commit.hash,
			"Date: " + RocketChat.Info.commit.date,
			"Branch: " + RocketChat.Info.commit.branch,
			"Tag: " + RocketChat.Info.commit.tag
		]));
		process.exit(1);
	}

	// remember to run meteor with --once otherwise it will restart
	if (subcommand === 'exit')
		process.exit(0);
}

// just returns the current version
Migrations.getVersion = function() {
	return this._getControl().version;
}

// migrates to the specific version passed in
Migrations._migrateTo = function(version, rerun) {
	var self = this;
	var control = this._getControl(); // Side effect: upserts control document.
	var currentVersion = control.version;

	if (lock() === false) {
		// log.info('Not migrating, control is locked.');
		// Warning
		return false;
	}

	if (rerun) {
		log.info('Rerunning version ' + version);
		migrate('up', version);
		log.info('Finished migrating.');
		unlock();
		return true;
	}

	if (currentVersion === version) {
		if (this.options.logIfLatest) {
			log.info('Not migrating, already at version ' + version);
		}
		unlock();
		return true;
	}

	var startIdx = this._findIndexByVersion(currentVersion);
	var endIdx = this._findIndexByVersion(version);

	// log.info('startIdx:' + startIdx + ' endIdx:' + endIdx);
	log.info('Migrating from version ' + this._list[startIdx].version + ' -> ' + this._list[endIdx].version);

	// run the actual migration
	function migrate(direction, idx) {
		var migration = self._list[idx];

		if (typeof migration[direction] !== 'function') {
			unlock();
			throw new Meteor.Error('Cannot migrate ' + direction + ' on version ' + migration.version);
		}

		function maybeName() {
			return migration.name ? ' (' + migration.name + ')' : '';
		}

		log.info('Running ' + direction + '() on version ' + migration.version + maybeName());

		try {
			RocketChat.models._CacheControl.withValue(false, function() {
				migration[direction](migration);
			});
		} catch (e) {
			console.log(makeABox([
				"ERROR! SERVER STOPPED",
				"",
				"Your database migration failed:",
				e.message,
				"",
				"Please make sure you are running the latest version and try again.",
				"If the problem persists, please contact support.",
				"",
				"This Rocket.Chat version: " + RocketChat.Info.version,
				"Database locked at version: " + control.version,
				"Database target version: " + version,
				"",
				"Commit: " + RocketChat.Info.commit.hash,
				"Date: " + RocketChat.Info.commit.date,
				"Branch: " + RocketChat.Info.commit.branch,
				"Tag: " + RocketChat.Info.commit.tag
			]));
			process.exit(1);
		}
	}

	// Returns true if lock was acquired.
	function lock() {
		const date = new Date();
		const dateMinusInterval = moment(date).subtract(self.options.lockExpiration, 'minutes').toDate();
		const build = RocketChat.Info ? RocketChat.Info.build.date : date;

		// This is atomic. The selector ensures only one caller at a time will see
		// the unlocked control, and locking occurs in the same update's modifier.
		// All other simultaneous callers will get false back from the update.
		return self._collection.update({
			_id: 'control',
			$or: [{
				locked: false
			}, {
				lockedAt: {
					$lt: dateMinusInterval
				}
			}, {
				buildAt: {
					$ne: build
				}
			}]
		}, {
			$set: {
				locked: true,
				lockedAt: date,
				buildAt: build
			}
		}) === 1;
	}


	// Side effect: saves version.
	function unlock() {
		self._setControl({
			locked: false,
			version: currentVersion
		});
	}

	if (currentVersion < version) {
		for (var i = startIdx; i < endIdx; i++) {
			migrate('up', i + 1);
			currentVersion = self._list[i + 1].version;
			self._setControl({
				locked: true,
				version: currentVersion
			});
		}
	} else {
		for (var i = startIdx; i > endIdx; i--) {
			migrate('down', i);
			currentVersion = self._list[i - 1].version;
			self._setControl({
				locked: true,
				version: currentVersion
			});
		}
	}

	unlock();
	log.info('Finished migrating.');
}

// gets the current control record, optionally creating it if non-existant
Migrations._getControl = function() {
	var control = this._collection.findOne({
		_id: 'control'
	});

	return control || this._setControl({
		version: 0,
		locked: false
	});
}

// sets the control record
Migrations._setControl = function(control) {
	// be quite strict
	check(control.version, Number);
	check(control.locked, Boolean);

	this._collection.update({
		_id: 'control'
	}, {
		$set: {
			version: control.version,
			locked: control.locked
		}
	}, {
		upsert: true
	});

	return control;
}

// returns the migration index in _list or throws if not found
Migrations._findIndexByVersion = function(version) {
	for (var i = 0; i < this._list.length; i++) {
		if (this._list[i].version === version)
			return i;
	}

	throw new Meteor.Error('Can\'t find migration version ' + version);
}

//reset (mainly intended for tests)
Migrations._reset = function() {
	this._list = [{
		version: 0,
		up: function() {}
	}];
	this._collection.remove({});
}

RocketChat.Migrations = Migrations;<|MERGE_RESOLUTION|>--- conflicted
+++ resolved
@@ -1,9 +1,5 @@
-<<<<<<< HEAD
 /* eslint-disable */
-=======
 import moment from 'moment';
-
->>>>>>> 07efe5a2
 /*
 	Adds migration capabilities. Migrations are defined like:
 
@@ -32,8 +28,7 @@
 	be in an inconsistant state.
 */
 
-// since we'll be at version 0 by default, we should have a migration set for
-// it.
+// since we'll be at version 0 by default, we should have a migration set for it.
 var DefaultMigration = {
 	version: 0,
 	up: function() {
