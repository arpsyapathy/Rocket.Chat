Template.oembedImageWidget.helpers
	showImage: ->
<<<<<<< HEAD
		return true
		# @downloadImages is true or not Meteor.Device.isPhone()
=======

		if Meteor.user()?.settings?.preferences?.autoImageLoad is false and this.downloadImages? is not true
			return false

		if Meteor.Device.isPhone() and Meteor.user()?.settings?.preferences?.saveMobileBandwidth and this.downloadImages? is not true
			return false

		return true
>>>>>>> 87d6613c
<|MERGE_RESOLUTION|>--- conflicted
+++ resolved
@@ -1,9 +1,5 @@
 Template.oembedImageWidget.helpers
 	showImage: ->
-<<<<<<< HEAD
-		return true
-		# @downloadImages is true or not Meteor.Device.isPhone()
-=======
 
 		if Meteor.user()?.settings?.preferences?.autoImageLoad is false and this.downloadImages? is not true
 			return false
@@ -11,5 +7,4 @@
 		if Meteor.Device.isPhone() and Meteor.user()?.settings?.preferences?.saveMobileBandwidth and this.downloadImages? is not true
 			return false
 
-		return true
->>>>>>> 87d6613c
+		return true