--- conflicted
+++ resolved
@@ -1,7 +1,3 @@
-import { StoreType } from '@rocket.chat/apps-engine/definition/uploads';
-import { IVisitor } from '@rocket.chat/core-typings/src';
-import { IUser } from '@rocket.chat/core-typings/src';
-import { IRoom } from '@rocket.chat/core-typings/src';
 import type { IRocketChatRecord } from './IRocketChatRecord';
 
 export interface IUpload extends IRocketChatRecord {
@@ -15,21 +11,6 @@
 	uploading?: boolean;
 	userId?: string;
 	progress?: number;
-<<<<<<< HEAD
-
-	id: string;
+	etag?: string;
 	size: string;
-	etag: string;
-	path: string;
-	token: string;
-	url: string;
-	updatedAt: Date;
-	uploadedAt: Date;
-	store: StoreType;
-	room: IRoom;
-	visitor?: IVisitor;
-	user?: IUser;
-=======
-	etag?: string;
->>>>>>> 08b7b222
 }