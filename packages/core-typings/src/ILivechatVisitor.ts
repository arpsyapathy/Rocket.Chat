import type { IRocketChatRecord } from './IRocketChatRecord';
import type { IOmnichannelSource } from './IRoom';
import type { UserStatus } from './UserStatus';

export interface IVisitorPhone {
	phoneNumber: string;
}

export interface IVisitorLastChat {
	_id: string;
	ts: Date;
}

export interface ILivechatVisitorConnectionData {
	httpHeaders: {
		[k: string]: string;
	};
	clientAddress: string;
}

export interface IVisitorEmail {
	address: string;
}

interface ILivechatData {
	[k: string]: unknown;
}

export interface ILivechatVisitor extends IRocketChatRecord {
	username: string;
	ts: Date;
	token: string;
	department?: string;
	name?: string;
	phone?: IVisitorPhone[] | null;
	lastChat?: IVisitorLastChat;
	userAgent?: string;
	ip?: string;
	host?: string;
	visitorEmails?: IVisitorEmail[];
	status?: UserStatus;
	lastAgent?: {
		username: string;
		agentId: string;
		ts: Date;
	};
	livechatData?: ILivechatData;
	contactManager?: {
		username: string;
	};
	activity?: string[];
	disabled?: boolean;
<<<<<<< HEAD
=======
	contactId?: string;
	source?: IOmnichannelSource;
>>>>>>> 7726d683
}

export interface ILivechatVisitorDTO {
	id?: string;
	token: string;
	name?: string;
	email?: string;
	department?: string;
	phone?: string;
	username?: string;
	customFields?: {
		key: string;
		value: string;
		overwrite: boolean;
	}[];
	connectionData?: {
		httpHeaders: Record<string, string | string[] | undefined>;
	};
}

export const isILivechatVisitor = (a: any): a is ILivechatVisitor => typeof a?.token === 'string';<|MERGE_RESOLUTION|>--- conflicted
+++ resolved
@@ -50,11 +50,7 @@
 	};
 	activity?: string[];
 	disabled?: boolean;
-<<<<<<< HEAD
-=======
-	contactId?: string;
 	source?: IOmnichannelSource;
->>>>>>> 7726d683
 }
 
 export interface ILivechatVisitorDTO {
