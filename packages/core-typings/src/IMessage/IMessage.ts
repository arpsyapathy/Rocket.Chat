import type { UrlWithStringQuery } from 'url';

import type Icons from '@rocket.chat/icons';
import type { Root } from '@rocket.chat/message-parser';
import type { MessageSurfaceLayout } from '@rocket.chat/ui-kit';

import type { ILivechatPriority } from '../ILivechatPriority';
import type { ILivechatVisitor } from '../ILivechatVisitor';
import type { IOmnichannelServiceLevelAgreements } from '../IOmnichannelServiceLevelAgreements';
import type { IRocketChatRecord } from '../IRocketChatRecord';
import type { IRoom, RoomID } from '../IRoom';
import type { IUser } from '../IUser';
import type { FileProp } from './MessageAttachment/Files/FileProp';
import type { MessageAttachment } from './MessageAttachment/MessageAttachment';

export type MessageUrl = {
	url: string;
	source?: string;
	meta: Record<string, string>;
	headers?: { contentLength?: string; contentType?: string };
	ignoreParse?: boolean;
	parsedUrl?: Pick<UrlWithStringQuery, 'host' | 'hash' | 'pathname' | 'protocol' | 'port' | 'query' | 'search' | 'hostname'>;
};

type VoipMessageTypesValues =
	| 'voip-call-started'
	| 'voip-call-declined'
	| 'voip-call-on-hold'
	| 'voip-call-unhold'
	| 'voip-call-ended'
	| 'voip-call-duration'
	| 'voip-call-wrapup'
	| 'voip-call-ended-unexpectedly';

type TeamMessageTypes =
	| 'removed-user-from-team'
	| 'added-user-to-team'
	| 'ult'
	| 'user-converted-to-team'
	| 'user-converted-to-channel'
	| 'user-removed-room-from-team'
	| 'user-deleted-room-from-team'
	| 'user-added-room-to-team'
	| 'ujt';

type LivechatMessageTypes =
	| 'livechat_navigation_history'
	| 'livechat_transfer_history'
	| 'omnichannel_priority_change_history'
	| 'omnichannel_sla_change_history'
	| 'livechat_transcript_history'
	| 'livechat_video_call'
	| 'livechat_transfer_history_fallback'
	| 'livechat-close'
	| 'livechat_webrtc_video_call'
	| 'livechat-started';

type OmnichannelTypesValues = 'omnichannel_placed_chat_on_hold' | 'omnichannel_on_hold_chat_resumed';

type OtrMessageTypeValues = 'otr' | 'otr-ack';

export type OtrSystemMessages = 'user_joined_otr' | 'user_requested_otr_key_refresh' | 'user_key_refreshed_successfully';

export type MessageTypesValues =
	| 'e2e'
	| 'uj'
	| 'ul'
	| 'ru'
	| 'au'
	| 'mute_unmute'
	| 'r'
	| 'ut'
	| 'wm'
	| 'rm'
	| 'subscription-role-added'
	| 'subscription-role-removed'
	| 'room-archived'
	| 'room-unarchived'
	| 'room_changed_privacy'
	| 'room_changed_description'
	| 'room_changed_announcement'
	| 'room_changed_avatar'
	| 'room_changed_topic'
	| 'room_e2e_enabled'
	| 'room_e2e_disabled'
	| 'user-muted'
	| 'user-unmuted'
	| 'room-removed-read-only'
	| 'room-set-read-only'
	| 'room-allowed-reacting'
	| 'room-disallowed-reacting'
	| 'command'
<<<<<<< HEAD
	| 'message_pinned'
=======
	| 'videoconf'
	| 'message_pinned'
	| 'new-moderator'
	| 'moderator-removed'
	| 'new-owner'
	| 'owner-removed'
	| 'new-leader'
	| 'leader-removed'
	| 'discussion-created'
>>>>>>> ff4e3964
	| LivechatMessageTypes
	| TeamMessageTypes
	| VoipMessageTypesValues
	| OmnichannelTypesValues
	| OtrMessageTypeValues
	| OtrSystemMessages;

export type TokenType = 'code' | 'inlinecode' | 'bold' | 'italic' | 'strike' | 'link';
export type Token = {
	token: string;
	text: string;
	type?: TokenType;
	noHtml?: string;
} & TokenExtra;

export type TokenExtra = {
	highlight?: boolean;
	noHtml?: string;
};

export type MessageMention = {
	type?: 'user' | 'team'; // mentions for 'all' and 'here' doesn't have type
	_id: string;
	name?: string;
	username?: string;
	fname?: string; // incase of channel mentions
};

export interface IMessageCustomFields {}

export interface IMessage extends IRocketChatRecord {
	rid: RoomID;
	msg: string;
	tmid?: string;
	tshow?: boolean;
	ts: Date;
	mentions?: MessageMention[];

	groupable?: boolean;
	channels?: Pick<IRoom, '_id' | 'name'>[];
	u: Required<Pick<IUser, '_id' | 'username'>> & Pick<IUser, 'name'>;
	blocks?: MessageSurfaceLayout;
	alias?: string;
	md?: Root;

	_hidden?: boolean;
	imported?: boolean;
	replies?: IUser['_id'][];
	location?: {
		type: 'Point';
		coordinates: [number, number];
	};
	starred?: { _id: IUser['_id'] }[];
	pinned?: boolean;
	pinnedAt?: Date;
	pinnedBy?: Pick<IUser, '_id' | 'username'>;
	unread?: boolean;
	temp?: boolean;
	drid?: RoomID;
	tlm?: Date;

	dcount?: number;
	tcount?: number;
	t?: MessageTypesValues;
	e2e?: 'pending' | 'done';
	otrAck?: string;

	urls?: MessageUrl[];

	/** @deprecated Deprecated */
	actionLinks?: {
		icon: keyof typeof Icons;
		i18nLabel: unknown;
		label: string;
		method_id: string;
		params: string;
	}[];

	/** @deprecated Deprecated in favor of files */
	file?: FileProp;
	fileUpload?: {
		publicFilePath: string;
		type?: string;
		size?: number;
	};
	files?: FileProp[];
	attachments?: MessageAttachment[];

	reactions?: {
		[key: string]: { names?: (string | undefined)[]; usernames: string[]; federationReactionEventIds?: Record<string, string> };
	};

	private?: boolean;
	/* @deprecated */
	bot?: boolean;
	sentByEmail?: boolean;
	webRtcCallEndTs?: Date;
	role?: string;

	avatar?: string;
	emoji?: string;

	// Tokenization fields
	tokens?: Token[];
	html?: string;
	// Messages sent from visitors have this field
	token?: string;
	federation?: {
		eventId: string;
	};

	/* used when message type is "omnichannel_sla_change_history" */
	slaData?: {
		definedBy: Pick<IUser, '_id' | 'username'>;
		sla?: Pick<IOmnichannelServiceLevelAgreements, 'name'>;
	};

	/* used when message type is "omnichannel_priority_change_history" */
	priorityData?: {
		definedBy: Pick<IUser, '_id' | 'username'>;
		priority?: Pick<ILivechatPriority, 'name' | 'i18n'>;
	};

	customFields?: IMessageCustomFields;
}

export type MessageSystem = {
	t: 'system';
};

export interface IEditedMessage extends IMessage {
	editedAt: Date;
	editedBy: Pick<IUser, '_id' | 'username'>;
}

export const isEditedMessage = (message: IMessage): message is IEditedMessage =>
	'editedAt' in message &&
	(message as { editedAt?: unknown }).editedAt instanceof Date &&
	'editedBy' in message &&
	typeof (message as { editedBy?: unknown }).editedBy === 'object' &&
	(message as { editedBy?: unknown }).editedBy !== null &&
	'_id' in (message as IEditedMessage).editedBy &&
	typeof (message as IEditedMessage).editedBy._id === 'string';

export const isDeletedMessage = (message: IMessage): message is IEditedMessage => isEditedMessage(message) && message.t === 'rm';
export const isMessageFromMatrixFederation = (message: IMessage): boolean =>
	'federation' in message && Boolean(message.federation?.eventId);

export interface ITranslatedMessage extends IMessage {
	translations: { [key: string]: string } & { original?: string };
	translationProvider: string;
	autoTranslateShowInverse?: boolean;
	autoTranslateFetching?: boolean;
}

export const isTranslatedMessage = (message: IMessage): message is ITranslatedMessage => 'translations' in message;

export interface IThreadMainMessage extends IMessage {
	tcount: number;
	tlm: Date;
	replies: IUser['_id'][];
}
export interface IThreadMessage extends IMessage {
	tmid: string;
}

export const isThreadMainMessage = (message: IMessage): message is IThreadMainMessage => 'tcount' in message && 'tlm' in message;

export const isThreadMessage = (message: IMessage): message is IThreadMessage => !!message.tmid;

export interface IDiscussionMessage extends IMessage {
	drid: string;
	dlm?: Date;
	dcount: number;
}

export const isDiscussionMessage = (message: IMessage): message is IDiscussionMessage => !!message.drid;

export interface IPrivateMessage extends IMessage {
	private: true;
}

export const isPrivateMessage = (message: IMessage): message is IPrivateMessage => !!message.private;

export interface IMessageReactionsNormalized extends IMessage {
	reactions: {
		[key: string]: {
			usernames: Required<IUser['_id']>[];
			names: Required<IUser>['name'][];
		};
	};
}

export interface IOmnichannelSystemMessage extends IMessage {
	navigation?: {
		page: {
			title: string;
			location: {
				href: string;
			};
			token?: string;
		};
	};
	transferData?: {
		comment: string;
		transferredBy: {
			name?: string;
			username: string;
		};
		transferredTo: {
			name?: string;
			username: string;
		};
		nextDepartment?: {
			_id: string;
			name?: string;
		};
		scope: 'department' | 'agent' | 'queue';
	};
	requestData?: {
		type: 'visitor' | 'user';
		visitor?: ILivechatVisitor;
		user?: Pick<IUser, '_id' | 'name' | 'username' | 'utcOffset'> | null;
	};
	webRtcCallEndTs?: Date;
	comment?: string;
}

export type IVoipMessage = IMessage & {
	voipData: {
		callDuration?: number;
		callStarted?: string;
		callWaitingTime?: string;
	};
};
export interface IMessageDiscussion extends IMessage {
	drid: RoomID;
}

export const isMessageDiscussion = (message: IMessage): message is IMessageDiscussion => {
	return 'drid' in message;
};

export type IMessageInbox = IMessage & {
	// email inbox fields
	email?: {
		references?: string[];
		messageId?: string;
		thread?: string[];
	};
};

export const isIMessageInbox = (message: IMessage): message is IMessageInbox => 'email' in message;
export const isVoipMessage = (message: IMessage): message is IVoipMessage => 'voipData' in message;

export type IE2EEMessage = IMessage & {
	t: 'e2e';
	e2e: 'pending' | 'done';
};

export interface IOTRMessage extends IMessage {
	t: 'otr';
	otrAck?: string;
}

export interface IOTRAckMessage extends IMessage {
	t: 'otr-ack';
}

export type IVideoConfMessage = IMessage & {
	t: 'videoconf';
};

export const isE2EEMessage = (message: IMessage): message is IE2EEMessage => message.t === 'e2e';
export const isOTRMessage = (message: IMessage): message is IOTRMessage => message.t === 'otr';
export const isOTRAckMessage = (message: IMessage): message is IOTRAckMessage => message.t === 'otr-ack';
export const isVideoConfMessage = (message: IMessage): message is IVideoConfMessage => message.t === 'videoconf';

export type IMessageWithPendingFileImport = IMessage & {
	_importFile: {
		downloadUrl: string;
		id: string;
		size: number;
		name: string;
		external: boolean;
		source: 'slack' | 'hipchat-enterprise';
		original: Record<string, any>;
		rocketChatUrl?: string;
		downloaded?: boolean;
	};
};<|MERGE_RESOLUTION|>--- conflicted
+++ resolved
@@ -90,9 +90,6 @@
 	| 'room-allowed-reacting'
 	| 'room-disallowed-reacting'
 	| 'command'
-<<<<<<< HEAD
-	| 'message_pinned'
-=======
 	| 'videoconf'
 	| 'message_pinned'
 	| 'new-moderator'
@@ -102,7 +99,6 @@
 	| 'new-leader'
 	| 'leader-removed'
 	| 'discussion-created'
->>>>>>> ff4e3964
 	| LivechatMessageTypes
 	| TeamMessageTypes
 	| VoipMessageTypesValues
