<<<<<<< HEAD
import type { IMessage } from '../IMessage';
=======
import type { Root } from '@rocket.chat/message-parser';

>>>>>>> ff4e3964
import type { FieldProps } from './FieldProps';
import type { Dimensions } from './Files/Dimensions';
import type { MessageAttachmentBase } from './MessageAttachmentBase';

export type MarkdownFields = 'text' | 'pretext' | 'fields';

export type MessageAttachmentDefault = {
	author_icon?: string;
	author_link?: string;
	author_name?: string;

	fields?: FieldProps[];

	// footer
	// footer_icon

	image_url?: string;
	image_dimensions?: Dimensions;

	mrkdwn_in?: Array<MarkdownFields>;
	pretext?: string;
	text?: string;
	md?: Root;

	thumb_url?: string;

	color?: string;
<<<<<<< HEAD

	t?: IMessage['t'];
	translations?: {
		[language: string]: string;
	};
=======
>>>>>>> ff4e3964
} & MessageAttachmentBase;<|MERGE_RESOLUTION|>--- conflicted
+++ resolved
@@ -1,9 +1,6 @@
-<<<<<<< HEAD
 import type { IMessage } from '../IMessage';
-=======
 import type { Root } from '@rocket.chat/message-parser';
 
->>>>>>> ff4e3964
 import type { FieldProps } from './FieldProps';
 import type { Dimensions } from './Files/Dimensions';
 import type { MessageAttachmentBase } from './MessageAttachmentBase';
@@ -31,12 +28,9 @@
 	thumb_url?: string;
 
 	color?: string;
-<<<<<<< HEAD
 
 	t?: IMessage['t'];
 	translations?: {
 		[language: string]: string;
 	};
-=======
->>>>>>> ff4e3964
 } & MessageAttachmentBase;