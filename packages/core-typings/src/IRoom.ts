--- conflicted
+++ resolved
@@ -1,14 +1,10 @@
-import type { IVisitor } from './IInquiry';
 import type { ILivechatPriority } from './ILivechatPriority';
+import type { ILivechatVisitor } from './ILivechatVisitor';
 import type { IMessage, MessageTypesValues } from './IMessage';
 import type { IOmnichannelServiceLevelAgreements } from './IOmnichannelServiceLevelAgreements';
 import type { IRocketChatRecord } from './IRocketChatRecord';
 import type { IUser, Username } from './IUser';
 import type { RoomType } from './RoomType';
-<<<<<<< HEAD
-import type { ILivechatVisitor } from './ILivechatVisitor';
-=======
->>>>>>> 91dc9e22
 
 type CallStatus = 'ringing' | 'ended' | 'declined' | 'ongoing';
 
