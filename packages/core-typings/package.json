--- conflicted
+++ resolved
@@ -1,9 +1,6 @@
 {
 	"$schema": "https://json.schemastore.org/package",
 	"name": "@rocket.chat/core-typings",
-<<<<<<< HEAD
-	"version": "6.4.0-rc.4",
-=======
 	"version": "6.4.0",
 	"devDependencies": {
 		"@rocket.chat/eslint-config": "workspace:^",
@@ -12,7 +9,6 @@
 		"prettier": "~2.8.8",
 		"typescript": "~5.2.2"
 	},
->>>>>>> e2f60199
 	"scripts": {
 		"lint": "eslint --ext .js,.jsx,.ts,.tsx .",
 		"lint:fix": "eslint --ext .js,.jsx,.ts,.tsx . --fix",
@@ -31,13 +27,6 @@
 		"@rocket.chat/message-parser": "next",
 		"@rocket.chat/ui-kit": "^0.32.1"
 	},
-	"devDependencies": {
-		"@rocket.chat/eslint-config": "workspace:^",
-		"eslint": "~8.45.0",
-		"mongodb": "^4.17.1",
-		"prettier": "~2.8.8",
-		"typescript": "~5.2.2"
-	},
 	"volta": {
 		"extends": "../../package.json"
 	}
