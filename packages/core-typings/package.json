{
	"name": "@rocket.chat/core-typings",
<<<<<<< HEAD
	"version": "6.2.6",
=======
	"version": "6.2.9",
	"private": true,
>>>>>>> abf74673
	"devDependencies": {
		"@rocket.chat/eslint-config": "workspace:^",
		"eslint": "~8.43.0",
		"mongodb": "^4.12.1",
		"prettier": "~2.8.8",
		"typescript": "~5.1.3"
	},
	"scripts": {
		"lint": "eslint --ext .js,.jsx,.ts,.tsx .",
		"lint:fix": "eslint --ext .js,.jsx,.ts,.tsx . --fix",
		"test": "echo \"Error: no test specified\" && exit 1",
		"dev": "tsc --watch --preserveWatchOutput -p tsconfig.json",
		"build": "rm -rf dist && tsc -p tsconfig.json"
	},
	"main": "./dist/index.js",
	"typings": "./dist/index.d.ts",
	"files": [
		"/dist"
	],
	"dependencies": {
		"@rocket.chat/apps-engine": "1.39.1",
		"@rocket.chat/icons": "next",
		"@rocket.chat/message-parser": "next",
		"@rocket.chat/ui-kit": "next"
	},
	"volta": {
		"extends": "../../package.json"
	}
}<|MERGE_RESOLUTION|>--- conflicted
+++ resolved
@@ -1,11 +1,6 @@
 {
 	"name": "@rocket.chat/core-typings",
-<<<<<<< HEAD
-	"version": "6.2.6",
-=======
 	"version": "6.2.9",
-	"private": true,
->>>>>>> abf74673
 	"devDependencies": {
 		"@rocket.chat/eslint-config": "workspace:^",
 		"eslint": "~8.43.0",
