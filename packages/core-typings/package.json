--- conflicted
+++ resolved
@@ -22,17 +22,10 @@
 		"/dist"
 	],
 	"dependencies": {
-<<<<<<< HEAD
-		"@rocket.chat/apps-engine": "1.38.2",
+		"@rocket.chat/apps-engine": "1.39.0",
 		"@rocket.chat/icons": "next",
 		"@rocket.chat/message-parser": "next",
 		"@rocket.chat/ui-kit": "next"
-=======
-		"@rocket.chat/apps-engine": "1.39.0",
-		"@rocket.chat/icons": "0.31.23",
-		"@rocket.chat/message-parser": "0.31.23",
-		"@rocket.chat/ui-kit": "0.31.23"
->>>>>>> 0932931e
 	},
 	"volta": {
 		"extends": "../../package.json"
