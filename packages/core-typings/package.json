{
	"name": "@rocket.chat/core-typings",
	"version": "6.2.6",
	"private": true,
	"devDependencies": {
		"@rocket.chat/eslint-config": "workspace:^",
		"eslint": "^8.29.0",
		"mongodb": "^4.12.1",
		"prettier": "~2.8.7",
		"typescript": "~5.0.2"
	},
	"scripts": {
		"lint": "eslint --ext .js,.jsx,.ts,.tsx .",
		"lint:fix": "eslint --ext .js,.jsx,.ts,.tsx . --fix",
		"test": "echo \"Error: no test specified\" && exit 1",
		"dev": "tsc --watch --preserveWatchOutput -p tsconfig.json",
		"build": "rm -rf dist && tsc -p tsconfig.json"
	},
	"main": "./dist/index.js",
	"typings": "./dist/index.d.ts",
	"files": [
		"/dist"
	],
	"dependencies": {
		"@rocket.chat/apps-engine": "1.39.1",
<<<<<<< HEAD
		"@rocket.chat/icons": "next",
		"@rocket.chat/message-parser": "next",
		"@rocket.chat/ui-kit": "next"
=======
		"@rocket.chat/icons": "0.31.23",
		"@rocket.chat/message-parser": "0.31.23",
		"@rocket.chat/ui-kit": "0.31.23"
>>>>>>> 0d0fa6fe
	},
	"volta": {
		"extends": "../../package.json"
	}
}<|MERGE_RESOLUTION|>--- conflicted
+++ resolved
@@ -23,15 +23,9 @@
 	],
 	"dependencies": {
 		"@rocket.chat/apps-engine": "1.39.1",
-<<<<<<< HEAD
 		"@rocket.chat/icons": "next",
 		"@rocket.chat/message-parser": "next",
 		"@rocket.chat/ui-kit": "next"
-=======
-		"@rocket.chat/icons": "0.31.23",
-		"@rocket.chat/message-parser": "0.31.23",
-		"@rocket.chat/ui-kit": "0.31.23"
->>>>>>> 0d0fa6fe
 	},
 	"volta": {
 		"extends": "../../package.json"
