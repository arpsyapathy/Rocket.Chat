--- conflicted
+++ resolved
@@ -1,6 +1,5 @@
 # @rocket.chat/core-typings
 
-<<<<<<< HEAD
 ## 6.12.0-rc.0
 
 ### Minor Changes
@@ -27,9 +26,7 @@
 
   - @rocket.chat/ui-kit@0.36.1-rc.0
   </details>
-=======
 ## 6.11.1
->>>>>>> 12e000d8
 
 ## 6.11.0
 
