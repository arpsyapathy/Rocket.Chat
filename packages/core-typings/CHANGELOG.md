--- conflicted
+++ resolved
@@ -1,6 +1,5 @@
 # @rocket.chat/core-typings
 
-<<<<<<< HEAD
 ## 6.10.0-rc.3
 
 ## 6.10.0-rc.2
@@ -28,9 +27,8 @@
 
   - @rocket.chat/ui-kit@0.35.0-rc.0
   </details>
-=======
+
 ## 6.9.3
->>>>>>> 2e700797
 
 ## 6.9.2
 
