--- conflicted
+++ resolved
@@ -7,11 +7,7 @@
 					<label><input type="radio" name="default" class="editing" value="true" checked="{{$eq roomDefault true}}" /> {{_ "True"}}</label>
 					<label><input type="radio" name="default" value="false" checked="{{$neq roomDefault true}}" /> {{_ "False"}}</label>
 					<button type="button" class="button cancel">{{_ "Cancel"}}</button>
-<<<<<<< HEAD
-					<button type="button" class="button save">{{_ "Save"}}</button>
-=======
 					<button type="button" class="button primary save">{{_ "Save"}}</button>
->>>>>>> 9c8d8b0e
 				{{else}}
 					<span>{{defaultDescription}} <i class="icon-pencil" data-edit="default"></i></span>
 				{{/if}}
