<<<<<<< HEAD
/*globals RocketChatTabBar, AdminChatRoom */
import _ from 'underscore';
import s from 'underscore.string';
=======
/*globals AdminChatRoom, RocketChat */
import { RocketChatTabBar } from 'meteor/rocketchat:lib';
>>>>>>> 916afa56

this.AdminChatRoom = new Mongo.Collection('rocketchat_room');

Template.adminRooms.helpers({
	isReady() {
		const instance = Template.instance();
		return instance.ready && instance.ready.get();
	},
	rooms() {
		return Template.instance().rooms();
	},
	isLoading() {
		const instance = Template.instance();
		if (!(instance.ready && instance.ready.get())) {
			return 'btn-loading';
		}
	},
	hasMore() {
		const instance = Template.instance();
		if (instance.limit && instance.limit.get() && instance.rooms() && instance.rooms().count()) {
			return instance.limit.get() === instance.rooms().count();
		}
	},
	roomCount() {
		const rooms = Template.instance().rooms();
		return rooms && rooms.count();
	},
	name() {
		return RocketChat.roomTypes.roomTypes[this.t].getDisplayName(this);
	},
	type() {
		return TAPi18n.__(RocketChat.roomTypes.roomTypes[this.t].label);
	},
	'default'() {
		if (this['default']) {
			return t('True');
		} else {
			return t('False');
		}
	},
	flexData() {
		return {
			tabBar: Template.instance().tabBar
		};
	}
});

Template.adminRooms.onCreated(function() {
	const instance = this;
	this.limit = new ReactiveVar(50);
	this.filter = new ReactiveVar('');
	this.types = new ReactiveVar([]);
	this.ready = new ReactiveVar(true);
	this.tabBar = new RocketChatTabBar();
	this.tabBar.showGroup(FlowRouter.current().route.name);
	RocketChat.TabBar.addButton({
		groups: ['admin-rooms'],
		id: 'admin-room',
		i18nTitle: 'Room_Info',
		icon: 'info-circled',
		template: 'adminRoomInfo',
		order: 1
	});
	RocketChat.ChannelSettings.addOption({
		group: ['admin-room'],
		id: 'make-default',
		template: 'channelSettingsDefault',
		data() {
			return Session.get('adminRoomsSelected');
		},
		validation() {
			return RocketChat.authz.hasAllPermission('view-room-administration');
		}
	});
	this.autorun(function() {
		const filter = instance.filter.get();
		let types = instance.types.get();
		if (types.length === 0) {
			types = ['c', 'd', 'p'];
		}
		const limit = instance.limit.get();
		const subscription = instance.subscribe('adminRooms', filter, types, limit);
		instance.ready.set(subscription.ready());
	});
	this.rooms = function() {
		let filter;
		if (instance.filter && instance.filter.get()) {
			filter = s.trim(instance.filter.get());
		}
		let types = instance.types && instance.types.get();
		if (!_.isArray(types)) {
			types = [];
		}
		let query = {};
		filter = s.trim(filter);
		if (filter) {
			const filterReg = new RegExp(s.escapeRegExp(filter), 'i');
			query = { $or: [{ name: filterReg }, { t: 'd', usernames: filterReg } ]};
		}
		if (types.length) {
			query['t'] = { $in: types };
		}
		const limit = instance.limit && instance.limit.get();
		return AdminChatRoom.find(query, { limit, sort: { 'default': -1, name: 1}});
	};
	this.getSearchTypes = function() {
		return _.map($('[name=room-type]:checked'), function(input) {
			return $(input).val();
		});
	};
});

Template.adminRooms.onRendered(function() {
	Tracker.afterFlush(function() {
		SideNav.setFlex('adminFlex');
		SideNav.openFlex();
	});
});

Template.adminRooms.events({
	'keydown #rooms-filter'(e) {
		if (e.which === 13) {
			e.stopPropagation();
			e.preventDefault();
		}
	},
	'keyup #rooms-filter'(e, t) {
		e.stopPropagation();
		e.preventDefault();
		t.filter.set(e.currentTarget.value);
	},
	'click .room-info'(e, instance) {
		e.preventDefault();
		Session.set('adminRoomsSelected', {
			rid: this._id
		});
		instance.tabBar.open('admin-room');
	},
	'click .load-more'(e, t) {
		e.preventDefault();
		e.stopPropagation();
		t.limit.set(t.limit.get() + 50);
	},
	'change [name=room-type]'(e, t) {
		t.types.set(t.getSearchTypes());
	}
});<|MERGE_RESOLUTION|>--- conflicted
+++ resolved
@@ -1,11 +1,8 @@
-<<<<<<< HEAD
-/*globals RocketChatTabBar, AdminChatRoom */
+/*globals AdminChatRoom, RocketChat */
 import _ from 'underscore';
 import s from 'underscore.string';
-=======
-/*globals AdminChatRoom, RocketChat */
+
 import { RocketChatTabBar } from 'meteor/rocketchat:lib';
->>>>>>> 916afa56
 
 this.AdminChatRoom = new Mongo.Collection('rocketchat_room');
 
