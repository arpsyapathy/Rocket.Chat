--- conflicted
+++ resolved
@@ -1,16 +1,11 @@
-<<<<<<< HEAD
-import type { IMessage, IUser } from '@rocket.chat/core-typings';
+import type { IMessage, IUser, MessageTypesValues } from '@rocket.chat/core-typings';
 
 import type { IServiceClass } from './ServiceClass';
 
 export interface IMessageService extends IServiceClass {
 	sendMessage(userId: string, message: Partial<IMessage>): Promise<IMessage>;
+	sendMessage({ fromId, rid, msg }: { fromId: string; rid: string; msg: string }): Promise<IMessage>;
 	updateMessage(message: IMessage, editor: IUser): Promise<void>;
-=======
-import type { IMessage, MessageTypesValues, IUser } from '@rocket.chat/core-typings';
-
-export interface IMessageService {
-	sendMessage({ fromId, rid, msg }: { fromId: string; rid: string; msg: string }): Promise<IMessage>;
 	saveSystemMessage<T = IMessage>(
 		type: MessageTypesValues,
 		rid: string,
@@ -18,5 +13,4 @@
 		user: Pick<IUser, '_id' | 'username' | 'name'>,
 		extraData?: Partial<T>,
 	): Promise<IMessage['_id']>;
->>>>>>> 0b4df506
 }