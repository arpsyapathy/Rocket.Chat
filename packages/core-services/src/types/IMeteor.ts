<<<<<<< HEAD
import type { IUser } from '@rocket.chat/core-typings';
=======
import type { LoginServiceConfiguration } from '@rocket.chat/core-typings';
>>>>>>> 2c0260d1

import type { IServiceClass } from './ServiceClass';

export type AutoUpdateRecord = {
	_id: string;
	version: string;
	versionRefreshable?: string;
	versionNonRefreshable?: string;
	versionHmr: number;
	assets?: [
		{
			url: string;
		},
	];
};
export interface IMeteor extends IServiceClass {
	getAutoUpdateClientVersions(): Promise<Record<string, AutoUpdateRecord>>;
	getLoginServiceConfiguration(): Promise<LoginServiceConfiguration[]>;
	callMethodWithToken(userId: string | undefined, token: string | undefined, method: string, args: any[]): Promise<void | any>;
	notifyGuestStatusChanged(token: string, status: string): Promise<void>;
	getURL(path: string, params?: Record<string, any>, cloudDeepLinkUrl?: string): Promise<string>;
	setUserRealName(userId: string, name: string, fullUser?: IUser): Promise<IUser | undefined>;
	setUserAvatar(
		user: Pick<IUser, '_id' | 'username'>,
		dataURI: string,
		contentType: string | undefined,
		service?: 'initials' | 'url' | 'rest' | string,
		etag?: string,
	): Promise<void>;
}<|MERGE_RESOLUTION|>--- conflicted
+++ resolved
@@ -1,8 +1,4 @@
-<<<<<<< HEAD
-import type { IUser } from '@rocket.chat/core-typings';
-=======
-import type { LoginServiceConfiguration } from '@rocket.chat/core-typings';
->>>>>>> 2c0260d1
+import type { IUser, LoginServiceConfiguration } from '@rocket.chat/core-typings';
 
 import type { IServiceClass } from './ServiceClass';
 
