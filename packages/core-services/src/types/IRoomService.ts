--- conflicted
+++ resolved
@@ -39,7 +39,6 @@
 export interface IRoomService {
 	addMember(uid: string, rid: string): Promise<boolean>;
 	create(uid: string, params: ICreateRoomParams): Promise<IRoom>;
-<<<<<<< HEAD
 	createDiscussion(params: ICreateDiscussionParams): Promise<IRoom>;
 	addUserToRoom(
 		rid: string,
@@ -47,7 +46,5 @@
 		inviter?: Pick<IUser, '_id' | 'username'>,
 		silenced?: boolean,
 	): Promise<boolean | unknown>;
-=======
 	createDirectMessage(data: { to: string; from: string }): Promise<{ rid: string }>;
->>>>>>> e9667ed9
 }