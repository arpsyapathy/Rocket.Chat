import { EventEmitter } from 'events';

import { InstanceStatus } from '@rocket.chat/models';

import { asyncLocalStorage } from '.';
import type { EventSignatures } from './events/Events';
import type { IBroker, IBrokerNode } from './types/IBroker';
import type { ServiceClass, IServiceClass } from './types/ServiceClass';

export class LocalBroker implements IBroker {
	private started = false;

	private methods = new Map<string, (...params: any) => any>();

	private events = new EventEmitter();

	private services = new Set<IServiceClass>();

	async call(method: string, data: any): Promise<any> {
		const result = await asyncLocalStorage.run(
			{
				id: 'ctx.id',
				nodeID: 'ctx.nodeID',
				requestID: 'ctx.requestID',
				broker: this,
			},
			(): any => this.methods.get(method)?.(...data),
		);

		return result;
	}

	async waitAndCall(method: string, data: any): Promise<any> {
		return this.call(method, data);
	}

	destroyService(instance: ServiceClass): void {
		const namespace = instance.getName();

		instance.getEvents().forEach((event) => event.listeners.forEach((listener) => this.events.removeListener(event.eventName, listener)));

		const methods =
			instance.constructor?.name === 'Object'
				? Object.getOwnPropertyNames(instance)
				: Object.getOwnPropertyNames(Object.getPrototypeOf(instance));
		for (const method of methods) {
			if (method === 'constructor') {
				continue;
			}

			this.methods.delete(`${namespace}.${method}`);
		}
		instance.removeAllListeners();
		instance.stopped();
	}

	createService(instance: IServiceClass): void {
		const namespace = instance.getName();

		this.services.add(instance);

		instance.created();

		instance.getEvents().forEach((event) => event.listeners.forEach((listener) => this.events.on(event.eventName, listener)));

		const methods =
			instance.constructor?.name === 'Object'
				? Object.getOwnPropertyNames(instance)
				: Object.getOwnPropertyNames(Object.getPrototypeOf(instance));
		for (const method of methods) {
			if (method === 'constructor') {
				continue;
			}
			const i = instance as any;

			this.methods.set(`${namespace}.${method}`, i[method].bind(i));
		}
<<<<<<< HEAD
		void instance.started();
=======
		if (this.started) {
			void instance.started();
		}
>>>>>>> 47331bac
	}

	onBroadcast(callback: (eventName: string, args: unknown[]) => void): void {
		this.events.on('broadcast', callback);
	}

	async broadcast<T extends keyof EventSignatures>(event: T, ...args: Parameters<EventSignatures[T]>): Promise<void> {
		this.broadcastLocal(event, ...args);

		this.events.emit('broadcast', event, args);
	}

	async broadcastLocal<T extends keyof EventSignatures>(event: T, ...args: Parameters<EventSignatures[T]>): Promise<void> {
		this.events.emit(event, ...args);
	}

	async broadcastToServices<T extends keyof EventSignatures>(
		_services: string[],
		event: T,
		...args: Parameters<EventSignatures[T]>
	): Promise<void> {
		this.events.emit(event, ...args);
	}

	async nodeList(): Promise<IBrokerNode[]> {
		// TODO models should not be called form here. we should create an abstraction to an internal service to perform this query
		const instances = await InstanceStatus.find({}, { projection: { _id: 1 } }).toArray();

		return instances.map(({ _id }) => ({ id: _id, available: true }));
	}

	async start(): Promise<void> {
		await Promise.all([...this.services].map((service) => service.started()));
		this.started = true;
	}
}<|MERGE_RESOLUTION|>--- conflicted
+++ resolved
@@ -75,13 +75,9 @@
 
 			this.methods.set(`${namespace}.${method}`, i[method].bind(i));
 		}
-<<<<<<< HEAD
-		void instance.started();
-=======
 		if (this.started) {
 			void instance.started();
 		}
->>>>>>> 47331bac
 	}
 
 	onBroadcast(callback: (eventName: string, args: unknown[]) => void): void {
