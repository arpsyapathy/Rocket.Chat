--- conflicted
+++ resolved
@@ -1,10 +1,6 @@
 {
 	"name": "@rocket.chat/core-services",
-<<<<<<< HEAD
-	"version": "0.9.1-rc.3",
-=======
-	"version": "0.9.2",
->>>>>>> 0432cbd4
+	"version": "0.9.3-rc.3",
 	"private": true,
 	"devDependencies": {
 		"@babel/core": "~7.26.0",
