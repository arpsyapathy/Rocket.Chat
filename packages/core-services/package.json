{
	"name": "@rocket.chat/core-services",
<<<<<<< HEAD
	"version": "0.7.8-rc.3",
=======
	"version": "0.7.8",
>>>>>>> aeab9d32
	"private": true,
	"devDependencies": {
		"@babel/core": "~7.26.0",
		"@babel/preset-env": "~7.26.0",
		"@babel/preset-typescript": "~7.26.0",
		"@rocket.chat/apps-engine": "workspace:^",
		"@rocket.chat/eslint-config": "workspace:^",
		"@rocket.chat/jest-presets": "workspace:~",
		"@types/jest": "~29.5.14",
		"babel-jest": "^29.7.0",
		"eslint": "~8.45.0",
		"jest": "~29.7.0",
		"mongodb": "patch:mongodb@npm%3A6.10.0#~/.yarn/patches/mongodb-npm-6.10.0-b914157c35.patch",
		"prettier": "~3.3.3",
		"typescript": "~5.7.2"
	},
	"scripts": {
		"lint": "eslint --ext .js,.jsx,.ts,.tsx .",
		"lint:fix": "eslint --ext .js,.jsx,.ts,.tsx . --fix",
		"testunit": "jest",
		"dev": "tsc --watch --preserveWatchOutput",
		"build": "rm -rf dist && tsc"
	},
	"main": "./dist/index.js",
	"typings": "./dist/index.d.ts",
	"files": [
		"/dist"
	],
	"volta": {
		"extends": "../../package.json"
	},
	"dependencies": {
		"@rocket.chat/core-typings": "workspace:^",
		"@rocket.chat/icons": "^0.40.0",
		"@rocket.chat/message-parser": "workspace:^",
		"@rocket.chat/models": "workspace:^",
		"@rocket.chat/rest-typings": "workspace:^",
		"@rocket.chat/tracing": "workspace:^",
		"@rocket.chat/ui-kit": "workspace:~"
	}
}<|MERGE_RESOLUTION|>--- conflicted
+++ resolved
@@ -1,10 +1,6 @@
 {
 	"name": "@rocket.chat/core-services",
-<<<<<<< HEAD
-	"version": "0.7.8-rc.3",
-=======
-	"version": "0.7.8",
->>>>>>> aeab9d32
+	"version": "0.7.9-rc.3",
 	"private": true,
 	"devDependencies": {
 		"@babel/core": "~7.26.0",
