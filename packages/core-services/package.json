--- conflicted
+++ resolved
@@ -40,12 +40,6 @@
 		"@rocket.chat/message-parser": "~0.31.27",
 		"@rocket.chat/models": "workspace:^",
 		"@rocket.chat/rest-typings": "workspace:^",
-<<<<<<< HEAD
-		"@rocket.chat/ui-kit": "^0.32.1"
-=======
-		"@rocket.chat/ui-kit": "workspace:~",
-		"@types/fibers": "^3.1.3",
-		"fibers": "^5.0.3"
->>>>>>> e923ee4d
+		"@rocket.chat/ui-kit": "workspace:~"
 	}
 }