--- conflicted
+++ resolved
@@ -1,16 +1,11 @@
 # @rocket.chat/core-services
 
-<<<<<<< HEAD
 ## 0.9.0-rc.1
-=======
-## 0.8.1
->>>>>>> c35ef942
-
-### Patch Changes
-
-- <details><summary>Updated dependencies []:</summary>
-
-<<<<<<< HEAD
+
+### Patch Changes
+
+- <details><summary>Updated dependencies []:</summary>
+
   - @rocket.chat/core-typings@7.6.0-rc.1
   - @rocket.chat/rest-typings@7.6.0-rc.1
   - @rocket.chat/models@1.5.0-rc.1
@@ -31,11 +26,17 @@
   - @rocket.chat/core-typings@7.6.0-rc.0
   - @rocket.chat/models@1.5.0-rc.0
   - @rocket.chat/rest-typings@7.6.0-rc.0
-=======
+  </details>
+
+## 0.8.1
+
+### Patch Changes
+
+- <details><summary>Updated dependencies []:</summary>
+
   - @rocket.chat/core-typings@7.5.1
   - @rocket.chat/rest-typings@7.5.1
   - @rocket.chat/models@1.4.1
->>>>>>> c35ef942
   </details>
 
 ## 0.8.0
