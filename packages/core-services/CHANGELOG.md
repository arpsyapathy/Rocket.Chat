--- conflicted
+++ resolved
@@ -1,6 +1,5 @@
 # @rocket.chat/core-services
 
-<<<<<<< HEAD
 ## 0.7.0-rc.0
 
 ### Minor Changes
@@ -19,7 +18,7 @@
   - @rocket.chat/core-typings@6.13.0-rc.0
   - @rocket.chat/message-parser@0.31.30-rc.0
   - @rocket.chat/models@0.3.0-rc.0
-=======
+  </details>
 ## 0.6.1
 
 ### Patch Changes
@@ -30,7 +29,6 @@
   - @rocket.chat/core-typings@6.12.1
   - @rocket.chat/rest-typings@6.12.1
   - @rocket.chat/models@0.2.4
->>>>>>> e22ea8f1
   </details>
 
 ## 0.6.0
