# @rocket.chat/core-services

<<<<<<< HEAD
## 0.5.0-rc.1

### Patch Changes

- <details><summary>Updated dependencies []:</summary>

  - @rocket.chat/core-typings@6.11.0-rc.1
  - @rocket.chat/rest-typings@6.11.0-rc.1
  - @rocket.chat/models@0.2.0-rc.1
  </details>

## 0.5.0-rc.0

### Minor Changes

- ([#32752](https://github.com/RocketChat/Rocket.Chat/pull/32752)) Added system messages support for Omnichannel PDF transcripts and email transcripts. Currently these transcripts don't render system messages and is shown as an empty message in PDF/email. This PR adds this support for all valid livechat system messages.

  Also added a new setting under transcripts, to toggle the inclusion of system messages in email and PDF transcripts.

- ([#32793](https://github.com/RocketChat/Rocket.Chat/pull/32793)) New Feature: Video Conference Persistent Chat.
  This feature provides a discussion id for conference provider apps to store the chat messages exchanged during the conferences, so that those users may then access those messages again at any time through Rocket.Chat.

### Patch Changes

- ([#32752](https://github.com/RocketChat/Rocket.Chat/pull/32752)) Reduced time on generation of PDF transcripts. Earlier Rocket.Chat was fetching the required translations everytime a PDF transcript was requested, this process was async and was being unnecessarily being performed on every pdf transcript request. This PR improves this and now the translations are loaded at the start and kept in memory to process further pdf transcripts requests. This reduces the time of asynchronously fetching translations again and again.

- ([#32719](https://github.com/RocketChat/Rocket.Chat/pull/32719)) Added the `user` param to apps-engine update method call, allowing apps' new `onUpdate` hook to know who triggered the update.

- <details><summary>Updated dependencies [2d89a0c448, 24f7df4894, 264d7d5496, b8e5887fb9]:</summary>

  - @rocket.chat/core-typings@6.11.0-rc.0
  - @rocket.chat/models@0.2.0-rc.0
  - @rocket.chat/ui-kit@0.36.0-rc.0
  - @rocket.chat/rest-typings@6.11.0-rc.0
=======
## 0.4.2

### Patch Changes

- ([#32935](https://github.com/RocketChat/Rocket.Chat/pull/32935)) Fixed an issue that prevented apps from being updated or uninstalled in some cases

- ([#32935](https://github.com/RocketChat/Rocket.Chat/pull/32935)) Fixed an issue that prevented apps from handling errors during execution in some cases

- ([#32935](https://github.com/RocketChat/Rocket.Chat/pull/32935)) Improved Apps-Engine installation to prevent start up errors on manual installation setups

- ([#32935](https://github.com/RocketChat/Rocket.Chat/pull/32935)) Fixed an issue that caused the video conference button on rooms to not recognize a video conference provider app in some cases

- <details><summary>Updated dependencies [ca6a9d8de8, ca6a9d8de8, ca6a9d8de8, ca6a9d8de8]:</summary>

  - @rocket.chat/core-typings@6.10.2
  - @rocket.chat/rest-typings@6.10.2
  - @rocket.chat/models@0.1.2
>>>>>>> 822d32f7
  </details>

## 0.4.1

### Patch Changes

- <details><summary>Updated dependencies []:</summary>

  - @rocket.chat/core-typings@6.10.1
  - @rocket.chat/rest-typings@6.10.1
  - @rocket.chat/models@0.1.1
  </details>

## 0.4.0

### Minor Changes

- ([#31821](https://github.com/RocketChat/Rocket.Chat/pull/31821)) New runtime for apps in the Apps-Engine based on the Deno platform

### Patch Changes

- <details><summary>Updated dependencies [a565999ae0, 1240c874a5, 5f95c4ec6b, 495628bce0, f75a2cb4bb, 07c4ca0621, 4f72d62aa7, dfa49bdbb2]:</summary>

  - @rocket.chat/ui-kit@0.35.0
  - @rocket.chat/core-typings@6.10.0
  - @rocket.chat/rest-typings@6.10.0
  - @rocket.chat/models@0.1.0
  </details>

## 0.4.0-rc.7

### Patch Changes

- <details><summary>Updated dependencies []:</summary>

  - @rocket.chat/core-typings@6.10.0-rc.7
  - @rocket.chat/rest-typings@6.10.0-rc.7
  - @rocket.chat/models@0.1.0-rc.7
  </details>

## 0.4.0-rc.6

### Patch Changes

- <details><summary>Updated dependencies []:</summary>

  - @rocket.chat/core-typings@6.10.0-rc.6
  - @rocket.chat/rest-typings@6.10.0-rc.6
  - @rocket.chat/models@0.1.0-rc.6
  </details>

## 0.4.0-rc.5

### Patch Changes

- <details><summary>Updated dependencies []:</summary>

  - @rocket.chat/core-typings@6.10.0-rc.5
  - @rocket.chat/rest-typings@6.10.0-rc.5
  - @rocket.chat/models@0.1.0-rc.5
  </details>

## 0.4.0-rc.4

### Patch Changes

- <details><summary>Updated dependencies []:</summary>

  - @rocket.chat/core-typings@6.10.0-rc.4
  - @rocket.chat/rest-typings@6.10.0-rc.4
  - @rocket.chat/models@0.1.0-rc.4
  </details>

## 0.4.0-rc.3

### Patch Changes

- <details><summary>Updated dependencies []:</summary>

  - @rocket.chat/core-typings@6.10.0-rc.3
  - @rocket.chat/rest-typings@6.10.0-rc.3
  - @rocket.chat/models@0.1.0-rc.3
  </details>

## 0.4.0-rc.2

### Patch Changes

- <details><summary>Updated dependencies []:</summary>

  - @rocket.chat/core-typings@6.10.0-rc.2
  - @rocket.chat/rest-typings@6.10.0-rc.2
  - @rocket.chat/models@0.1.0-rc.2
  </details>

## 0.4.0-rc.1

### Patch Changes

- <details><summary>Updated dependencies []:</summary>

  - @rocket.chat/core-typings@6.10.0-rc.1
  - @rocket.chat/rest-typings@6.10.0-rc.1
  - @rocket.chat/models@0.1.0-rc.1
  </details>

## 0.4.0-rc.0

### Minor Changes

- ([#31821](https://github.com/RocketChat/Rocket.Chat/pull/31821)) New runtime for apps in the Apps-Engine based on the Deno platform

### Patch Changes

- <details><summary>Updated dependencies [a565999ae0, 1240c874a5, 5f95c4ec6b, 495628bce0, f75a2cb4bb, 07c4ca0621, 4f72d62aa7, dfa49bdbb2]:</summary>

  - @rocket.chat/ui-kit@0.35.0-rc.0
  - @rocket.chat/core-typings@6.10.0-rc.0
  - @rocket.chat/rest-typings@6.10.0-rc.0
  - @rocket.chat/models@0.1.0-rc.0

## 0.3.18

### Patch Changes

- <details><summary>Updated dependencies []:</summary>

  - @rocket.chat/core-typings@6.9.3
  - @rocket.chat/rest-typings@6.9.3
  - @rocket.chat/models@0.0.42
  </details>

## 0.3.17

### Patch Changes

- <details><summary>Updated dependencies []:</summary>

  - @rocket.chat/core-typings@6.9.2
  - @rocket.chat/rest-typings@6.9.2
  - @rocket.chat/models@0.0.41
  </details>

## 0.3.16

### Patch Changes

- <details><summary>Updated dependencies []:</summary>

  - @rocket.chat/core-typings@6.9.1
  - @rocket.chat/rest-typings@6.9.1
  - @rocket.chat/models@0.0.40
  </details>

## 0.3.15

### Patch Changes

- ([#32311](https://github.com/RocketChat/Rocket.Chat/pull/32311)) Fixed multiple issues with PDF generation logic when a quoted message was too big to fit in one single page. This was causing an internal infinite loop within the library (as it tried to make it fit, failing and then trying to fit on next page where the same happened thus causing a loop).
  The library was not able to break down some nested views and thus was trying to fit the whole quote on one single page. Logic was updated to allow wrapping of the contents when messages are quoted (so they can span multiple lines) and removed a bunch of unnecesary views from the code.
- ([#32318](https://github.com/RocketChat/Rocket.Chat/pull/32318)) Fixed error handling for files bigger than NATS max allowed payload. This should prevent PDFs from erroring out when generating from rooms that contain heavy images.

- <details><summary>Updated dependencies [ff4e396416, f83bd56cc5, ee5cdfc367, 70ab2a7b7b]:</summary>

  - @rocket.chat/core-typings@6.9.0
  - @rocket.chat/rest-typings@6.9.0
  - @rocket.chat/ui-kit@0.34.0
  - @rocket.chat/models@0.0.39
  </details>

## 0.3.15-rc.2

### Patch Changes

- <details><summary>Updated dependencies []:</summary>

  - @rocket.chat/core-typings@6.9.0-rc.2
  - @rocket.chat/rest-typings@6.9.0-rc.2
  - @rocket.chat/models@0.0.39-rc.2
  </details>

## 0.3.15-rc.1

### Patch Changes

- <details><summary>Updated dependencies []:</summary>

  - @rocket.chat/core-typings@6.9.0-rc.1
  - @rocket.chat/rest-typings@6.9.0-rc.1
  - @rocket.chat/models@0.0.39-rc.1
  </details>

## 0.3.15-rc.0

### Patch Changes

- ([#32311](https://github.com/RocketChat/Rocket.Chat/pull/32311)) Fixed multiple issues with PDF generation logic when a quoted message was too big to fit in one single page. This was causing an internal infinite loop within the library (as it tried to make it fit, failing and then trying to fit on next page where the same happened thus causing a loop).
  The library was not able to break down some nested views and thus was trying to fit the whole quote on one single page. Logic was updated to allow wrapping of the contents when messages are quoted (so they can span multiple lines) and removed a bunch of unnecesary views from the code.
- ([#32318](https://github.com/RocketChat/Rocket.Chat/pull/32318)) Fixed error handling for files bigger than NATS max allowed payload. This should prevent PDFs from erroring out when generating from rooms that contain heavy images.

- <details><summary>Updated dependencies [ff4e396416, f83bd56cc5, ee5cdfc367, 70ab2a7b7b]:</summary>

  - @rocket.chat/core-typings@6.9.0-rc.0
  - @rocket.chat/rest-typings@6.9.0-rc.0
  - @rocket.chat/ui-kit@0.34.0-rc.0
  - @rocket.chat/models@0.0.39-rc.0
  </details>

## 0.3.14

### Patch Changes

- ([#32374](https://github.com/RocketChat/Rocket.Chat/pull/32374)) Fixed an issue with some apps that didn't implement executeViewCloseHandler. This causes opened modals to be open forever on UI (unless Esc was clicked). This is because when the UI attempts to close it, it calls the aforementioned handler, and since it didn't exist, apps engine errored out.

  This returned an empty response to the UI, which ignored the response and continued to show the view.

- ([#32230](https://github.com/RocketChat/Rocket.Chat/pull/32230)) Fixed a problem that caused OTR Session messages' to not being transmitted from one peer to another when running Rocket.Chat as microservices. This was caused by a legacy streamer that tried to use the websocket directly, which works on monolith but doesn't on microservices, cause these events are routed through DDP Streamer service.

- <details><summary>Updated dependencies [845fd64f45, c47a8e3514, 9a6a7d0a40, 845fd64f45, b94ca7c30b, 9902554388, 4aba7c8a26]:</summary>

  - @rocket.chat/rest-typings@6.8.0
  - @rocket.chat/core-typings@6.8.0
  - @rocket.chat/models@0.0.38
  - @rocket.chat/message-parser@0.31.29
  - @rocket.chat/ui-kit@0.33.0
  </details>

## 0.3.14-rc.2

### Patch Changes

- ([#32374](https://github.com/RocketChat/Rocket.Chat/pull/32374)) Fixed an issue with some apps that didn't implement executeViewCloseHandler. This causes opened modals to be open forever on UI (unless Esc was clicked). This is because when the UI attempts to close it, it calls the aforementioned handler, and since it didn't exist, apps engine errored out.

  This returned an empty response to the UI, which ignored the response and continued to show the view.

- <details><summary>Updated dependencies [b94ca7c30b]:</summary>

  - @rocket.chat/core-typings@6.8.0-rc.2
  - @rocket.chat/rest-typings@6.8.0-rc.2
  - @rocket.chat/models@0.0.38-rc.2
  </details>

## 0.3.14-rc.1

### Patch Changes

- <details><summary>Updated dependencies []:</summary>

  - @rocket.chat/core-typings@6.8.0-rc.1
  - @rocket.chat/rest-typings@6.8.0-rc.1
  - @rocket.chat/models@0.0.37-rc.1
  </details>

## 0.3.14-rc.0

### Patch Changes

- ([#32230](https://github.com/RocketChat/Rocket.Chat/pull/32230)) Fixed a problem that caused OTR Session messages' to not being transmitted from one peer to another when running Rocket.Chat as microservices. This was caused by a legacy streamer that tried to use the websocket directly, which works on monolith but doesn't on microservices, cause these events are routed through DDP Streamer service.

- <details><summary>Updated dependencies [845fd64f45, c47a8e3514, 9a6a7d0a40, 845fd64f45, 9902554388, 4aba7c8a26]:</summary>

  - @rocket.chat/rest-typings@6.8.0-rc.0
  - @rocket.chat/core-typings@6.8.0-rc.0
  - @rocket.chat/models@0.0.36-rc.0
  - @rocket.chat/message-parser@0.31.29
  - @rocket.chat/ui-kit@0.33.0

## 0.3.13

### Patch Changes

- <details><summary>Updated dependencies []:</summary>

  - @rocket.chat/core-typings@6.7.2
  - @rocket.chat/rest-typings@6.7.2
  - @rocket.chat/models@0.0.37
  </details>

## 0.3.12

### Patch Changes

- <details><summary>Updated dependencies []:</summary>

  - @rocket.chat/core-typings@6.7.1
  - @rocket.chat/rest-typings@6.7.1
  - @rocket.chat/models@0.0.36
  </details>

## 0.3.11

### Patch Changes

- ([#31927](https://github.com/RocketChat/Rocket.Chat/pull/31927)) `stopped` lifecycle method was unexpectedly synchronous when using microservices, causing our code to create race conditions.

- <details><summary>Updated dependencies [b9ef630816, 3eb4dd7f50, d1b1ffe9e5, b9e897a8f5, 5ad65ff3da, e203c40471]:</summary>

  - @rocket.chat/core-typings@6.7.0
  - @rocket.chat/rest-typings@6.7.0
  - @rocket.chat/message-parser@0.31.29
  - @rocket.chat/models@0.0.35
  - @rocket.chat/ui-kit@0.33.0
  </details>

## 0.3.11-rc.4

### Patch Changes

- <details><summary>Updated dependencies []:</summary>

  - @rocket.chat/core-typings@6.7.0-rc.4
  - @rocket.chat/rest-typings@6.7.0-rc.4
  - @rocket.chat/models@0.0.35-rc.4
  </details>

## 0.3.11-rc.3

### Patch Changes

- <details><summary>Updated dependencies []:</summary>

  - @rocket.chat/core-typings@6.7.0-rc.3
  - @rocket.chat/rest-typings@6.7.0-rc.3
  - @rocket.chat/models@0.0.35-rc.3
  </details>

## 0.3.11-rc.2

### Patch Changes

- <details><summary>Updated dependencies []:</summary>

  - @rocket.chat/core-typings@6.7.0-rc.2
  - @rocket.chat/rest-typings@6.7.0-rc.2
  - @rocket.chat/models@0.0.35-rc.2
  </details>

## 0.3.11-rc.1

### Patch Changes

- <details><summary>Updated dependencies []:</summary>

  - @rocket.chat/core-typings@6.7.0-rc.1
  - @rocket.chat/rest-typings@6.7.0-rc.1
  - @rocket.chat/models@0.0.35-rc.1
  </details>

## 0.3.11-rc.0

### Patch Changes

- ([#31927](https://github.com/RocketChat/Rocket.Chat/pull/31927)) `stopped` lifecycle method was unexpectedly synchronous when using microservices, causing our code to create race conditions.

- <details><summary>Updated dependencies [b9ef630816, 3eb4dd7f50, d1b1ffe9e5, b9e897a8f5, 5ad65ff3da, e203c40471]:</summary>

  - @rocket.chat/core-typings@6.7.0-rc.0
  - @rocket.chat/rest-typings@6.7.0-rc.0
  - @rocket.chat/message-parser@0.31.29-rc.0
  - @rocket.chat/models@0.0.35-rc.0
  - @rocket.chat/ui-kit@0.33.0
  </details>

## 0.3.10

### Patch Changes

- <details><summary>Updated dependencies [ada096901a]:</summary>

  - @rocket.chat/models@0.0.34
  - @rocket.chat/core-typings@6.6.6
  - @rocket.chat/rest-typings@6.6.6
  </details>

## 0.3.9

### Patch Changes

- <details><summary>Updated dependencies []:</summary>

  - @rocket.chat/core-typings@6.6.5
  - @rocket.chat/rest-typings@6.6.5
  - @rocket.chat/models@0.0.33
  </details>

## 0.3.8

### Patch Changes

- ([#31927](https://github.com/RocketChat/Rocket.Chat/pull/31927)) `stopped` lifecycle method was unexpectedly synchronous when using microservices, causing our code to create race conditions.

- <details><summary>Updated dependencies []:</summary>

  - @rocket.chat/core-typings@6.6.4
  - @rocket.chat/rest-typings@6.6.4
  - @rocket.chat/models@0.0.32
  </details>

## 0.3.7

### Patch Changes

- <details><summary>Updated dependencies []:</summary>

  - @rocket.chat/core-typings@6.6.3
  - @rocket.chat/rest-typings@6.6.3
  - @rocket.chat/models@0.0.31
  </details>

## 0.3.6

### Patch Changes

- <details><summary>Updated dependencies []:</summary>

  - @rocket.chat/core-typings@6.6.2
  - @rocket.chat/rest-typings@6.6.2
  - @rocket.chat/models@0.0.30
  </details>

## 0.3.5

### Patch Changes

- <details><summary>Updated dependencies []:</summary>

  - @rocket.chat/core-typings@6.6.1
  - @rocket.chat/rest-typings@6.6.1
  - @rocket.chat/models@0.0.29
  </details>

## 0.3.4

### Patch Changes

- ([#31138](https://github.com/RocketChat/Rocket.Chat/pull/31138)) feat(uikit): Move `@rocket.chat/ui-kit` package to the main monorepo

- ([#31349](https://github.com/RocketChat/Rocket.Chat/pull/31349) by [@Subhojit-Dey1234](https://github.com/Subhojit-Dey1234)) feat: Implemented InlineCode handling in Bold, Italic and Strike

- ([#31371](https://github.com/RocketChat/Rocket.Chat/pull/31371)) Fixed an issue that caused login buttons to not be reactively removed from the login page when the related authentication service was disabled by an admin.

- <details><summary>Updated dependencies [b223cbde14, dbb08ef948, 748e57984d, 7c6198f49f, fdd9852079, 2260c04ec6, b4b2cd20a8]:</summary>

  - @rocket.chat/ui-kit@0.33.0
  - @rocket.chat/core-typings@6.6.0
  - @rocket.chat/rest-typings@6.6.0
  - @rocket.chat/models@0.0.28
  </details>

## 0.3.4-rc.7

### Patch Changes

- <details><summary>Updated dependencies []:</summary>

  - @rocket.chat/core-typings@6.6.0-rc.7
  - @rocket.chat/rest-typings@6.6.0-rc.7
  - @rocket.chat/models@0.0.28-rc.7
  </details>

## 0.3.4-rc.6

### Patch Changes

- <details><summary>Updated dependencies []:</summary>

  - @rocket.chat/core-typings@6.6.0-rc.6
  - @rocket.chat/rest-typings@6.6.0-rc.6
  - @rocket.chat/models@0.0.28-rc.6
  </details>

## 0.3.4-rc.5

### Patch Changes

- <details><summary>Updated dependencies []:</summary>

  - @rocket.chat/core-typings@6.6.0-rc.5
  - @rocket.chat/rest-typings@6.6.0-rc.5
  - @rocket.chat/models@0.0.28-rc.5
  </details>

## 0.3.4-rc.4

### Patch Changes

- @rocket.chat/core-typings@6.6.0-rc.4
- @rocket.chat/rest-typings@6.6.0-rc.4
- @rocket.chat/models@0.0.28-rc.4

## 0.3.4-rc.3

### Patch Changes

- @rocket.chat/core-typings@6.6.0-rc.3
- @rocket.chat/rest-typings@6.6.0-rc.3
- @rocket.chat/models@0.0.28-rc.3

## 0.3.4-rc.2

### Patch Changes

- @rocket.chat/core-typings@6.6.0-rc.2
- @rocket.chat/rest-typings@6.6.0-rc.2
- @rocket.chat/models@0.0.28-rc.2

## 0.3.4-rc.1

### Patch Changes

- @rocket.chat/core-typings@6.6.0-rc.1
- @rocket.chat/rest-typings@6.6.0-rc.1
- @rocket.chat/models@0.0.28-rc.1

## 0.3.4-rc.0

### Patch Changes

- b223cbde14: feat(uikit): Move `@rocket.chat/ui-kit` package to the main monorepo
- dbb08ef948: feat: Implemented InlineCode handling in Bold, Italic and Strike
- 9a6e9b4e28: Fixed an issue that caused login buttons to not be reactively removed from the login page when the related authentication service was disabled by an admin.
- Updated dependencies [b223cbde14]
- Updated dependencies [dbb08ef948]
- Updated dependencies [748e57984d]
- Updated dependencies [7c6198f49f]
- Updated dependencies [fdd9852079]
- Updated dependencies [2260c04ec6]
- Updated dependencies [b4b2cd20a8]
  - @rocket.chat/ui-kit@0.33.0-rc.0
  - @rocket.chat/core-typings@6.6.0-rc.0
  - @rocket.chat/rest-typings@6.6.0-rc.0
  - @rocket.chat/models@0.0.28-rc.0

## 0.3.3

### Patch Changes

- @rocket.chat/core-typings@6.5.3
- @rocket.chat/rest-typings@6.5.3
- @rocket.chat/models@0.0.27

## 0.3.2

### Patch Changes

- @rocket.chat/core-typings@6.5.2
- @rocket.chat/rest-typings@6.5.2
- @rocket.chat/models@0.0.26

## 0.3.1

### Patch Changes

- Updated dependencies [c2b224fd82]
- Updated dependencies [c2b224fd82]
  - @rocket.chat/rest-typings@6.5.1
  - @rocket.chat/core-typings@6.5.1
  - @rocket.chat/models@0.0.25

## 0.3.0

### Minor Changes

- 5f81a0f3cb: Implemented the License library, it is used to handle the functionality like expiration date, modules, limits, etc.
  Also added a version v3 of the license, which contains an extended list of features.
  v2 is still supported, since we convert it to v3 on the fly.

### Patch Changes

- 5b9d6883bf: feat: Improve UI when MAC limits are reached
  feat: Limit endpoints on MAC limit reached
- Updated dependencies [dea1fe9191]
- Updated dependencies [c0ef13a0bf]
- Updated dependencies [5b9d6883bf]
- Updated dependencies [92613680b7]
- Updated dependencies [ec1b2b9846]
- Updated dependencies [a98f3ff303]
- Updated dependencies [5f81a0f3cb]
- Updated dependencies [dea1fe9191]
  - @rocket.chat/core-typings@6.5.0
  - @rocket.chat/rest-typings@6.5.0
  - @rocket.chat/models@0.0.24

## 0.3.0-rc.19

### Patch Changes

- @rocket.chat/core-typings@6.5.0-rc.19
- @rocket.chat/rest-typings@6.5.0-rc.19
- @rocket.chat/models@0.0.24-rc.12

## 0.3.0-rc.18

### Patch Changes

- @rocket.chat/core-typings@6.5.0-rc.18
- @rocket.chat/rest-typings@6.5.0-rc.18
- @rocket.chat/models@0.0.24-rc.11

## 0.3.0-rc.17

### Patch Changes

- @rocket.chat/core-typings@6.5.0-rc.17
- @rocket.chat/rest-typings@6.5.0-rc.17
- @rocket.chat/models@0.0.24-rc.10

## 0.3.0-rc.16

### Patch Changes

- @rocket.chat/core-typings@6.5.0-rc.16
- @rocket.chat/rest-typings@6.5.0-rc.16
- @rocket.chat/models@0.0.24-rc.9

## 0.3.0-rc.15

### Patch Changes

- @rocket.chat/core-typings@6.5.0-rc.15
- @rocket.chat/rest-typings@6.5.0-rc.15
- @rocket.chat/models@0.0.24-rc.8

## 0.3.0-rc.14

### Patch Changes

- @rocket.chat/core-typings@6.5.0-rc.14
- @rocket.chat/rest-typings@6.5.0-rc.14
- @rocket.chat/models@0.0.24-rc.7

## 0.3.0-rc.13

### Patch Changes

- @rocket.chat/core-typings@6.5.0-rc.13
- @rocket.chat/rest-typings@6.5.0-rc.13
- @rocket.chat/models@0.0.24-rc.6

## 0.3.0-rc.12

### Patch Changes

- @rocket.chat/core-typings@6.5.0-rc.12
- @rocket.chat/rest-typings@6.5.0-rc.12
- @rocket.chat/models@0.0.24-rc.5

## 0.3.0-rc.11

### Patch Changes

- @rocket.chat/core-typings@6.5.0-rc.11
- @rocket.chat/rest-typings@6.5.0-rc.11
- @rocket.chat/models@0.0.24-rc.4

## 0.3.0-rc.10

### Patch Changes

- @rocket.chat/core-typings@6.5.0-rc.10
- @rocket.chat/rest-typings@6.5.0-rc.10
- @rocket.chat/models@0.0.24-rc.3

## 0.3.0-rc.9

### Patch Changes

- @rocket.chat/core-typings@6.5.0-rc.9
- @rocket.chat/rest-typings@6.5.0-rc.9
- @rocket.chat/models@0.0.24-rc.2

## 0.3.0-rc.8

### Patch Changes

- @rocket.chat/core-typings@6.5.0-rc.8
- @rocket.chat/rest-typings@6.5.0-rc.8
- @rocket.chat/models@0.0.24-rc.1

## 0.3.0-rc.7

### Patch Changes

- @rocket.chat/core-typings@6.5.0-rc.7
- @rocket.chat/rest-typings@6.5.0-rc.7
- @rocket.chat/models@0.0.21-rc.7

## 0.3.0-rc.6

### Patch Changes

- @rocket.chat/core-typings@6.5.0-rc.6
- @rocket.chat/rest-typings@6.5.0-rc.6
- @rocket.chat/models@0.0.21-rc.6

## 0.3.0-rc.5

### Patch Changes

- @rocket.chat/core-typings@6.5.0-rc.5
- @rocket.chat/rest-typings@6.5.0-rc.5
- @rocket.chat/models@0.0.21-rc.5

## 0.3.0-rc.4

### Patch Changes

- @rocket.chat/core-typings@6.5.0-rc.4
- @rocket.chat/rest-typings@6.5.0-rc.4
- @rocket.chat/models@0.0.21-rc.4

## 0.3.0-rc.3

### Patch Changes

- @rocket.chat/core-typings@6.5.0-rc.3
- @rocket.chat/rest-typings@6.5.0-rc.3
- @rocket.chat/models@0.0.21-rc.3

## 0.3.0-rc.2

### Patch Changes

- @rocket.chat/core-typings@6.5.0-rc.2
- @rocket.chat/rest-typings@6.5.0-rc.2
- @rocket.chat/models@0.0.21-rc.2

## 0.3.0-rc.1

### Patch Changes

- @rocket.chat/core-typings@6.5.0-rc.1
- @rocket.chat/rest-typings@6.5.0-rc.1
- @rocket.chat/models@0.0.21-rc.1

## 0.3.0-rc.0

### Minor Changes

- 5f81a0f3cb: Implemented the License library, it is used to handle the functionality like expiration date, modules, limits, etc.
  Also added a version v3 of the license, which contains an extended list of features.
  v2 is still supported, since we convert it to v3 on the fly.

### Patch Changes

- 5b9d6883bf: feat: Improve UI when MAC limits are reached
  feat: Limit endpoints on MAC limit reached
- Updated dependencies [dea1fe9191]
- Updated dependencies [c0ef13a0bf]
- Updated dependencies [5b9d6883bf]
- Updated dependencies [92613680b7]
- Updated dependencies [ec1b2b9846]
- Updated dependencies [a98f3ff303]
- Updated dependencies [5f81a0f3cb]
- Updated dependencies [dea1fe9191]
  - @rocket.chat/core-typings@6.5.0-rc.0
  - @rocket.chat/rest-typings@6.5.0-rc.0
  - @rocket.chat/models@0.0.21-rc.0

## 0.2.8

### Patch Changes

- @rocket.chat/core-typings@6.4.8
- @rocket.chat/rest-typings@6.4.8
- @rocket.chat/models@0.0.23

## 0.2.7

### Patch Changes

- @rocket.chat/core-typings@6.4.7
- @rocket.chat/rest-typings@6.4.7
- @rocket.chat/models@0.0.22

## 0.2.6

### Patch Changes

- @rocket.chat/core-typings@6.4.6
- @rocket.chat/rest-typings@6.4.6
- @rocket.chat/models@0.0.21

## 0.2.5

### Patch Changes

- @rocket.chat/core-typings@6.4.5
- @rocket.chat/rest-typings@6.4.5
- @rocket.chat/models@0.0.20

## 0.2.4

### Patch Changes

- @rocket.chat/core-typings@6.4.4
- @rocket.chat/rest-typings@6.4.4
- @rocket.chat/models@0.0.19

## 0.2.3

### Patch Changes

- @rocket.chat/core-typings@6.4.3
- @rocket.chat/rest-typings@6.4.3
- @rocket.chat/models@0.0.18

## 0.2.2

### Patch Changes

- @rocket.chat/core-typings@6.4.2
- @rocket.chat/rest-typings@6.4.2
- @rocket.chat/models@0.0.17

## 0.2.1

### Patch Changes

- @rocket.chat/core-typings@6.4.1
- @rocket.chat/rest-typings@6.4.1
- @rocket.chat/models@0.0.16

## 0.2.0

### Minor Changes

- 982ef6f459: Add new event to notify users directly about new banners
- 19aec23cda: New AddUser workflow for Federated Rooms

### Patch Changes

- Updated dependencies [239a34e877]
- Updated dependencies [203304782f]
- Updated dependencies [4186eecf05]
- Updated dependencies [2db32f0d4a]
- Updated dependencies [ba24f3c21f]
- Updated dependencies [19aec23cda]
- Updated dependencies [ebab8c4dd8]
- Updated dependencies [357a3a50fa]
- Updated dependencies [1041d4d361]
- Updated dependencies [61128364d6]
- Updated dependencies [9496f1eb97]
- Updated dependencies [d45365436e]
- Updated dependencies [93d4912e17]
  - @rocket.chat/core-typings@6.4.0
  - @rocket.chat/rest-typings@6.4.0
  - @rocket.chat/models@0.0.15

## 0.2.0-rc.5

### Patch Changes

- Updated dependencies [1041d4d361]
  - @rocket.chat/core-typings@6.4.0-rc.5
  - @rocket.chat/rest-typings@6.4.0-rc.5
  - @rocket.chat/models@0.0.15-rc.5

## 0.2.0-rc.4

### Patch Changes

- @rocket.chat/core-typings@6.4.0-rc.4
- @rocket.chat/rest-typings@6.4.0-rc.4
- @rocket.chat/models@0.0.14-rc.4

## 0.2.0-rc.3

### Patch Changes

- @rocket.chat/core-typings@6.4.0-rc.3
- @rocket.chat/rest-typings@6.4.0-rc.3
- @rocket.chat/models@0.0.14-rc.3

## 0.2.0-rc.2

### Patch Changes

- @rocket.chat/core-typings@6.4.0-rc.2
- @rocket.chat/rest-typings@6.4.0-rc.2
- @rocket.chat/models@0.0.14-rc.2

## 0.2.0-rc.1

### Patch Changes

- @rocket.chat/core-typings@6.4.0-rc.1
- @rocket.chat/rest-typings@6.4.0-rc.1
- @rocket.chat/models@0.0.14-rc.1

## 0.2.0-rc.0

### Minor Changes

- 982ef6f459: Add new event to notify users directly about new banners
- 19aec23cda: New AddUser workflow for Federated Rooms

### Patch Changes

- Updated dependencies [239a34e877]
- Updated dependencies [203304782f]
- Updated dependencies [4186eecf05]
- Updated dependencies [2db32f0d4a]
- Updated dependencies [ba24f3c21f]
- Updated dependencies [19aec23cda]
- Updated dependencies [ebab8c4dd8]
- Updated dependencies [357a3a50fa]
- Updated dependencies [61128364d6]
- Updated dependencies [9496f1eb97]
- Updated dependencies [d45365436e]
- Updated dependencies [93d4912e17]
  - @rocket.chat/core-typings@6.4.0-rc.0
  - @rocket.chat/rest-typings@6.4.0-rc.0
  - @rocket.chat/models@0.0.11-rc.0

## 0.1.8

### Patch Changes

- @rocket.chat/core-typings@6.3.8
- @rocket.chat/rest-typings@6.3.8
- @rocket.chat/models@0.0.14

## 0.1.7

### Patch Changes

- @rocket.chat/core-typings@6.3.7
- @rocket.chat/rest-typings@6.3.7
- @rocket.chat/models@0.0.13

## 0.1.6

### Patch Changes

- @rocket.chat/core-typings@6.3.6
- @rocket.chat/rest-typings@6.3.6
- @rocket.chat/models@0.0.12

## 0.1.5

### Patch Changes

- @rocket.chat/models@0.0.11
- @rocket.chat/core-typings@6.3.5
- @rocket.chat/rest-typings@6.3.5

## 0.1.4

### Patch Changes

- @rocket.chat/models@0.0.10
- @rocket.chat/core-typings@6.3.4
- @rocket.chat/rest-typings@6.3.4

## 0.1.3

### Patch Changes

- @rocket.chat/core-typings@6.3.3
- @rocket.chat/rest-typings@6.3.3
- @rocket.chat/models@0.0.9

## 0.1.2

### Patch Changes

- @rocket.chat/core-typings@6.3.2
- @rocket.chat/rest-typings@6.3.2
- @rocket.chat/models@0.0.8

## 0.1.1

### Patch Changes

- @rocket.chat/core-typings@6.3.1
- @rocket.chat/rest-typings@6.3.1
- @rocket.chat/models@0.0.7

## 0.1.0

### Minor Changes

- 5e429d9c78: feat: Add setting to synchronize LDAP info on OAuth logins
- f379336951: Add new event to notify users directly about new banners
- 48ac55f4ea: Created new endpoints for creating users in bulk

### Patch Changes

- 9da856cc67: fix: Resume on-hold chat not working with max-chat's allowed per agent config
- Updated dependencies [e14ec50816]
- Updated dependencies [74aa677088]
- Updated dependencies [e006013e5f]
- Updated dependencies [e846d873b7]
- Updated dependencies [eecd9fc99a]
- Updated dependencies [6a474ff952]
- Updated dependencies [9da856cc67]
- Updated dependencies [f76d514341]
- Updated dependencies [12d97e16c2]
- Updated dependencies [0645f42e12]
- Updated dependencies [48ac55f4ea]
  - @rocket.chat/core-typings@6.3.0
  - @rocket.chat/rest-typings@6.3.0
  - @rocket.chat/models@0.0.6

## 0.1.0-rc.10

### Minor Changes

- f379336951: Add new event to notify users directly about new banners

### Patch Changes

- @rocket.chat/core-typings@6.3.0-rc.10
- @rocket.chat/rest-typings@6.3.0-rc.10
- @rocket.chat/models@0.0.6-rc.10

## 0.1.0-rc.9

### Minor Changes

- 48ac55f4ea: Created new endpoints for creating users in bulk

### Patch Changes

- Updated dependencies [48ac55f4ea]
  - @rocket.chat/core-typings@6.3.0-rc.9
  - @rocket.chat/rest-typings@6.3.0-rc.9
  - @rocket.chat/models@0.0.6-rc.9

## 0.1.0-rc.8

### Patch Changes

- @rocket.chat/core-typings@6.3.0-rc.8
- @rocket.chat/rest-typings@6.3.0-rc.8
- @rocket.chat/models@0.0.6-rc.8

## 0.1.0-rc.7

### Patch Changes

- @rocket.chat/core-typings@6.3.0-rc.7
- @rocket.chat/rest-typings@6.3.0-rc.7
- @rocket.chat/models@0.0.6-rc.7

## 0.1.0-rc.6

### Patch Changes

- @rocket.chat/core-typings@6.3.0-rc.6
- @rocket.chat/rest-typings@6.3.0-rc.6
- @rocket.chat/models@0.0.6-rc.6

## 0.1.0-rc.5

### Patch Changes

- @rocket.chat/core-typings@6.3.0-rc.5
- @rocket.chat/rest-typings@6.3.0-rc.5
- @rocket.chat/models@0.0.6-rc.5

## 0.1.0-rc.4

### Patch Changes

- @rocket.chat/core-typings@6.3.0-rc.4
- @rocket.chat/rest-typings@6.3.0-rc.4
- @rocket.chat/models@0.0.6-rc.4

## 0.1.0-rc.3

### Patch Changes

- @rocket.chat/core-typings@6.3.0-rc.3
- @rocket.chat/rest-typings@6.3.0-rc.3
- @rocket.chat/models@0.0.6-rc.3

## 0.1.0-rc.2

### Patch Changes

- Updated dependencies [f76d514341]
  - @rocket.chat/rest-typings@6.3.0-rc.2
  - @rocket.chat/core-typings@6.3.0-rc.2
  - @rocket.chat/models@0.0.6-rc.2

## 0.1.0-rc.1

### Patch Changes

- @rocket.chat/core-typings@6.3.0-rc.1
- @rocket.chat/rest-typings@6.3.0-rc.1
- @rocket.chat/models@0.0.6-rc.1

## 0.1.0-rc.0

### Minor Changes

- 5e429d9c78: feat: Add setting to synchronize LDAP info on OAuth logins

## 0.0.5

### Patch Changes

- @rocket.chat/core-typings@6.2.10
- @rocket.chat/rest-typings@6.2.10
- @rocket.chat/models@0.0.5

## 0.0.4

### Patch Changes

- 9da856cc67: fix: Resume on-hold chat not working with max-chat's allowed per agent config
- Updated dependencies [e14ec50816]
- Updated dependencies [74aa677088]
- Updated dependencies [e006013e5f]
- Updated dependencies [e846d873b7]
- Updated dependencies [eecd9fc99a]
- Updated dependencies [6a474ff952]
- Updated dependencies [9da856cc67]
- Updated dependencies [12d97e16c2]
- Updated dependencies [0645f42e12]
  - @rocket.chat/core-typings@6.3.0-rc.0
  - @rocket.chat/rest-typings@6.3.0-rc.0
  - @rocket.chat/models@0.0.3-rc.0

## 0.0.2

### Patch Changes

- Updated dependencies []:
  - @rocket.chat/core-typings@6.2.6
  - @rocket.chat/rest-typings@6.2.6
  - @rocket.chat/models@0.0.2<|MERGE_RESOLUTION|>--- conflicted
+++ resolved
@@ -1,6 +1,5 @@
 # @rocket.chat/core-services
 
-<<<<<<< HEAD
 ## 0.5.0-rc.1
 
 ### Patch Changes
@@ -35,7 +34,7 @@
   - @rocket.chat/models@0.2.0-rc.0
   - @rocket.chat/ui-kit@0.36.0-rc.0
   - @rocket.chat/rest-typings@6.11.0-rc.0
-=======
+  </details>
 ## 0.4.2
 
 ### Patch Changes
@@ -53,7 +52,6 @@
   - @rocket.chat/core-typings@6.10.2
   - @rocket.chat/rest-typings@6.10.2
   - @rocket.chat/models@0.1.2
->>>>>>> 822d32f7
   </details>
 
 ## 0.4.1
