--- conflicted
+++ resolved
@@ -1,7 +1,6 @@
 # @rocket.chat/core-services
 
-<<<<<<< HEAD
-## 0.7.10-rc.0
+## 0.7.11-rc.0
 
 ### Patch Changes
 
@@ -11,7 +10,8 @@
   - @rocket.chat/models@1.4.0-rc.0
   - @rocket.chat/core-typings@7.5.0-rc.0
   - @rocket.chat/message-parser@0.31.32-rc.0
-=======
+  </details>
+
 ## 0.7.10
 
 ### Patch Changes
@@ -21,7 +21,6 @@
   - @rocket.chat/core-typings@7.4.1
   - @rocket.chat/rest-typings@7.4.1
   - @rocket.chat/models@1.3.1
->>>>>>> fb0f4eaf
   </details>
 
 ## 0.7.9
