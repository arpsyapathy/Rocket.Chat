# @rocket.chat/core-services

<<<<<<< HEAD
## 0.3.12-rc.0

### Patch Changes

- ([#32230](https://github.com/RocketChat/Rocket.Chat/pull/32230)) Fixed a problem that caused OTR Session messages' to not being transmitted from one peer to another when running Rocket.Chat as microservices. This was caused by a legacy streamer that tried to use the websocket directly, which works on monolith but doesn't on microservices, cause these events are routed through DDP Streamer service.

- <details><summary>Updated dependencies [845fd64f45, c47a8e3514, 9a6a7d0a40, 845fd64f45, 9902554388, 4aba7c8a26]:</summary>

  - @rocket.chat/rest-typings@6.8.0-rc.0
  - @rocket.chat/core-typings@6.8.0-rc.0
  - @rocket.chat/models@0.0.36-rc.0
  - @rocket.chat/message-parser@0.31.29
  - @rocket.chat/ui-kit@0.33.0
=======
## 0.3.12

### Patch Changes

- <details><summary>Updated dependencies []:</summary>

  - @rocket.chat/core-typings@6.7.1
  - @rocket.chat/rest-typings@6.7.1
  - @rocket.chat/models@0.0.36
>>>>>>> f8823622
  </details>

## 0.3.11

### Patch Changes

- ([#31927](https://github.com/RocketChat/Rocket.Chat/pull/31927)) `stopped` lifecycle method was unexpectedly synchronous when using microservices, causing our code to create race conditions.

- <details><summary>Updated dependencies [b9ef630816, 3eb4dd7f50, d1b1ffe9e5, b9e897a8f5, 5ad65ff3da, e203c40471]:</summary>

  - @rocket.chat/core-typings@6.7.0
  - @rocket.chat/rest-typings@6.7.0
  - @rocket.chat/message-parser@0.31.29
  - @rocket.chat/models@0.0.35
  - @rocket.chat/ui-kit@0.33.0
  </details>

## 0.3.11-rc.4

### Patch Changes

- <details><summary>Updated dependencies []:</summary>

  - @rocket.chat/core-typings@6.7.0-rc.4
  - @rocket.chat/rest-typings@6.7.0-rc.4
  - @rocket.chat/models@0.0.35-rc.4
  </details>

## 0.3.11-rc.3

### Patch Changes

- <details><summary>Updated dependencies []:</summary>

  - @rocket.chat/core-typings@6.7.0-rc.3
  - @rocket.chat/rest-typings@6.7.0-rc.3
  - @rocket.chat/models@0.0.35-rc.3
  </details>

## 0.3.11-rc.2

### Patch Changes

- <details><summary>Updated dependencies []:</summary>

  - @rocket.chat/core-typings@6.7.0-rc.2
  - @rocket.chat/rest-typings@6.7.0-rc.2
  - @rocket.chat/models@0.0.35-rc.2
  </details>

## 0.3.11-rc.1

### Patch Changes

- <details><summary>Updated dependencies []:</summary>

  - @rocket.chat/core-typings@6.7.0-rc.1
  - @rocket.chat/rest-typings@6.7.0-rc.1
  - @rocket.chat/models@0.0.35-rc.1
  </details>

## 0.3.11-rc.0

### Patch Changes

- ([#31927](https://github.com/RocketChat/Rocket.Chat/pull/31927)) `stopped` lifecycle method was unexpectedly synchronous when using microservices, causing our code to create race conditions.

- <details><summary>Updated dependencies [b9ef630816, 3eb4dd7f50, d1b1ffe9e5, b9e897a8f5, 5ad65ff3da, e203c40471]:</summary>

  - @rocket.chat/core-typings@6.7.0-rc.0
  - @rocket.chat/rest-typings@6.7.0-rc.0
  - @rocket.chat/message-parser@0.31.29-rc.0
  - @rocket.chat/models@0.0.35-rc.0
  - @rocket.chat/ui-kit@0.33.0
  </details>

## 0.3.10

### Patch Changes

- <details><summary>Updated dependencies [ada096901a]:</summary>

  - @rocket.chat/models@0.0.34
  - @rocket.chat/core-typings@6.6.6
  - @rocket.chat/rest-typings@6.6.6
  </details>

## 0.3.9

### Patch Changes

- <details><summary>Updated dependencies []:</summary>

  - @rocket.chat/core-typings@6.6.5
  - @rocket.chat/rest-typings@6.6.5
  - @rocket.chat/models@0.0.33
  </details>

## 0.3.8

### Patch Changes

- ([#31927](https://github.com/RocketChat/Rocket.Chat/pull/31927)) `stopped` lifecycle method was unexpectedly synchronous when using microservices, causing our code to create race conditions.

- <details><summary>Updated dependencies []:</summary>

  - @rocket.chat/core-typings@6.6.4
  - @rocket.chat/rest-typings@6.6.4
  - @rocket.chat/models@0.0.32
  </details>

## 0.3.7

### Patch Changes

- <details><summary>Updated dependencies []:</summary>

  - @rocket.chat/core-typings@6.6.3
  - @rocket.chat/rest-typings@6.6.3
  - @rocket.chat/models@0.0.31
  </details>

## 0.3.6

### Patch Changes

- <details><summary>Updated dependencies []:</summary>

  - @rocket.chat/core-typings@6.6.2
  - @rocket.chat/rest-typings@6.6.2
  - @rocket.chat/models@0.0.30
  </details>

## 0.3.5

### Patch Changes

- <details><summary>Updated dependencies []:</summary>

  - @rocket.chat/core-typings@6.6.1
  - @rocket.chat/rest-typings@6.6.1
  - @rocket.chat/models@0.0.29
  </details>

## 0.3.4

### Patch Changes

- ([#31138](https://github.com/RocketChat/Rocket.Chat/pull/31138)) feat(uikit): Move `@rocket.chat/ui-kit` package to the main monorepo

- ([#31349](https://github.com/RocketChat/Rocket.Chat/pull/31349) by [@Subhojit-Dey1234](https://github.com/Subhojit-Dey1234)) feat: Implemented InlineCode handling in Bold, Italic and Strike

- ([#31371](https://github.com/RocketChat/Rocket.Chat/pull/31371)) Fixed an issue that caused login buttons to not be reactively removed from the login page when the related authentication service was disabled by an admin.

- <details><summary>Updated dependencies [b223cbde14, dbb08ef948, 748e57984d, 7c6198f49f, fdd9852079, 2260c04ec6, b4b2cd20a8]:</summary>

  - @rocket.chat/ui-kit@0.33.0
  - @rocket.chat/core-typings@6.6.0
  - @rocket.chat/rest-typings@6.6.0
  - @rocket.chat/models@0.0.28
  </details>

## 0.3.4-rc.7

### Patch Changes

- <details><summary>Updated dependencies []:</summary>

  - @rocket.chat/core-typings@6.6.0-rc.7
  - @rocket.chat/rest-typings@6.6.0-rc.7
  - @rocket.chat/models@0.0.28-rc.7
  </details>

## 0.3.4-rc.6

### Patch Changes

- <details><summary>Updated dependencies []:</summary>

  - @rocket.chat/core-typings@6.6.0-rc.6
  - @rocket.chat/rest-typings@6.6.0-rc.6
  - @rocket.chat/models@0.0.28-rc.6
  </details>

## 0.3.4-rc.5

### Patch Changes

- <details><summary>Updated dependencies []:</summary>

  - @rocket.chat/core-typings@6.6.0-rc.5
  - @rocket.chat/rest-typings@6.6.0-rc.5
  - @rocket.chat/models@0.0.28-rc.5
  </details>

## 0.3.4-rc.4

### Patch Changes

- @rocket.chat/core-typings@6.6.0-rc.4
- @rocket.chat/rest-typings@6.6.0-rc.4
- @rocket.chat/models@0.0.28-rc.4

## 0.3.4-rc.3

### Patch Changes

- @rocket.chat/core-typings@6.6.0-rc.3
- @rocket.chat/rest-typings@6.6.0-rc.3
- @rocket.chat/models@0.0.28-rc.3

## 0.3.4-rc.2

### Patch Changes

- @rocket.chat/core-typings@6.6.0-rc.2
- @rocket.chat/rest-typings@6.6.0-rc.2
- @rocket.chat/models@0.0.28-rc.2

## 0.3.4-rc.1

### Patch Changes

- @rocket.chat/core-typings@6.6.0-rc.1
- @rocket.chat/rest-typings@6.6.0-rc.1
- @rocket.chat/models@0.0.28-rc.1

## 0.3.4-rc.0

### Patch Changes

- b223cbde14: feat(uikit): Move `@rocket.chat/ui-kit` package to the main monorepo
- dbb08ef948: feat: Implemented InlineCode handling in Bold, Italic and Strike
- 9a6e9b4e28: Fixed an issue that caused login buttons to not be reactively removed from the login page when the related authentication service was disabled by an admin.
- Updated dependencies [b223cbde14]
- Updated dependencies [dbb08ef948]
- Updated dependencies [748e57984d]
- Updated dependencies [7c6198f49f]
- Updated dependencies [fdd9852079]
- Updated dependencies [2260c04ec6]
- Updated dependencies [b4b2cd20a8]
  - @rocket.chat/ui-kit@0.33.0-rc.0
  - @rocket.chat/core-typings@6.6.0-rc.0
  - @rocket.chat/rest-typings@6.6.0-rc.0
  - @rocket.chat/models@0.0.28-rc.0

## 0.3.3

### Patch Changes

- @rocket.chat/core-typings@6.5.3
- @rocket.chat/rest-typings@6.5.3
- @rocket.chat/models@0.0.27

## 0.3.2

### Patch Changes

- @rocket.chat/core-typings@6.5.2
- @rocket.chat/rest-typings@6.5.2
- @rocket.chat/models@0.0.26

## 0.3.1

### Patch Changes

- Updated dependencies [c2b224fd82]
- Updated dependencies [c2b224fd82]
  - @rocket.chat/rest-typings@6.5.1
  - @rocket.chat/core-typings@6.5.1
  - @rocket.chat/models@0.0.25

## 0.3.0

### Minor Changes

- 5f81a0f3cb: Implemented the License library, it is used to handle the functionality like expiration date, modules, limits, etc.
  Also added a version v3 of the license, which contains an extended list of features.
  v2 is still supported, since we convert it to v3 on the fly.

### Patch Changes

- 5b9d6883bf: feat: Improve UI when MAC limits are reached
  feat: Limit endpoints on MAC limit reached
- Updated dependencies [dea1fe9191]
- Updated dependencies [c0ef13a0bf]
- Updated dependencies [5b9d6883bf]
- Updated dependencies [92613680b7]
- Updated dependencies [ec1b2b9846]
- Updated dependencies [a98f3ff303]
- Updated dependencies [5f81a0f3cb]
- Updated dependencies [dea1fe9191]
  - @rocket.chat/core-typings@6.5.0
  - @rocket.chat/rest-typings@6.5.0
  - @rocket.chat/models@0.0.24

## 0.3.0-rc.19

### Patch Changes

- @rocket.chat/core-typings@6.5.0-rc.19
- @rocket.chat/rest-typings@6.5.0-rc.19
- @rocket.chat/models@0.0.24-rc.12

## 0.3.0-rc.18

### Patch Changes

- @rocket.chat/core-typings@6.5.0-rc.18
- @rocket.chat/rest-typings@6.5.0-rc.18
- @rocket.chat/models@0.0.24-rc.11

## 0.3.0-rc.17

### Patch Changes

- @rocket.chat/core-typings@6.5.0-rc.17
- @rocket.chat/rest-typings@6.5.0-rc.17
- @rocket.chat/models@0.0.24-rc.10

## 0.3.0-rc.16

### Patch Changes

- @rocket.chat/core-typings@6.5.0-rc.16
- @rocket.chat/rest-typings@6.5.0-rc.16
- @rocket.chat/models@0.0.24-rc.9

## 0.3.0-rc.15

### Patch Changes

- @rocket.chat/core-typings@6.5.0-rc.15
- @rocket.chat/rest-typings@6.5.0-rc.15
- @rocket.chat/models@0.0.24-rc.8

## 0.3.0-rc.14

### Patch Changes

- @rocket.chat/core-typings@6.5.0-rc.14
- @rocket.chat/rest-typings@6.5.0-rc.14
- @rocket.chat/models@0.0.24-rc.7

## 0.3.0-rc.13

### Patch Changes

- @rocket.chat/core-typings@6.5.0-rc.13
- @rocket.chat/rest-typings@6.5.0-rc.13
- @rocket.chat/models@0.0.24-rc.6

## 0.3.0-rc.12

### Patch Changes

- @rocket.chat/core-typings@6.5.0-rc.12
- @rocket.chat/rest-typings@6.5.0-rc.12
- @rocket.chat/models@0.0.24-rc.5

## 0.3.0-rc.11

### Patch Changes

- @rocket.chat/core-typings@6.5.0-rc.11
- @rocket.chat/rest-typings@6.5.0-rc.11
- @rocket.chat/models@0.0.24-rc.4

## 0.3.0-rc.10

### Patch Changes

- @rocket.chat/core-typings@6.5.0-rc.10
- @rocket.chat/rest-typings@6.5.0-rc.10
- @rocket.chat/models@0.0.24-rc.3

## 0.3.0-rc.9

### Patch Changes

- @rocket.chat/core-typings@6.5.0-rc.9
- @rocket.chat/rest-typings@6.5.0-rc.9
- @rocket.chat/models@0.0.24-rc.2

## 0.3.0-rc.8

### Patch Changes

- @rocket.chat/core-typings@6.5.0-rc.8
- @rocket.chat/rest-typings@6.5.0-rc.8
- @rocket.chat/models@0.0.24-rc.1

## 0.3.0-rc.7

### Patch Changes

- @rocket.chat/core-typings@6.5.0-rc.7
- @rocket.chat/rest-typings@6.5.0-rc.7
- @rocket.chat/models@0.0.21-rc.7

## 0.3.0-rc.6

### Patch Changes

- @rocket.chat/core-typings@6.5.0-rc.6
- @rocket.chat/rest-typings@6.5.0-rc.6
- @rocket.chat/models@0.0.21-rc.6

## 0.3.0-rc.5

### Patch Changes

- @rocket.chat/core-typings@6.5.0-rc.5
- @rocket.chat/rest-typings@6.5.0-rc.5
- @rocket.chat/models@0.0.21-rc.5

## 0.3.0-rc.4

### Patch Changes

- @rocket.chat/core-typings@6.5.0-rc.4
- @rocket.chat/rest-typings@6.5.0-rc.4
- @rocket.chat/models@0.0.21-rc.4

## 0.3.0-rc.3

### Patch Changes

- @rocket.chat/core-typings@6.5.0-rc.3
- @rocket.chat/rest-typings@6.5.0-rc.3
- @rocket.chat/models@0.0.21-rc.3

## 0.3.0-rc.2

### Patch Changes

- @rocket.chat/core-typings@6.5.0-rc.2
- @rocket.chat/rest-typings@6.5.0-rc.2
- @rocket.chat/models@0.0.21-rc.2

## 0.3.0-rc.1

### Patch Changes

- @rocket.chat/core-typings@6.5.0-rc.1
- @rocket.chat/rest-typings@6.5.0-rc.1
- @rocket.chat/models@0.0.21-rc.1

## 0.3.0-rc.0

### Minor Changes

- 5f81a0f3cb: Implemented the License library, it is used to handle the functionality like expiration date, modules, limits, etc.
  Also added a version v3 of the license, which contains an extended list of features.
  v2 is still supported, since we convert it to v3 on the fly.

### Patch Changes

- 5b9d6883bf: feat: Improve UI when MAC limits are reached
  feat: Limit endpoints on MAC limit reached
- Updated dependencies [dea1fe9191]
- Updated dependencies [c0ef13a0bf]
- Updated dependencies [5b9d6883bf]
- Updated dependencies [92613680b7]
- Updated dependencies [ec1b2b9846]
- Updated dependencies [a98f3ff303]
- Updated dependencies [5f81a0f3cb]
- Updated dependencies [dea1fe9191]
  - @rocket.chat/core-typings@6.5.0-rc.0
  - @rocket.chat/rest-typings@6.5.0-rc.0
  - @rocket.chat/models@0.0.21-rc.0

## 0.2.8

### Patch Changes

- @rocket.chat/core-typings@6.4.8
- @rocket.chat/rest-typings@6.4.8
- @rocket.chat/models@0.0.23

## 0.2.7

### Patch Changes

- @rocket.chat/core-typings@6.4.7
- @rocket.chat/rest-typings@6.4.7
- @rocket.chat/models@0.0.22

## 0.2.6

### Patch Changes

- @rocket.chat/core-typings@6.4.6
- @rocket.chat/rest-typings@6.4.6
- @rocket.chat/models@0.0.21

## 0.2.5

### Patch Changes

- @rocket.chat/core-typings@6.4.5
- @rocket.chat/rest-typings@6.4.5
- @rocket.chat/models@0.0.20

## 0.2.4

### Patch Changes

- @rocket.chat/core-typings@6.4.4
- @rocket.chat/rest-typings@6.4.4
- @rocket.chat/models@0.0.19

## 0.2.3

### Patch Changes

- @rocket.chat/core-typings@6.4.3
- @rocket.chat/rest-typings@6.4.3
- @rocket.chat/models@0.0.18

## 0.2.2

### Patch Changes

- @rocket.chat/core-typings@6.4.2
- @rocket.chat/rest-typings@6.4.2
- @rocket.chat/models@0.0.17

## 0.2.1

### Patch Changes

- @rocket.chat/core-typings@6.4.1
- @rocket.chat/rest-typings@6.4.1
- @rocket.chat/models@0.0.16

## 0.2.0

### Minor Changes

- 982ef6f459: Add new event to notify users directly about new banners
- 19aec23cda: New AddUser workflow for Federated Rooms

### Patch Changes

- Updated dependencies [239a34e877]
- Updated dependencies [203304782f]
- Updated dependencies [4186eecf05]
- Updated dependencies [2db32f0d4a]
- Updated dependencies [ba24f3c21f]
- Updated dependencies [19aec23cda]
- Updated dependencies [ebab8c4dd8]
- Updated dependencies [357a3a50fa]
- Updated dependencies [1041d4d361]
- Updated dependencies [61128364d6]
- Updated dependencies [9496f1eb97]
- Updated dependencies [d45365436e]
- Updated dependencies [93d4912e17]
  - @rocket.chat/core-typings@6.4.0
  - @rocket.chat/rest-typings@6.4.0
  - @rocket.chat/models@0.0.15

## 0.2.0-rc.5

### Patch Changes

- Updated dependencies [1041d4d361]
  - @rocket.chat/core-typings@6.4.0-rc.5
  - @rocket.chat/rest-typings@6.4.0-rc.5
  - @rocket.chat/models@0.0.15-rc.5

## 0.2.0-rc.4

### Patch Changes

- @rocket.chat/core-typings@6.4.0-rc.4
- @rocket.chat/rest-typings@6.4.0-rc.4
- @rocket.chat/models@0.0.14-rc.4

## 0.2.0-rc.3

### Patch Changes

- @rocket.chat/core-typings@6.4.0-rc.3
- @rocket.chat/rest-typings@6.4.0-rc.3
- @rocket.chat/models@0.0.14-rc.3

## 0.2.0-rc.2

### Patch Changes

- @rocket.chat/core-typings@6.4.0-rc.2
- @rocket.chat/rest-typings@6.4.0-rc.2
- @rocket.chat/models@0.0.14-rc.2

## 0.2.0-rc.1

### Patch Changes

- @rocket.chat/core-typings@6.4.0-rc.1
- @rocket.chat/rest-typings@6.4.0-rc.1
- @rocket.chat/models@0.0.14-rc.1

## 0.2.0-rc.0

### Minor Changes

- 982ef6f459: Add new event to notify users directly about new banners
- 19aec23cda: New AddUser workflow for Federated Rooms

### Patch Changes

- Updated dependencies [239a34e877]
- Updated dependencies [203304782f]
- Updated dependencies [4186eecf05]
- Updated dependencies [2db32f0d4a]
- Updated dependencies [ba24f3c21f]
- Updated dependencies [19aec23cda]
- Updated dependencies [ebab8c4dd8]
- Updated dependencies [357a3a50fa]
- Updated dependencies [61128364d6]
- Updated dependencies [9496f1eb97]
- Updated dependencies [d45365436e]
- Updated dependencies [93d4912e17]
  - @rocket.chat/core-typings@6.4.0-rc.0
  - @rocket.chat/rest-typings@6.4.0-rc.0
  - @rocket.chat/models@0.0.11-rc.0

## 0.1.8

### Patch Changes

- @rocket.chat/core-typings@6.3.8
- @rocket.chat/rest-typings@6.3.8
- @rocket.chat/models@0.0.14

## 0.1.7

### Patch Changes

- @rocket.chat/core-typings@6.3.7
- @rocket.chat/rest-typings@6.3.7
- @rocket.chat/models@0.0.13

## 0.1.6

### Patch Changes

- @rocket.chat/core-typings@6.3.6
- @rocket.chat/rest-typings@6.3.6
- @rocket.chat/models@0.0.12

## 0.1.5

### Patch Changes

- @rocket.chat/models@0.0.11
- @rocket.chat/core-typings@6.3.5
- @rocket.chat/rest-typings@6.3.5

## 0.1.4

### Patch Changes

- @rocket.chat/models@0.0.10
- @rocket.chat/core-typings@6.3.4
- @rocket.chat/rest-typings@6.3.4

## 0.1.3

### Patch Changes

- @rocket.chat/core-typings@6.3.3
- @rocket.chat/rest-typings@6.3.3
- @rocket.chat/models@0.0.9

## 0.1.2

### Patch Changes

- @rocket.chat/core-typings@6.3.2
- @rocket.chat/rest-typings@6.3.2
- @rocket.chat/models@0.0.8

## 0.1.1

### Patch Changes

- @rocket.chat/core-typings@6.3.1
- @rocket.chat/rest-typings@6.3.1
- @rocket.chat/models@0.0.7

## 0.1.0

### Minor Changes

- 5e429d9c78: feat: Add setting to synchronize LDAP info on OAuth logins
- f379336951: Add new event to notify users directly about new banners
- 48ac55f4ea: Created new endpoints for creating users in bulk

### Patch Changes

- 9da856cc67: fix: Resume on-hold chat not working with max-chat's allowed per agent config
- Updated dependencies [e14ec50816]
- Updated dependencies [74aa677088]
- Updated dependencies [e006013e5f]
- Updated dependencies [e846d873b7]
- Updated dependencies [eecd9fc99a]
- Updated dependencies [6a474ff952]
- Updated dependencies [9da856cc67]
- Updated dependencies [f76d514341]
- Updated dependencies [12d97e16c2]
- Updated dependencies [0645f42e12]
- Updated dependencies [48ac55f4ea]
  - @rocket.chat/core-typings@6.3.0
  - @rocket.chat/rest-typings@6.3.0
  - @rocket.chat/models@0.0.6

## 0.1.0-rc.10

### Minor Changes

- f379336951: Add new event to notify users directly about new banners

### Patch Changes

- @rocket.chat/core-typings@6.3.0-rc.10
- @rocket.chat/rest-typings@6.3.0-rc.10
- @rocket.chat/models@0.0.6-rc.10

## 0.1.0-rc.9

### Minor Changes

- 48ac55f4ea: Created new endpoints for creating users in bulk

### Patch Changes

- Updated dependencies [48ac55f4ea]
  - @rocket.chat/core-typings@6.3.0-rc.9
  - @rocket.chat/rest-typings@6.3.0-rc.9
  - @rocket.chat/models@0.0.6-rc.9

## 0.1.0-rc.8

### Patch Changes

- @rocket.chat/core-typings@6.3.0-rc.8
- @rocket.chat/rest-typings@6.3.0-rc.8
- @rocket.chat/models@0.0.6-rc.8

## 0.1.0-rc.7

### Patch Changes

- @rocket.chat/core-typings@6.3.0-rc.7
- @rocket.chat/rest-typings@6.3.0-rc.7
- @rocket.chat/models@0.0.6-rc.7

## 0.1.0-rc.6

### Patch Changes

- @rocket.chat/core-typings@6.3.0-rc.6
- @rocket.chat/rest-typings@6.3.0-rc.6
- @rocket.chat/models@0.0.6-rc.6

## 0.1.0-rc.5

### Patch Changes

- @rocket.chat/core-typings@6.3.0-rc.5
- @rocket.chat/rest-typings@6.3.0-rc.5
- @rocket.chat/models@0.0.6-rc.5

## 0.1.0-rc.4

### Patch Changes

- @rocket.chat/core-typings@6.3.0-rc.4
- @rocket.chat/rest-typings@6.3.0-rc.4
- @rocket.chat/models@0.0.6-rc.4

## 0.1.0-rc.3

### Patch Changes

- @rocket.chat/core-typings@6.3.0-rc.3
- @rocket.chat/rest-typings@6.3.0-rc.3
- @rocket.chat/models@0.0.6-rc.3

## 0.1.0-rc.2

### Patch Changes

- Updated dependencies [f76d514341]
  - @rocket.chat/rest-typings@6.3.0-rc.2
  - @rocket.chat/core-typings@6.3.0-rc.2
  - @rocket.chat/models@0.0.6-rc.2

## 0.1.0-rc.1

### Patch Changes

- @rocket.chat/core-typings@6.3.0-rc.1
- @rocket.chat/rest-typings@6.3.0-rc.1
- @rocket.chat/models@0.0.6-rc.1

## 0.1.0-rc.0

### Minor Changes

- 5e429d9c78: feat: Add setting to synchronize LDAP info on OAuth logins

## 0.0.5

### Patch Changes

- @rocket.chat/core-typings@6.2.10
- @rocket.chat/rest-typings@6.2.10
- @rocket.chat/models@0.0.5

## 0.0.4

### Patch Changes

- 9da856cc67: fix: Resume on-hold chat not working with max-chat's allowed per agent config
- Updated dependencies [e14ec50816]
- Updated dependencies [74aa677088]
- Updated dependencies [e006013e5f]
- Updated dependencies [e846d873b7]
- Updated dependencies [eecd9fc99a]
- Updated dependencies [6a474ff952]
- Updated dependencies [9da856cc67]
- Updated dependencies [12d97e16c2]
- Updated dependencies [0645f42e12]
  - @rocket.chat/core-typings@6.3.0-rc.0
  - @rocket.chat/rest-typings@6.3.0-rc.0
  - @rocket.chat/models@0.0.3-rc.0

## 0.0.2

### Patch Changes

- Updated dependencies []:
  - @rocket.chat/core-typings@6.2.6
  - @rocket.chat/rest-typings@6.2.6
  - @rocket.chat/models@0.0.2<|MERGE_RESOLUTION|>--- conflicted
+++ resolved
@@ -1,7 +1,6 @@
 # @rocket.chat/core-services
 
-<<<<<<< HEAD
-## 0.3.12-rc.0
+## 0.3.13-rc.0
 
 ### Patch Changes
 
@@ -14,7 +13,6 @@
   - @rocket.chat/models@0.0.36-rc.0
   - @rocket.chat/message-parser@0.31.29
   - @rocket.chat/ui-kit@0.33.0
-=======
 ## 0.3.12
 
 ### Patch Changes
@@ -24,7 +22,6 @@
   - @rocket.chat/core-typings@6.7.1
   - @rocket.chat/rest-typings@6.7.1
   - @rocket.chat/models@0.0.36
->>>>>>> f8823622
   </details>
 
 ## 0.3.11
