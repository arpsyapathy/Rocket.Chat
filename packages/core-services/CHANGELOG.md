--- conflicted
+++ resolved
@@ -1,6 +1,5 @@
 # @rocket.chat/core-services
 
-<<<<<<< HEAD
 ## 0.3.0-rc.7
 
 ### Patch Changes
@@ -80,7 +79,7 @@
   - @rocket.chat/core-typings@6.5.0-rc.0
   - @rocket.chat/rest-typings@6.5.0-rc.0
   - @rocket.chat/models@0.0.21-rc.0
-=======
+
 ## 0.2.8
 
 ### Patch Changes
@@ -104,7 +103,6 @@
 - @rocket.chat/core-typings@6.4.6
 - @rocket.chat/rest-typings@6.4.6
 - @rocket.chat/models@0.0.21
->>>>>>> 133e7444
 
 ## 0.2.5
 
