{
	"name": "@rocket.chat/ddp-client",
<<<<<<< HEAD
	"version": "0.3.22-rc.3",
=======
	"version": "0.3.23",
>>>>>>> 0432cbd4
	"devDependencies": {
		"@rocket.chat/jest-presets": "workspace:~",
		"@types/jest": "~29.5.14",
		"@types/ws": "^8.5.13",
		"eslint": "~8.45.0",
		"jest": "~29.7.0",
		"jest-websocket-mock": "~2.5.0",
		"typescript": "~5.7.2",
		"ws": "^8.18.0"
	},
	"peerDependencies": {
		"@rocket.chat/emitter": "*"
	},
	"scripts": {
		"build": "tsc",
		"dev": "tsc --watch --preserveWatchOutput",
		"lint": "eslint --ext .js,.jsx,.ts,.tsx .",
		"lint:fix": "eslint --ext .js,.jsx,.ts,.tsx . --fix",
		"test": "jest",
		"testunit": "jest"
	},
	"main": "./dist/index.js",
	"typings": "./dist/index.d.ts",
	"files": [
		"/dist"
	],
	"volta": {
		"extends": "../../../package.json"
	},
	"dependencies": {
		"@rocket.chat/api-client": "workspace:^",
		"@rocket.chat/core-typings": "workspace:~",
		"@rocket.chat/rest-typings": "workspace:^"
	}
}<|MERGE_RESOLUTION|>--- conflicted
+++ resolved
@@ -1,10 +1,6 @@
 {
 	"name": "@rocket.chat/ddp-client",
-<<<<<<< HEAD
-	"version": "0.3.22-rc.3",
-=======
-	"version": "0.3.23",
->>>>>>> 0432cbd4
+	"version": "0.3.24-rc.3",
 	"devDependencies": {
 		"@rocket.chat/jest-presets": "workspace:~",
 		"@types/jest": "~29.5.14",
