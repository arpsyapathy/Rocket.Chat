{
	"name": "@rocket.chat/ddp-client",
<<<<<<< HEAD
	"version": "0.3.16-rc.3",
=======
	"version": "0.3.16",
>>>>>>> aeab9d32
	"devDependencies": {
		"@rocket.chat/jest-presets": "workspace:~",
		"@types/jest": "~29.5.14",
		"@types/ws": "^8.5.13",
		"eslint": "~8.45.0",
		"jest": "~29.7.0",
		"jest-websocket-mock": "~2.5.0",
		"typescript": "~5.7.2",
		"ws": "^8.18.0"
	},
	"peerDependencies": {
		"@rocket.chat/emitter": "*"
	},
	"scripts": {
		"build": "tsc",
		"dev": "tsc --watch --preserveWatchOutput",
		"lint": "eslint --ext .js,.jsx,.ts,.tsx .",
		"lint:fix": "eslint --ext .js,.jsx,.ts,.tsx . --fix",
		"test": "jest",
		"testunit": "jest"
	},
	"main": "./dist/index.js",
	"typings": "./dist/index.d.ts",
	"files": [
		"/dist"
	],
	"volta": {
		"extends": "../../../package.json"
	},
	"dependencies": {
		"@rocket.chat/api-client": "workspace:^",
		"@rocket.chat/core-typings": "workspace:~",
		"@rocket.chat/rest-typings": "workspace:^"
	}
}<|MERGE_RESOLUTION|>--- conflicted
+++ resolved
@@ -1,10 +1,6 @@
 {
 	"name": "@rocket.chat/ddp-client",
-<<<<<<< HEAD
-	"version": "0.3.16-rc.3",
-=======
-	"version": "0.3.16",
->>>>>>> aeab9d32
+	"version": "0.3.17-rc.3",
 	"devDependencies": {
 		"@rocket.chat/jest-presets": "workspace:~",
 		"@types/jest": "~29.5.14",
