--- conflicted
+++ resolved
@@ -1,6 +1,5 @@
 # @rocket.chat/ddp-client
 
-<<<<<<< HEAD
 ## 0.3.26-rc.8
 
 ### Patch Changes
@@ -79,9 +78,8 @@
   </details>
 
 ## 0.3.26-rc.1
-=======
+
 ## 0.3.29-rc.1
->>>>>>> 54e2bc45
 
 ### Patch Changes
 
