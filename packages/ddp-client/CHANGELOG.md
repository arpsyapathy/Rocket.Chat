# @rocket.chat/ddp-client

<<<<<<< HEAD
## 0.3.7-rc.0

### Patch Changes

- <details><summary>Updated dependencies [9a38c8e13f, 9eaefdc892, 274f4f5881, 532f08819e, 927710d778, 3a161c4310, 12d6307998]:</summary>

  - @rocket.chat/rest-typings@6.13.0-rc.0
  - @rocket.chat/core-typings@6.13.0-rc.0
  - @rocket.chat/api-client@0.2.7-rc.0
=======
## 0.3.7

### Patch Changes

- <details><summary>Updated dependencies []:</summary>

  - @rocket.chat/core-typings@6.12.1
  - @rocket.chat/rest-typings@6.12.1
  - @rocket.chat/api-client@0.2.7
>>>>>>> e22ea8f1
  </details>

## 0.3.6

### Patch Changes

- <details><summary>Updated dependencies [b764c415dc, 7937ff741a, 58c0efc732, e28be46db7, 58c0efc732]:</summary>

  - @rocket.chat/rest-typings@6.12.0
  - @rocket.chat/core-typings@6.12.0
  - @rocket.chat/api-client@0.2.6
  </details>

## 0.3.6-rc.6

### Patch Changes

- <details><summary>Updated dependencies []:</summary>

  - @rocket.chat/core-typings@6.12.0-rc.6
  - @rocket.chat/rest-typings@6.12.0-rc.6
  - @rocket.chat/api-client@0.2.6-rc.6
  </details>

## 0.3.6-rc.5

### Patch Changes

- <details><summary>Updated dependencies []:</summary>

  - @rocket.chat/core-typings@6.12.0-rc.5
  - @rocket.chat/rest-typings@6.12.0-rc.5
  - @rocket.chat/api-client@0.2.6-rc.5
  </details>

## 0.3.6-rc.4

### Patch Changes

- <details><summary>Updated dependencies []:</summary>

  - @rocket.chat/core-typings@6.12.0-rc.4
  - @rocket.chat/rest-typings@6.12.0-rc.4
  - @rocket.chat/api-client@0.2.6-rc.4
  </details>

## 0.3.6-rc.3

### Patch Changes

- <details><summary>Updated dependencies []:</summary>

  - @rocket.chat/core-typings@6.12.0-rc.3
  - @rocket.chat/rest-typings@6.12.0-rc.3
  - @rocket.chat/api-client@0.2.5-rc.3
  </details>

## 0.3.6-rc.2

### Patch Changes

- <details><summary>Updated dependencies []:</summary>

  - @rocket.chat/core-typings@6.12.0-rc.2
  - @rocket.chat/rest-typings@6.12.0-rc.2
  - @rocket.chat/api-client@0.2.5-rc.2
  </details>

## 0.3.6-rc.1

### Patch Changes

- <details><summary>Updated dependencies []:</summary>

  - @rocket.chat/core-typings@6.12.0-rc.1
  - @rocket.chat/rest-typings@6.12.0-rc.1
  - @rocket.chat/api-client@0.2.5-rc.1
  </details>

## 0.3.6-rc.0

### Patch Changes

- <details><summary>Updated dependencies [b764c415dc, 7937ff741a, 58c0efc732, e28be46db7, 58c0efc732]:</summary>

  - @rocket.chat/rest-typings@6.12.0-rc.0
  - @rocket.chat/core-typings@6.12.0-rc.0
  - @rocket.chat/api-client@0.2.4-rc.0
  </details>

## 0.3.5

### Patch Changes

- <details><summary>Updated dependencies []:</summary>

  - @rocket.chat/rest-typings@6.11.2
  - @rocket.chat/api-client@0.2.5
  </details>

## 0.3.4

### Patch Changes

- <details><summary>Updated dependencies []:</summary>

  - @rocket.chat/rest-typings@6.11.1
  - @rocket.chat/api-client@0.2.4
  </details>

## 0.3.3

### Patch Changes

- <details><summary>Updated dependencies [264d7d5496, b8e5887fb9]:</summary>

  - @rocket.chat/rest-typings@6.11.0
  - @rocket.chat/api-client@0.2.3
  </details>

## 0.3.3-rc.6

### Patch Changes

- <details><summary>Updated dependencies []:</summary>

  - @rocket.chat/rest-typings@6.11.0-rc.6
  - @rocket.chat/api-client@0.2.3-rc.6
  </details>

## 0.3.3-rc.5

### Patch Changes

- <details><summary>Updated dependencies []:</summary>

  - @rocket.chat/rest-typings@6.11.0-rc.5
  - @rocket.chat/api-client@0.2.3-rc.5
  </details>

## 0.3.3-rc.4

### Patch Changes

- <details><summary>Updated dependencies []:</summary>

  - @rocket.chat/rest-typings@6.11.0-rc.4
  - @rocket.chat/api-client@0.2.3-rc.4
  </details>

## 0.3.3-rc.3

### Patch Changes

- <details><summary>Updated dependencies []:</summary>

  - @rocket.chat/rest-typings@6.11.0-rc.3
  - @rocket.chat/api-client@0.2.3-rc.3
  </details>

## 0.3.3-rc.2

### Patch Changes

- <details><summary>Updated dependencies []:</summary>

  - @rocket.chat/rest-typings@6.11.0-rc.2
  - @rocket.chat/api-client@0.2.3-rc.2
  </details>

## 0.3.3-rc.1

### Patch Changes

- <details><summary>Updated dependencies []:</summary>

  - @rocket.chat/rest-typings@6.11.0-rc.1
  - @rocket.chat/api-client@0.2.2-rc.1
  </details>

## 0.3.3-rc.0

### Patch Changes

- <details><summary>Updated dependencies [264d7d5496, b8e5887fb9]:</summary>

  - @rocket.chat/rest-typings@6.11.0-rc.0
  - @rocket.chat/api-client@0.2.2-rc.0
  </details>

## 0.3.2

### Patch Changes

- <details><summary>Updated dependencies [ca6a9d8de8, ca6a9d8de8, ca6a9d8de8, ca6a9d8de8]:</summary>

  - @rocket.chat/rest-typings@6.10.2
  - @rocket.chat/api-client@0.2.2
  </details>

## 0.3.1

### Patch Changes

- <details><summary>Updated dependencies []:</summary>

  - @rocket.chat/rest-typings@6.10.1
  - @rocket.chat/api-client@0.2.1
  </details>

## 0.3.0

### Minor Changes

- ([#31821](https://github.com/RocketChat/Rocket.Chat/pull/31821)) New runtime for apps in the Apps-Engine based on the Deno platform

### Patch Changes

- <details><summary>Updated dependencies [495628bce0, f75a2cb4bb, 07c4ca0621, 4f72d62aa7]:</summary>

  - @rocket.chat/rest-typings@6.10.0
  - @rocket.chat/api-client@0.2.0
  </details>

## 0.3.0-rc.7

### Patch Changes

- <details><summary>Updated dependencies []:</summary>

  - @rocket.chat/rest-typings@6.10.0-rc.7
  - @rocket.chat/api-client@0.2.0-rc.7
  </details>

## 0.3.0-rc.6

### Patch Changes

- <details><summary>Updated dependencies []:</summary>

  - @rocket.chat/rest-typings@6.10.0-rc.6
  - @rocket.chat/api-client@0.2.0-rc.6
  </details>

## 0.3.0-rc.5

### Patch Changes

- <details><summary>Updated dependencies []:</summary>

  - @rocket.chat/rest-typings@6.10.0-rc.5
  - @rocket.chat/api-client@0.2.0-rc.5
  </details>

## 0.3.0-rc.4

### Patch Changes

- <details><summary>Updated dependencies []:</summary>

  - @rocket.chat/rest-typings@6.10.0-rc.4
  - @rocket.chat/api-client@0.2.0-rc.4
  </details>

## 0.3.0-rc.3

### Patch Changes

- <details><summary>Updated dependencies []:</summary>

  - @rocket.chat/rest-typings@6.10.0-rc.3
  - @rocket.chat/api-client@0.2.0-rc.3
  </details>

## 0.3.0-rc.2

### Patch Changes

- <details><summary>Updated dependencies []:</summary>

  - @rocket.chat/rest-typings@6.10.0-rc.2
  - @rocket.chat/api-client@0.2.0-rc.2
  </details>

## 0.3.0-rc.1

### Patch Changes

- <details><summary>Updated dependencies []:</summary>

  - @rocket.chat/rest-typings@6.10.0-rc.1
  - @rocket.chat/api-client@0.2.0-rc.1
  </details>

## 0.3.0-rc.0

### Minor Changes

- ([#31821](https://github.com/RocketChat/Rocket.Chat/pull/31821)) New runtime for apps in the Apps-Engine based on the Deno platform

### Patch Changes

- <details><summary>Updated dependencies [495628bce0, f75a2cb4bb, 07c4ca0621, 4f72d62aa7]:</summary>

  - @rocket.chat/rest-typings@6.10.0-rc.0
  - @rocket.chat/api-client@0.2.0-rc.0

## 0.2.27

### Patch Changes

- <details><summary>Updated dependencies []:</summary>

  - @rocket.chat/rest-typings@6.9.3
  - @rocket.chat/api-client@0.1.36
  </details>

## 0.2.26

### Patch Changes

- <details><summary>Updated dependencies []:</summary>

  - @rocket.chat/rest-typings@6.9.2
  - @rocket.chat/api-client@0.1.35
  </details>

## 0.2.25

### Patch Changes

- <details><summary>Updated dependencies []:</summary>

  - @rocket.chat/rest-typings@6.9.1
  - @rocket.chat/api-client@0.1.34
  </details>

## 0.2.24

### Patch Changes

- <details><summary>Updated dependencies [f83bd56cc5]:</summary>

  - @rocket.chat/rest-typings@6.9.0
  - @rocket.chat/api-client@0.1.33
  </details>

## 0.2.24-rc.2

### Patch Changes

- <details><summary>Updated dependencies []:</summary>

  - @rocket.chat/rest-typings@6.9.0-rc.2
  - @rocket.chat/api-client@0.1.33-rc.2
  </details>

## 0.2.24-rc.1

### Patch Changes

- <details><summary>Updated dependencies []:</summary>

  - @rocket.chat/rest-typings@6.9.0-rc.1
  - @rocket.chat/api-client@0.1.33-rc.1
  </details>

## 0.2.24-rc.0

### Patch Changes

- <details><summary>Updated dependencies [f83bd56cc5]:</summary>

  - @rocket.chat/rest-typings@6.9.0-rc.0
  - @rocket.chat/api-client@0.1.33-rc.0
  </details>

## 0.2.23

### Patch Changes

- <details><summary>Updated dependencies [845fd64f45, 9a6a7d0a40, 845fd64f45, b94ca7c30b, 9902554388]:</summary>

  - @rocket.chat/rest-typings@6.8.0
  - @rocket.chat/api-client@0.1.32
  </details>

## 0.2.23-rc.2

### Patch Changes

- <details><summary>Updated dependencies [b94ca7c30b]:</summary>

  - @rocket.chat/rest-typings@6.8.0-rc.2
  - @rocket.chat/api-client@0.1.32-rc.2
  </details>

## 0.2.23-rc.1

### Patch Changes

- <details><summary>Updated dependencies []:</summary>

  - @rocket.chat/api-client@0.1.31-rc.1
  </details>

## 0.2.23-rc.0

### Patch Changes

- <details><summary>Updated dependencies [845fd64f45, 9a6a7d0a40, 845fd64f45, 9902554388]:</summary>

  - @rocket.chat/rest-typings@6.8.0-rc.0
  - @rocket.chat/api-client@0.1.30-rc.0

## 0.2.22

### Patch Changes

- <details><summary>Updated dependencies []:</summary>

  - @rocket.chat/api-client@0.1.31
  </details>

### Patch Changes

- <details><summary>Updated dependencies []:</summary>

  - @rocket.chat/rest-typings@6.7.1
  - @rocket.chat/api-client@0.1.30
  </details>

## 0.2.20

### Patch Changes

- ([#31941](https://github.com/RocketChat/Rocket.Chat/pull/31941)) fix: livechat sdk reconnect not resubscribing

- ([#31823](https://github.com/RocketChat/Rocket.Chat/pull/31823)) Revert unintentional changes real time presence data payload

- <details><summary>Updated dependencies [d1b1ffe9e5]:</summary>

  - @rocket.chat/rest-typings@6.7.0
  - @rocket.chat/api-client@0.1.29
  </details>

## 0.2.20-rc.4

### Patch Changes

- <details><summary>Updated dependencies []:</summary>

  - @rocket.chat/rest-typings@6.7.0-rc.4
  - @rocket.chat/api-client@0.1.29-rc.4
  </details>

## 0.2.20-rc.3

### Patch Changes

- <details><summary>Updated dependencies []:</summary>

  - @rocket.chat/rest-typings@6.7.0-rc.3
  - @rocket.chat/api-client@0.1.29-rc.3
  </details>

## 0.2.20-rc.2

### Patch Changes

- <details><summary>Updated dependencies []:</summary>

  - @rocket.chat/rest-typings@6.7.0-rc.2
  - @rocket.chat/api-client@0.1.29-rc.2
  </details>

## 0.2.20-rc.1

### Patch Changes

- <details><summary>Updated dependencies []:</summary>

  - @rocket.chat/rest-typings@6.7.0-rc.1
  - @rocket.chat/api-client@0.1.29-rc.1
  </details>

## 0.2.20-rc.0

### Patch Changes

- ([#31941](https://github.com/RocketChat/Rocket.Chat/pull/31941)) fix: livechat sdk reconnect not resubscribing

- ([#31823](https://github.com/RocketChat/Rocket.Chat/pull/31823)) Revert unintentional changes real time presence data payload

- <details><summary>Updated dependencies [d1b1ffe9e5]:</summary>

  - @rocket.chat/rest-typings@6.7.0-rc.0
  - @rocket.chat/api-client@0.1.29-rc.0
  </details>

## 0.2.19

### Patch Changes

- <details><summary>Updated dependencies []:</summary>

  - @rocket.chat/rest-typings@6.6.6
  - @rocket.chat/api-client@0.1.28
  </details>

## 0.2.18

### Patch Changes

- ([#31941](https://github.com/RocketChat/Rocket.Chat/pull/31941)) fix: livechat sdk reconnect not resubscribing

- <details><summary>Updated dependencies []:</summary>

  - @rocket.chat/rest-typings@6.6.5
  - @rocket.chat/api-client@0.1.27
  </details>

## 0.2.17

### Patch Changes

- <details><summary>Updated dependencies []:</summary>

  - @rocket.chat/rest-typings@6.6.4
  - @rocket.chat/api-client@0.1.26
  </details>

## 0.2.16

### Patch Changes

- <details><summary>Updated dependencies []:</summary>

  - @rocket.chat/rest-typings@6.6.3
  - @rocket.chat/api-client@0.1.25
  </details>

## 0.2.15

### Patch Changes

- ([#31823](https://github.com/RocketChat/Rocket.Chat/pull/31823)) Revert unintentional changes real time presence data payload

- <details><summary>Updated dependencies []:</summary>

  - @rocket.chat/rest-typings@6.6.2
  - @rocket.chat/api-client@0.1.24
  </details>

## 0.2.14

### Patch Changes

- <details><summary>Updated dependencies []:</summary>

  - @rocket.chat/rest-typings@6.6.1
  - @rocket.chat/api-client@0.1.23
  </details>

## 0.2.13

### Patch Changes

- ([#31138](https://github.com/RocketChat/Rocket.Chat/pull/31138)) feat(uikit): Move `@rocket.chat/ui-kit` package to the main monorepo

- ([#31304](https://github.com/RocketChat/Rocket.Chat/pull/31304)) chore: Add readme to ddp-client package

- <details><summary>Updated dependencies [b223cbde14, dbb08ef948, 748e57984d, 7c6198f49f, fdd9852079, 2260c04ec6]:</summary>

  - @rocket.chat/api-client@0.1.22
  - @rocket.chat/rest-typings@6.6.0
  </details>

## 0.2.13-rc.7

### Patch Changes

- <details><summary>Updated dependencies []:</summary>

  - @rocket.chat/rest-typings@6.6.0-rc.7
  - @rocket.chat/api-client@0.1.22-rc.7
  </details>

## 0.2.13-rc.6

### Patch Changes

- <details><summary>Updated dependencies []:</summary>

  - @rocket.chat/rest-typings@6.6.0-rc.6
  - @rocket.chat/api-client@0.1.22-rc.6
  </details>

## 0.2.13-rc.5

### Patch Changes

- <details><summary>Updated dependencies []:</summary>

  - @rocket.chat/rest-typings@6.6.0-rc.5
  - @rocket.chat/api-client@0.1.22-rc.5
  </details>

## 0.2.13-rc.4

### Patch Changes

- @rocket.chat/rest-typings@6.6.0-rc.4
- @rocket.chat/api-client@0.1.22-rc.4

## 0.2.13-rc.3

### Patch Changes

- @rocket.chat/rest-typings@6.6.0-rc.3
- @rocket.chat/api-client@0.1.22-rc.3

## 0.2.13-rc.2

### Patch Changes

- @rocket.chat/rest-typings@6.6.0-rc.2
- @rocket.chat/api-client@0.1.22-rc.2

## 0.2.13-rc.1

### Patch Changes

- @rocket.chat/rest-typings@6.6.0-rc.1
- @rocket.chat/api-client@0.1.22-rc.1

## 0.2.13-rc.0

### Patch Changes

- b223cbde14: feat(uikit): Move `@rocket.chat/ui-kit` package to the main monorepo
- 97cd497e5e: chore: Add readme to ddp-client package
- Updated dependencies [b223cbde14]
- Updated dependencies [dbb08ef948]
- Updated dependencies [748e57984d]
- Updated dependencies [7c6198f49f]
- Updated dependencies [fdd9852079]
- Updated dependencies [2260c04ec6]
  - @rocket.chat/api-client@0.1.22-rc.0
  - @rocket.chat/rest-typings@6.6.0-rc.0

## 0.2.12

### Patch Changes

- @rocket.chat/rest-typings@6.5.3
- @rocket.chat/api-client@0.1.21

## 0.2.11

### Patch Changes

- @rocket.chat/rest-typings@6.5.2
- @rocket.chat/api-client@0.1.20

## 0.2.10

### Patch Changes

- c2b224fd82: Exceeding API calls when sending OTR messages
- c2b224fd82: SDK login methods not saving token
- c2b224fd82: removed @rocket.chat/license as a dependency of ddp client
- c2b224fd82: fixed an issue with the ddp client reconnection not resuming the login
- c2b224fd82: fixed an issue with the ddp client account not saving credentials correctly
- c2b224fd82: Fixed a problem where chained callbacks' return value was being overrided by some callbacks returning something different, causing callbacks with lower priority to operate on invalid values
- Updated dependencies [c2b224fd82]
  - @rocket.chat/rest-typings@6.5.1
  - @rocket.chat/api-client@0.1.19

## 0.2.9

### Patch Changes

- 5b9d6883bf: feat: Improve UI when MAC limits are reached
  feat: Limit endpoints on MAC limit reached
- Updated dependencies [5b9d6883bf]
- Updated dependencies [92613680b7]
- Updated dependencies [ec1b2b9846]
- Updated dependencies [a98f3ff303]
- Updated dependencies [5f81a0f3cb]
  - @rocket.chat/rest-typings@6.5.0
  - @rocket.chat/api-client@0.1.18

## 0.2.9-rc.12

### Patch Changes

- @rocket.chat/rest-typings@6.5.0-rc.19
- @rocket.chat/api-client@0.1.18-rc.12

## 0.2.9-rc.11

### Patch Changes

- @rocket.chat/rest-typings@6.5.0-rc.18
- @rocket.chat/api-client@0.1.18-rc.11

## 0.2.9-rc.10

### Patch Changes

- @rocket.chat/rest-typings@6.5.0-rc.17
- @rocket.chat/api-client@0.1.18-rc.10

## 0.2.9-rc.9

### Patch Changes

- @rocket.chat/rest-typings@6.5.0-rc.16
- @rocket.chat/api-client@0.1.18-rc.9

## 0.2.9-rc.8

### Patch Changes

- @rocket.chat/rest-typings@6.5.0-rc.15
- @rocket.chat/api-client@0.1.18-rc.8

## 0.2.9-rc.7

### Patch Changes

- @rocket.chat/rest-typings@6.5.0-rc.14
- @rocket.chat/api-client@0.1.18-rc.7

## 0.2.9-rc.6

### Patch Changes

- @rocket.chat/rest-typings@6.5.0-rc.13
- @rocket.chat/api-client@0.1.18-rc.6

## 0.2.9-rc.5

### Patch Changes

- @rocket.chat/rest-typings@6.5.0-rc.12
- @rocket.chat/api-client@0.1.18-rc.5

## 0.2.9-rc.4

### Patch Changes

- @rocket.chat/rest-typings@6.5.0-rc.11
- @rocket.chat/api-client@0.1.18-rc.4

## 0.2.9-rc.3

### Patch Changes

- @rocket.chat/rest-typings@6.5.0-rc.10
- @rocket.chat/api-client@0.1.18-rc.3

## 0.2.9-rc.2

### Patch Changes

- @rocket.chat/rest-typings@6.5.0-rc.9
- @rocket.chat/api-client@0.1.18-rc.2

## 0.2.9-rc.1

### Patch Changes

- @rocket.chat/rest-typings@6.5.0-rc.8
- @rocket.chat/api-client@0.1.18-rc.1

## 0.2.6-rc.7

### Patch Changes

- @rocket.chat/rest-typings@6.5.0-rc.7
- @rocket.chat/api-client@0.1.15-rc.7

## 0.2.6-rc.6

### Patch Changes

- @rocket.chat/rest-typings@6.5.0-rc.6
- @rocket.chat/api-client@0.1.15-rc.6

## 0.2.6-rc.5

### Patch Changes

- @rocket.chat/rest-typings@6.5.0-rc.5
- @rocket.chat/api-client@0.1.15-rc.5

## 0.2.6-rc.4

### Patch Changes

- @rocket.chat/rest-typings@6.5.0-rc.4
- @rocket.chat/api-client@0.1.15-rc.4

## 0.2.6-rc.3

### Patch Changes

- @rocket.chat/rest-typings@6.5.0-rc.3
- @rocket.chat/api-client@0.1.15-rc.3

## 0.2.6-rc.2

### Patch Changes

- @rocket.chat/rest-typings@6.5.0-rc.2
- @rocket.chat/api-client@0.1.15-rc.2

## 0.2.6-rc.1

### Patch Changes

- @rocket.chat/rest-typings@6.5.0-rc.1
- @rocket.chat/api-client@0.1.15-rc.1

## 0.2.6-rc.0

### Patch Changes

- 5b9d6883bf: feat: Improve UI when MAC limits are reached
  feat: Limit endpoints on MAC limit reached
- Updated dependencies [5b9d6883bf]
- Updated dependencies [92613680b7]
- Updated dependencies [ec1b2b9846]
- Updated dependencies [a98f3ff303]
- Updated dependencies [5f81a0f3cb]
  - @rocket.chat/rest-typings@6.5.0-rc.0
  - @rocket.chat/api-client@0.1.15-rc.0

## 0.2.8

### Patch Changes

- @rocket.chat/rest-typings@6.4.8
- @rocket.chat/api-client@0.1.17

## 0.2.7

### Patch Changes

- @rocket.chat/rest-typings@6.4.7
- @rocket.chat/api-client@0.1.16

## 0.2.6

### Patch Changes

- @rocket.chat/rest-typings@6.4.6
- @rocket.chat/api-client@0.1.15

## 0.2.5

### Patch Changes

- @rocket.chat/rest-typings@6.4.5
- @rocket.chat/api-client@0.1.14

## 0.2.4

### Patch Changes

- @rocket.chat/rest-typings@6.4.4
- @rocket.chat/api-client@0.1.13

## 0.2.3

### Patch Changes

- @rocket.chat/rest-typings@6.4.3
- @rocket.chat/api-client@0.1.12

## 0.2.2

### Patch Changes

- @rocket.chat/rest-typings@6.4.2
- @rocket.chat/api-client@0.1.11

## 0.2.1

### Patch Changes

- @rocket.chat/rest-typings@6.4.1
- @rocket.chat/api-client@0.1.10

## 0.2.0

### Minor Changes

- 982ef6f459: Add new event to notify users directly about new banners

### Patch Changes

- Updated dependencies [239a34e877]
- Updated dependencies [203304782f]
- Updated dependencies [4186eecf05]
- Updated dependencies [2db32f0d4a]
- Updated dependencies [19aec23cda]
- Updated dependencies [ebab8c4dd8]
- Updated dependencies [357a3a50fa]
- Updated dependencies [1041d4d361]
- Updated dependencies [9496f1eb97]
- Updated dependencies [93d4912e17]
  - @rocket.chat/rest-typings@6.4.0
  - @rocket.chat/api-client@0.1.9

## 0.2.0-rc.5

### Patch Changes

- Updated dependencies [1041d4d361]
  - @rocket.chat/rest-typings@6.4.0-rc.5
  - @rocket.chat/api-client@0.1.9-rc.5

## 0.2.0-rc.4

### Patch Changes

- @rocket.chat/rest-typings@6.4.0-rc.4
- @rocket.chat/api-client@0.1.8-rc.4

## 0.2.0-rc.3

### Patch Changes

- @rocket.chat/rest-typings@6.4.0-rc.3
- @rocket.chat/api-client@0.1.8-rc.3

## 0.2.0-rc.2

### Patch Changes

- @rocket.chat/rest-typings@6.4.0-rc.2
- @rocket.chat/api-client@0.1.8-rc.2

## 0.2.0-rc.1

### Patch Changes

- @rocket.chat/rest-typings@6.4.0-rc.1
- @rocket.chat/api-client@0.1.8-rc.1

## 0.2.0-rc.0

### Minor Changes

- 982ef6f459: Add new event to notify users directly about new banners

### Patch Changes

- Updated dependencies [239a34e877]
- Updated dependencies [203304782f]
- Updated dependencies [4186eecf05]
- Updated dependencies [2db32f0d4a]
- Updated dependencies [19aec23cda]
- Updated dependencies [ebab8c4dd8]
- Updated dependencies [357a3a50fa]
- Updated dependencies [9496f1eb97]
- Updated dependencies [93d4912e17]
  - @rocket.chat/rest-typings@6.4.0-rc.0
  - @rocket.chat/api-client@0.1.5-rc.0

## 0.1.8

### Patch Changes

- @rocket.chat/rest-typings@6.3.8
- @rocket.chat/api-client@0.1.8

## 0.1.7

### Patch Changes

- @rocket.chat/rest-typings@6.3.7
- @rocket.chat/api-client@0.1.7

## 0.1.6

### Patch Changes

- @rocket.chat/rest-typings@6.3.6
- @rocket.chat/api-client@0.1.6

## 0.1.5

### Patch Changes

- @rocket.chat/rest-typings@6.3.5
- @rocket.chat/api-client@0.1.5

## 0.1.4

### Patch Changes

- @rocket.chat/rest-typings@6.3.4
- @rocket.chat/api-client@0.1.4

## 0.1.3

### Patch Changes

- @rocket.chat/rest-typings@6.3.3
- @rocket.chat/api-client@0.1.3

## 0.1.2

### Patch Changes

- @rocket.chat/rest-typings@6.3.2
- @rocket.chat/api-client@0.1.2

## 0.1.1

### Patch Changes

- @rocket.chat/rest-typings@6.3.1
- @rocket.chat/api-client@0.1.1

## 0.1.0

### Minor Changes

- f379336951: Add new event to notify users directly about new banners

### Patch Changes

- e006013e5f: chore: New Livechat SDK Implementation
- Updated dependencies [e14ec50816]
- Updated dependencies [74aa677088]
- Updated dependencies [e006013e5f]
- Updated dependencies [e846d873b7]
- Updated dependencies [eecd9fc99a]
- Updated dependencies [6a474ff952]
- Updated dependencies [9da856cc67]
- Updated dependencies [f76d514341]
- Updated dependencies [40cebcc0f1]
- Updated dependencies [12d97e16c2]
- Updated dependencies [40cebcc0f1]
- Updated dependencies [0645f42e12]
- Updated dependencies [48ac55f4ea]
  - @rocket.chat/rest-typings@6.3.0
  - @rocket.chat/api-client@0.1.0

## 0.1.0-rc.10

### Minor Changes

- f379336951: Add new event to notify users directly about new banners

### Patch Changes

- @rocket.chat/rest-typings@6.3.0-rc.10
- @rocket.chat/api-client@0.1.0-rc.10

## 0.0.2-rc.9

### Patch Changes

- Updated dependencies [48ac55f4ea]
  - @rocket.chat/rest-typings@6.3.0-rc.9
  - @rocket.chat/api-client@0.1.0-rc.9

## 0.0.2-rc.8

### Patch Changes

- @rocket.chat/rest-typings@6.3.0-rc.8
- @rocket.chat/api-client@0.1.0-rc.8

## 0.0.2-rc.7

### Patch Changes

- @rocket.chat/rest-typings@6.3.0-rc.7
- @rocket.chat/api-client@0.1.0-rc.7

## 0.0.2-rc.6

### Patch Changes

- @rocket.chat/rest-typings@6.3.0-rc.6
- @rocket.chat/api-client@0.1.0-rc.6

## 0.0.2-rc.5

### Patch Changes

- @rocket.chat/rest-typings@6.3.0-rc.5
- @rocket.chat/api-client@0.1.0-rc.5

## 0.0.2-rc.4

### Patch Changes

- @rocket.chat/rest-typings@6.3.0-rc.4
- @rocket.chat/api-client@0.1.0-rc.4

## 0.0.2-rc.3

### Patch Changes

- @rocket.chat/rest-typings@6.3.0-rc.3
- @rocket.chat/api-client@0.1.0-rc.3

## 0.0.2-rc.2

### Patch Changes

- Updated dependencies [f76d514341]
  - @rocket.chat/rest-typings@6.3.0-rc.2
  - @rocket.chat/api-client@0.1.0-rc.2

## 0.0.2-rc.1

### Patch Changes

- @rocket.chat/rest-typings@6.3.0-rc.1
- @rocket.chat/api-client@0.1.0-rc.1

## 0.0.2-rc.0

### Patch Changes

- e006013e5f: chore: New Livechat SDK Implementation
- Updated dependencies [e14ec50816]
- Updated dependencies [74aa677088]
- Updated dependencies [e006013e5f]
- Updated dependencies [e846d873b7]
- Updated dependencies [eecd9fc99a]
- Updated dependencies [6a474ff952]
- Updated dependencies [9da856cc67]
- Updated dependencies [40cebcc0f1]
- Updated dependencies [12d97e16c2]
- Updated dependencies [40cebcc0f1]
- Updated dependencies [0645f42e12]
  - @rocket.chat/rest-typings@6.3.0-rc.0
  - @rocket.chat/api-client@0.1.0-rc.0<|MERGE_RESOLUTION|>--- conflicted
+++ resolved
@@ -1,7 +1,6 @@
 # @rocket.chat/ddp-client
 
-<<<<<<< HEAD
-## 0.3.7-rc.0
+## 0.3.8-rc.0
 
 ### Patch Changes
 
@@ -10,7 +9,7 @@
   - @rocket.chat/rest-typings@6.13.0-rc.0
   - @rocket.chat/core-typings@6.13.0-rc.0
   - @rocket.chat/api-client@0.2.7-rc.0
-=======
+  </details>
 ## 0.3.7
 
 ### Patch Changes
@@ -20,7 +19,6 @@
   - @rocket.chat/core-typings@6.12.1
   - @rocket.chat/rest-typings@6.12.1
   - @rocket.chat/api-client@0.2.7
->>>>>>> e22ea8f1
   </details>
 
 ## 0.3.6
