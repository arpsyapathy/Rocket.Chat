# @rocket.chat/ui-contexts

<<<<<<< HEAD
## 16.0.0-rc.3
=======
## 15.0.3
>>>>>>> aeab9d32

### Patch Changes

- <details><summary>Updated dependencies []:</summary>

<<<<<<< HEAD
  - @rocket.chat/core-typings@7.4.0-rc.3
  - @rocket.chat/rest-typings@7.4.0-rc.3
  - @rocket.chat/ddp-client@0.3.16-rc.3
  </details>

## 16.0.0-rc.2

### Patch Changes

- <details><summary>Updated dependencies []:</summary>

  - @rocket.chat/core-typings@7.4.0-rc.2
  - @rocket.chat/rest-typings@7.4.0-rc.2
  - @rocket.chat/ddp-client@0.3.16-rc.2
  </details>

## 16.0.0-rc.1

### Patch Changes

- <details><summary>Updated dependencies []:</summary>

  - @rocket.chat/core-typings@7.4.0-rc.1
  - @rocket.chat/rest-typings@7.4.0-rc.1
  - @rocket.chat/ddp-client@0.3.16-rc.1
  </details>

## 16.0.0-rc.0

### Patch Changes

- <details><summary>Updated dependencies [beec5663fd9a2fcf1f6777592fb2f38eef22eb24, eba8e364e4bef7ed71ebb527738515e8f7914ec7, 0df16c4ca50a6ad8613cfdc11a8ef6cb216fb6a4, 89964144e042c8d9282b51efd89e1e684077fdd7, 599fd932627e64ff84831f5972706f92db440438, 1854c9bac22defa2f8cf5593062200171163aa19, dee90e0791de41997e6df6149c4fe07d3a12c003, f85da08765a9d3f8c5aabd9291fd08be6dfdeb85, 30ea250f03331513029d812ab4c7841e712d1a73, be5031a21bdcda31270d53d319f7d183e77d84d7, 36e90a2eb2f9698f7ba42f6e8429a240114426bf]:</summary>

  - @rocket.chat/i18n@1.4.0-rc.0
  - @rocket.chat/rest-typings@7.4.0-rc.0
  - @rocket.chat/core-typings@7.4.0-rc.0
  - @rocket.chat/ddp-client@0.3.14-rc.0
=======
  - @rocket.chat/core-typings@7.3.3
  - @rocket.chat/rest-typings@7.3.3
  - @rocket.chat/ddp-client@0.3.16
>>>>>>> aeab9d32
  </details>

## 15.0.2

### Patch Changes

- <details><summary>Updated dependencies []:</summary>

  - @rocket.chat/core-typings@7.3.2
  - @rocket.chat/rest-typings@7.3.2
  - @rocket.chat/ddp-client@0.3.15
  </details>

## 15.0.1

### Patch Changes

- <details><summary>Updated dependencies []:</summary>

  - @rocket.chat/core-typings@7.3.1
  - @rocket.chat/rest-typings@7.3.1
  - @rocket.chat/ddp-client@0.3.14
  </details>

## 15.0.0

### Patch Changes

- ([#34858](https://github.com/RocketChat/Rocket.Chat/pull/34858)) Fixes an issue that prevented the apps-engine from reestablishing communications with subprocesses in some cases

- <details><summary>Updated dependencies [c8e8518011b8b7d318a2bb2f26b897b196421d76, c75d771c410579d3d7eaabb379871456ded1b111, 8942b0032af976738a7c602fa389803dda30c0dc, 1f54b733eaa91e602baaff74f113c7ef16ddaa89, bfa92f4dba1a16973d7da5a9c0f5d0df998bf944, c0fa1c884cccab47f4e68dd81457c424cf176f11, 3c237b25b27782db2e54c4c294140b1c8cd9b31a, c8e8518011b8b7d318a2bb2f26b897b196421d76]:</summary>

  - @rocket.chat/i18n@1.3.0
  - @rocket.chat/rest-typings@7.3.0
  - @rocket.chat/core-typings@7.3.0
  - @rocket.chat/ddp-client@0.3.13
  </details>

## 15.0.0-rc.5

### Patch Changes

- <details><summary>Updated dependencies []:</summary>

  - @rocket.chat/core-typings@7.3.0-rc.5
  - @rocket.chat/rest-typings@7.3.0-rc.5
  - @rocket.chat/ddp-client@0.3.13-rc.5
  </details>

## 15.0.0-rc.4

### Patch Changes

- <details><summary>Updated dependencies []:</summary>

  - @rocket.chat/core-typings@7.3.0-rc.4
  - @rocket.chat/rest-typings@7.3.0-rc.4
  - @rocket.chat/ddp-client@0.3.13-rc.4
  </details>

## 15.0.0-rc.3

### Patch Changes

- <details><summary>Updated dependencies []:</summary>

  - @rocket.chat/core-typings@7.3.0-rc.3
  - @rocket.chat/rest-typings@7.3.0-rc.3
  - @rocket.chat/ddp-client@0.3.13-rc.3
  </details>

## 15.0.0-rc.2

### Patch Changes

- <details><summary>Updated dependencies []:</summary>

  - @rocket.chat/core-typings@7.3.0-rc.2
  - @rocket.chat/rest-typings@7.3.0-rc.2
  - @rocket.chat/ddp-client@0.3.13-rc.2
  </details>

## 15.0.0-rc.1

### Patch Changes

- <details><summary>Updated dependencies []:</summary>

  - @rocket.chat/core-typings@7.3.0-rc.1
  - @rocket.chat/rest-typings@7.3.0-rc.1
  - @rocket.chat/ddp-client@0.3.13-rc.1
  </details>

## 15.0.0-rc.0

### Patch Changes

- ([#34858](https://github.com/RocketChat/Rocket.Chat/pull/34858)) Fixes an issue that prevented the apps-engine from reestablishing communications with subprocesses in some cases

- <details><summary>Updated dependencies [c8e8518011b8b7d318a2bb2f26b897b196421d76, c75d771c410579d3d7eaabb379871456ded1b111, 8942b0032af976738a7c602fa389803dda30c0dc, 1f54b733eaa91e602baaff74f113c7ef16ddaa89, bfa92f4dba1a16973d7da5a9c0f5d0df998bf944, 3c237b25b27782db2e54c4c294140b1c8cd9b31a, c8e8518011b8b7d318a2bb2f26b897b196421d76]:</summary>

  - @rocket.chat/i18n@1.3.0-rc.0
  - @rocket.chat/rest-typings@7.3.0-rc.0
  - @rocket.chat/core-typings@7.3.0-rc.0
  - @rocket.chat/ddp-client@0.3.13-rc.0
  </details>

## 14.0.1

### Patch Changes

- <details><summary>Updated dependencies []:</summary>

  - @rocket.chat/core-typings@7.2.1
  - @rocket.chat/rest-typings@7.2.1
  - @rocket.chat/ddp-client@0.3.12
  </details>

## 14.0.0

### Patch Changes

- ([#34205](https://github.com/RocketChat/Rocket.Chat/pull/34205)) Fixes an error where the engine would not retry a subprocess restart if the last attempt failed

- ([#34858](https://github.com/RocketChat/Rocket.Chat/pull/34858)) Fixes an issue that prevented the apps-engine from reestablishing communications with subprocesses in some cases

- ([#34205](https://github.com/RocketChat/Rocket.Chat/pull/34205)) Fixes error propagation when trying to get the status of apps in some cases

- ([#34205](https://github.com/RocketChat/Rocket.Chat/pull/34205)) Fixes wrong data being reported to total failed apps metrics and statistics

- <details><summary>Updated dependencies [b845fc0093cfaf59093d1e99ccaae77ab741354a, 76f6239ff1a9f34f163c03c140c4ceba62563b4e, f23e71166a2dfee0e3394e49cac95c48e5eb62e5, 76f6239ff1a9f34f163c03c140c4ceba62563b4e, f90b1c99bdf4d89350a70c9ef4c2d12ed3784fd8, a129e3e1c9ba5930906ef609d7573e5708d336f0, 475120dc19fb8cc400fd8af21559cd6f3cc17eb8, 2e4af86f6463166ba4d0b37b153b89ab246e112a, 76f6239ff1a9f34f163c03c140c4ceba62563b4e, 2d41274ae21ec51e7382da92e2f4e0c36186f814, 75a14b2e013aca7361cac56316f2b7e8c07d9dc8]:</summary>

  - @rocket.chat/rest-typings@7.2.0
  - @rocket.chat/core-typings@7.2.0
  - @rocket.chat/i18n@1.2.0
  - @rocket.chat/ddp-client@0.3.11
  </details>

## 14.0.0-rc.3

### Patch Changes

- <details><summary>Updated dependencies []:</summary>

  - @rocket.chat/core-typings@7.2.0-rc.3
  - @rocket.chat/rest-typings@7.2.0-rc.3
  - @rocket.chat/ddp-client@0.3.11-rc.3
  </details>

## 14.0.0-rc.2

### Patch Changes

- ([#34858](https://github.com/RocketChat/Rocket.Chat/pull/34858)) Fixes an issue that prevented the apps-engine from reestablishing communications with subprocesses in some cases

- <details><summary>Updated dependencies []:</summary>

  - @rocket.chat/core-typings@7.2.0-rc.2
  - @rocket.chat/rest-typings@7.2.0-rc.2
  - @rocket.chat/ddp-client@0.3.11-rc.2
  </details>

## 14.0.0-rc.1

### Patch Changes

- <details><summary>Updated dependencies []:</summary>

  - @rocket.chat/core-typings@7.2.0-rc.1
  - @rocket.chat/rest-typings@7.2.0-rc.1
  - @rocket.chat/ddp-client@0.3.11-rc.1
  </details>

## 14.0.0-rc.0

### Patch Changes

- ([#34205](https://github.com/RocketChat/Rocket.Chat/pull/34205)) Fixes an error where the engine would not retry a subprocess restart if the last attempt failed

- ([#34205](https://github.com/RocketChat/Rocket.Chat/pull/34205)) Fixes error propagation when trying to get the status of apps in some cases

- ([#34205](https://github.com/RocketChat/Rocket.Chat/pull/34205)) Fixes wrong data being reported to total failed apps metrics and statistics

- <details><summary>Updated dependencies [b845fc0093cfaf59093d1e99ccaae77ab741354a, 76f6239ff1a9f34f163c03c140c4ceba62563b4e, f23e71166a2dfee0e3394e49cac95c48e5eb62e5, 76f6239ff1a9f34f163c03c140c4ceba62563b4e, f90b1c99bdf4d89350a70c9ef4c2d12ed3784fd8, a129e3e1c9ba5930906ef609d7573e5708d336f0, 475120dc19fb8cc400fd8af21559cd6f3cc17eb8, 2e4af86f6463166ba4d0b37b153b89ab246e112a, 76f6239ff1a9f34f163c03c140c4ceba62563b4e, 2d41274ae21ec51e7382da92e2f4e0c36186f814, 75a14b2e013aca7361cac56316f2b7e8c07d9dc8]:</summary>

  - @rocket.chat/rest-typings@7.2.0-rc.0
  - @rocket.chat/core-typings@7.2.0-rc.0
  - @rocket.chat/i18n@1.2.0-rc.0
  - @rocket.chat/ddp-client@0.3.11-rc.0
  </details>

## 13.0.0

### Patch Changes

- <details><summary>Updated dependencies [80e36bfc3938775eb26aa5576f1b9b98896e1cc4, 66ecc64fc1d4464ad2818ad04e23a09cdf221194, 6c83bf0657004ee9cf43d5c832f51826a6591165, e7edeac3bdd22da0a04b8e873d5a008e249fb4be, 32d93a0666fa1cbe857d02889e93d9bbf45bd4f0, d1e6a73796269824fb1aa7afcc7b8aa242e34e90, 661cc01237629ce83699d6c25df25d12985e88bf, ce7024af36fcde97b1da5b2731f6edc4a4c236b8, 616655585cb1c5c60d7cee97e25b17af3dfda794, e5fe727f6a2f0e60cdf7ba225e1f6caa6db2045c, 322bafd4bd1fe91ed34610501b269e4d8951944c]:</summary>

  - @rocket.chat/core-typings@7.1.0
  - @rocket.chat/i18n@1.1.0
  - @rocket.chat/rest-typings@7.1.0
  - @rocket.chat/ddp-client@0.3.10
  </details>

## 13.0.0-rc.3

### Patch Changes

- <details><summary>Updated dependencies []:</summary>

  - @rocket.chat/core-typings@7.1.0-rc.3
  - @rocket.chat/rest-typings@7.1.0-rc.3
  - @rocket.chat/ddp-client@0.3.10-rc.3
  </details>

## 13.0.0-rc.2

### Patch Changes

- <details><summary>Updated dependencies []:</summary>

  - @rocket.chat/core-typings@7.1.0-rc.2
  - @rocket.chat/rest-typings@7.1.0-rc.2
  - @rocket.chat/ddp-client@0.3.10-rc.2
  </details>

## 13.0.0-rc.1

### Patch Changes

- <details><summary>Updated dependencies []:</summary>

  - @rocket.chat/core-typings@7.1.0-rc.1
  - @rocket.chat/rest-typings@7.1.0-rc.1
  - @rocket.chat/ddp-client@0.3.10-rc.1
  </details>

## 13.0.0-rc.0

### Patch Changes

- <details><summary>Updated dependencies [80e36bfc3938775eb26aa5576f1b9b98896e1cc4, 66ecc64fc1d4464ad2818ad04e23a09cdf221194, 6c83bf0657004ee9cf43d5c832f51826a6591165, e7edeac3bdd22da0a04b8e873d5a008e249fb4be, 32d93a0666fa1cbe857d02889e93d9bbf45bd4f0, d1e6a73796269824fb1aa7afcc7b8aa242e34e90, 661cc01237629ce83699d6c25df25d12985e88bf, ce7024af36fcde97b1da5b2731f6edc4a4c236b8, 616655585cb1c5c60d7cee97e25b17af3dfda794, e5fe727f6a2f0e60cdf7ba225e1f6caa6db2045c, 322bafd4bd1fe91ed34610501b269e4d8951944c]:</summary>

  - @rocket.chat/core-typings@7.1.0-rc.0
  - @rocket.chat/i18n@1.1.0-rc.0
  - @rocket.chat/rest-typings@7.1.0-rc.0
  - @rocket.chat/ddp-client@0.3.10-rc.0
  </details>

## 12.0.0

### Patch Changes

- <details><summary>Updated dependencies [c5b0c98803, 2806cb5d3e, 3395c8290b, 34ed9ad646, 6b5b91fd14, d1e14a0a85, bcacbb1cee, 9bcb802fdc, f33c07ebb8, 9cf079721b, b167db0b37, f4365b7dd4, b338807d76, bf05700542, debd3ffa22, 1bdfd201b1, 3ea02d3cc1, e3629e065b, b19ae4dbc7, 03d148524b, 3f9c3f1f52, 4aa731d6e9, 53cc1111f8, 81998f3450, e3dac4aab6, 2bc9692de0, 50943a02e8, 5acb59bb39, 509143d6dd, 31eb47f573, fa501ecb53]:</summary>

  - @rocket.chat/i18n@1.0.0
  - @rocket.chat/rest-typings@7.0.0
  - @rocket.chat/core-typings@7.0.0
  - @rocket.chat/ddp-client@0.3.9
  </details>

## 12.0.0-rc.6

### Patch Changes

- <details><summary>Updated dependencies []:</summary>

  - @rocket.chat/core-typings@7.0.0-rc.6
  - @rocket.chat/rest-typings@7.0.0-rc.6
  - @rocket.chat/ddp-client@0.3.9-rc.6
  </details>

## 12.0.0-rc.5

### Patch Changes

- <details><summary>Updated dependencies [d1e14a0a85, bf05700542, 1bdfd201b1, 2bc9692de0]:</summary>

  - @rocket.chat/rest-typings@7.0.0-rc.5
  - @rocket.chat/ddp-client@0.3.9-rc.5
  - @rocket.chat/core-typings@7.0.0-rc.5
  </details>

## 12.0.0-rc.4

### Patch Changes

- <details><summary>Updated dependencies []:</summary>

  - @rocket.chat/core-typings@7.0.0-rc.4
  - @rocket.chat/rest-typings@7.0.0-rc.4
  - @rocket.chat/ddp-client@0.3.9-rc.4
  </details>

## 12.0.0-rc.3

### Patch Changes

- <details><summary>Updated dependencies []:</summary>

  - @rocket.chat/core-typings@7.0.0-rc.3
  - @rocket.chat/rest-typings@7.0.0-rc.3
  - @rocket.chat/ddp-client@0.3.9-rc.3
  </details>

## 12.0.0-rc.2

### Patch Changes

- <details><summary>Updated dependencies []:</summary>

  - @rocket.chat/core-typings@7.0.0-rc.2
  - @rocket.chat/rest-typings@7.0.0-rc.2
  - @rocket.chat/ddp-client@0.3.9-rc.2
  </details>

## 12.0.0-rc.1

### Patch Changes

- <details><summary>Updated dependencies []:</summary>

  - @rocket.chat/core-typings@7.0.0-rc.1
  - @rocket.chat/rest-typings@7.0.0-rc.1
  - @rocket.chat/ddp-client@0.3.9-rc.1
  </details>

## 12.0.0-rc.0

### Patch Changes

- <details><summary>Updated dependencies [c5b0c98803, 2806cb5d3e, 3395c8290b, 34ed9ad646, 6b5b91fd14, 7726d68374, bcacbb1cee, 9bcb802fdc, f33c07ebb8, 9cf079721b, b167db0b37, f4365b7dd4, b338807d76, debd3ffa22, 3ea02d3cc1, e3629e065b, b19ae4dbc7, 03d148524b, 3f9c3f1f52, 4aa731d6e9, 53cc1111f8, 81998f3450, e3dac4aab6, 50943a02e8, 5acb59bb39, 509143d6dd, 31eb47f573, fa501ecb53]:</summary>

  - @rocket.chat/i18n@1.0.0-rc.0
  - @rocket.chat/rest-typings@7.0.0-rc.0
  - @rocket.chat/core-typings@7.0.0-rc.0
  - @rocket.chat/ddp-client@0.3.9-rc.0
  </details>

## 11.0.0

### Patch Changes

- <details><summary>Updated dependencies [bb94c9c67a, 9a38c8e13f, 7c14fd1a80, 9eaefdc892, 274f4f5881, 2f9eea03d2, 532f08819e, 927710d778, 3a161c4310, 0f21fa01a3, 12d6307998]:</summary>

  - @rocket.chat/i18n@0.8.0
  - @rocket.chat/rest-typings@6.13.0
  - @rocket.chat/core-typings@6.13.0
  - @rocket.chat/ddp-client@0.3.8
  </details>

## 11.0.0-rc.6

### Patch Changes

- <details><summary>Updated dependencies []:</summary>

  - @rocket.chat/core-typings@6.13.0-rc.6
  - @rocket.chat/rest-typings@6.13.0-rc.6
  - @rocket.chat/ddp-client@0.3.8-rc.6
  </details>

## 11.0.0-rc.5

### Patch Changes

- <details><summary>Updated dependencies []:</summary>

  - @rocket.chat/core-typings@6.13.0-rc.5
  - @rocket.chat/rest-typings@6.13.0-rc.5
  - @rocket.chat/ddp-client@0.3.8-rc.5
  </details>

## 11.0.0-rc.4

### Patch Changes

- <details><summary>Updated dependencies []:</summary>

  - @rocket.chat/core-typings@6.13.0-rc.4
  - @rocket.chat/rest-typings@6.13.0-rc.4
  - @rocket.chat/ddp-client@0.3.8-rc.4
  </details>

## 11.0.0-rc.3

### Patch Changes

- <details><summary>Updated dependencies []:</summary>

  - @rocket.chat/core-typings@6.13.0-rc.3
  - @rocket.chat/rest-typings@6.13.0-rc.3
  - @rocket.chat/ddp-client@0.3.8-rc.3
  </details>

## 11.0.0-rc.2

### Patch Changes

- <details><summary>Updated dependencies []:</summary>

  - @rocket.chat/core-typings@6.13.0-rc.2
  - @rocket.chat/rest-typings@6.13.0-rc.2
  - @rocket.chat/ddp-client@0.3.8-rc.2
  </details>

## 11.0.0-rc.1

### Patch Changes

- <details><summary>Updated dependencies [2f9eea03d2]:</summary>

  - @rocket.chat/i18n@0.8.0-rc.1
  - @rocket.chat/core-typings@6.13.0-rc.1
  - @rocket.chat/rest-typings@6.13.0-rc.1
  - @rocket.chat/ddp-client@0.3.8-rc.1
  </details>

## 11.0.0-rc.0

### Patch Changes

- <details><summary>Updated dependencies [bb94c9c67a, 9a38c8e13f, 7c14fd1a80, 9eaefdc892, 274f4f5881, 532f08819e, 927710d778, 3a161c4310, 0f21fa01a3, 12d6307998]:</summary>

  - @rocket.chat/i18n@0.8.0-rc.0
  - @rocket.chat/rest-typings@6.13.0-rc.0
  - @rocket.chat/core-typings@6.13.0-rc.0
  - @rocket.chat/ddp-client@0.3.7-rc.0
  </details>

## 10.0.1

### Patch Changes

- <details><summary>Updated dependencies []:</summary>

  - @rocket.chat/core-typings@6.12.1
  - @rocket.chat/rest-typings@6.12.1
  - @rocket.chat/ddp-client@0.3.7
  </details>

## 10.0.0

### Patch Changes

- <details><summary>Updated dependencies [127866ce97, 0c919db7b4, b764c415dc, 1f061a1aa5, dd37ea1b35, 7937ff741a, 58c0efc732, e28be46db7, 58c0efc732]:</summary>

  - @rocket.chat/i18n@0.7.0
  - @rocket.chat/rest-typings@6.12.0
  - @rocket.chat/core-typings@6.12.0
  - @rocket.chat/ddp-client@0.3.6
  </details>

## 10.0.0-rc.6

### Patch Changes

- <details><summary>Updated dependencies []:</summary>

  - @rocket.chat/core-typings@6.12.0-rc.6
  - @rocket.chat/rest-typings@6.12.0-rc.6
  - @rocket.chat/ddp-client@0.3.6-rc.6
  </details>

## 10.0.0-rc.5

### Patch Changes

- <details><summary>Updated dependencies []:</summary>

  - @rocket.chat/core-typings@6.12.0-rc.5
  - @rocket.chat/rest-typings@6.12.0-rc.5
  - @rocket.chat/ddp-client@0.3.6-rc.5
  </details>

## 10.0.0-rc.4

### Patch Changes

- <details><summary>Updated dependencies []:</summary>

  - @rocket.chat/core-typings@6.12.0-rc.4
  - @rocket.chat/rest-typings@6.12.0-rc.4
  - @rocket.chat/ddp-client@0.3.6-rc.4
  </details>

## 10.0.0-rc.3

### Patch Changes

- <details><summary>Updated dependencies []:</summary>

  - @rocket.chat/core-typings@6.12.0-rc.3
  - @rocket.chat/rest-typings@6.12.0-rc.3
  - @rocket.chat/ddp-client@0.3.5-rc.3
  </details>

## 10.0.0-rc.2

### Patch Changes

- <details><summary>Updated dependencies []:</summary>

  - @rocket.chat/core-typings@6.12.0-rc.2
  - @rocket.chat/rest-typings@6.12.0-rc.2
  - @rocket.chat/ddp-client@0.3.5-rc.2
  </details>

## 10.0.0-rc.1

### Patch Changes

- <details><summary>Updated dependencies []:</summary>

  - @rocket.chat/core-typings@6.12.0-rc.1
  - @rocket.chat/rest-typings@6.12.0-rc.1
  - @rocket.chat/ddp-client@0.3.5-rc.1
  </details>

## 10.0.0-rc.0

### Patch Changes

- <details><summary>Updated dependencies [127866ce97, 0c919db7b4, b764c415dc, 1f061a1aa5, dd37ea1b35, 7937ff741a, 58c0efc732, e28be46db7, 58c0efc732]:</summary>

  - @rocket.chat/i18n@0.7.0-rc.0
  - @rocket.chat/rest-typings@6.12.0-rc.0
  - @rocket.chat/core-typings@6.12.0-rc.0
  - @rocket.chat/ddp-client@0.3.4-rc.0
  </details>

## 9.0.2

### Patch Changes

- <details><summary>Updated dependencies []:</summary>

  - @rocket.chat/core-typings@6.11.2
  - @rocket.chat/rest-typings@6.11.2
  - @rocket.chat/ddp-client@0.3.5
  </details>

## 9.0.1

### Patch Changes

- <details><summary>Updated dependencies []:</summary>

  - @rocket.chat/core-typings@6.11.1
  - @rocket.chat/rest-typings@6.11.1
  - @rocket.chat/ddp-client@0.3.4
  </details>

## 9.0.0

### Minor Changes

- ([#32793](https://github.com/RocketChat/Rocket.Chat/pull/32793)) New Feature: Video Conference Persistent Chat.
  This feature provides a discussion id for conference provider apps to store the chat messages exchanged during the conferences, so that those users may then access those messages again at any time through Rocket.Chat.

### Patch Changes

- ([#32482](https://github.com/RocketChat/Rocket.Chat/pull/32482)) Fixed an issue with blocked login when dismissed 2FA modal by clicking outside of it or pressing the escape key

- <details><summary>Updated dependencies [b4bbcbfc9a, 25da5280a5, 1b7b1161cf, 03c8b066f9, 2d89a0c448, 24f7df4894, 3ffe4a2944, 3b4b19cfc5, 264d7d5496, b8e5887fb9]:</summary>

  - @rocket.chat/i18n@0.6.0
  - @rocket.chat/core-typings@6.11.0
  - @rocket.chat/rest-typings@6.11.0
  - @rocket.chat/ddp-client@0.3.3
  </details>

## 9.0.0-rc.6

### Patch Changes

- <details><summary>Updated dependencies []:</summary>

  - @rocket.chat/core-typings@6.11.0-rc.6
  - @rocket.chat/rest-typings@6.11.0-rc.6
  - @rocket.chat/ddp-client@0.3.3-rc.6
  </details>

## 9.0.0-rc.5

### Patch Changes

- <details><summary>Updated dependencies []:</summary>

  - @rocket.chat/core-typings@6.11.0-rc.5
  - @rocket.chat/rest-typings@6.11.0-rc.5
  - @rocket.chat/ddp-client@0.3.3-rc.5
  </details>

## 9.0.0-rc.4

### Patch Changes

- <details><summary>Updated dependencies []:</summary>

  - @rocket.chat/core-typings@6.11.0-rc.4
  - @rocket.chat/rest-typings@6.11.0-rc.4
  - @rocket.chat/ddp-client@0.3.3-rc.4
  </details>

## 9.0.0-rc.3

### Patch Changes

- <details><summary>Updated dependencies []:</summary>

  - @rocket.chat/core-typings@6.11.0-rc.3
  - @rocket.chat/rest-typings@6.11.0-rc.3
  - @rocket.chat/ddp-client@0.3.3-rc.3
  </details>

## 9.0.0-rc.2

### Patch Changes

- <details><summary>Updated dependencies []:</summary>

  - @rocket.chat/core-typings@6.11.0-rc.2
  - @rocket.chat/rest-typings@6.11.0-rc.2
  - @rocket.chat/ddp-client@0.3.3-rc.2
  </details>

## 9.0.0-rc.1

### Patch Changes

- <details><summary>Updated dependencies []:</summary>

  - @rocket.chat/core-typings@6.11.0-rc.1
  - @rocket.chat/rest-typings@6.11.0-rc.1
  - @rocket.chat/ddp-client@0.3.2-rc.1
  </details>

## 9.0.0-rc.0

### Minor Changes

- ([#32793](https://github.com/RocketChat/Rocket.Chat/pull/32793)) New Feature: Video Conference Persistent Chat.
  This feature provides a discussion id for conference provider apps to store the chat messages exchanged during the conferences, so that those users may then access those messages again at any time through Rocket.Chat.

### Patch Changes

- ([#32482](https://github.com/RocketChat/Rocket.Chat/pull/32482)) Fixed an issue with blocked login when dismissed 2FA modal by clicking outside of it or pressing the escape key

- <details><summary>Updated dependencies [b4bbcbfc9a, 25da5280a5, 1b7b1161cf, 03c8b066f9, 2d89a0c448, 24f7df4894, 3ffe4a2944, 3b4b19cfc5, 264d7d5496, b8e5887fb9]:</summary>

  - @rocket.chat/i18n@0.6.0-rc.0
  - @rocket.chat/core-typings@6.11.0-rc.0
  - @rocket.chat/rest-typings@6.11.0-rc.0
  - @rocket.chat/ddp-client@0.3.2-rc.0
  </details>

## 8.0.2

### Patch Changes

- <details><summary>Updated dependencies [ca6a9d8de8, ca6a9d8de8, ca6a9d8de8, ca6a9d8de8]:</summary>

  - @rocket.chat/core-typings@6.10.2
  - @rocket.chat/rest-typings@6.10.2
  - @rocket.chat/ddp-client@0.3.2
  </details>

## 8.0.1

### Patch Changes

- <details><summary>Updated dependencies []:</summary>

  - @rocket.chat/core-typings@6.10.1
  - @rocket.chat/rest-typings@6.10.1
  - @rocket.chat/ddp-client@0.3.1
  </details>

## 8.0.0

### Minor Changes

- ([#31821](https://github.com/RocketChat/Rocket.Chat/pull/31821)) New runtime for apps in the Apps-Engine based on the Deno platform

### Patch Changes

- <details><summary>Updated dependencies [d3c493b6da, 02dd87574b, 16b67aa0ff, 1056f220df, 1240c874a5, 768cad6de5, 2ef71e8ea6, 5f95c4ec6b, 363a011487, 495628bce0, f75a2cb4bb, 45dc3d5f72, ee43f2c57c, 07c4ca0621, 30399688fc, 4fd9c4cbaa, 4f72d62aa7, dfa49bdbb2]:</summary>

  - @rocket.chat/i18n@0.5.0
  - @rocket.chat/core-typings@6.10.0
  - @rocket.chat/rest-typings@6.10.0
  - @rocket.chat/ddp-client@0.3.0
  </details>

## 8.0.0-rc.7

### Patch Changes

- <details><summary>Updated dependencies []:</summary>

  - @rocket.chat/core-typings@6.10.0-rc.7
  - @rocket.chat/rest-typings@6.10.0-rc.7
  - @rocket.chat/ddp-client@0.3.0-rc.7
  </details>

## 8.0.0-rc.6

### Patch Changes

- <details><summary>Updated dependencies []:</summary>

  - @rocket.chat/core-typings@6.10.0-rc.6
  - @rocket.chat/rest-typings@6.10.0-rc.6
  - @rocket.chat/ddp-client@0.3.0-rc.6
  </details>

## 8.0.0-rc.5

### Patch Changes

- <details><summary>Updated dependencies []:</summary>

  - @rocket.chat/core-typings@6.10.0-rc.5
  - @rocket.chat/rest-typings@6.10.0-rc.5
  - @rocket.chat/ddp-client@0.3.0-rc.5
  </details>

## 8.0.0-rc.4

### Patch Changes

- <details><summary>Updated dependencies []:</summary>

  - @rocket.chat/core-typings@6.10.0-rc.4
  - @rocket.chat/rest-typings@6.10.0-rc.4
  - @rocket.chat/ddp-client@0.3.0-rc.4
  </details>

## 8.0.0-rc.3

### Patch Changes

- <details><summary>Updated dependencies []:</summary>

  - @rocket.chat/core-typings@6.10.0-rc.3
  - @rocket.chat/rest-typings@6.10.0-rc.3
  - @rocket.chat/ddp-client@0.3.0-rc.3
  </details>

## 8.0.0-rc.2

### Patch Changes

- <details><summary>Updated dependencies []:</summary>

  - @rocket.chat/core-typings@6.10.0-rc.2
  - @rocket.chat/rest-typings@6.10.0-rc.2
  - @rocket.chat/ddp-client@0.3.0-rc.2
  </details>

## 8.0.0-rc.1

### Patch Changes

- <details><summary>Updated dependencies []:</summary>

  - @rocket.chat/core-typings@6.10.0-rc.1
  - @rocket.chat/rest-typings@6.10.0-rc.1
  - @rocket.chat/ddp-client@0.3.0-rc.1
  </details>

## 8.0.0-rc.0

### Minor Changes

- ([#31821](https://github.com/RocketChat/Rocket.Chat/pull/31821)) New runtime for apps in the Apps-Engine based on the Deno platform

### Patch Changes

- <details><summary>Updated dependencies [d3c493b6da, 02dd87574b, 16b67aa0ff, 1056f220df, 1240c874a5, 768cad6de5, 2ef71e8ea6, 5f95c4ec6b, 363a011487, 495628bce0, f75a2cb4bb, 45dc3d5f72, ee43f2c57c, 07c4ca0621, 30399688fc, 4fd9c4cbaa, 4f72d62aa7, dfa49bdbb2]:</summary>

  - @rocket.chat/i18n@0.5.0-rc.0
  - @rocket.chat/core-typings@6.10.0-rc.0
  - @rocket.chat/rest-typings@6.10.0-rc.0
  - @rocket.chat/ddp-client@0.3.0-rc.0

## 7.0.3

### Patch Changes

- <details><summary>Updated dependencies []:</summary>

  - @rocket.chat/core-typings@6.9.3
  - @rocket.chat/rest-typings@6.9.3
  - @rocket.chat/ddp-client@0.2.27
  </details>

## 7.0.2

### Patch Changes

- <details><summary>Updated dependencies []:</summary>

  - @rocket.chat/core-typings@6.9.2
  - @rocket.chat/rest-typings@6.9.2
  - @rocket.chat/ddp-client@0.2.26
  </details>

## 7.0.1

### Patch Changes

- <details><summary>Updated dependencies []:</summary>

  - @rocket.chat/core-typings@6.9.1
  - @rocket.chat/rest-typings@6.9.1
  - @rocket.chat/ddp-client@0.2.25
  </details>

## 7.0.0

### Patch Changes

- <details><summary>Updated dependencies [ff4e396416, bc50dd54a2, f83bd56cc5, 70ab2a7b7b]:</summary>

  - @rocket.chat/core-typings@6.9.0
  - @rocket.chat/i18n@0.4.0
  - @rocket.chat/rest-typings@6.9.0
  - @rocket.chat/ddp-client@0.2.24
  </details>

## 7.0.0-rc.2

### Patch Changes

- <details><summary>Updated dependencies []:</summary>

  - @rocket.chat/core-typings@6.9.0-rc.2
  - @rocket.chat/rest-typings@6.9.0-rc.2
  - @rocket.chat/ddp-client@0.2.24-rc.2
  </details>

## 7.0.0-rc.1

### Patch Changes

- <details><summary>Updated dependencies []:</summary>

  - @rocket.chat/core-typings@6.9.0-rc.1
  - @rocket.chat/rest-typings@6.9.0-rc.1
  - @rocket.chat/ddp-client@0.2.24-rc.1
  </details>

## 7.0.0-rc.0

### Patch Changes

- <details><summary>Updated dependencies [ff4e396416, bc50dd54a2, f83bd56cc5, 70ab2a7b7b]:</summary>

  - @rocket.chat/core-typings@6.9.0-rc.0
  - @rocket.chat/i18n@0.4.0-rc.0
  - @rocket.chat/rest-typings@6.9.0-rc.0
  - @rocket.chat/ddp-client@0.2.24-rc.0
  </details>

## 6.0.0

### Minor Changes

- ([#32073](https://github.com/RocketChat/Rocket.Chat/pull/32073)) Fixed an issue affecting the update modal/contextual bar by apps when it comes to error handling and regular surface update

### Patch Changes

- <details><summary>Updated dependencies [845fd64f45, c47a8e3514, 9a6a7d0a40, da45cb6998, 845fd64f45, b94ca7c30b, 9902554388, 4aba7c8a26, c4e58afd8b, c9a92e6ea2]:</summary>

  - @rocket.chat/rest-typings@6.8.0
  - @rocket.chat/core-typings@6.8.0
  - @rocket.chat/i18n@0.3.0
  - @rocket.chat/ddp-client@0.2.23
  </details>

## 6.0.0-rc.2

### Patch Changes

- <details><summary>Updated dependencies [b94ca7c30b]:</summary>

  - @rocket.chat/core-typings@6.8.0-rc.2
  - @rocket.chat/rest-typings@6.8.0-rc.2
  - @rocket.chat/ddp-client@0.2.23-rc.2
  </details>

## 6.0.0-rc.1

### Patch Changes

- <details><summary>Updated dependencies []:</summary>

  - @rocket.chat/core-typings@6.8.0-rc.1
  - @rocket.chat/rest-typings@6.8.0-rc.1
  - @rocket.chat/ddp-client@0.2.22-rc.1
  </details>

## 6.0.0-rc.0

### Minor Changes

- ([#32073](https://github.com/RocketChat/Rocket.Chat/pull/32073)) Fixed an issue affecting the update modal/contextual bar by apps when it comes to error handling and regular surface update

### Patch Changes

- <details><summary>Updated dependencies [845fd64f45, c47a8e3514, 9a6a7d0a40, da45cb6998, 845fd64f45, 9902554388, 4aba7c8a26, c4e58afd8b, c9a92e6ea2]:</summary>

  - @rocket.chat/rest-typings@6.8.0-rc.0
  - @rocket.chat/core-typings@6.8.0-rc.0
  - @rocket.chat/i18n@0.3.0-rc.0
  - @rocket.chat/ddp-client@0.2.21-rc.0

## 5.0.2

### Patch Changes

- <details><summary>Updated dependencies []:</summary>

  - @rocket.chat/core-typings@6.7.2
  - @rocket.chat/rest-typings@6.7.2
  - @rocket.chat/ddp-client@0.2.22
  </details>

## 5.0.1

### Patch Changes

- <details><summary>Updated dependencies []:</summary>

  - @rocket.chat/core-typings@6.7.1
  - @rocket.chat/rest-typings@6.7.1
  - @rocket.chat/ddp-client@0.2.21
  </details>

## 5.0.0

### Patch Changes

- <details><summary>Updated dependencies [b9ef630816, 3eb4dd7f50, 1ca08cac9e, d1b1ffe9e5, 939a6fa35f, b9e897a8f5, cd5cbe2ac6]:</summary>

  - @rocket.chat/core-typings@6.7.0
  - @rocket.chat/ddp-client@0.2.20
  - @rocket.chat/rest-typings@6.7.0
  - @rocket.chat/i18n@0.2.0
  </details>

## 5.0.0-rc.4

### Patch Changes

- <details><summary>Updated dependencies []:</summary>

  - @rocket.chat/core-typings@6.7.0-rc.4
  - @rocket.chat/rest-typings@6.7.0-rc.4
  - @rocket.chat/ddp-client@0.2.20-rc.4
  </details>

## 5.0.0-rc.3

### Patch Changes

- <details><summary>Updated dependencies []:</summary>

  - @rocket.chat/core-typings@6.7.0-rc.3
  - @rocket.chat/rest-typings@6.7.0-rc.3
  - @rocket.chat/ddp-client@0.2.20-rc.3
  </details>

## 5.0.0-rc.2

### Patch Changes

- <details><summary>Updated dependencies []:</summary>

  - @rocket.chat/core-typings@6.7.0-rc.2
  - @rocket.chat/rest-typings@6.7.0-rc.2
  - @rocket.chat/ddp-client@0.2.20-rc.2
  </details>

## 5.0.0-rc.1

### Patch Changes

- <details><summary>Updated dependencies []:</summary>

  - @rocket.chat/core-typings@6.7.0-rc.1
  - @rocket.chat/rest-typings@6.7.0-rc.1
  - @rocket.chat/ddp-client@0.2.20-rc.1
  </details>

## 5.0.0-rc.0

### Patch Changes

- <details><summary>Updated dependencies [b9ef630816, 3eb4dd7f50, 1ca08cac9e, d1b1ffe9e5, 939a6fa35f, b9e897a8f5, cd5cbe2ac6]:</summary>

  - @rocket.chat/core-typings@6.7.0-rc.0
  - @rocket.chat/ddp-client@0.2.20-rc.0
  - @rocket.chat/rest-typings@6.7.0-rc.0
  - @rocket.chat/i18n@0.2.0-rc.0
  </details>

## 4.0.6

### Patch Changes

- <details><summary>Updated dependencies []:</summary>

  - @rocket.chat/core-typings@6.6.6
  - @rocket.chat/rest-typings@6.6.6
  - @rocket.chat/ddp-client@0.2.19
  </details>

## 4.0.5

### Patch Changes

- <details><summary>Updated dependencies [6476aa947c]:</summary>

  - @rocket.chat/ddp-client@0.2.18
  - @rocket.chat/core-typings@6.6.5
  - @rocket.chat/rest-typings@6.6.5
  </details>

## 4.0.4

### Patch Changes

- <details><summary>Updated dependencies []:</summary>

  - @rocket.chat/core-typings@6.6.4
  - @rocket.chat/rest-typings@6.6.4
  - @rocket.chat/ddp-client@0.2.17
  </details>

## 4.0.3

### Patch Changes

- <details><summary>Updated dependencies []:</summary>

  - @rocket.chat/core-typings@6.6.3
  - @rocket.chat/rest-typings@6.6.3
  - @rocket.chat/ddp-client@0.2.16
  </details>

## 4.0.2

### Patch Changes

- <details><summary>Updated dependencies [5abac60f19]:</summary>

  - @rocket.chat/ddp-client@0.2.15
  - @rocket.chat/core-typings@6.6.2
  - @rocket.chat/rest-typings@6.6.2
  </details>

## 4.0.1

### Patch Changes

- <details><summary>Updated dependencies []:</summary>

  - @rocket.chat/core-typings@6.6.1
  - @rocket.chat/rest-typings@6.6.1
  - @rocket.chat/ddp-client@0.2.14
  </details>

## 4.0.0

### Minor Changes

- ([#31184](https://github.com/RocketChat/Rocket.Chat/pull/31184)) Add the possibility to hide some elements through postMessage events.

### Patch Changes

- ([#31138](https://github.com/RocketChat/Rocket.Chat/pull/31138)) feat(uikit): Move `@rocket.chat/ui-kit` package to the main monorepo

- <details><summary>Updated dependencies [b223cbde14, dbb08ef948, 97cd497e5e, 748e57984d, 7c6198f49f, fdd9852079, 2260c04ec6, b4b2cd20a8]:</summary>

  - @rocket.chat/password-policies@0.0.2
  - @rocket.chat/ddp-client@0.2.13
  - @rocket.chat/core-typings@6.6.0
  - @rocket.chat/rest-typings@6.6.0
  - @rocket.chat/i18n@0.1.0
  </details>

## 4.0.0-rc.7

### Patch Changes

- <details><summary>Updated dependencies []:</summary>

  - @rocket.chat/core-typings@6.6.0-rc.7
  - @rocket.chat/rest-typings@6.6.0-rc.7
  - @rocket.chat/ddp-client@0.2.13-rc.7
  </details>

## 4.0.0-rc.6

### Patch Changes

- <details><summary>Updated dependencies []:</summary>

  - @rocket.chat/core-typings@6.6.0-rc.6
  - @rocket.chat/rest-typings@6.6.0-rc.6
  - @rocket.chat/ddp-client@0.2.13-rc.6
  </details>

## 4.0.0-rc.5

### Patch Changes

- <details><summary>Updated dependencies []:</summary>

  - @rocket.chat/core-typings@6.6.0-rc.5
  - @rocket.chat/rest-typings@6.6.0-rc.5
  - @rocket.chat/ddp-client@0.2.13-rc.5
  </details>

## 4.0.0-rc.4

### Patch Changes

- @rocket.chat/core-typings@6.6.0-rc.4
- @rocket.chat/rest-typings@6.6.0-rc.4
- @rocket.chat/ddp-client@0.2.13-rc.4

## 4.0.0-rc.3

### Patch Changes

- @rocket.chat/core-typings@6.6.0-rc.3
- @rocket.chat/rest-typings@6.6.0-rc.3
- @rocket.chat/ddp-client@0.2.13-rc.3

## 4.0.0-rc.2

### Patch Changes

- @rocket.chat/core-typings@6.6.0-rc.2
- @rocket.chat/rest-typings@6.6.0-rc.2
- @rocket.chat/ddp-client@0.2.13-rc.2

## 4.0.0-rc.1

### Patch Changes

- @rocket.chat/core-typings@6.6.0-rc.1
- @rocket.chat/rest-typings@6.6.0-rc.1
- @rocket.chat/ddp-client@0.2.13-rc.1

## 4.0.0-rc.0

### Minor Changes

- b2b0035162: Add the possibility to hide some elements through postMessage events.

### Patch Changes

- b223cbde14: feat(uikit): Move `@rocket.chat/ui-kit` package to the main monorepo
- Updated dependencies [b223cbde14]
- Updated dependencies [dbb08ef948]
- Updated dependencies [97cd497e5e]
- Updated dependencies [748e57984d]
- Updated dependencies [7c6198f49f]
- Updated dependencies [fdd9852079]
- Updated dependencies [2260c04ec6]
- Updated dependencies [b4b2cd20a8]
  - @rocket.chat/password-policies@0.0.2-rc.0
  - @rocket.chat/ddp-client@0.2.13-rc.0
  - @rocket.chat/core-typings@6.6.0-rc.0
  - @rocket.chat/rest-typings@6.6.0-rc.0
  - @rocket.chat/i18n@0.1.0-rc.0

## 3.0.3

### Patch Changes

- @rocket.chat/core-typings@6.5.3
- @rocket.chat/rest-typings@6.5.3
- @rocket.chat/ddp-client@0.2.12

## 3.0.2

### Patch Changes

- @rocket.chat/core-typings@6.5.2
- @rocket.chat/rest-typings@6.5.2
- @rocket.chat/ddp-client@0.2.11

## 3.0.1

### Patch Changes

- Updated dependencies [c2b224fd82]
- Updated dependencies [c2b224fd82]
- Updated dependencies [c2b224fd82]
- Updated dependencies [c2b224fd82]
- Updated dependencies [c2b224fd82]
- Updated dependencies [c2b224fd82]
- Updated dependencies [c2b224fd82]
  - @rocket.chat/rest-typings@6.5.1
  - @rocket.chat/ddp-client@0.2.10
  - @rocket.chat/core-typings@6.5.1

## 3.0.0

### Patch Changes

- 7da1edf866: Fixed an issue in the invite registration flow in which the user would not be automatically redirected to the homepage upon succesfully submiting the user registration form.
- Updated dependencies [dea1fe9191]
- Updated dependencies [c0ef13a0bf]
- Updated dependencies [5b9d6883bf]
- Updated dependencies [92613680b7]
- Updated dependencies [ec1b2b9846]
- Updated dependencies [a98f3ff303]
- Updated dependencies [5f81a0f3cb]
- Updated dependencies [dea1fe9191]
  - @rocket.chat/core-typings@6.5.0
  - @rocket.chat/rest-typings@6.5.0
  - @rocket.chat/ddp-client@0.2.9

## 3.0.0-rc.19

### Patch Changes

- @rocket.chat/core-typings@6.5.0-rc.19
- @rocket.chat/rest-typings@6.5.0-rc.19
- @rocket.chat/ddp-client@0.2.9-rc.12

## 3.0.0-rc.18

### Patch Changes

- @rocket.chat/core-typings@6.5.0-rc.18
- @rocket.chat/rest-typings@6.5.0-rc.18
- @rocket.chat/ddp-client@0.2.9-rc.11

## 3.0.0-rc.17

### Patch Changes

- @rocket.chat/core-typings@6.5.0-rc.17
- @rocket.chat/rest-typings@6.5.0-rc.17
- @rocket.chat/ddp-client@0.2.9-rc.10

## 3.0.0-rc.16

### Patch Changes

- @rocket.chat/core-typings@6.5.0-rc.16
- @rocket.chat/rest-typings@6.5.0-rc.16
- @rocket.chat/ddp-client@0.2.9-rc.9

## 3.0.0-rc.15

### Patch Changes

- @rocket.chat/core-typings@6.5.0-rc.15
- @rocket.chat/rest-typings@6.5.0-rc.15
- @rocket.chat/ddp-client@0.2.9-rc.8

## 3.0.0-rc.14

### Patch Changes

- @rocket.chat/core-typings@6.5.0-rc.14
- @rocket.chat/rest-typings@6.5.0-rc.14
- @rocket.chat/ddp-client@0.2.9-rc.7

## 3.0.0-rc.13

### Patch Changes

- @rocket.chat/core-typings@6.5.0-rc.13
- @rocket.chat/rest-typings@6.5.0-rc.13
- @rocket.chat/ddp-client@0.2.9-rc.6

## 3.0.0-rc.12

### Patch Changes

- @rocket.chat/core-typings@6.5.0-rc.12
- @rocket.chat/rest-typings@6.5.0-rc.12
- @rocket.chat/ddp-client@0.2.9-rc.5

## 3.0.0-rc.11

### Patch Changes

- @rocket.chat/core-typings@6.5.0-rc.11
- @rocket.chat/rest-typings@6.5.0-rc.11
- @rocket.chat/ddp-client@0.2.9-rc.4

## 3.0.0-rc.10

### Patch Changes

- @rocket.chat/core-typings@6.5.0-rc.10
- @rocket.chat/rest-typings@6.5.0-rc.10
- @rocket.chat/ddp-client@0.2.9-rc.3

## 3.0.0-rc.9

### Patch Changes

- @rocket.chat/core-typings@6.5.0-rc.9
- @rocket.chat/rest-typings@6.5.0-rc.9
- @rocket.chat/ddp-client@0.2.9-rc.2

## 3.0.0-rc.8

### Patch Changes

- @rocket.chat/core-typings@6.5.0-rc.8
- @rocket.chat/rest-typings@6.5.0-rc.8
- @rocket.chat/ddp-client@0.2.9-rc.1

## 3.0.0-rc.7

### Patch Changes

- @rocket.chat/core-typings@6.5.0-rc.7
- @rocket.chat/rest-typings@6.5.0-rc.7
- @rocket.chat/ddp-client@0.2.6-rc.7

## 3.0.0-rc.6

### Patch Changes

- @rocket.chat/core-typings@6.5.0-rc.6
- @rocket.chat/rest-typings@6.5.0-rc.6
- @rocket.chat/ddp-client@0.2.6-rc.6

## 3.0.0-rc.5

### Patch Changes

- @rocket.chat/core-typings@6.5.0-rc.5
- @rocket.chat/rest-typings@6.5.0-rc.5
- @rocket.chat/ddp-client@0.2.6-rc.5

## 3.0.0-rc.4

### Patch Changes

- @rocket.chat/core-typings@6.5.0-rc.4
- @rocket.chat/rest-typings@6.5.0-rc.4
- @rocket.chat/ddp-client@0.2.6-rc.4

## 3.0.0-rc.3

### Patch Changes

- @rocket.chat/core-typings@6.5.0-rc.3
- @rocket.chat/rest-typings@6.5.0-rc.3
- @rocket.chat/ddp-client@0.2.6-rc.3

## 3.0.0-rc.2

### Patch Changes

- @rocket.chat/core-typings@6.5.0-rc.2
- @rocket.chat/rest-typings@6.5.0-rc.2
- @rocket.chat/ddp-client@0.2.6-rc.2

## 3.0.0-rc.1

### Patch Changes

- @rocket.chat/core-typings@6.5.0-rc.1
- @rocket.chat/rest-typings@6.5.0-rc.1
- @rocket.chat/ddp-client@0.2.6-rc.1

## 3.0.0-rc.0

### Patch Changes

- 7da1edf866: Fixed an issue in the invite registration flow in which the user would not be automatically redirected to the homepage upon succesfully submiting the user registration form.
- Updated dependencies [dea1fe9191]
- Updated dependencies [c0ef13a0bf]
- Updated dependencies [5b9d6883bf]
- Updated dependencies [92613680b7]
- Updated dependencies [ec1b2b9846]
- Updated dependencies [a98f3ff303]
- Updated dependencies [5f81a0f3cb]
- Updated dependencies [dea1fe9191]
  - @rocket.chat/core-typings@6.5.0-rc.0
  - @rocket.chat/rest-typings@6.5.0-rc.0
  - @rocket.chat/ddp-client@0.2.6-rc.0

## 2.0.8

### Patch Changes

- @rocket.chat/core-typings@6.4.8
- @rocket.chat/rest-typings@6.4.8
- @rocket.chat/ddp-client@0.2.8

## 2.0.7

### Patch Changes

- @rocket.chat/core-typings@6.4.7
- @rocket.chat/rest-typings@6.4.7
- @rocket.chat/ddp-client@0.2.7

## 2.0.6

### Patch Changes

- @rocket.chat/core-typings@6.4.6
- @rocket.chat/rest-typings@6.4.6
- @rocket.chat/ddp-client@0.2.6

## 2.0.5

### Patch Changes

- @rocket.chat/core-typings@6.4.5
- @rocket.chat/rest-typings@6.4.5
- @rocket.chat/ddp-client@0.2.5

## 2.0.4

### Patch Changes

- @rocket.chat/core-typings@6.4.4
- @rocket.chat/rest-typings@6.4.4
- @rocket.chat/ddp-client@0.2.4

## 2.0.3

### Patch Changes

- @rocket.chat/core-typings@6.4.3
- @rocket.chat/rest-typings@6.4.3
- @rocket.chat/ddp-client@0.2.3

## 2.0.2

### Patch Changes

- @rocket.chat/core-typings@6.4.2
- @rocket.chat/rest-typings@6.4.2
- @rocket.chat/ddp-client@0.2.2

## 2.0.1

### Patch Changes

- @rocket.chat/core-typings@6.4.1
- @rocket.chat/rest-typings@6.4.1
- @rocket.chat/ddp-client@0.2.1

## 2.0.0

### Minor Changes

- 074db3b419: UX improvement for the Moderation Console Context bar for viewing the reported messages. The Report reason is now displayed in the reported messages context bar.
  The Moderation Action Modal confirmation description is updated to be more clear and concise.

### Patch Changes

- b8f3d5014f: Fixed the login page language switcher, now the component has a new look, is reactive and the language selection becomes concrete upon login in. Also changed the default language of the login page to be the browser language.
- Updated dependencies [239a34e877]
- Updated dependencies [203304782f]
- Updated dependencies [4186eecf05]
- Updated dependencies [2db32f0d4a]
- Updated dependencies [982ef6f459]
- Updated dependencies [ba24f3c21f]
- Updated dependencies [19aec23cda]
- Updated dependencies [ebab8c4dd8]
- Updated dependencies [357a3a50fa]
- Updated dependencies [1041d4d361]
- Updated dependencies [61128364d6]
- Updated dependencies [9496f1eb97]
- Updated dependencies [d45365436e]
- Updated dependencies [93d4912e17]
  - @rocket.chat/core-typings@6.4.0
  - @rocket.chat/rest-typings@6.4.0
  - @rocket.chat/ddp-client@0.2.0

## 2.0.0-rc.5

### Patch Changes

- Updated dependencies [1041d4d361]
  - @rocket.chat/core-typings@6.4.0-rc.5
  - @rocket.chat/rest-typings@6.4.0-rc.5
  - @rocket.chat/ddp-client@0.2.0-rc.5

## 2.0.0-rc.4

### Patch Changes

- @rocket.chat/core-typings@6.4.0-rc.4
- @rocket.chat/rest-typings@6.4.0-rc.4
- @rocket.chat/ddp-client@0.2.0-rc.4

## 2.0.0-rc.3

### Patch Changes

- @rocket.chat/core-typings@6.4.0-rc.3
- @rocket.chat/rest-typings@6.4.0-rc.3
- @rocket.chat/ddp-client@0.2.0-rc.3

## 2.0.0-rc.2

### Patch Changes

- @rocket.chat/core-typings@6.4.0-rc.2
- @rocket.chat/rest-typings@6.4.0-rc.2
- @rocket.chat/ddp-client@0.2.0-rc.2

## 2.0.0-rc.1

### Patch Changes

- @rocket.chat/core-typings@6.4.0-rc.1
- @rocket.chat/rest-typings@6.4.0-rc.1
- @rocket.chat/ddp-client@0.2.0-rc.1

## 2.0.0-rc.0

### Minor Changes

- 074db3b419: UX improvement for the Moderation Console Context bar for viewing the reported messages. The Report reason is now displayed in the reported messages context bar.
  The Moderation Action Modal confirmation description is updated to be more clear and concise.

### Patch Changes

- b8f3d5014f: Fixed the login page language switcher, now the component has a new look, is reactive and the language selection becomes concrete upon login in. Also changed the default language of the login page to be the browser language.
- Updated dependencies [239a34e877]
- Updated dependencies [203304782f]
- Updated dependencies [4186eecf05]
- Updated dependencies [2db32f0d4a]
- Updated dependencies [982ef6f459]
- Updated dependencies [ba24f3c21f]
- Updated dependencies [19aec23cda]
- Updated dependencies [ebab8c4dd8]
- Updated dependencies [357a3a50fa]
- Updated dependencies [61128364d6]
- Updated dependencies [9496f1eb97]
- Updated dependencies [d45365436e]
- Updated dependencies [93d4912e17]
  - @rocket.chat/core-typings@6.4.0-rc.0
  - @rocket.chat/rest-typings@6.4.0-rc.0
  - @rocket.chat/ddp-client@0.2.0-rc.0

## 1.0.8

### Patch Changes

- @rocket.chat/core-typings@6.3.8
- @rocket.chat/rest-typings@6.3.8
- @rocket.chat/ddp-client@0.1.8

## 1.0.7

### Patch Changes

- @rocket.chat/core-typings@6.3.7
- @rocket.chat/rest-typings@6.3.7
- @rocket.chat/ddp-client@0.1.7

## 1.0.6

### Patch Changes

- @rocket.chat/core-typings@6.3.6
- @rocket.chat/rest-typings@6.3.6
- @rocket.chat/ddp-client@0.1.6

## 1.0.5

### Patch Changes

- @rocket.chat/core-typings@6.3.5
- @rocket.chat/rest-typings@6.3.5
- @rocket.chat/ddp-client@0.1.5

## 1.0.4

### Patch Changes

- @rocket.chat/core-typings@6.3.4
- @rocket.chat/rest-typings@6.3.4
- @rocket.chat/ddp-client@0.1.4

## 1.0.3

### Patch Changes

- @rocket.chat/core-typings@6.3.3
- @rocket.chat/rest-typings@6.3.3
- @rocket.chat/ddp-client@0.1.3

## 1.0.2

### Patch Changes

- @rocket.chat/core-typings@6.3.2
- @rocket.chat/rest-typings@6.3.2
- @rocket.chat/ddp-client@0.1.2

## 1.0.1

### Patch Changes

- @rocket.chat/core-typings@6.3.1
- @rocket.chat/rest-typings@6.3.1
- @rocket.chat/ddp-client@0.1.1

## 1.0.0

### Patch Changes

- e14ec50816: Added and Improved Custom Fields form to Registration Flow
- f76d514341: Implemented a visual password verification in the Register User form, My Profile page, and reset password page. With this, the user will know exactly why their password is weak and how to improve it.
- Updated dependencies [e14ec50816]
- Updated dependencies [74aa677088]
- Updated dependencies [e006013e5f]
- Updated dependencies [e846d873b7]
- Updated dependencies [eecd9fc99a]
- Updated dependencies [6a474ff952]
- Updated dependencies [9da856cc67]
- Updated dependencies [f76d514341]
- Updated dependencies [f379336951]
- Updated dependencies [12d97e16c2]
- Updated dependencies [0645f42e12]
- Updated dependencies [48ac55f4ea]
  - @rocket.chat/core-typings@6.3.0
  - @rocket.chat/rest-typings@6.3.0
  - @rocket.chat/ddp-client@0.1.0

## 1.0.0-rc.10

### Patch Changes

- Updated dependencies [f379336951]
  - @rocket.chat/ddp-client@0.1.0-rc.10
  - @rocket.chat/core-typings@6.3.0-rc.10
  - @rocket.chat/rest-typings@6.3.0-rc.10

## 1.0.0-rc.9

### Patch Changes

- Updated dependencies [48ac55f4ea]
  - @rocket.chat/core-typings@6.3.0-rc.9
  - @rocket.chat/rest-typings@6.3.0-rc.9
  - @rocket.chat/ddp-client@0.0.2-rc.9

## 1.0.0-rc.8

### Patch Changes

- @rocket.chat/core-typings@6.3.0-rc.8
- @rocket.chat/rest-typings@6.3.0-rc.8
- @rocket.chat/ddp-client@0.0.2-rc.8

## 1.0.0-rc.7

### Patch Changes

- @rocket.chat/core-typings@6.3.0-rc.7
- @rocket.chat/rest-typings@6.3.0-rc.7
- @rocket.chat/ddp-client@0.0.2-rc.7

## 1.0.0-rc.6

### Patch Changes

- @rocket.chat/core-typings@6.3.0-rc.6
- @rocket.chat/rest-typings@6.3.0-rc.6
- @rocket.chat/ddp-client@0.0.2-rc.6

## 1.0.0-rc.5

### Patch Changes

- @rocket.chat/core-typings@6.3.0-rc.5
- @rocket.chat/rest-typings@6.3.0-rc.5
- @rocket.chat/ddp-client@0.0.2-rc.5

## 1.0.0-rc.4

### Patch Changes

- @rocket.chat/core-typings@6.3.0-rc.4
- @rocket.chat/rest-typings@6.3.0-rc.4
- @rocket.chat/ddp-client@0.0.2-rc.4

## 1.0.0-rc.3

### Patch Changes

- @rocket.chat/core-typings@6.3.0-rc.3
- @rocket.chat/rest-typings@6.3.0-rc.3
- @rocket.chat/ddp-client@0.0.2-rc.3

## 1.0.0-rc.2

### Patch Changes

- f76d514341: Implemented a visual password verification in the Register User form, My Profile page, and reset password page. With this, the user will know exactly why their password is weak and how to improve it.
- Updated dependencies [f76d514341]
  - @rocket.chat/rest-typings@6.3.0-rc.2
  - @rocket.chat/ddp-client@0.0.2-rc.2
  - @rocket.chat/core-typings@6.3.0-rc.2

## 1.0.0-rc.1

### Patch Changes

- @rocket.chat/core-typings@6.3.0-rc.1
- @rocket.chat/rest-typings@6.3.0-rc.1
- @rocket.chat/ddp-client@0.0.2-rc.1

## 1.0.0-rc.0

### Patch Changes

- e14ec50816: Added and Improved Custom Fields form to Registration Flow
- Updated dependencies [e14ec50816]
- Updated dependencies [74aa677088]
- Updated dependencies [e006013e5f]
- Updated dependencies [e846d873b7]
- Updated dependencies [eecd9fc99a]
- Updated dependencies [6a474ff952]
- Updated dependencies [9da856cc67]
- Updated dependencies [12d97e16c2]
- Updated dependencies [0645f42e12]
  - @rocket.chat/core-typings@6.3.0-rc.0
  - @rocket.chat/rest-typings@6.3.0-rc.0
  - @rocket.chat/ddp-client@0.0.2-rc.0

## 0.0.5

### Patch Changes

- @rocket.chat/core-typings@6.2.10
- @rocket.chat/rest-typings@6.2.10

## 0.0.4

### Patch Changes

- @rocket.chat/core-typings@6.2.9
- @rocket.chat/rest-typings@6.2.9

## 0.0.3

### Patch Changes

- Updated dependencies []:
  - @rocket.chat/core-typings@6.2.7
  - @rocket.chat/rest-typings@6.2.7

## 0.0.2

### Patch Changes

- Updated dependencies []:
  - @rocket.chat/core-typings@6.2.6
  - @rocket.chat/rest-typings@6.2.6<|MERGE_RESOLUTION|>--- conflicted
+++ resolved
@@ -1,16 +1,10 @@
 # @rocket.chat/ui-contexts
 
-<<<<<<< HEAD
 ## 16.0.0-rc.3
-=======
-## 15.0.3
->>>>>>> aeab9d32
-
-### Patch Changes
-
-- <details><summary>Updated dependencies []:</summary>
-
-<<<<<<< HEAD
+
+### Patch Changes
+
+- <details><summary>Updated dependencies []:</summary>
   - @rocket.chat/core-typings@7.4.0-rc.3
   - @rocket.chat/rest-typings@7.4.0-rc.3
   - @rocket.chat/ddp-client@0.3.16-rc.3
@@ -48,11 +42,17 @@
   - @rocket.chat/rest-typings@7.4.0-rc.0
   - @rocket.chat/core-typings@7.4.0-rc.0
   - @rocket.chat/ddp-client@0.3.14-rc.0
-=======
+  </details>
+
+## 15.0.3
+
+### Patch Changes
+
+- <details><summary>Updated dependencies []:</summary>
+
   - @rocket.chat/core-typings@7.3.3
   - @rocket.chat/rest-typings@7.3.3
   - @rocket.chat/ddp-client@0.3.16
->>>>>>> aeab9d32
   </details>
 
 ## 15.0.2
