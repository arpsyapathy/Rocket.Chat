--- conflicted
+++ resolved
@@ -1,6 +1,5 @@
 # @rocket.chat/ui-contexts
 
-<<<<<<< HEAD
 ## 1.0.0-rc.0
 
 ### Patch Changes
@@ -18,7 +17,7 @@
   - @rocket.chat/core-typings@6.3.0-rc.0
   - @rocket.chat/rest-typings@6.3.0-rc.0
   - @rocket.chat/ddp-client@0.0.2-rc.0
-=======
+
 ## 0.0.4
 
 ### Patch Changes
@@ -33,7 +32,6 @@
 - Updated dependencies []:
   - @rocket.chat/core-typings@6.2.7
   - @rocket.chat/rest-typings@6.2.7
->>>>>>> c45ae5f7
 
 ## 0.0.2
 
