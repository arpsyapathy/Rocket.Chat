# @rocket.chat/ui-contexts

<<<<<<< HEAD
## 3.0.0-rc.7

### Patch Changes

- @rocket.chat/core-typings@6.5.0-rc.7
- @rocket.chat/rest-typings@6.5.0-rc.7
- @rocket.chat/ddp-client@0.2.6-rc.7

## 3.0.0-rc.6

### Patch Changes

- @rocket.chat/core-typings@6.5.0-rc.6
- @rocket.chat/rest-typings@6.5.0-rc.6
- @rocket.chat/ddp-client@0.2.6-rc.6

## 3.0.0-rc.5

### Patch Changes

- @rocket.chat/core-typings@6.5.0-rc.5
- @rocket.chat/rest-typings@6.5.0-rc.5
- @rocket.chat/ddp-client@0.2.6-rc.5

## 3.0.0-rc.4

### Patch Changes

- @rocket.chat/core-typings@6.5.0-rc.4
- @rocket.chat/rest-typings@6.5.0-rc.4
- @rocket.chat/ddp-client@0.2.6-rc.4

## 3.0.0-rc.3

### Patch Changes

- @rocket.chat/core-typings@6.5.0-rc.3
- @rocket.chat/rest-typings@6.5.0-rc.3
- @rocket.chat/ddp-client@0.2.6-rc.3

## 3.0.0-rc.2

### Patch Changes

- @rocket.chat/core-typings@6.5.0-rc.2
- @rocket.chat/rest-typings@6.5.0-rc.2
- @rocket.chat/ddp-client@0.2.6-rc.2

## 3.0.0-rc.1

### Patch Changes

- @rocket.chat/core-typings@6.5.0-rc.1
- @rocket.chat/rest-typings@6.5.0-rc.1
- @rocket.chat/ddp-client@0.2.6-rc.1

## 3.0.0-rc.0

### Patch Changes

- 7da1edf866: Fixed an issue in the invite registration flow in which the user would not be automatically redirected to the homepage upon succesfully submiting the user registration form.
- Updated dependencies [dea1fe9191]
- Updated dependencies [c0ef13a0bf]
- Updated dependencies [5b9d6883bf]
- Updated dependencies [92613680b7]
- Updated dependencies [ec1b2b9846]
- Updated dependencies [a98f3ff303]
- Updated dependencies [5f81a0f3cb]
- Updated dependencies [dea1fe9191]
  - @rocket.chat/core-typings@6.5.0-rc.0
  - @rocket.chat/rest-typings@6.5.0-rc.0
  - @rocket.chat/ddp-client@0.2.6-rc.0
=======
## 2.0.8

### Patch Changes

- @rocket.chat/core-typings@6.4.8
- @rocket.chat/rest-typings@6.4.8
- @rocket.chat/ddp-client@0.2.8

## 2.0.7

### Patch Changes

- @rocket.chat/core-typings@6.4.7
- @rocket.chat/rest-typings@6.4.7
- @rocket.chat/ddp-client@0.2.7

## 2.0.6

### Patch Changes

- @rocket.chat/core-typings@6.4.6
- @rocket.chat/rest-typings@6.4.6
- @rocket.chat/ddp-client@0.2.6
>>>>>>> 133e7444

## 2.0.5

### Patch Changes

- @rocket.chat/core-typings@6.4.5
- @rocket.chat/rest-typings@6.4.5
- @rocket.chat/ddp-client@0.2.5

## 2.0.4

### Patch Changes

- @rocket.chat/core-typings@6.4.4
- @rocket.chat/rest-typings@6.4.4
- @rocket.chat/ddp-client@0.2.4

## 2.0.3

### Patch Changes

- @rocket.chat/core-typings@6.4.3
- @rocket.chat/rest-typings@6.4.3
- @rocket.chat/ddp-client@0.2.3

## 2.0.2

### Patch Changes

- @rocket.chat/core-typings@6.4.2
- @rocket.chat/rest-typings@6.4.2
- @rocket.chat/ddp-client@0.2.2

## 2.0.1

### Patch Changes

- @rocket.chat/core-typings@6.4.1
- @rocket.chat/rest-typings@6.4.1
- @rocket.chat/ddp-client@0.2.1

## 2.0.0

### Minor Changes

- 074db3b419: UX improvement for the Moderation Console Context bar for viewing the reported messages. The Report reason is now displayed in the reported messages context bar.
  The Moderation Action Modal confirmation description is updated to be more clear and concise.

### Patch Changes

- b8f3d5014f: Fixed the login page language switcher, now the component has a new look, is reactive and the language selection becomes concrete upon login in. Also changed the default language of the login page to be the browser language.
- Updated dependencies [239a34e877]
- Updated dependencies [203304782f]
- Updated dependencies [4186eecf05]
- Updated dependencies [2db32f0d4a]
- Updated dependencies [982ef6f459]
- Updated dependencies [ba24f3c21f]
- Updated dependencies [19aec23cda]
- Updated dependencies [ebab8c4dd8]
- Updated dependencies [357a3a50fa]
- Updated dependencies [1041d4d361]
- Updated dependencies [61128364d6]
- Updated dependencies [9496f1eb97]
- Updated dependencies [d45365436e]
- Updated dependencies [93d4912e17]
  - @rocket.chat/core-typings@6.4.0
  - @rocket.chat/rest-typings@6.4.0
  - @rocket.chat/ddp-client@0.2.0

## 2.0.0-rc.5

### Patch Changes

- Updated dependencies [1041d4d361]
  - @rocket.chat/core-typings@6.4.0-rc.5
  - @rocket.chat/rest-typings@6.4.0-rc.5
  - @rocket.chat/ddp-client@0.2.0-rc.5

## 2.0.0-rc.4

### Patch Changes

- @rocket.chat/core-typings@6.4.0-rc.4
- @rocket.chat/rest-typings@6.4.0-rc.4
- @rocket.chat/ddp-client@0.2.0-rc.4

## 2.0.0-rc.3

### Patch Changes

- @rocket.chat/core-typings@6.4.0-rc.3
- @rocket.chat/rest-typings@6.4.0-rc.3
- @rocket.chat/ddp-client@0.2.0-rc.3

## 2.0.0-rc.2

### Patch Changes

- @rocket.chat/core-typings@6.4.0-rc.2
- @rocket.chat/rest-typings@6.4.0-rc.2
- @rocket.chat/ddp-client@0.2.0-rc.2

## 2.0.0-rc.1

### Patch Changes

- @rocket.chat/core-typings@6.4.0-rc.1
- @rocket.chat/rest-typings@6.4.0-rc.1
- @rocket.chat/ddp-client@0.2.0-rc.1

## 2.0.0-rc.0

### Minor Changes

- 074db3b419: UX improvement for the Moderation Console Context bar for viewing the reported messages. The Report reason is now displayed in the reported messages context bar.
  The Moderation Action Modal confirmation description is updated to be more clear and concise.

### Patch Changes

- b8f3d5014f: Fixed the login page language switcher, now the component has a new look, is reactive and the language selection becomes concrete upon login in. Also changed the default language of the login page to be the browser language.
- Updated dependencies [239a34e877]
- Updated dependencies [203304782f]
- Updated dependencies [4186eecf05]
- Updated dependencies [2db32f0d4a]
- Updated dependencies [982ef6f459]
- Updated dependencies [ba24f3c21f]
- Updated dependencies [19aec23cda]
- Updated dependencies [ebab8c4dd8]
- Updated dependencies [357a3a50fa]
- Updated dependencies [61128364d6]
- Updated dependencies [9496f1eb97]
- Updated dependencies [d45365436e]
- Updated dependencies [93d4912e17]
  - @rocket.chat/core-typings@6.4.0-rc.0
  - @rocket.chat/rest-typings@6.4.0-rc.0
  - @rocket.chat/ddp-client@0.2.0-rc.0

## 1.0.8

### Patch Changes

- @rocket.chat/core-typings@6.3.8
- @rocket.chat/rest-typings@6.3.8
- @rocket.chat/ddp-client@0.1.8

## 1.0.7

### Patch Changes

- @rocket.chat/core-typings@6.3.7
- @rocket.chat/rest-typings@6.3.7
- @rocket.chat/ddp-client@0.1.7

## 1.0.6

### Patch Changes

- @rocket.chat/core-typings@6.3.6
- @rocket.chat/rest-typings@6.3.6
- @rocket.chat/ddp-client@0.1.6

## 1.0.5

### Patch Changes

- @rocket.chat/core-typings@6.3.5
- @rocket.chat/rest-typings@6.3.5
- @rocket.chat/ddp-client@0.1.5

## 1.0.4

### Patch Changes

- @rocket.chat/core-typings@6.3.4
- @rocket.chat/rest-typings@6.3.4
- @rocket.chat/ddp-client@0.1.4

## 1.0.3

### Patch Changes

- @rocket.chat/core-typings@6.3.3
- @rocket.chat/rest-typings@6.3.3
- @rocket.chat/ddp-client@0.1.3

## 1.0.2

### Patch Changes

- @rocket.chat/core-typings@6.3.2
- @rocket.chat/rest-typings@6.3.2
- @rocket.chat/ddp-client@0.1.2

## 1.0.1

### Patch Changes

- @rocket.chat/core-typings@6.3.1
- @rocket.chat/rest-typings@6.3.1
- @rocket.chat/ddp-client@0.1.1

## 1.0.0

### Patch Changes

- e14ec50816: Added and Improved Custom Fields form to Registration Flow
- f76d514341: Implemented a visual password verification in the Register User form, My Profile page, and reset password page. With this, the user will know exactly why their password is weak and how to improve it.
- Updated dependencies [e14ec50816]
- Updated dependencies [74aa677088]
- Updated dependencies [e006013e5f]
- Updated dependencies [e846d873b7]
- Updated dependencies [eecd9fc99a]
- Updated dependencies [6a474ff952]
- Updated dependencies [9da856cc67]
- Updated dependencies [f76d514341]
- Updated dependencies [f379336951]
- Updated dependencies [12d97e16c2]
- Updated dependencies [0645f42e12]
- Updated dependencies [48ac55f4ea]
  - @rocket.chat/core-typings@6.3.0
  - @rocket.chat/rest-typings@6.3.0
  - @rocket.chat/ddp-client@0.1.0

## 1.0.0-rc.10

### Patch Changes

- Updated dependencies [f379336951]
  - @rocket.chat/ddp-client@0.1.0-rc.10
  - @rocket.chat/core-typings@6.3.0-rc.10
  - @rocket.chat/rest-typings@6.3.0-rc.10

## 1.0.0-rc.9

### Patch Changes

- Updated dependencies [48ac55f4ea]
  - @rocket.chat/core-typings@6.3.0-rc.9
  - @rocket.chat/rest-typings@6.3.0-rc.9
  - @rocket.chat/ddp-client@0.0.2-rc.9

## 1.0.0-rc.8

### Patch Changes

- @rocket.chat/core-typings@6.3.0-rc.8
- @rocket.chat/rest-typings@6.3.0-rc.8
- @rocket.chat/ddp-client@0.0.2-rc.8

## 1.0.0-rc.7

### Patch Changes

- @rocket.chat/core-typings@6.3.0-rc.7
- @rocket.chat/rest-typings@6.3.0-rc.7
- @rocket.chat/ddp-client@0.0.2-rc.7

## 1.0.0-rc.6

### Patch Changes

- @rocket.chat/core-typings@6.3.0-rc.6
- @rocket.chat/rest-typings@6.3.0-rc.6
- @rocket.chat/ddp-client@0.0.2-rc.6

## 1.0.0-rc.5

### Patch Changes

- @rocket.chat/core-typings@6.3.0-rc.5
- @rocket.chat/rest-typings@6.3.0-rc.5
- @rocket.chat/ddp-client@0.0.2-rc.5

## 1.0.0-rc.4

### Patch Changes

- @rocket.chat/core-typings@6.3.0-rc.4
- @rocket.chat/rest-typings@6.3.0-rc.4
- @rocket.chat/ddp-client@0.0.2-rc.4

## 1.0.0-rc.3

### Patch Changes

- @rocket.chat/core-typings@6.3.0-rc.3
- @rocket.chat/rest-typings@6.3.0-rc.3
- @rocket.chat/ddp-client@0.0.2-rc.3

## 1.0.0-rc.2

### Patch Changes

- f76d514341: Implemented a visual password verification in the Register User form, My Profile page, and reset password page. With this, the user will know exactly why their password is weak and how to improve it.
- Updated dependencies [f76d514341]
  - @rocket.chat/rest-typings@6.3.0-rc.2
  - @rocket.chat/ddp-client@0.0.2-rc.2
  - @rocket.chat/core-typings@6.3.0-rc.2

## 1.0.0-rc.1

### Patch Changes

- @rocket.chat/core-typings@6.3.0-rc.1
- @rocket.chat/rest-typings@6.3.0-rc.1
- @rocket.chat/ddp-client@0.0.2-rc.1

## 1.0.0-rc.0

### Patch Changes

- e14ec50816: Added and Improved Custom Fields form to Registration Flow
- Updated dependencies [e14ec50816]
- Updated dependencies [74aa677088]
- Updated dependencies [e006013e5f]
- Updated dependencies [e846d873b7]
- Updated dependencies [eecd9fc99a]
- Updated dependencies [6a474ff952]
- Updated dependencies [9da856cc67]
- Updated dependencies [12d97e16c2]
- Updated dependencies [0645f42e12]
  - @rocket.chat/core-typings@6.3.0-rc.0
  - @rocket.chat/rest-typings@6.3.0-rc.0
  - @rocket.chat/ddp-client@0.0.2-rc.0

## 0.0.5

### Patch Changes

- @rocket.chat/core-typings@6.2.10
- @rocket.chat/rest-typings@6.2.10

## 0.0.4

### Patch Changes

- @rocket.chat/core-typings@6.2.9
- @rocket.chat/rest-typings@6.2.9

## 0.0.3

### Patch Changes

- Updated dependencies []:
  - @rocket.chat/core-typings@6.2.7
  - @rocket.chat/rest-typings@6.2.7

## 0.0.2

### Patch Changes

- Updated dependencies []:
  - @rocket.chat/core-typings@6.2.6
  - @rocket.chat/rest-typings@6.2.6<|MERGE_RESOLUTION|>--- conflicted
+++ resolved
@@ -1,6 +1,5 @@
 # @rocket.chat/ui-contexts
 
-<<<<<<< HEAD
 ## 3.0.0-rc.7
 
 ### Patch Changes
@@ -73,7 +72,7 @@
   - @rocket.chat/core-typings@6.5.0-rc.0
   - @rocket.chat/rest-typings@6.5.0-rc.0
   - @rocket.chat/ddp-client@0.2.6-rc.0
-=======
+
 ## 2.0.8
 
 ### Patch Changes
@@ -97,7 +96,6 @@
 - @rocket.chat/core-typings@6.4.6
 - @rocket.chat/rest-typings@6.4.6
 - @rocket.chat/ddp-client@0.2.6
->>>>>>> 133e7444
 
 ## 2.0.5
 
