--- conflicted
+++ resolved
@@ -1,6 +1,5 @@
 # @rocket.chat/ui-contexts
 
-<<<<<<< HEAD
 ## 2.0.0-rc.3
 
 ### Patch Changes
@@ -51,7 +50,6 @@
   - @rocket.chat/core-typings@6.4.0-rc.0
   - @rocket.chat/rest-typings@6.4.0-rc.0
   - @rocket.chat/ddp-client@0.2.0-rc.0
-=======
 ## 1.0.7
 
 ### Patch Changes
@@ -59,7 +57,6 @@
 - @rocket.chat/core-typings@6.3.7
 - @rocket.chat/rest-typings@6.3.7
 - @rocket.chat/ddp-client@0.1.7
->>>>>>> c4bcbb24
 
 ## 1.0.6
 
