# @rocket.chat/ui-contexts

<<<<<<< HEAD
## 6.0.0-rc.1
=======
## 5.0.2
>>>>>>> cb977231

### Patch Changes

- <details><summary>Updated dependencies []:</summary>

<<<<<<< HEAD
  - @rocket.chat/core-typings@6.8.0-rc.1
  - @rocket.chat/rest-typings@6.8.0-rc.1
  - @rocket.chat/ddp-client@0.2.22-rc.1
  </details>

## 6.0.0-rc.0

### Minor Changes

- ([#32073](https://github.com/RocketChat/Rocket.Chat/pull/32073)) Fixed an issue affecting the update modal/contextual bar by apps when it comes to error handling and regular surface update

### Patch Changes

- <details><summary>Updated dependencies [845fd64f45, c47a8e3514, 9a6a7d0a40, da45cb6998, 845fd64f45, 9902554388, 4aba7c8a26, c4e58afd8b, c9a92e6ea2]:</summary>

  - @rocket.chat/rest-typings@6.8.0-rc.0
  - @rocket.chat/core-typings@6.8.0-rc.0
  - @rocket.chat/i18n@0.3.0-rc.0
  - @rocket.chat/ddp-client@0.2.21-rc.0

=======
  - @rocket.chat/core-typings@6.7.2
  - @rocket.chat/rest-typings@6.7.2
  - @rocket.chat/ddp-client@0.2.22
  </details>

>>>>>>> cb977231
## 5.0.1

### Patch Changes

- <details><summary>Updated dependencies []:</summary>

  - @rocket.chat/core-typings@6.7.1
  - @rocket.chat/rest-typings@6.7.1
  - @rocket.chat/ddp-client@0.2.21
  </details>

## 5.0.0

### Patch Changes

- <details><summary>Updated dependencies [b9ef630816, 3eb4dd7f50, 1ca08cac9e, d1b1ffe9e5, 939a6fa35f, b9e897a8f5, cd5cbe2ac6]:</summary>

  - @rocket.chat/core-typings@6.7.0
  - @rocket.chat/ddp-client@0.2.20
  - @rocket.chat/rest-typings@6.7.0
  - @rocket.chat/i18n@0.2.0
  </details>

## 5.0.0-rc.4

### Patch Changes

- <details><summary>Updated dependencies []:</summary>

  - @rocket.chat/core-typings@6.7.0-rc.4
  - @rocket.chat/rest-typings@6.7.0-rc.4
  - @rocket.chat/ddp-client@0.2.20-rc.4
  </details>

## 5.0.0-rc.3

### Patch Changes

- <details><summary>Updated dependencies []:</summary>

  - @rocket.chat/core-typings@6.7.0-rc.3
  - @rocket.chat/rest-typings@6.7.0-rc.3
  - @rocket.chat/ddp-client@0.2.20-rc.3
  </details>

## 5.0.0-rc.2

### Patch Changes

- <details><summary>Updated dependencies []:</summary>

  - @rocket.chat/core-typings@6.7.0-rc.2
  - @rocket.chat/rest-typings@6.7.0-rc.2
  - @rocket.chat/ddp-client@0.2.20-rc.2
  </details>

## 5.0.0-rc.1

### Patch Changes

- <details><summary>Updated dependencies []:</summary>

  - @rocket.chat/core-typings@6.7.0-rc.1
  - @rocket.chat/rest-typings@6.7.0-rc.1
  - @rocket.chat/ddp-client@0.2.20-rc.1
  </details>

## 5.0.0-rc.0

### Patch Changes

- <details><summary>Updated dependencies [b9ef630816, 3eb4dd7f50, 1ca08cac9e, d1b1ffe9e5, 939a6fa35f, b9e897a8f5, cd5cbe2ac6]:</summary>

  - @rocket.chat/core-typings@6.7.0-rc.0
  - @rocket.chat/ddp-client@0.2.20-rc.0
  - @rocket.chat/rest-typings@6.7.0-rc.0
  - @rocket.chat/i18n@0.2.0-rc.0
  </details>

## 4.0.6

### Patch Changes

- <details><summary>Updated dependencies []:</summary>

  - @rocket.chat/core-typings@6.6.6
  - @rocket.chat/rest-typings@6.6.6
  - @rocket.chat/ddp-client@0.2.19
  </details>

## 4.0.5

### Patch Changes

- <details><summary>Updated dependencies [6476aa947c]:</summary>

  - @rocket.chat/ddp-client@0.2.18
  - @rocket.chat/core-typings@6.6.5
  - @rocket.chat/rest-typings@6.6.5
  </details>

## 4.0.4

### Patch Changes

- <details><summary>Updated dependencies []:</summary>

  - @rocket.chat/core-typings@6.6.4
  - @rocket.chat/rest-typings@6.6.4
  - @rocket.chat/ddp-client@0.2.17
  </details>

## 4.0.3

### Patch Changes

- <details><summary>Updated dependencies []:</summary>

  - @rocket.chat/core-typings@6.6.3
  - @rocket.chat/rest-typings@6.6.3
  - @rocket.chat/ddp-client@0.2.16
  </details>

## 4.0.2

### Patch Changes

- <details><summary>Updated dependencies [5abac60f19]:</summary>

  - @rocket.chat/ddp-client@0.2.15
  - @rocket.chat/core-typings@6.6.2
  - @rocket.chat/rest-typings@6.6.2
  </details>

## 4.0.1

### Patch Changes

- <details><summary>Updated dependencies []:</summary>

  - @rocket.chat/core-typings@6.6.1
  - @rocket.chat/rest-typings@6.6.1
  - @rocket.chat/ddp-client@0.2.14
  </details>

## 4.0.0

### Minor Changes

- ([#31184](https://github.com/RocketChat/Rocket.Chat/pull/31184)) Add the possibility to hide some elements through postMessage events.

### Patch Changes

- ([#31138](https://github.com/RocketChat/Rocket.Chat/pull/31138)) feat(uikit): Move `@rocket.chat/ui-kit` package to the main monorepo

- <details><summary>Updated dependencies [b223cbde14, dbb08ef948, 97cd497e5e, 748e57984d, 7c6198f49f, fdd9852079, 2260c04ec6, b4b2cd20a8]:</summary>

  - @rocket.chat/password-policies@0.0.2
  - @rocket.chat/ddp-client@0.2.13
  - @rocket.chat/core-typings@6.6.0
  - @rocket.chat/rest-typings@6.6.0
  - @rocket.chat/i18n@0.1.0
  </details>

## 4.0.0-rc.7

### Patch Changes

- <details><summary>Updated dependencies []:</summary>

  - @rocket.chat/core-typings@6.6.0-rc.7
  - @rocket.chat/rest-typings@6.6.0-rc.7
  - @rocket.chat/ddp-client@0.2.13-rc.7
  </details>

## 4.0.0-rc.6

### Patch Changes

- <details><summary>Updated dependencies []:</summary>

  - @rocket.chat/core-typings@6.6.0-rc.6
  - @rocket.chat/rest-typings@6.6.0-rc.6
  - @rocket.chat/ddp-client@0.2.13-rc.6
  </details>

## 4.0.0-rc.5

### Patch Changes

- <details><summary>Updated dependencies []:</summary>

  - @rocket.chat/core-typings@6.6.0-rc.5
  - @rocket.chat/rest-typings@6.6.0-rc.5
  - @rocket.chat/ddp-client@0.2.13-rc.5
  </details>

## 4.0.0-rc.4

### Patch Changes

- @rocket.chat/core-typings@6.6.0-rc.4
- @rocket.chat/rest-typings@6.6.0-rc.4
- @rocket.chat/ddp-client@0.2.13-rc.4

## 4.0.0-rc.3

### Patch Changes

- @rocket.chat/core-typings@6.6.0-rc.3
- @rocket.chat/rest-typings@6.6.0-rc.3
- @rocket.chat/ddp-client@0.2.13-rc.3

## 4.0.0-rc.2

### Patch Changes

- @rocket.chat/core-typings@6.6.0-rc.2
- @rocket.chat/rest-typings@6.6.0-rc.2
- @rocket.chat/ddp-client@0.2.13-rc.2

## 4.0.0-rc.1

### Patch Changes

- @rocket.chat/core-typings@6.6.0-rc.1
- @rocket.chat/rest-typings@6.6.0-rc.1
- @rocket.chat/ddp-client@0.2.13-rc.1

## 4.0.0-rc.0

### Minor Changes

- b2b0035162: Add the possibility to hide some elements through postMessage events.

### Patch Changes

- b223cbde14: feat(uikit): Move `@rocket.chat/ui-kit` package to the main monorepo
- Updated dependencies [b223cbde14]
- Updated dependencies [dbb08ef948]
- Updated dependencies [97cd497e5e]
- Updated dependencies [748e57984d]
- Updated dependencies [7c6198f49f]
- Updated dependencies [fdd9852079]
- Updated dependencies [2260c04ec6]
- Updated dependencies [b4b2cd20a8]
  - @rocket.chat/password-policies@0.0.2-rc.0
  - @rocket.chat/ddp-client@0.2.13-rc.0
  - @rocket.chat/core-typings@6.6.0-rc.0
  - @rocket.chat/rest-typings@6.6.0-rc.0
  - @rocket.chat/i18n@0.1.0-rc.0

## 3.0.3

### Patch Changes

- @rocket.chat/core-typings@6.5.3
- @rocket.chat/rest-typings@6.5.3
- @rocket.chat/ddp-client@0.2.12

## 3.0.2

### Patch Changes

- @rocket.chat/core-typings@6.5.2
- @rocket.chat/rest-typings@6.5.2
- @rocket.chat/ddp-client@0.2.11

## 3.0.1

### Patch Changes

- Updated dependencies [c2b224fd82]
- Updated dependencies [c2b224fd82]
- Updated dependencies [c2b224fd82]
- Updated dependencies [c2b224fd82]
- Updated dependencies [c2b224fd82]
- Updated dependencies [c2b224fd82]
- Updated dependencies [c2b224fd82]
  - @rocket.chat/rest-typings@6.5.1
  - @rocket.chat/ddp-client@0.2.10
  - @rocket.chat/core-typings@6.5.1

## 3.0.0

### Patch Changes

- 7da1edf866: Fixed an issue in the invite registration flow in which the user would not be automatically redirected to the homepage upon succesfully submiting the user registration form.
- Updated dependencies [dea1fe9191]
- Updated dependencies [c0ef13a0bf]
- Updated dependencies [5b9d6883bf]
- Updated dependencies [92613680b7]
- Updated dependencies [ec1b2b9846]
- Updated dependencies [a98f3ff303]
- Updated dependencies [5f81a0f3cb]
- Updated dependencies [dea1fe9191]
  - @rocket.chat/core-typings@6.5.0
  - @rocket.chat/rest-typings@6.5.0
  - @rocket.chat/ddp-client@0.2.9

## 3.0.0-rc.19

### Patch Changes

- @rocket.chat/core-typings@6.5.0-rc.19
- @rocket.chat/rest-typings@6.5.0-rc.19
- @rocket.chat/ddp-client@0.2.9-rc.12

## 3.0.0-rc.18

### Patch Changes

- @rocket.chat/core-typings@6.5.0-rc.18
- @rocket.chat/rest-typings@6.5.0-rc.18
- @rocket.chat/ddp-client@0.2.9-rc.11

## 3.0.0-rc.17

### Patch Changes

- @rocket.chat/core-typings@6.5.0-rc.17
- @rocket.chat/rest-typings@6.5.0-rc.17
- @rocket.chat/ddp-client@0.2.9-rc.10

## 3.0.0-rc.16

### Patch Changes

- @rocket.chat/core-typings@6.5.0-rc.16
- @rocket.chat/rest-typings@6.5.0-rc.16
- @rocket.chat/ddp-client@0.2.9-rc.9

## 3.0.0-rc.15

### Patch Changes

- @rocket.chat/core-typings@6.5.0-rc.15
- @rocket.chat/rest-typings@6.5.0-rc.15
- @rocket.chat/ddp-client@0.2.9-rc.8

## 3.0.0-rc.14

### Patch Changes

- @rocket.chat/core-typings@6.5.0-rc.14
- @rocket.chat/rest-typings@6.5.0-rc.14
- @rocket.chat/ddp-client@0.2.9-rc.7

## 3.0.0-rc.13

### Patch Changes

- @rocket.chat/core-typings@6.5.0-rc.13
- @rocket.chat/rest-typings@6.5.0-rc.13
- @rocket.chat/ddp-client@0.2.9-rc.6

## 3.0.0-rc.12

### Patch Changes

- @rocket.chat/core-typings@6.5.0-rc.12
- @rocket.chat/rest-typings@6.5.0-rc.12
- @rocket.chat/ddp-client@0.2.9-rc.5

## 3.0.0-rc.11

### Patch Changes

- @rocket.chat/core-typings@6.5.0-rc.11
- @rocket.chat/rest-typings@6.5.0-rc.11
- @rocket.chat/ddp-client@0.2.9-rc.4

## 3.0.0-rc.10

### Patch Changes

- @rocket.chat/core-typings@6.5.0-rc.10
- @rocket.chat/rest-typings@6.5.0-rc.10
- @rocket.chat/ddp-client@0.2.9-rc.3

## 3.0.0-rc.9

### Patch Changes

- @rocket.chat/core-typings@6.5.0-rc.9
- @rocket.chat/rest-typings@6.5.0-rc.9
- @rocket.chat/ddp-client@0.2.9-rc.2

## 3.0.0-rc.8

### Patch Changes

- @rocket.chat/core-typings@6.5.0-rc.8
- @rocket.chat/rest-typings@6.5.0-rc.8
- @rocket.chat/ddp-client@0.2.9-rc.1

## 3.0.0-rc.7

### Patch Changes

- @rocket.chat/core-typings@6.5.0-rc.7
- @rocket.chat/rest-typings@6.5.0-rc.7
- @rocket.chat/ddp-client@0.2.6-rc.7

## 3.0.0-rc.6

### Patch Changes

- @rocket.chat/core-typings@6.5.0-rc.6
- @rocket.chat/rest-typings@6.5.0-rc.6
- @rocket.chat/ddp-client@0.2.6-rc.6

## 3.0.0-rc.5

### Patch Changes

- @rocket.chat/core-typings@6.5.0-rc.5
- @rocket.chat/rest-typings@6.5.0-rc.5
- @rocket.chat/ddp-client@0.2.6-rc.5

## 3.0.0-rc.4

### Patch Changes

- @rocket.chat/core-typings@6.5.0-rc.4
- @rocket.chat/rest-typings@6.5.0-rc.4
- @rocket.chat/ddp-client@0.2.6-rc.4

## 3.0.0-rc.3

### Patch Changes

- @rocket.chat/core-typings@6.5.0-rc.3
- @rocket.chat/rest-typings@6.5.0-rc.3
- @rocket.chat/ddp-client@0.2.6-rc.3

## 3.0.0-rc.2

### Patch Changes

- @rocket.chat/core-typings@6.5.0-rc.2
- @rocket.chat/rest-typings@6.5.0-rc.2
- @rocket.chat/ddp-client@0.2.6-rc.2

## 3.0.0-rc.1

### Patch Changes

- @rocket.chat/core-typings@6.5.0-rc.1
- @rocket.chat/rest-typings@6.5.0-rc.1
- @rocket.chat/ddp-client@0.2.6-rc.1

## 3.0.0-rc.0

### Patch Changes

- 7da1edf866: Fixed an issue in the invite registration flow in which the user would not be automatically redirected to the homepage upon succesfully submiting the user registration form.
- Updated dependencies [dea1fe9191]
- Updated dependencies [c0ef13a0bf]
- Updated dependencies [5b9d6883bf]
- Updated dependencies [92613680b7]
- Updated dependencies [ec1b2b9846]
- Updated dependencies [a98f3ff303]
- Updated dependencies [5f81a0f3cb]
- Updated dependencies [dea1fe9191]
  - @rocket.chat/core-typings@6.5.0-rc.0
  - @rocket.chat/rest-typings@6.5.0-rc.0
  - @rocket.chat/ddp-client@0.2.6-rc.0

## 2.0.8

### Patch Changes

- @rocket.chat/core-typings@6.4.8
- @rocket.chat/rest-typings@6.4.8
- @rocket.chat/ddp-client@0.2.8

## 2.0.7

### Patch Changes

- @rocket.chat/core-typings@6.4.7
- @rocket.chat/rest-typings@6.4.7
- @rocket.chat/ddp-client@0.2.7

## 2.0.6

### Patch Changes

- @rocket.chat/core-typings@6.4.6
- @rocket.chat/rest-typings@6.4.6
- @rocket.chat/ddp-client@0.2.6

## 2.0.5

### Patch Changes

- @rocket.chat/core-typings@6.4.5
- @rocket.chat/rest-typings@6.4.5
- @rocket.chat/ddp-client@0.2.5

## 2.0.4

### Patch Changes

- @rocket.chat/core-typings@6.4.4
- @rocket.chat/rest-typings@6.4.4
- @rocket.chat/ddp-client@0.2.4

## 2.0.3

### Patch Changes

- @rocket.chat/core-typings@6.4.3
- @rocket.chat/rest-typings@6.4.3
- @rocket.chat/ddp-client@0.2.3

## 2.0.2

### Patch Changes

- @rocket.chat/core-typings@6.4.2
- @rocket.chat/rest-typings@6.4.2
- @rocket.chat/ddp-client@0.2.2

## 2.0.1

### Patch Changes

- @rocket.chat/core-typings@6.4.1
- @rocket.chat/rest-typings@6.4.1
- @rocket.chat/ddp-client@0.2.1

## 2.0.0

### Minor Changes

- 074db3b419: UX improvement for the Moderation Console Context bar for viewing the reported messages. The Report reason is now displayed in the reported messages context bar.
  The Moderation Action Modal confirmation description is updated to be more clear and concise.

### Patch Changes

- b8f3d5014f: Fixed the login page language switcher, now the component has a new look, is reactive and the language selection becomes concrete upon login in. Also changed the default language of the login page to be the browser language.
- Updated dependencies [239a34e877]
- Updated dependencies [203304782f]
- Updated dependencies [4186eecf05]
- Updated dependencies [2db32f0d4a]
- Updated dependencies [982ef6f459]
- Updated dependencies [ba24f3c21f]
- Updated dependencies [19aec23cda]
- Updated dependencies [ebab8c4dd8]
- Updated dependencies [357a3a50fa]
- Updated dependencies [1041d4d361]
- Updated dependencies [61128364d6]
- Updated dependencies [9496f1eb97]
- Updated dependencies [d45365436e]
- Updated dependencies [93d4912e17]
  - @rocket.chat/core-typings@6.4.0
  - @rocket.chat/rest-typings@6.4.0
  - @rocket.chat/ddp-client@0.2.0

## 2.0.0-rc.5

### Patch Changes

- Updated dependencies [1041d4d361]
  - @rocket.chat/core-typings@6.4.0-rc.5
  - @rocket.chat/rest-typings@6.4.0-rc.5
  - @rocket.chat/ddp-client@0.2.0-rc.5

## 2.0.0-rc.4

### Patch Changes

- @rocket.chat/core-typings@6.4.0-rc.4
- @rocket.chat/rest-typings@6.4.0-rc.4
- @rocket.chat/ddp-client@0.2.0-rc.4

## 2.0.0-rc.3

### Patch Changes

- @rocket.chat/core-typings@6.4.0-rc.3
- @rocket.chat/rest-typings@6.4.0-rc.3
- @rocket.chat/ddp-client@0.2.0-rc.3

## 2.0.0-rc.2

### Patch Changes

- @rocket.chat/core-typings@6.4.0-rc.2
- @rocket.chat/rest-typings@6.4.0-rc.2
- @rocket.chat/ddp-client@0.2.0-rc.2

## 2.0.0-rc.1

### Patch Changes

- @rocket.chat/core-typings@6.4.0-rc.1
- @rocket.chat/rest-typings@6.4.0-rc.1
- @rocket.chat/ddp-client@0.2.0-rc.1

## 2.0.0-rc.0

### Minor Changes

- 074db3b419: UX improvement for the Moderation Console Context bar for viewing the reported messages. The Report reason is now displayed in the reported messages context bar.
  The Moderation Action Modal confirmation description is updated to be more clear and concise.

### Patch Changes

- b8f3d5014f: Fixed the login page language switcher, now the component has a new look, is reactive and the language selection becomes concrete upon login in. Also changed the default language of the login page to be the browser language.
- Updated dependencies [239a34e877]
- Updated dependencies [203304782f]
- Updated dependencies [4186eecf05]
- Updated dependencies [2db32f0d4a]
- Updated dependencies [982ef6f459]
- Updated dependencies [ba24f3c21f]
- Updated dependencies [19aec23cda]
- Updated dependencies [ebab8c4dd8]
- Updated dependencies [357a3a50fa]
- Updated dependencies [61128364d6]
- Updated dependencies [9496f1eb97]
- Updated dependencies [d45365436e]
- Updated dependencies [93d4912e17]
  - @rocket.chat/core-typings@6.4.0-rc.0
  - @rocket.chat/rest-typings@6.4.0-rc.0
  - @rocket.chat/ddp-client@0.2.0-rc.0

## 1.0.8

### Patch Changes

- @rocket.chat/core-typings@6.3.8
- @rocket.chat/rest-typings@6.3.8
- @rocket.chat/ddp-client@0.1.8

## 1.0.7

### Patch Changes

- @rocket.chat/core-typings@6.3.7
- @rocket.chat/rest-typings@6.3.7
- @rocket.chat/ddp-client@0.1.7

## 1.0.6

### Patch Changes

- @rocket.chat/core-typings@6.3.6
- @rocket.chat/rest-typings@6.3.6
- @rocket.chat/ddp-client@0.1.6

## 1.0.5

### Patch Changes

- @rocket.chat/core-typings@6.3.5
- @rocket.chat/rest-typings@6.3.5
- @rocket.chat/ddp-client@0.1.5

## 1.0.4

### Patch Changes

- @rocket.chat/core-typings@6.3.4
- @rocket.chat/rest-typings@6.3.4
- @rocket.chat/ddp-client@0.1.4

## 1.0.3

### Patch Changes

- @rocket.chat/core-typings@6.3.3
- @rocket.chat/rest-typings@6.3.3
- @rocket.chat/ddp-client@0.1.3

## 1.0.2

### Patch Changes

- @rocket.chat/core-typings@6.3.2
- @rocket.chat/rest-typings@6.3.2
- @rocket.chat/ddp-client@0.1.2

## 1.0.1

### Patch Changes

- @rocket.chat/core-typings@6.3.1
- @rocket.chat/rest-typings@6.3.1
- @rocket.chat/ddp-client@0.1.1

## 1.0.0

### Patch Changes

- e14ec50816: Added and Improved Custom Fields form to Registration Flow
- f76d514341: Implemented a visual password verification in the Register User form, My Profile page, and reset password page. With this, the user will know exactly why their password is weak and how to improve it.
- Updated dependencies [e14ec50816]
- Updated dependencies [74aa677088]
- Updated dependencies [e006013e5f]
- Updated dependencies [e846d873b7]
- Updated dependencies [eecd9fc99a]
- Updated dependencies [6a474ff952]
- Updated dependencies [9da856cc67]
- Updated dependencies [f76d514341]
- Updated dependencies [f379336951]
- Updated dependencies [12d97e16c2]
- Updated dependencies [0645f42e12]
- Updated dependencies [48ac55f4ea]
  - @rocket.chat/core-typings@6.3.0
  - @rocket.chat/rest-typings@6.3.0
  - @rocket.chat/ddp-client@0.1.0

## 1.0.0-rc.10

### Patch Changes

- Updated dependencies [f379336951]
  - @rocket.chat/ddp-client@0.1.0-rc.10
  - @rocket.chat/core-typings@6.3.0-rc.10
  - @rocket.chat/rest-typings@6.3.0-rc.10

## 1.0.0-rc.9

### Patch Changes

- Updated dependencies [48ac55f4ea]
  - @rocket.chat/core-typings@6.3.0-rc.9
  - @rocket.chat/rest-typings@6.3.0-rc.9
  - @rocket.chat/ddp-client@0.0.2-rc.9

## 1.0.0-rc.8

### Patch Changes

- @rocket.chat/core-typings@6.3.0-rc.8
- @rocket.chat/rest-typings@6.3.0-rc.8
- @rocket.chat/ddp-client@0.0.2-rc.8

## 1.0.0-rc.7

### Patch Changes

- @rocket.chat/core-typings@6.3.0-rc.7
- @rocket.chat/rest-typings@6.3.0-rc.7
- @rocket.chat/ddp-client@0.0.2-rc.7

## 1.0.0-rc.6

### Patch Changes

- @rocket.chat/core-typings@6.3.0-rc.6
- @rocket.chat/rest-typings@6.3.0-rc.6
- @rocket.chat/ddp-client@0.0.2-rc.6

## 1.0.0-rc.5

### Patch Changes

- @rocket.chat/core-typings@6.3.0-rc.5
- @rocket.chat/rest-typings@6.3.0-rc.5
- @rocket.chat/ddp-client@0.0.2-rc.5

## 1.0.0-rc.4

### Patch Changes

- @rocket.chat/core-typings@6.3.0-rc.4
- @rocket.chat/rest-typings@6.3.0-rc.4
- @rocket.chat/ddp-client@0.0.2-rc.4

## 1.0.0-rc.3

### Patch Changes

- @rocket.chat/core-typings@6.3.0-rc.3
- @rocket.chat/rest-typings@6.3.0-rc.3
- @rocket.chat/ddp-client@0.0.2-rc.3

## 1.0.0-rc.2

### Patch Changes

- f76d514341: Implemented a visual password verification in the Register User form, My Profile page, and reset password page. With this, the user will know exactly why their password is weak and how to improve it.
- Updated dependencies [f76d514341]
  - @rocket.chat/rest-typings@6.3.0-rc.2
  - @rocket.chat/ddp-client@0.0.2-rc.2
  - @rocket.chat/core-typings@6.3.0-rc.2

## 1.0.0-rc.1

### Patch Changes

- @rocket.chat/core-typings@6.3.0-rc.1
- @rocket.chat/rest-typings@6.3.0-rc.1
- @rocket.chat/ddp-client@0.0.2-rc.1

## 1.0.0-rc.0

### Patch Changes

- e14ec50816: Added and Improved Custom Fields form to Registration Flow
- Updated dependencies [e14ec50816]
- Updated dependencies [74aa677088]
- Updated dependencies [e006013e5f]
- Updated dependencies [e846d873b7]
- Updated dependencies [eecd9fc99a]
- Updated dependencies [6a474ff952]
- Updated dependencies [9da856cc67]
- Updated dependencies [12d97e16c2]
- Updated dependencies [0645f42e12]
  - @rocket.chat/core-typings@6.3.0-rc.0
  - @rocket.chat/rest-typings@6.3.0-rc.0
  - @rocket.chat/ddp-client@0.0.2-rc.0

## 0.0.5

### Patch Changes

- @rocket.chat/core-typings@6.2.10
- @rocket.chat/rest-typings@6.2.10

## 0.0.4

### Patch Changes

- @rocket.chat/core-typings@6.2.9
- @rocket.chat/rest-typings@6.2.9

## 0.0.3

### Patch Changes

- Updated dependencies []:
  - @rocket.chat/core-typings@6.2.7
  - @rocket.chat/rest-typings@6.2.7

## 0.0.2

### Patch Changes

- Updated dependencies []:
  - @rocket.chat/core-typings@6.2.6
  - @rocket.chat/rest-typings@6.2.6<|MERGE_RESOLUTION|>--- conflicted
+++ resolved
@@ -1,16 +1,11 @@
 # @rocket.chat/ui-contexts
 
-<<<<<<< HEAD
 ## 6.0.0-rc.1
-=======
-## 5.0.2
->>>>>>> cb977231
-
-### Patch Changes
-
-- <details><summary>Updated dependencies []:</summary>
-
-<<<<<<< HEAD
+
+### Patch Changes
+
+- <details><summary>Updated dependencies []:</summary>
+
   - @rocket.chat/core-typings@6.8.0-rc.1
   - @rocket.chat/rest-typings@6.8.0-rc.1
   - @rocket.chat/ddp-client@0.2.22-rc.1
@@ -31,13 +26,17 @@
   - @rocket.chat/i18n@0.3.0-rc.0
   - @rocket.chat/ddp-client@0.2.21-rc.0
 
-=======
+## 5.0.2
+
+### Patch Changes
+
+- <details><summary>Updated dependencies []:</summary>
+
   - @rocket.chat/core-typings@6.7.2
   - @rocket.chat/rest-typings@6.7.2
   - @rocket.chat/ddp-client@0.2.22
   </details>
 
->>>>>>> cb977231
 ## 5.0.1
 
 ### Patch Changes
