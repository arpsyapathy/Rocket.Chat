--- conflicted
+++ resolved
@@ -1,36 +1,20 @@
 # @rocket.chat/ui-contexts
 
-<<<<<<< HEAD
 ## 19.0.0-rc.3
-=======
-## 18.0.2
->>>>>>> 0432cbd4
-
-### Patch Changes
-
-- <details><summary>Updated dependencies []:</summary>
-
-<<<<<<< HEAD
+
+### Patch Changes
+
+- <details><summary>Updated dependencies []:</summary>
   - @rocket.chat/core-typings@7.7.0-rc.3
   - @rocket.chat/rest-typings@7.7.0-rc.3
   - @rocket.chat/ddp-client@0.3.22-rc.3
   </details>
 
 ## 19.0.0-rc.2
-=======
-  - @rocket.chat/core-typings@7.6.2
-  - @rocket.chat/rest-typings@7.6.2
-  - @rocket.chat/ddp-client@0.3.23
-  </details>
-
-## 18.0.1
->>>>>>> 0432cbd4
-
-### Patch Changes
-
-- <details><summary>Updated dependencies []:</summary>
-
-<<<<<<< HEAD
+
+### Patch Changes
+
+- <details><summary>Updated dependencies []:</summary>
   - @rocket.chat/core-typings@7.7.0-rc.2
   - @rocket.chat/rest-typings@7.7.0-rc.2
   - @rocket.chat/ddp-client@0.3.22-rc.2
@@ -57,12 +41,26 @@
   - @rocket.chat/rest-typings@7.7.0-rc.0
   - @rocket.chat/ddp-client@0.3.22-rc.0
   - @rocket.chat/core-typings@7.7.0-rc.0
-=======
+
+## 18.0.2
+
+### Patch Changes
+
+- <details><summary>Updated dependencies []:</summary>
+  - @rocket.chat/core-typings@7.6.2
+  - @rocket.chat/rest-typings@7.6.2
+  - @rocket.chat/ddp-client@0.3.23
+  </details>
+
+## 18.0.1
+
+### Patch Changes
+
+- <details><summary>Updated dependencies []:</summary>
   - @rocket.chat/core-typings@7.6.1
   - @rocket.chat/rest-typings@7.6.1
   - @rocket.chat/ddp-client@0.3.22
->>>>>>> 0432cbd4
-  </details>
+   </details>
 
 ## 18.0.0
 
