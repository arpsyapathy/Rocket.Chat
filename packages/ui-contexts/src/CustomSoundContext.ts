--- conflicted
+++ resolved
@@ -3,18 +3,12 @@
 
 export type CustomSoundContextValue = {
 	play: (sound: string, options?: { volume?: number; loop?: boolean }) => void;
-<<<<<<< HEAD
 	pause: (sound: string) => void;
-=======
 	getList: () => ICustomSound[] | undefined;
->>>>>>> 7990a01b
 };
 
 export const CustomSoundContext = createContext<CustomSoundContextValue>({
 	play: () => undefined,
-<<<<<<< HEAD
 	pause: () => undefined,
-=======
 	getList: () => undefined,
->>>>>>> 7990a01b
 });