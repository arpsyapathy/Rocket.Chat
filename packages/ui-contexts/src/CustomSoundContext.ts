import { createContext } from 'react';

export type CustomSoundContextValue = {
	play: (sound: string, options?: { volume?: number; loop?: boolean }) => void;
<<<<<<< HEAD
	getList: () => {
		_id: string;
		name: string;
		extension: string;
		src: string;
		random?: string;
	}[];
};

export const CustomSoundContext = createContext<CustomSoundContextValue | undefined>(undefined);
=======
	pause: (sound: string) => void;
	getList: () => ICustomSound[] | undefined;
};

export const CustomSoundContext = createContext<CustomSoundContextValue>({
	play: () => undefined,
	pause: () => undefined,
	getList: () => undefined,
});
>>>>>>> 45ee02dc
<|MERGE_RESOLUTION|>--- conflicted
+++ resolved
@@ -2,25 +2,18 @@
 
 export type CustomSoundContextValue = {
 	play: (sound: string, options?: { volume?: number; loop?: boolean }) => void;
-<<<<<<< HEAD
+	pause: (sound: string) => void;
 	getList: () => {
 		_id: string;
 		name: string;
 		extension: string;
 		src: string;
 		random?: string;
-	}[];
-};
-
-export const CustomSoundContext = createContext<CustomSoundContextValue | undefined>(undefined);
-=======
-	pause: (sound: string) => void;
-	getList: () => ICustomSound[] | undefined;
+	}[] | undefined;
 };
 
 export const CustomSoundContext = createContext<CustomSoundContextValue>({
 	play: () => undefined,
 	pause: () => undefined,
 	getList: () => undefined,
-});
->>>>>>> 45ee02dc
+});