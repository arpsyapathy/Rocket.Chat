--- conflicted
+++ resolved
@@ -226,14 +226,9 @@
 	'checkRegistrationSecretURL': (hash: string) => boolean;
 	'livechat:changeLivechatStatus': (params?: void | { status?: string; agentId?: string }) => unknown;
 	'livechat:saveAgentInfo': (_id: string, agentData: unknown, agentDepartments: unknown) => unknown;
-<<<<<<< HEAD
 	'livechat:saveInfo': (visitorData: unknown, roomData: unknown) => unknown;
-	'livechat:takeInquiry': (inquiryId: string) => unknown;
-	'livechat:resumeOnHold': (roomId: string) => unknown;
-=======
 	'livechat:takeInquiry': (inquiryId: string, options?: { clientAction: boolean; forwardingToDepartment?: boolean }) => unknown;
 	'livechat:resumeOnHold': (roomId: string, options?: { clientAction: boolean }) => unknown;
->>>>>>> 4afcbf64
 	'autoTranslate.getProviderUiMetadata': () => Record<string, { name: string; displayName: string }>;
 	'autoTranslate.getSupportedLanguages': (language: string) => ISupportedLanguage[];
 	'spotlight': (
