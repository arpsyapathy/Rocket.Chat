import { ImporterInfo } from 'meteor/rocketchat:importer';

export class HipChatEnterpriseImporterInfo extends ImporterInfo {
	constructor() {
		super('hipchatenterprise', 'HipChat (tar.gz)', 'application/gzip', [
			{
				text: 'Importer_HipChatEnterprise_Information',
<<<<<<< HEAD
				href: 'https://rocket.chat/docs/administrator-guides/import/hipchat/enterprise/'
			}
=======
				href: 'https://rocket.chat/docs/administrator-guides/import/hipchat/enterprise/',
			},
>>>>>>> 19f6ec7a
		]);
	}
}<|MERGE_RESOLUTION|>--- conflicted
+++ resolved
@@ -5,13 +5,8 @@
 		super('hipchatenterprise', 'HipChat (tar.gz)', 'application/gzip', [
 			{
 				text: 'Importer_HipChatEnterprise_Information',
-<<<<<<< HEAD
-				href: 'https://rocket.chat/docs/administrator-guides/import/hipchat/enterprise/'
-			}
-=======
 				href: 'https://rocket.chat/docs/administrator-guides/import/hipchat/enterprise/',
 			},
->>>>>>> 19f6ec7a
 		]);
 	}
 }