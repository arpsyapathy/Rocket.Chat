{
	"name": "@rocket.chat/ui-client",
	"version": "17.0.0-rc.5",
	"private": true,
	"main": "./dist/index.js",
	"typings": "./dist/index.d.ts",
	"files": [
		"/dist"
	],
	"scripts": {
		"build": "rm -rf dist && tsc -p tsconfig.build.json",
		"dev": "tsc -p tsconfig.build.json --watch --preserveWatchOutput",
		"lint": "eslint --ext .js,.jsx,.ts,.tsx .",
		"lint:fix": "eslint --ext .js,.jsx,.ts,.tsx . --fix",
		"storybook": "storybook dev -p 6006",
		"test": "jest",
		"testunit": "jest",
		"typecheck": "tsc --noEmit"
	},
	"devDependencies": {
		"@babel/core": "~7.26.0",
		"@react-aria/toolbar": "^3.0.0-nightly.5042",
		"@rocket.chat/css-in-js": "~0.31.25",
		"@rocket.chat/fuselage": "~0.61.0",
		"@rocket.chat/fuselage-hooks": "~0.35.0",
		"@rocket.chat/icons": "^0.42.0",
		"@rocket.chat/jest-presets": "workspace:~",
		"@rocket.chat/mock-providers": "workspace:^",
		"@rocket.chat/ui-avatar": "workspace:~",
		"@rocket.chat/ui-contexts": "workspace:~",
		"@storybook/addon-a11y": "^8.6.4",
		"@storybook/addon-actions": "^8.6.4",
		"@storybook/addon-docs": "^8.6.4",
		"@storybook/addon-essentials": "^8.6.4",
		"@storybook/addon-interactions": "^8.6.4",
		"@storybook/addon-links": "^8.6.4",
		"@storybook/addon-styling-webpack": "^1.0.1",
		"@storybook/addon-webpack5-compiler-babel": "^3.0.5",
		"@storybook/react": "^8.6.4",
		"@storybook/react-webpack5": "^8.6.4",
		"@testing-library/react": "~16.0.1",
		"@types/dompurify": "^3.0.5",
		"@types/jest": "~29.5.14",
		"@types/react": "~18.3.17",
		"@types/react-dom": "~18.3.5",
		"eslint": "~8.45.0",
		"eslint-plugin-anti-trojan-source": "~1.1.1",
		"eslint-plugin-react": "~7.37.2",
		"eslint-plugin-react-hooks": "~5.0.0",
		"eslint-plugin-storybook": "~0.11.4",
		"eslint-plugin-testing-library": "~6.4.0",
		"jest": "~29.7.0",
		"react": "~18.3.1",
		"react-dom": "~18.3.1",
		"react-hook-form": "~7.45.4",
		"storybook": "^8.6.4",
		"storybook-dark-mode": "^4.0.2",
		"typescript": "~5.7.2"
	},
	"peerDependencies": {
		"@react-aria/toolbar": "*",
		"@rocket.chat/css-in-js": "*",
		"@rocket.chat/fuselage": "*",
		"@rocket.chat/fuselage-hooks": "*",
		"@rocket.chat/icons": "*",
<<<<<<< HEAD
		"@rocket.chat/ui-avatar": "workspace:^",
		"@rocket.chat/ui-contexts": "workspace:^",
=======
		"@rocket.chat/ui-avatar": "13.0.0-rc.5",
		"@rocket.chat/ui-contexts": "17.0.0-rc.5",
>>>>>>> 959edad4
		"react": "*",
		"react-i18next": "*"
	},
	"volta": {
		"extends": "../../package.json"
	},
	"dependencies": {
		"dompurify": "^3.2.4"
	}
}<|MERGE_RESOLUTION|>--- conflicted
+++ resolved
@@ -63,13 +63,8 @@
 		"@rocket.chat/fuselage": "*",
 		"@rocket.chat/fuselage-hooks": "*",
 		"@rocket.chat/icons": "*",
-<<<<<<< HEAD
 		"@rocket.chat/ui-avatar": "workspace:^",
 		"@rocket.chat/ui-contexts": "workspace:^",
-=======
-		"@rocket.chat/ui-avatar": "13.0.0-rc.5",
-		"@rocket.chat/ui-contexts": "17.0.0-rc.5",
->>>>>>> 959edad4
 		"react": "*",
 		"react-i18next": "*"
 	},
