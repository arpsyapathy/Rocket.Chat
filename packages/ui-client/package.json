{
	"name": "@rocket.chat/ui-client",
	"version": "17.0.0",
	"private": true,
	"main": "./dist/index.js",
	"typings": "./dist/index.d.ts",
	"files": [
		"/dist"
	],
	"scripts": {
		"build": "rm -rf dist && tsc -p tsconfig.build.json",
		"dev": "tsc -p tsconfig.build.json --watch --preserveWatchOutput",
		"lint": "eslint --ext .js,.jsx,.ts,.tsx .",
		"lint:fix": "eslint --ext .js,.jsx,.ts,.tsx . --fix",
		"storybook": "storybook dev -p 6006",
		"test": "jest",
		"testunit": "jest",
		"typecheck": "tsc --noEmit"
	},
	"devDependencies": {
		"@babel/core": "~7.26.0",
		"@react-aria/toolbar": "^3.0.0-nightly.5042",
		"@rocket.chat/css-in-js": "~0.31.25",
		"@rocket.chat/fuselage": "~0.62.0",
		"@rocket.chat/fuselage-hooks": "~0.35.0",
		"@rocket.chat/icons": "^0.42.0",
		"@rocket.chat/jest-presets": "workspace:~",
		"@rocket.chat/mock-providers": "workspace:^",
		"@rocket.chat/ui-avatar": "workspace:~",
		"@rocket.chat/ui-contexts": "workspace:~",
		"@storybook/addon-a11y": "^8.6.4",
		"@storybook/addon-actions": "^8.6.4",
		"@storybook/addon-docs": "^8.6.4",
		"@storybook/addon-essentials": "^8.6.4",
		"@storybook/addon-interactions": "^8.6.4",
		"@storybook/addon-links": "^8.6.4",
		"@storybook/addon-styling-webpack": "^1.0.1",
		"@storybook/addon-webpack5-compiler-babel": "^3.0.5",
		"@storybook/react": "^8.6.4",
		"@storybook/react-webpack5": "^8.6.4",
		"@testing-library/react": "~16.0.1",
		"@types/dompurify": "^3.0.5",
		"@types/jest": "~29.5.14",
		"@types/react": "~18.3.17",
		"@types/react-dom": "~18.3.5",
		"eslint": "~8.45.0",
		"eslint-plugin-anti-trojan-source": "~1.1.1",
		"eslint-plugin-react": "~7.37.2",
		"eslint-plugin-react-hooks": "~5.0.0",
		"eslint-plugin-storybook": "~0.11.4",
		"eslint-plugin-testing-library": "~6.4.0",
		"jest": "~29.7.0",
		"react": "~18.3.1",
		"react-dom": "~18.3.1",
		"react-hook-form": "~7.45.4",
		"storybook": "^8.6.4",
		"storybook-dark-mode": "^4.0.2",
		"typescript": "~5.7.2"
	},
	"peerDependencies": {
		"@react-aria/toolbar": "*",
		"@rocket.chat/css-in-js": "*",
		"@rocket.chat/fuselage": "*",
		"@rocket.chat/fuselage-hooks": "*",
		"@rocket.chat/icons": "*",
<<<<<<< HEAD
		"@rocket.chat/ui-avatar": "workspace:^",
		"@rocket.chat/ui-contexts": "workspace:^",
=======
		"@rocket.chat/ui-avatar": "13.0.0",
		"@rocket.chat/ui-contexts": "17.0.0",
>>>>>>> baab51f0
		"react": "*",
		"react-i18next": "*"
	},
	"volta": {
		"extends": "../../package.json"
	},
	"dependencies": {
		"dompurify": "^3.2.4"
	}
}<|MERGE_RESOLUTION|>--- conflicted
+++ resolved
@@ -63,13 +63,8 @@
 		"@rocket.chat/fuselage": "*",
 		"@rocket.chat/fuselage-hooks": "*",
 		"@rocket.chat/icons": "*",
-<<<<<<< HEAD
 		"@rocket.chat/ui-avatar": "workspace:^",
 		"@rocket.chat/ui-contexts": "workspace:^",
-=======
-		"@rocket.chat/ui-avatar": "13.0.0",
-		"@rocket.chat/ui-contexts": "17.0.0",
->>>>>>> baab51f0
 		"react": "*",
 		"react-i18next": "*"
 	},
