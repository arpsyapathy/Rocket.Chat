# @rocket.chat/ui-client

<<<<<<< HEAD
## 8.0.0-rc.3
=======
## 7.0.3
>>>>>>> 2e700797

### Patch Changes

- <details><summary>Updated dependencies []:</summary>

<<<<<<< HEAD
  - @rocket.chat/ui-contexts@8.0.0-rc.3
  </details>

## 8.0.0-rc.2

### Patch Changes

- <details><summary>Updated dependencies []:</summary>

  - @rocket.chat/ui-contexts@8.0.0-rc.2
  </details>

## 8.0.0-rc.1

### Patch Changes

- <details><summary>Updated dependencies []:</summary>

  - @rocket.chat/ui-contexts@8.0.0-rc.1
  </details>

## 8.0.0-rc.0

### Minor Changes

- ([#31821](https://github.com/RocketChat/Rocket.Chat/pull/31821)) New runtime for apps in the Apps-Engine based on the Deno platform

### Patch Changes

- <details><summary>Updated dependencies [4f72d62aa7]:</summary>

  - @rocket.chat/ui-contexts@8.0.0-rc.0
=======
  - @rocket.chat/ui-contexts@7.0.3
>>>>>>> 2e700797
  </details>

## 7.0.2

### Patch Changes

- <details><summary>Updated dependencies []:</summary>

  - @rocket.chat/ui-contexts@7.0.2
  </details>

## 7.0.1

### Patch Changes

- <details><summary>Updated dependencies []:</summary>

  - @rocket.chat/ui-contexts@7.0.1
  </details>

## 7.0.0

### Patch Changes

- <details><summary>Updated dependencies []:</summary>

  - @rocket.chat/ui-contexts@7.0.0
  </details>

## 7.0.0-rc.2

### Patch Changes

- <details><summary>Updated dependencies []:</summary>

  - @rocket.chat/ui-contexts@7.0.0-rc.2
  </details>

## 7.0.0-rc.1

### Patch Changes

- <details><summary>Updated dependencies []:</summary>

  - @rocket.chat/ui-contexts@7.0.0-rc.1
  </details>

## 7.0.0-rc.0

### Patch Changes

- <details><summary>Updated dependencies []:</summary>

  - @rocket.chat/ui-contexts@7.0.0-rc.0
  </details>

## 6.0.0

### Patch Changes

- <details><summary>Updated dependencies [c0d54d742a]:</summary>

  - @rocket.chat/ui-contexts@6.0.0
  </details>

## 6.0.0-rc.2

### Patch Changes

- <details><summary>Updated dependencies []:</summary>

  - @rocket.chat/ui-contexts@6.0.0-rc.2
  </details>

## 6.0.0-rc.1

### Patch Changes

- <details><summary>Updated dependencies []:</summary>

  - @rocket.chat/ui-contexts@6.0.0-rc.1
  </details>

## 6.0.0-rc.0

### Patch Changes

- <details><summary>Updated dependencies [c0d54d742a]:</summary>

  - @rocket.chat/ui-contexts@6.0.0-rc.0

## 5.0.2

- <details><summary>Updated dependencies []:</summary>

  - @rocket.chat/ui-contexts@5.0.2
  </details>

> > > > > > > origin/master

## 5.0.1

### Patch Changes

- <details><summary>Updated dependencies []:</summary>

  - @rocket.chat/ui-contexts@5.0.1
  </details>

## 5.0.0

### Patch Changes

- <details><summary>Updated dependencies []:</summary>

  - @rocket.chat/ui-contexts@5.0.0
  </details>

## 5.0.0-rc.4

### Patch Changes

- <details><summary>Updated dependencies []:</summary>

  - @rocket.chat/ui-contexts@5.0.0-rc.4
  </details>

## 5.0.0-rc.3

### Patch Changes

- <details><summary>Updated dependencies []:</summary>

  - @rocket.chat/ui-contexts@5.0.0-rc.3
  </details>

## 5.0.0-rc.2

### Patch Changes

- <details><summary>Updated dependencies []:</summary>

  - @rocket.chat/ui-contexts@5.0.0-rc.2
  </details>

## 5.0.0-rc.1

### Patch Changes

- <details><summary>Updated dependencies []:</summary>

  - @rocket.chat/ui-contexts@5.0.0-rc.1
  </details>

## 5.0.0-rc.0

### Patch Changes

- <details><summary>Updated dependencies []:</summary>

  - @rocket.chat/ui-contexts@5.0.0-rc.0
  </details>

## 4.0.6

### Patch Changes

- <details><summary>Updated dependencies []:</summary>

  - @rocket.chat/ui-contexts@4.0.6
  </details>

## 4.0.5

### Patch Changes

- <details><summary>Updated dependencies []:</summary>

  - @rocket.chat/ui-contexts@4.0.5
  </details>

## 4.0.4

### Patch Changes

- <details><summary>Updated dependencies []:</summary>

  - @rocket.chat/ui-contexts@4.0.4
  </details>

## 4.0.3

### Patch Changes

- <details><summary>Updated dependencies []:</summary>

  - @rocket.chat/ui-contexts@4.0.3
  </details>

## 4.0.2

### Patch Changes

- <details><summary>Updated dependencies []:</summary>

  - @rocket.chat/ui-contexts@4.0.2
  </details>

## 4.0.1

### Patch Changes

- <details><summary>Updated dependencies []:</summary>

  - @rocket.chat/ui-contexts@4.0.1
  </details>

## 4.0.0

### Minor Changes

- ([#31516](https://github.com/RocketChat/Rocket.Chat/pull/31516)) Room header keyboard navigability

  ![Kapture 2024-01-22 at 11 33 14](https://github.com/RocketChat/Rocket.Chat/assets/27704687/f116c1e6-4ec7-4175-a01b-fa98eade2416)

- ([#30680](https://github.com/RocketChat/Rocket.Chat/pull/30680)) feat: Skip to main content shortcut and useDocumentTitle

### Patch Changes

- ([#31138](https://github.com/RocketChat/Rocket.Chat/pull/31138)) feat(uikit): Move `@rocket.chat/ui-kit` package to the main monorepo

- <details><summary>Updated dependencies [b223cbde14, b2b0035162]:</summary>

  - @rocket.chat/ui-contexts@4.0.0
  </details>

## 4.0.0-rc.7

### Patch Changes

- <details><summary>Updated dependencies []:</summary>

  - @rocket.chat/ui-contexts@4.0.0-rc.7
  </details>

## 4.0.0-rc.6

### Patch Changes

- <details><summary>Updated dependencies []:</summary>

  - @rocket.chat/ui-contexts@4.0.0-rc.6
  </details>

## 4.0.0-rc.5

### Patch Changes

- <details><summary>Updated dependencies []:</summary>

  - @rocket.chat/ui-contexts@4.0.0-rc.5
  </details>

## 4.0.0-rc.4

### Patch Changes

- @rocket.chat/ui-contexts@4.0.0-rc.4

## 4.0.0-rc.3

### Patch Changes

- @rocket.chat/ui-contexts@4.0.0-rc.3

## 4.0.0-rc.2

### Patch Changes

- @rocket.chat/ui-contexts@4.0.0-rc.2

## 4.0.0-rc.1

### Patch Changes

- @rocket.chat/ui-contexts@4.0.0-rc.1

## 4.0.0-rc.0

### Minor Changes

- 9cb97965ba: Room header keyboard navigability

  ![Kapture 2024-01-22 at 11 33 14](https://github.com/RocketChat/Rocket.Chat/assets/27704687/f116c1e6-4ec7-4175-a01b-fa98eade2416)

- dd5fd6d2c8: feat: Skip to main content shortcut and useDocumentTitle

### Patch Changes

- b223cbde14: feat(uikit): Move `@rocket.chat/ui-kit` package to the main monorepo
- Updated dependencies [b223cbde14]
- Updated dependencies [b2b0035162]
  - @rocket.chat/ui-contexts@4.0.0-rc.0

## 3.0.3

### Patch Changes

- @rocket.chat/ui-contexts@3.0.3

## 3.0.2

### Patch Changes

- @rocket.chat/ui-contexts@3.0.2

## 3.0.1

### Patch Changes

- @rocket.chat/ui-contexts@3.0.1

## 3.0.0

### Patch Changes

- Updated dependencies [7da1edf866]
  - @rocket.chat/ui-contexts@3.0.0

## 3.0.0-rc.19

### Patch Changes

- @rocket.chat/ui-contexts@3.0.0-rc.19

## 3.0.0-rc.18

### Patch Changes

- @rocket.chat/ui-contexts@3.0.0-rc.18

## 3.0.0-rc.17

### Patch Changes

- @rocket.chat/ui-contexts@3.0.0-rc.17

## 3.0.0-rc.16

### Patch Changes

- @rocket.chat/ui-contexts@3.0.0-rc.16

## 3.0.0-rc.15

### Patch Changes

- @rocket.chat/ui-contexts@3.0.0-rc.15

## 3.0.0-rc.14

### Patch Changes

- @rocket.chat/ui-contexts@3.0.0-rc.14

## 3.0.0-rc.13

### Patch Changes

- @rocket.chat/ui-contexts@3.0.0-rc.13

## 3.0.0-rc.12

### Patch Changes

- @rocket.chat/ui-contexts@3.0.0-rc.12

## 3.0.0-rc.11

### Patch Changes

- @rocket.chat/ui-contexts@3.0.0-rc.11

## 3.0.0-rc.10

### Patch Changes

- @rocket.chat/ui-contexts@3.0.0-rc.10

## 3.0.0-rc.9

### Patch Changes

- @rocket.chat/ui-contexts@3.0.0-rc.9

## 3.0.0-rc.8

### Patch Changes

- @rocket.chat/ui-contexts@3.0.0-rc.8

## 3.0.0-rc.7

### Patch Changes

- @rocket.chat/ui-contexts@3.0.0-rc.7

## 3.0.0-rc.6

### Patch Changes

- @rocket.chat/ui-contexts@3.0.0-rc.6

## 3.0.0-rc.5

### Patch Changes

- @rocket.chat/ui-contexts@3.0.0-rc.5

## 3.0.0-rc.4

### Patch Changes

- @rocket.chat/ui-contexts@3.0.0-rc.4

## 3.0.0-rc.3

### Patch Changes

- @rocket.chat/ui-contexts@3.0.0-rc.3

## 3.0.0-rc.2

### Patch Changes

- @rocket.chat/ui-contexts@3.0.0-rc.2

## 3.0.0-rc.1

### Patch Changes

- @rocket.chat/ui-contexts@3.0.0-rc.1

## 3.0.0-rc.0

### Patch Changes

- Updated dependencies [7da1edf866]
  - @rocket.chat/ui-contexts@3.0.0-rc.0

## 2.0.8

### Patch Changes

- @rocket.chat/ui-contexts@2.0.8

## 2.0.7

### Patch Changes

- @rocket.chat/ui-contexts@2.0.7

## 2.0.6

### Patch Changes

- @rocket.chat/ui-contexts@2.0.6

## 2.0.5

### Patch Changes

- @rocket.chat/ui-contexts@2.0.5

## 2.0.4

### Patch Changes

- @rocket.chat/ui-contexts@2.0.4

## 2.0.3

### Patch Changes

- @rocket.chat/ui-contexts@2.0.3

## 2.0.2

### Patch Changes

- @rocket.chat/ui-contexts@2.0.2

## 2.0.1

### Patch Changes

- @rocket.chat/ui-contexts@2.0.1

## 2.0.0

### Minor Changes

- ebab8c4dd8: Added Reports Metrics Dashboard to Omnichannel
- ee3815fce4: feat: add ChangePassword field to Account/Security

### Patch Changes

- b8f3d5014f: Fixed the login page language switcher, now the component has a new look, is reactive and the language selection becomes concrete upon login in. Also changed the default language of the login page to be the browser language.
- Updated dependencies [074db3b419]
- Updated dependencies [b8f3d5014f]
  - @rocket.chat/ui-contexts@2.0.0

## 2.0.0-rc.5

### Patch Changes

- @rocket.chat/ui-contexts@2.0.0-rc.5

## 2.0.0-rc.4

### Patch Changes

- @rocket.chat/ui-contexts@2.0.0-rc.4

## 2.0.0-rc.3

### Patch Changes

- @rocket.chat/ui-contexts@2.0.0-rc.3

## 2.0.0-rc.2

### Patch Changes

- @rocket.chat/ui-contexts@2.0.0-rc.2

## 2.0.0-rc.1

### Patch Changes

- @rocket.chat/ui-contexts@2.0.0-rc.1

## 2.0.0-rc.0

### Minor Changes

- ebab8c4dd8: Added Reports Metrics Dashboard to Omnichannel
- ee3815fce4: feat: add ChangePassword field to Account/Security

### Patch Changes

- b8f3d5014f: Fixed the login page language switcher, now the component has a new look, is reactive and the language selection becomes concrete upon login in. Also changed the default language of the login page to be the browser language.
- Updated dependencies [074db3b419]
- Updated dependencies [b8f3d5014f]
  - @rocket.chat/ui-contexts@2.0.0-rc.0

## 1.0.8

### Patch Changes

- @rocket.chat/ui-contexts@1.0.8

## 1.0.7

### Patch Changes

- @rocket.chat/ui-contexts@1.0.7

## 1.0.6

### Patch Changes

- @rocket.chat/ui-contexts@1.0.6

## 1.0.5

### Patch Changes

- @rocket.chat/ui-contexts@1.0.5

## 1.0.4

### Patch Changes

- @rocket.chat/ui-contexts@1.0.4

## 1.0.3

### Patch Changes

- @rocket.chat/ui-contexts@1.0.3

## 1.0.2

### Patch Changes

- @rocket.chat/ui-contexts@1.0.2

## 1.0.1

### Patch Changes

- @rocket.chat/ui-contexts@1.0.1

## 1.0.0

### Patch Changes

- e14ec50816: Added and Improved Custom Fields form to Registration Flow
- baaa38f7f4: Fixed required custom fields considering blank spaces as valid.
- f76d514341: Implemented a visual password verification in the Register User form, My Profile page, and reset password page. With this, the user will know exactly why their password is weak and how to improve it.
- Updated dependencies [e14ec50816]
- Updated dependencies [f76d514341]
  - @rocket.chat/ui-contexts@1.0.0

## 1.0.0-rc.10

### Patch Changes

- @rocket.chat/ui-contexts@1.0.0-rc.10

## 1.0.0-rc.9

### Patch Changes

- @rocket.chat/ui-contexts@1.0.0-rc.9

## 1.0.0-rc.8

### Patch Changes

- @rocket.chat/ui-contexts@1.0.0-rc.8

## 1.0.0-rc.7

### Patch Changes

- @rocket.chat/ui-contexts@1.0.0-rc.7

## 1.0.0-rc.6

### Patch Changes

- @rocket.chat/ui-contexts@1.0.0-rc.6

## 1.0.0-rc.5

### Patch Changes

- @rocket.chat/ui-contexts@1.0.0-rc.5

## 1.0.0-rc.4

### Patch Changes

- @rocket.chat/ui-contexts@1.0.0-rc.4

## 1.0.0-rc.3

### Patch Changes

- @rocket.chat/ui-contexts@1.0.0-rc.3

## 1.0.0-rc.2

### Patch Changes

- f76d514341: Implemented a visual password verification in the Register User form, My Profile page, and reset password page. With this, the user will know exactly why their password is weak and how to improve it.
- Updated dependencies [f76d514341]
  - @rocket.chat/ui-contexts@1.0.0-rc.2

## 1.0.0-rc.1

### Patch Changes

- @rocket.chat/ui-contexts@1.0.0-rc.1

## 1.0.0-rc.0

### Patch Changes

- e14ec50816: Added and Improved Custom Fields form to Registration Flow
- baaa38f7f4: Fixed required custom fields considering blank spaces as valid.
- Updated dependencies [e14ec50816]
  - @rocket.chat/ui-contexts@1.0.0-rc.0<|MERGE_RESOLUTION|>--- conflicted
+++ resolved
@@ -1,51 +1,51 @@
 # @rocket.chat/ui-client
 
-<<<<<<< HEAD
 ## 8.0.0-rc.3
-=======
+
+### Patch Changes
+
+- <details><summary>Updated dependencies []:</summary>
+
+  - @rocket.chat/ui-contexts@8.0.0-rc.3
+  </details>
+
+## 8.0.0-rc.2
+
+### Patch Changes
+
+- <details><summary>Updated dependencies []:</summary>
+
+  - @rocket.chat/ui-contexts@8.0.0-rc.2
+  </details>
+
+## 8.0.0-rc.1
+
+### Patch Changes
+
+- <details><summary>Updated dependencies []:</summary>
+
+  - @rocket.chat/ui-contexts@8.0.0-rc.1
+  </details>
+
+## 8.0.0-rc.0
+
+### Minor Changes
+
+- ([#31821](https://github.com/RocketChat/Rocket.Chat/pull/31821)) New runtime for apps in the Apps-Engine based on the Deno platform
+
+### Patch Changes
+
+- <details><summary>Updated dependencies [4f72d62aa7]:</summary>
+
+  - @rocket.chat/ui-contexts@8.0.0-rc.0
+
 ## 7.0.3
->>>>>>> 2e700797
-
-### Patch Changes
-
-- <details><summary>Updated dependencies []:</summary>
-
-<<<<<<< HEAD
-  - @rocket.chat/ui-contexts@8.0.0-rc.3
-  </details>
-
-## 8.0.0-rc.2
-
-### Patch Changes
-
-- <details><summary>Updated dependencies []:</summary>
-
-  - @rocket.chat/ui-contexts@8.0.0-rc.2
-  </details>
-
-## 8.0.0-rc.1
-
-### Patch Changes
-
-- <details><summary>Updated dependencies []:</summary>
-
-  - @rocket.chat/ui-contexts@8.0.0-rc.1
-  </details>
-
-## 8.0.0-rc.0
-
-### Minor Changes
-
-- ([#31821](https://github.com/RocketChat/Rocket.Chat/pull/31821)) New runtime for apps in the Apps-Engine based on the Deno platform
-
-### Patch Changes
-
-- <details><summary>Updated dependencies [4f72d62aa7]:</summary>
-
-  - @rocket.chat/ui-contexts@8.0.0-rc.0
-=======
+
+### Patch Changes
+
+- <details><summary>Updated dependencies []:</summary>
+
   - @rocket.chat/ui-contexts@7.0.3
->>>>>>> 2e700797
   </details>
 
 ## 7.0.2
