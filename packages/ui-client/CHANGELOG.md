--- conflicted
+++ resolved
@@ -1,6 +1,5 @@
 # @rocket.chat/ui-client
 
-<<<<<<< HEAD
 ## 11.0.0-rc.0
 
 ### Minor Changes
@@ -17,7 +16,7 @@
 
   - @rocket.chat/ui-avatar@7.0.0-rc.0
   - @rocket.chat/ui-contexts@11.0.0-rc.0
-=======
+  </details>
 ## 10.0.1
 
 ### Patch Changes
@@ -25,7 +24,6 @@
 - <details><summary>Updated dependencies []:</summary>
 
   - @rocket.chat/ui-contexts@10.0.1
->>>>>>> e22ea8f1
   </details>
 
 ## 10.0.0
