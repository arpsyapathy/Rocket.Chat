--- conflicted
+++ resolved
@@ -1,10 +1,6 @@
 {
 	"name": "@rocket.chat/mock-providers",
-<<<<<<< HEAD
-	"version": "0.2.1-rc.3",
-=======
-	"version": "0.2.2",
->>>>>>> 0432cbd4
+	"version": "0.2.3-rc.3",
 	"private": true,
 	"dependencies": {
 		"@rocket.chat/emitter": "~0.31.25",
