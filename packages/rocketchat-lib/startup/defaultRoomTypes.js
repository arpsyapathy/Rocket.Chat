--- conflicted
+++ resolved
@@ -1,18 +1,4 @@
 /* globals openRoom */
-<<<<<<< HEAD
-
-const filter = {
-	activity(room) {
-		return ['f', 'activity'].includes(room.identifier);
-	},
-	çç(room) {
-		return ['f', ...(preferences.mergeChannels ? ['channels'] : ['p', 'c']), 'd', 'unread'].includes(room.identifier);
-	},
-	category(room) {
-		return ['f', ...(preferences.mergeChannels ? ['channels'] : ['p', 'c']), 'd'].includes(room.identifier);
-	}
-};
-// unread
 RocketChat.roomTypes.add('unread', 10, {
 	unread: true,
 	condition() {
@@ -23,14 +9,9 @@
 	label: 'Unread'
 });
 
-// favorite
 RocketChat.roomTypes.add('f', 20, {
+	header: 'favorite',
 	icon: 'star',
-=======
-RocketChat.roomTypes.add(null, 0, {
-	header: 'favorite',
-	icon: 'icon-star',
->>>>>>> 5da27633
 	label: 'Favorites'
 });
 
