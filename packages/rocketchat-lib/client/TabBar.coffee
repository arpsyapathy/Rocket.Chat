--- conflicted
+++ resolved
@@ -113,9 +113,8 @@
 				extraGroups[id] ?= []
 				extraGroups[id] = _.union extraGroups[id], groups
 
-<<<<<<< HEAD
 	_setTemplate: _setTemplate
-=======
+
 	removeGroup = (id, groups) ->
 		Tracker.nonreactive ->
 			btns = buttons.get()
@@ -127,7 +126,6 @@
 				extraGroups[id] ?= []
 				extraGroups[id] = _.difference extraGroups[id], groups
 
->>>>>>> 9f458cd4
 	setTemplate: setTemplate
 	setData: setData
 	getTemplate: getTemplate
