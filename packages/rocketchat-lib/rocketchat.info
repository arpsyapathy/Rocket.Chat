--- conflicted
+++ resolved
@@ -1,7 +1,3 @@
 {
-<<<<<<< HEAD
-	"version": "0.57.2"
-=======
 	"version": "0.57.0-develop"
->>>>>>> 8315367d
 }