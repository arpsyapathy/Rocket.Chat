--- conflicted
+++ resolved
@@ -1,8 +1,3 @@
 {
-<<<<<<< HEAD
-	"version": "0.69.2",
-	"marketplaceApiVersion": "1.0.0"
-=======
 	"version": "0.70.0-rc.4"
->>>>>>> f7be4597
 }