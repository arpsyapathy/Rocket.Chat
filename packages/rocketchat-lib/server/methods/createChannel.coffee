--- conflicted
+++ resolved
@@ -1,13 +1,9 @@
 Meteor.methods
-<<<<<<< HEAD
-	createChannel: (name, members) ->
+	createChannel: (name, members, readOnly) ->
 
 		check name, String
 		check members, Match.Optional([String])
 
-=======
-	createChannel: (name, members, readOnly) ->
->>>>>>> 48249aab
 		if not Meteor.userId()
 			throw new Meteor.Error 'error-invalid-user', "Invalid user", { method: 'createChannel' }
 
