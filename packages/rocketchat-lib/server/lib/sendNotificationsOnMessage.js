/* globals Push */
import moment from 'moment';

<<<<<<< HEAD
/**
 * Replaces @username with full name
 *
 * @param {string} message The message to replace
 * @param {object[]} mentions Array of mentions used to make replacements
 *
 * @returns {string}
 */
function replaceMentionedUsernamesWithFullNames(message, mentions) {
	if (!mentions || !mentions.length) {
		return message;
	}
	mentions.forEach((mention) => {
		const user = RocketChat.models.Users.findOneById(mention._id);
		if (user && user.name) {
			message = message.replace(`@${ mention.username }`, user.name);
		}
	});
	return message;
}

/**
 * Send notification to user
 *
 * @param {string} userId The user to notify
 * @param {object} user The sender
 * @param {object} room The room send from
 * @param {number} duration Duration of notification
 */
function notifyUser(userId, user, message, room, duration) {
	const UI_Use_Real_Name = RocketChat.settings.get('UI_Use_Real_Name') === true;
	if (UI_Use_Real_Name) {
		message.msg = replaceMentionedUsernamesWithFullNames(message.msg, message.mentions);
	}
	let title = UI_Use_Real_Name ? user.name : `@${ user.username }`;
	if (room.t !== 'd' && room.name) {
		title += ` @ #${ room.name }`;
	}
	RocketChat.Notifications.notifyUser(userId, 'notification', {
		title,
		text: message.msg,
		duration,
		payload: {
			_id: message._id,
			rid: message.rid,
			sender: message.u,
			type: room.t,
			name: room.name
		}
	});
}

/**
 * Checks if a message contains a user highlight
 *
 * @param {string} message
 * @param {array|undefined} highlights
 *
 * @returns {boolean}
 */
function messageContainsHighlight(message, highlights) {
	if (! highlights || highlights.length === 0) { return false; }

	let has = false;
	highlights.some(function(highlight) {
		const regexp = new RegExp(s.escapeRegExp(highlight), 'i');
		if (regexp.test(message.msg)) {
			has = true;
			return true;
		}
	});

	return has;
=======
function getBadgeCount(userId) {
	const subscriptions = RocketChat.models.Subscriptions.findUnreadByUserId(userId).fetch();

	return subscriptions.reduce((unread, sub) => {
		return sub.unread + unread;
	}, 0);
>>>>>>> 4009b7d4
}

RocketChat.callbacks.add('afterSaveMessage', function(message, room) {
	// skips this callback if the message was edited
	if (message.editedAt) {
		return message;
	}

	if (message.ts && Math.abs(moment(message.ts).diff()) > 60000) {
		return message;
	}

	const user = RocketChat.models.Users.findOneById(message.u._id);

	/*
	Increment unread couter if direct messages
	 */
	const settings = {
		alwaysNotifyDesktopUsers: [],
		dontNotifyDesktopUsers: [],
		alwaysNotifyMobileUsers: [],
		dontNotifyMobileUsers: [],
		desktopNotificationDurations: {}
	};

	/**
	 * Checks if a given user can be notified
	 *
	 * @param {string} id
	 * @param {string} type - mobile|desktop
	 *
	 * @returns {boolean}
     */
	function canBeNotified(id, type) {
		const types = {
			mobile: [ 'dontNotifyDesktopUsers', 'alwaysNotifyDesktopUsers' ],
			desktop: [ 'dontNotifyMobileUsers', 'alwaysNotifyMobileUsers' ]
		};

		return (settings[types[type][0]].indexOf(id) === -1 || settings[types[type][1]].indexOf(id) !== -1);
	}

	const notificationPreferencesByRoom = RocketChat.models.Subscriptions.findNotificationPreferencesByRoom(room._id);
	notificationPreferencesByRoom.forEach(function(subscription) {
		if (subscription.disableNotifications) {
			settings.dontNotifyDesktopUsers.push(subscription.u._id);
			settings.dontNotifyMobileUsers.push(subscription.u._id);
		} else {
			if (subscription.desktopNotifications === 'all') {
				settings.alwaysNotifyDesktopUsers.push(subscription.u._id);
			} else if (subscription.desktopNotifications === 'nothing') {
				settings.dontNotifyDesktopUsers.push(subscription.u._id);
			}
			if (subscription.mobilePushNotifications === 'all') {
				settings.alwaysNotifyMobileUsers.push(subscription.u._id);
			} else if (subscription.mobilePushNotifications === 'nothing') {
				settings.dontNotifyMobileUsers.push(subscription.u._id);
			}
		}
		settings.desktopNotificationDurations[subscription.u._id] = subscription.desktopNotificationDuration;
	});

	let userIdsToNotify = [];
	let userIdsToPushNotify = [];
	const usersWithHighlights = [];

	const highlights = RocketChat.models.Users.findUsersByUsernamesWithHighlights(room.usernames, { fields: { '_id': 1, 'settings.preferences.highlights': 1 }}).fetch();

	highlights.forEach(function(user) {
		if (messageContainsHighlight(message, user.settings.preferences.highlights)) {
			usersWithHighlights.push(user);
		}
	});

	let push_message;
	//Set variables depending on Push Notification settings
	if (RocketChat.settings.get('Push_show_message')) {
		push_message = message.msg;
	} else {
		push_message = ' ';
	}

	let push_username;
	let push_room;
	if (RocketChat.settings.get('Push_show_username_room')) {
		push_username = user.username;
		push_room = `#${ room.name }`;
	} else {
		push_username = '';
		push_room = '';
	}

	if (room.t == null || room.t === 'd') {
		const userOfMentionId = message.rid.replace(message.u._id, '');
		const userOfMention = RocketChat.models.Users.findOne({
			_id: userOfMentionId
		}, {
			fields: {
				username: 1,
				statusConnection: 1
			}
		});

		// Always notify Sandstorm
		if (userOfMention != null) {
			RocketChat.Sandstorm.notify(message, [userOfMention._id],
				`@${ user.username }: ${ message.msg }`, 'privateMessage');

		}
		if ((userOfMention != null) && canBeNotified(userOfMentionId, 'mobile')) {
			const duration = settings.desktopNotificationDurations[userOfMention._id];
			notifyUser(userOfMention._id, user, message, room, duration);
		}

		if ((userOfMention != null) && canBeNotified(userOfMentionId, 'desktop')) {
			if (Push.enabled === true && userOfMention.statusConnection !== 'online') {
				RocketChat.PushNotification.send({
					roomId: message.rid,
					username: push_username,
					message: push_message,
					badge: getBadgeCount(userOfMention._id),
					payload: {
						host: Meteor.absoluteUrl(),
						rid: message.rid,
						sender: message.u,
						type: room.t,
						name: room.name
					},
					usersTo: {
						userId: userOfMention._id
					}
				});
				return message;
			}
		}

	} else {
		const mentionIds = [];
		if (message.mentions != null) {
			message.mentions.forEach(function(mention) {
				return mentionIds.push(mention._id);
			});
		}
		const toAll = mentionIds.indexOf('all') > -1;
		const toHere = mentionIds.indexOf('here') > -1;
		if (mentionIds.length > 0 || settings.alwaysNotifyDesktopUsers.length > 0) {
			let desktopMentionIds = _.union(mentionIds, settings.alwaysNotifyDesktopUsers);
			desktopMentionIds = _.difference(desktopMentionIds, settings.dontNotifyDesktopUsers);

			let usersOfDesktopMentions = RocketChat.models.Users.find({
				_id: {
					$in: desktopMentionIds
				}
			}, {
				fields: {
					_id: 1,
					username: 1,
					active: 1
				}
			}).fetch();
			if (room.t === 'c' && !toAll) {
				const callJoin = function(usersOfMentionItem) {
					if (usersOfMentionItem.active) {
						Meteor.runAsUser(usersOfMentionItem._id, function() {
							return Meteor.call('joinRoom', room._id);
						});
					}
				};
				for (const usersOfMentionItem of usersOfDesktopMentions) {
					if (room.usernames.indexOf(usersOfMentionItem.username) === -1) {
						callJoin(usersOfMentionItem);
					}
				}
			}

			if (room.t !== 'c') {
				usersOfDesktopMentions = _.reject(usersOfDesktopMentions, (usersOfMentionItem) => {
					return room.usernames.indexOf(usersOfMentionItem.username) === -1;
				});
			}

			userIdsToNotify = _.pluck(usersOfDesktopMentions, '_id');
		}

		if (mentionIds.length > 0 || settings.alwaysNotifyMobileUsers.length > 0) {
			let mobileMentionIds = _.union(mentionIds, settings.alwaysNotifyMobileUsers);
			mobileMentionIds = _.difference(mobileMentionIds, settings.dontNotifyMobileUsers);

			let usersOfMobileMentions = RocketChat.models.Users.find({
				_id: {
					$in: mobileMentionIds
				}
			}, {
				fields: {
					_id: 1,
					username: 1,
					statusConnection: 1
				}
			}).fetch();

			if (room.t !== 'c') {
				usersOfMobileMentions = _.reject(usersOfMobileMentions, (usersOfMentionItem) => {
					return room.usernames.indexOf(usersOfMentionItem.username) === -1;
				});
			}

			userIdsToPushNotify = _.pluck(_.filter(usersOfMobileMentions, function(user) {
				return user.statusConnection !== 'online';
			}), '_id');
		}

		if ((toAll || toHere) && room.usernames && room.usernames.length > 0) {
			RocketChat.models.Users.find({
				username: {
					$in: room.usernames
				},
				_id: {
					$ne: user._id
				}
			}, {
				fields: {
					_id: 1,
					username: 1,
					status: 1,
					statusConnection: 1
				}
			}).forEach(function(user) {
				if (['online', 'away', 'busy'].includes(user.status) && (settings.dontNotifyDesktopUsers || []).includes(user._id) === false) {
					userIdsToNotify.push(user._id);
				}
				if (toAll && user.statusConnection !== 'online' && (settings.dontNotifyMobileUsers || []).includes(user._id) === false) {
					return userIdsToPushNotify.push(user._id);
				}
			});
		}

		if (usersWithHighlights.length > 0) {
			const highlightsIds = _.pluck(usersWithHighlights, '_id');
			userIdsToNotify = userIdsToNotify.concat(highlightsIds);
			userIdsToPushNotify = userIdsToPushNotify.concat(highlightsIds);
		}

		userIdsToNotify = _.without(_.compact(_.unique(userIdsToNotify)), message.u._id);
		userIdsToPushNotify = _.without(_.compact(_.unique(userIdsToPushNotify)), message.u._id);

		if (userIdsToNotify.length > 0) {
			for (const usersOfMentionId of userIdsToNotify) {
				const duration = settings.desktopNotificationDurations[usersOfMentionId];
				notifyUser(usersOfMentionId, user, message, room, duration);
			}
		}

		if (userIdsToPushNotify.length > 0) {
			if (Push.enabled === true) {
				// send a push notification for each user individually (to get his/her badge count)
				userIdsToPushNotify.forEach((userIdToNotify) => {
					RocketChat.PushNotification.send({
						roomId: message.rid,
						roomName: push_room,
						username: push_username,
						message: push_message,
						badge: getBadgeCount(userIdToNotify),
						payload: {
							host: Meteor.absoluteUrl(),
							rid: message.rid,
							sender: message.u,
							type: room.t,
							name: room.name
						},
						usersTo: {
							userId: userIdToNotify
						}
					});
				});
			}
		}

		const allUserIdsToNotify = _.unique(userIdsToNotify.concat(userIdsToPushNotify));
		if (room.t === 'p') {
			RocketChat.Sandstorm.notify(message, allUserIdsToNotify,
				`@${ user.username }: ${ message.msg }`, 'privateMessage');
		} else {
			RocketChat.Sandstorm.notify(message, allUserIdsToNotify,
				`@${ user.username }: ${ message.msg }`, 'message');
		}
	}

	return message;

}, RocketChat.callbacks.priority.LOW, 'sendNotificationOnMessage');<|MERGE_RESOLUTION|>--- conflicted
+++ resolved
@@ -1,7 +1,6 @@
 /* globals Push */
 import moment from 'moment';
 
-<<<<<<< HEAD
 /**
  * Replaces @username with full name
  *
@@ -75,14 +74,14 @@
 	});
 
 	return has;
-=======
+}
+
 function getBadgeCount(userId) {
 	const subscriptions = RocketChat.models.Subscriptions.findUnreadByUserId(userId).fetch();
 
 	return subscriptions.reduce((unread, sub) => {
 		return sub.unread + unread;
 	}, 0);
->>>>>>> 4009b7d4
 }
 
 RocketChat.callbacks.add('afterSaveMessage', function(message, room) {
