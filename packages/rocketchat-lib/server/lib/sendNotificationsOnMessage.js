--- conflicted
+++ resolved
@@ -31,11 +31,7 @@
 	const user = RocketChat.models.Users.findOneById(userId);
 	const lng = user && user.language || RocketChat.settings.get('language') || 'en';
 
-<<<<<<< HEAD
-	if (!message.msg && Array.isArray(message.attachments) && message.attachments[0]) {
-=======
 	if (!message.msg && message.attachments && message.attachments[0]) {
->>>>>>> 63677aff
 		message.msg = message.attachments[0].image_type ? TAPi18n.__('User_uploaded_image', {lng}) : TAPi18n.__('User_uploaded_file', {lng});
 	}
 	message.msg = RocketChat.callbacks.run('beforeNotifyUser', message.msg);
