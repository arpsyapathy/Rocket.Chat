--- conflicted
+++ resolved
@@ -13,13 +13,6 @@
 	}
 
 
-<<<<<<< HEAD
-	RocketChat.models.Subscriptions.db.findByUserId(userId).forEach((subscription) => {
-		const room = RocketChat.models.Rooms.findOneById(subscription.rid);
-		if (room) {
-			if (room.t !== 'c' && room.usernames.length === 1) {
-				RocketChat.models.Rooms.removeById(subscription.rid); // Remove non-channel rooms with only 1 user (the one being deleted)
-=======
 	// Users without username can't do anything, so there is nothing to remove
 	if (user.username != null) {
 		RocketChat.models.Messages.removeByUserId(userId); // Remove user messages
@@ -33,7 +26,6 @@
 					RocketChat.models.Subscriptions.removeByRoomId(subscription.rid);
 					RocketChat.models.Messages.removeByRoomId(subscription.rid);
 				}
->>>>>>> 784436d1
 			}
 		});
 
