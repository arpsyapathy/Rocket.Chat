--- conflicted
+++ resolved
@@ -1,9 +1,3 @@
-<<<<<<< HEAD
-/* globals FileUpload */
-=======
-import { Meteor } from 'meteor/meteor';
->>>>>>> 3c8ae752
-
 RocketChat.deleteMessage = function(message, user) {
 	return Promise.await(RocketChat.Services.call('message.remove', { message, user }));
 };