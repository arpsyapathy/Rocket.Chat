--- conflicted
+++ resolved
@@ -257,11 +257,8 @@
 	@section 'User_Interface', ->
 		@add 'UI_DisplayRoles', true, { type: 'boolean', public: true }
 		@add 'UI_Merge_Channels_Groups', true, { type: 'boolean', public: true }
-<<<<<<< HEAD
+		@add 'UI_Use_Name_Avatar', false, { type: 'boolean', public: true }
 		@add 'UI_Use_Real_Name', false, { type: 'boolean', public: true }
-=======
-		@add 'UI_Use_Name_Avatar', false, { type: 'boolean', public: true }
->>>>>>> f7b6474a
 
 
 RocketChat.settings.addGroup 'Logs', ->
