import type { IRoom } from '@rocket.chat/apps-engine/definition/rooms/IRoom.ts';
import type { AppManager } from '@rocket.chat/apps-engine/server/AppManager.ts';

import { AppAccessors } from './accessors/mod.ts';
import { Room } from './room.ts';
<<<<<<< HEAD
import { JsonRpcError } from 'jsonrpc-lite';

const getMockAppManager = (senderFn: AppAccessors['senderFn']) => ({
	getBridges: () => ({
		getInternalBridge: () => ({
			doGetUsernamesOfRoomById: (roomId: string) => {
				return senderFn({
					method: 'bridges:getInternalBridge:doGetUsernamesOfRoomById',
					params: [roomId],
				}).then((result) => result.result).catch((err) => {
					throw new JsonRpcError(`Error getting usernames of room: ${err}`, -32000);
				});
			},
		}),
	}),
=======
import { formatErrorResponse } from './accessors/formatResponseErrorHandler.ts';

const getMockAppManager = (senderFn: AppAccessors['senderFn']) => ({
    getBridges: () => ({
        getInternalBridge: () => ({
            doGetUsernamesOfRoomById: (roomId: string) => {
                return senderFn({
                    method: 'bridges:getInternalBridge:doGetUsernamesOfRoomById',
                    params: [roomId],
                }).then((result) => result.result).catch((err) => {
                    throw formatErrorResponse(err);
                });
            },
        }),
    }),
>>>>>>> fe8bc08d
});

export default function createRoom(room: IRoom, senderFn: AppAccessors['senderFn']) {
	const mockAppManager = getMockAppManager(senderFn);

	return new Room(room, mockAppManager as unknown as AppManager);
}<|MERGE_RESOLUTION|>--- conflicted
+++ resolved
@@ -3,7 +3,6 @@
 
 import { AppAccessors } from './accessors/mod.ts';
 import { Room } from './room.ts';
-<<<<<<< HEAD
 import { JsonRpcError } from 'jsonrpc-lite';
 
 const getMockAppManager = (senderFn: AppAccessors['senderFn']) => ({
@@ -13,29 +12,14 @@
 				return senderFn({
 					method: 'bridges:getInternalBridge:doGetUsernamesOfRoomById',
 					params: [roomId],
-				}).then((result) => result.result).catch((err) => {
-					throw new JsonRpcError(`Error getting usernames of room: ${err}`, -32000);
-				});
+				})
+					.then((result) => result.result)
+					.catch((err) => {
+						throw new JsonRpcError(`Error getting usernames of room: ${err}`, -32000);
+					});
 			},
 		}),
 	}),
-=======
-import { formatErrorResponse } from './accessors/formatResponseErrorHandler.ts';
-
-const getMockAppManager = (senderFn: AppAccessors['senderFn']) => ({
-    getBridges: () => ({
-        getInternalBridge: () => ({
-            doGetUsernamesOfRoomById: (roomId: string) => {
-                return senderFn({
-                    method: 'bridges:getInternalBridge:doGetUsernamesOfRoomById',
-                    params: [roomId],
-                }).then((result) => result.result).catch((err) => {
-                    throw formatErrorResponse(err);
-                });
-            },
-        }),
-    }),
->>>>>>> fe8bc08d
 });
 
 export default function createRoom(room: IRoom, senderFn: AppAccessors['senderFn']) {
