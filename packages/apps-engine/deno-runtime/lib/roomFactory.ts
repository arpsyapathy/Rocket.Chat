import type { IRoom } from '@rocket.chat/apps-engine/definition/rooms/IRoom.ts';
import type { AppManager } from '@rocket.chat/apps-engine/server/AppManager.ts';

import { AppAccessors } from './accessors/mod.ts';
import { Room } from './room.ts';
import { formatErrorResponse } from './accessors/formatResponseErrorHandler.ts';

const getMockAppManager = (senderFn: AppAccessors['senderFn']) => ({
	getBridges: () => ({
		getInternalBridge: () => ({
			doGetUsernamesOfRoomById: (roomId: string) => {
				return senderFn({
					method: 'bridges:getInternalBridge:doGetUsernamesOfRoomById',
					params: [roomId],
<<<<<<< HEAD
				}).then((result) => result.result).catch((err) => {
					throw formatErrorResponse(err);
				});
=======
				})
					.then((result) => result.result)
					.catch((err) => {
						throw formatErrorResponse(err);
					});
>>>>>>> b7f48747
			},
		}),
	}),
});

export default function createRoom(room: IRoom, senderFn: AppAccessors['senderFn']) {
	const mockAppManager = getMockAppManager(senderFn);

	return new Room(room, mockAppManager as unknown as AppManager);
}<|MERGE_RESOLUTION|>--- conflicted
+++ resolved
@@ -12,17 +12,11 @@
 				return senderFn({
 					method: 'bridges:getInternalBridge:doGetUsernamesOfRoomById',
 					params: [roomId],
-<<<<<<< HEAD
-				}).then((result) => result.result).catch((err) => {
-					throw formatErrorResponse(err);
-				});
-=======
 				})
 					.then((result) => result.result)
 					.catch((err) => {
 						throw formatErrorResponse(err);
 					});
->>>>>>> b7f48747
 			},
 		}),
 	}),
