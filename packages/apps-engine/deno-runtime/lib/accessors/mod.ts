import type { IAppAccessors } from '@rocket.chat/apps-engine/definition/accessors/IAppAccessors.ts';
import type { IApiEndpointMetadata } from '@rocket.chat/apps-engine/definition/api/IApiEndpointMetadata.ts';
import type { IEnvironmentWrite } from '@rocket.chat/apps-engine/definition/accessors/IEnvironmentWrite.ts';
import type { IEnvironmentRead } from '@rocket.chat/apps-engine/definition/accessors/IEnvironmentRead.ts';
import type { IConfigurationModify } from '@rocket.chat/apps-engine/definition/accessors/IConfigurationModify.ts';
import type { IRead } from '@rocket.chat/apps-engine/definition/accessors/IRead.ts';
import type { IModify } from '@rocket.chat/apps-engine/definition/accessors/IModify.ts';
import type { INotifier } from '@rocket.chat/apps-engine/definition/accessors/INotifier.ts';
import type { IPersistence } from '@rocket.chat/apps-engine/definition/accessors/IPersistence.ts';
import type { IHttp, IHttpExtend } from '@rocket.chat/apps-engine/definition/accessors/IHttp.ts';
import type { IConfigurationExtend } from '@rocket.chat/apps-engine/definition/accessors/IConfigurationExtend.ts';
import type { ISlashCommand } from '@rocket.chat/apps-engine/definition/slashcommands/ISlashCommand.ts';
import type { IProcessor } from '@rocket.chat/apps-engine/definition/scheduler/IProcessor.ts';
import type { IApi } from '@rocket.chat/apps-engine/definition/api/IApi.ts';
import type { IVideoConfProvider } from '@rocket.chat/apps-engine/definition/videoConfProviders/IVideoConfProvider.ts';

import { Http } from './http.ts';
import { HttpExtend } from './extenders/HttpExtender.ts';
import * as Messenger from '../messenger.ts';
import { AppObjectRegistry } from '../../AppObjectRegistry.ts';
import { ModifyCreator } from './modify/ModifyCreator.ts';
import { ModifyUpdater } from './modify/ModifyUpdater.ts';
import { ModifyExtender } from './modify/ModifyExtender.ts';
import { Notifier } from './notifier.ts';
import { formatErrorResponse } from './formatResponseErrorHandler.ts';

const httpMethods = ['get', 'post', 'put', 'delete', 'head', 'options', 'patch'] as const;

// We need to create this object first thing, as we'll handle references to it later on
if (!AppObjectRegistry.has('apiEndpoints')) {
	AppObjectRegistry.set('apiEndpoints', []);
}

export class AppAccessors {
<<<<<<< HEAD
	private defaultAppAccessors?: IAppAccessors;
	private environmentRead?: IEnvironmentRead;
	private environmentWriter?: IEnvironmentWrite;
	private configModifier?: IConfigurationModify;
	private configExtender?: IConfigurationExtend;
	private reader?: IRead;
	private modifier?: IModify;
	private persistence?: IPersistence;
	private creator?: ModifyCreator;
	private updater?: ModifyUpdater;
	private extender?: ModifyExtender;
	private httpExtend: IHttpExtend = new HttpExtend();
	private http?: IHttp;
	private notifier?: INotifier;

	private proxify: <T>(namespace: string, overrides?: Record<string, (...args: unknown[]) => unknown>) => T;

	constructor(private readonly senderFn: typeof Messenger.sendRequest) {
		this.proxify = <T>(namespace: string, overrides: Record<string, (...args: unknown[]) => unknown> = {}): T =>
			new Proxy(
				{ __kind: `accessor:${namespace}` },
				{
					get: (_target: unknown, prop: string) => (...params: unknown[]) => {
						// We don't want to send a request for this prop
						if (prop === 'toJSON') {
							return {};
						}

						// If the prop is inteded to be overriden by the caller
						if (prop in overrides) {
							return overrides[prop].apply(undefined, params);
						}

						return senderFn({
							method: `accessor:${namespace}:${prop}`,
							params,
						})
							.then((response) => response.result)
							.catch((err) => {
								throw new Error(err.error);
							});
					},
				},
			) as T;

		this.http = new Http(this.getReader(), this.getPersistence(), this.httpExtend, this.getSenderFn());
		this.notifier = new Notifier(this.getSenderFn());
	}

	public getSenderFn() {
		return this.senderFn;
	}

	public getEnvironmentRead(): IEnvironmentRead {
		if (!this.environmentRead) {
			this.environmentRead = {
				getSettings: () => this.proxify('getEnvironmentRead:getSettings'),
				getServerSettings: () => this.proxify('getEnvironmentRead:getServerSettings'),
				getEnvironmentVariables: () => this.proxify('getEnvironmentRead:getEnvironmentVariables'),
			};
		}

		return this.environmentRead;
	}

	public getEnvironmentWrite() {
		if (!this.environmentWriter) {
			this.environmentWriter = {
				getSettings: () => this.proxify('getEnvironmentWrite:getSettings'),
				getServerSettings: () => this.proxify('getEnvironmentWrite:getServerSettings'),
			};
		}

		return this.environmentWriter;
	}

	public getConfigurationModify() {
		if (!this.configModifier) {
			this.configModifier = {
				scheduler: this.proxify('getConfigurationModify:scheduler'),
				slashCommands: {
					_proxy: this.proxify('getConfigurationModify:slashCommands'),
					modifySlashCommand(slashcommand: ISlashCommand) {
						// Store the slashcommand instance to use when the Apps-Engine calls the slashcommand
						AppObjectRegistry.set(`slashcommand:${slashcommand.command}`, slashcommand);

						return this._proxy.modifySlashCommand(slashcommand);
					},
					disableSlashCommand(command: string) {
						return this._proxy.disableSlashCommand(command);
					},
					enableSlashCommand(command: string) {
						return this._proxy.enableSlashCommand(command);
					},
				},
				serverSettings: this.proxify('getConfigurationModify:serverSettings'),
			};
		}

		return this.configModifier;
	}

	public getConfigurationExtend() {
		if (!this.configExtender) {
			const senderFn = this.senderFn;

			this.configExtender = {
				ui: this.proxify('getConfigurationExtend:ui'),
				http: this.httpExtend,
				settings: this.proxify('getConfigurationExtend:settings'),
				externalComponents: this.proxify('getConfigurationExtend:externalComponents'),
				api: {
					_proxy: this.proxify('getConfigurationExtend:api'),
					async provideApi(api: IApi) {
						const apiEndpoints = AppObjectRegistry.get<IApiEndpointMetadata[]>('apiEndpoints')!;

						api.endpoints.forEach((endpoint) => {
							endpoint._availableMethods = httpMethods.filter((method) => typeof endpoint[method] === 'function');

							// We need to keep a reference to the endpoint around for us to call the executor later
							AppObjectRegistry.set(`api:${endpoint.path}`, endpoint);
						});

						const result = await this._proxy.provideApi(api);

						// Let's call the listApis method to cache the info from the endpoints
						// Also, since this is a side-effect, we do it async so we can return to the caller
						senderFn({ method: 'accessor:api:listApis' })
							.then((response) => apiEndpoints.push(...(response.result as IApiEndpointMetadata[])))
							.catch((err) => err.error);

						return result;
					},
				},
				scheduler: {
					_proxy: this.proxify('getConfigurationExtend:scheduler'),
					registerProcessors(processors: IProcessor[]) {
						// Store the processor instance to use when the Apps-Engine calls the processor
						processors.forEach((processor) => {
							AppObjectRegistry.set(`scheduler:${processor.id}`, processor);
						});

						return this._proxy.registerProcessors(processors);
					},
				},
				videoConfProviders: {
					_proxy: this.proxify('getConfigurationExtend:videoConfProviders'),
					provideVideoConfProvider(provider: IVideoConfProvider) {
						// Store the videoConfProvider instance to use when the Apps-Engine calls the videoConfProvider
						AppObjectRegistry.set(`videoConfProvider:${provider.name}`, provider);

						return this._proxy.provideVideoConfProvider(provider);
					},
				},
				slashCommands: {
					_proxy: this.proxify('getConfigurationExtend:slashCommands'),
					provideSlashCommand(slashcommand: ISlashCommand) {
						// Store the slashcommand instance to use when the Apps-Engine calls the slashcommand
						AppObjectRegistry.set(`slashcommand:${slashcommand.command}`, slashcommand);

						return this._proxy.provideSlashCommand(slashcommand);
					},
				},
			};
		}

		return this.configExtender;
	}

	public getDefaultAppAccessors() {
		if (!this.defaultAppAccessors) {
			this.defaultAppAccessors = {
				environmentReader: this.getEnvironmentRead(),
				environmentWriter: this.getEnvironmentWrite(),
				reader: this.getReader(),
				http: this.getHttp(),
				providedApiEndpoints: AppObjectRegistry.get<IApiEndpointMetadata[]>('apiEndpoints') as IApiEndpointMetadata[],
			};
		}

		return this.defaultAppAccessors;
	}

	public getReader() {
		if (!this.reader) {
			this.reader = {
				getEnvironmentReader: () => ({
					getSettings: () => this.proxify('getReader:getEnvironmentReader:getSettings'),
					getServerSettings: () => this.proxify('getReader:getEnvironmentReader:getServerSettings'),
					getEnvironmentVariables: () => this.proxify('getReader:getEnvironmentReader:getEnvironmentVariables'),
				}),
				getMessageReader: () => this.proxify('getReader:getMessageReader'),
				getPersistenceReader: () => this.proxify('getReader:getPersistenceReader'),
				getRoomReader: () => this.proxify('getReader:getRoomReader'),
				getUserReader: () => this.proxify('getReader:getUserReader'),
				getNotifier: () => this.getNotifier(),
				getLivechatReader: () => this.proxify('getReader:getLivechatReader'),
				getUploadReader: () => this.proxify('getReader:getUploadReader'),
				getCloudWorkspaceReader: () => this.proxify('getReader:getCloudWorkspaceReader'),
				getVideoConferenceReader: () => this.proxify('getReader:getVideoConferenceReader'),
				getOAuthAppsReader: () => this.proxify('getReader:getOAuthAppsReader'),
				getThreadReader: () => this.proxify('getReader:getThreadReader'),
				getRoleReader: () => this.proxify('getReader:getRoleReader'),
				getContactReader: () => this.proxify('getReader:getContactReader'),
			};
		}

		return this.reader;
	}

	public getModifier() {
		if (!this.modifier) {
			this.modifier = {
				getCreator: this.getCreator.bind(this),
				getUpdater: this.getUpdater.bind(this),
				getExtender: this.getExtender.bind(this),
				getDeleter: () => this.proxify('getModifier:getDeleter'),
				getNotifier: () => this.getNotifier(),
				getUiController: () => this.proxify('getModifier:getUiController'),
				getScheduler: () => this.proxify('getModifier:getScheduler'),
				getOAuthAppsModifier: () => this.proxify('getModifier:getOAuthAppsModifier'),
				getModerationModifier: () => this.proxify('getModifier:getModerationModifier'),
			};
		}

		return this.modifier;
	}

	public getPersistence() {
		if (!this.persistence) {
			this.persistence = this.proxify('getPersistence');
		}

		return this.persistence;
	}

	public getHttp() {
		return this.http;
	}

	private getCreator() {
		if (!this.creator) {
			this.creator = new ModifyCreator(this.senderFn);
		}

		return this.creator;
	}

	private getUpdater() {
		if (!this.updater) {
			this.updater = new ModifyUpdater(this.senderFn);
		}

		return this.updater;
	}

	private getExtender() {
		if (!this.extender) {
			this.extender = new ModifyExtender(this.senderFn);
		}

		return this.extender;
	}

	private getNotifier() {
		return this.notifier;
	}
=======
    private defaultAppAccessors?: IAppAccessors;
    private environmentRead?: IEnvironmentRead;
    private environmentWriter?: IEnvironmentWrite;
    private configModifier?: IConfigurationModify;
    private configExtender?: IConfigurationExtend;
    private reader?: IRead;
    private modifier?: IModify;
    private persistence?: IPersistence;
    private creator?: ModifyCreator;
    private updater?: ModifyUpdater;
    private extender?: ModifyExtender;
    private httpExtend: IHttpExtend = new HttpExtend();
    private http?: IHttp;
    private notifier?: INotifier;

    private proxify: <T>(namespace: string, overrides?: Record<string, (...args: unknown[]) => unknown>) => T;

    constructor(private readonly senderFn: typeof Messenger.sendRequest) {
        this.proxify = <T>(namespace: string, overrides: Record<string, (...args: unknown[]) => unknown> = {}): T =>
            new Proxy(
                { __kind: `accessor:${namespace}` },
                {
                    get:
                        (_target: unknown, prop: string) =>
                        (...params: unknown[]) => {
                            // We don't want to send a request for this prop
                            if (prop === 'toJSON') {
                                return {};
                            }

                            // If the prop is inteded to be overriden by the caller
                            if (prop in overrides) {
                                return overrides[prop].apply(undefined, params);
                            }

                            return senderFn({
                                method: `accessor:${namespace}:${prop}`,
                                params,
                            })
                                .then((response) => response.result)
                                .catch((err) => { throw formatErrorResponse(err) });
                    },
                },
            ) as T;

        this.http = new Http(this.getReader(), this.getPersistence(), this.httpExtend, this.getSenderFn());
        this.notifier = new Notifier(this.getSenderFn());
    }

    public getSenderFn() {
        return this.senderFn;
    }

    public getEnvironmentRead(): IEnvironmentRead {
        if (!this.environmentRead) {
            this.environmentRead = {
                getSettings: () => this.proxify('getEnvironmentRead:getSettings'),
                getServerSettings: () => this.proxify('getEnvironmentRead:getServerSettings'),
                getEnvironmentVariables: () => this.proxify('getEnvironmentRead:getEnvironmentVariables'),
            };
        }

        return this.environmentRead;
    }

    public getEnvironmentWrite() {
        if (!this.environmentWriter) {
            this.environmentWriter = {
                getSettings: () => this.proxify('getEnvironmentWrite:getSettings'),
                getServerSettings: () => this.proxify('getEnvironmentWrite:getServerSettings'),
            };
        }

        return this.environmentWriter;
    }

    public getConfigurationModify() {
        if (!this.configModifier) {
            this.configModifier = {
                scheduler: this.proxify('getConfigurationModify:scheduler'),
                slashCommands: {
                    _proxy: this.proxify('getConfigurationModify:slashCommands'),
                    modifySlashCommand(slashcommand: ISlashCommand) {
                        // Store the slashcommand instance to use when the Apps-Engine calls the slashcommand
                        AppObjectRegistry.set(`slashcommand:${slashcommand.command}`, slashcommand);

                        return this._proxy.modifySlashCommand(slashcommand);
                    },
                    disableSlashCommand(command: string) {
                        return this._proxy.disableSlashCommand(command);
                    },
                    enableSlashCommand(command: string) {
                        return this._proxy.enableSlashCommand(command);
                    },
                },
                serverSettings: this.proxify('getConfigurationModify:serverSettings'),
            };
        }

        return this.configModifier;
    }

    public getConfigurationExtend() {
        if (!this.configExtender) {
            const senderFn = this.senderFn;

            this.configExtender = {
                ui: this.proxify('getConfigurationExtend:ui'),
                http: this.httpExtend,
                settings: this.proxify('getConfigurationExtend:settings'),
                externalComponents: this.proxify('getConfigurationExtend:externalComponents'),
                api: {
                    _proxy: this.proxify('getConfigurationExtend:api'),
                    async provideApi(api: IApi) {
                        const apiEndpoints = AppObjectRegistry.get<IApiEndpointMetadata[]>('apiEndpoints')!;

                        api.endpoints.forEach((endpoint) => {
                            endpoint._availableMethods = httpMethods.filter((method) => typeof endpoint[method] === 'function');

                            // We need to keep a reference to the endpoint around for us to call the executor later
                            AppObjectRegistry.set(`api:${endpoint.path}`, endpoint);
                        });

                        const result = await this._proxy.provideApi(api);

                        // Let's call the listApis method to cache the info from the endpoints
                        // Also, since this is a side-effect, we do it async so we can return to the caller
                        senderFn({ method: 'accessor:api:listApis' })
                            .then((response) => apiEndpoints.push(...(response.result as IApiEndpointMetadata[])))
                            .catch((err) => err.error);

                        return result;
                    },
                },
                scheduler: {
                    _proxy: this.proxify('getConfigurationExtend:scheduler'),
                    registerProcessors(processors: IProcessor[]) {
                        // Store the processor instance to use when the Apps-Engine calls the processor
                        processors.forEach((processor) => {
                            AppObjectRegistry.set(`scheduler:${processor.id}`, processor);
                        });

                        return this._proxy.registerProcessors(processors);
                    },
                },
                videoConfProviders: {
                    _proxy: this.proxify('getConfigurationExtend:videoConfProviders'),
                    provideVideoConfProvider(provider: IVideoConfProvider) {
                        // Store the videoConfProvider instance to use when the Apps-Engine calls the videoConfProvider
                        AppObjectRegistry.set(`videoConfProvider:${provider.name}`, provider);

                        return this._proxy.provideVideoConfProvider(provider);
                    },
                },
                slashCommands: {
                    _proxy: this.proxify('getConfigurationExtend:slashCommands'),
                    provideSlashCommand(slashcommand: ISlashCommand) {
                        // Store the slashcommand instance to use when the Apps-Engine calls the slashcommand
                        AppObjectRegistry.set(`slashcommand:${slashcommand.command}`, slashcommand);

                        return this._proxy.provideSlashCommand(slashcommand);
                    },
                },
            };
        }

        return this.configExtender;
    }

    public getDefaultAppAccessors() {
        if (!this.defaultAppAccessors) {
            this.defaultAppAccessors = {
                environmentReader: this.getEnvironmentRead(),
                environmentWriter: this.getEnvironmentWrite(),
                reader: this.getReader(),
                http: this.getHttp(),
                providedApiEndpoints: AppObjectRegistry.get<IApiEndpointMetadata[]>('apiEndpoints') as IApiEndpointMetadata[],
            };
        }

        return this.defaultAppAccessors;
    }

    public getReader() {
        if (!this.reader) {
            this.reader = {
                getEnvironmentReader: () => ({
                    getSettings: () => this.proxify('getReader:getEnvironmentReader:getSettings'),
                    getServerSettings: () => this.proxify('getReader:getEnvironmentReader:getServerSettings'),
                    getEnvironmentVariables: () => this.proxify('getReader:getEnvironmentReader:getEnvironmentVariables'),
                }),
                getMessageReader: () => this.proxify('getReader:getMessageReader'),
                getPersistenceReader: () => this.proxify('getReader:getPersistenceReader'),
                getRoomReader: () => this.proxify('getReader:getRoomReader'),
                getUserReader: () => this.proxify('getReader:getUserReader'),
                getNotifier: () => this.getNotifier(),
                getLivechatReader: () => this.proxify('getReader:getLivechatReader'),
                getUploadReader: () => this.proxify('getReader:getUploadReader'),
                getCloudWorkspaceReader: () => this.proxify('getReader:getCloudWorkspaceReader'),
                getVideoConferenceReader: () => this.proxify('getReader:getVideoConferenceReader'),
                getOAuthAppsReader: () => this.proxify('getReader:getOAuthAppsReader'),
                getThreadReader: () => this.proxify('getReader:getThreadReader'),
                getRoleReader: () => this.proxify('getReader:getRoleReader'),
                getContactReader: () => this.proxify('getReader:getContactReader'),
            };
        }

        return this.reader;
    }

    public getModifier() {
        if (!this.modifier) {
            this.modifier = {
                getCreator: this.getCreator.bind(this),
                getUpdater: this.getUpdater.bind(this),
                getExtender: this.getExtender.bind(this),
                getDeleter: () => this.proxify('getModifier:getDeleter'),
                getNotifier: () => this.getNotifier(),
                getUiController: () => this.proxify('getModifier:getUiController'),
                getScheduler: () => this.proxify('getModifier:getScheduler'),
                getOAuthAppsModifier: () => this.proxify('getModifier:getOAuthAppsModifier'),
                getModerationModifier: () => this.proxify('getModifier:getModerationModifier'),
            };
        }

        return this.modifier;
    }

    public getPersistence() {
        if (!this.persistence) {
            this.persistence = this.proxify('getPersistence');
        }

        return this.persistence;
    }

    public getHttp() {
        return this.http;
    }

    private getCreator() {
        if (!this.creator) {
            this.creator = new ModifyCreator(this.senderFn);
        }

        return this.creator;
    }

    private getUpdater() {
        if (!this.updater) {
            this.updater = new ModifyUpdater(this.senderFn);
        }

        return this.updater;
    }

    private getExtender() {
        if (!this.extender) {
            this.extender = new ModifyExtender(this.senderFn);
        }

        return this.extender;
    }

    private getNotifier() {
        return this.notifier;
    }
>>>>>>> fe8bc08d
}

export const AppAccessorsInstance = new AppAccessors(Messenger.sendRequest);<|MERGE_RESOLUTION|>--- conflicted
+++ resolved
@@ -32,7 +32,6 @@
 }
 
 export class AppAccessors {
-<<<<<<< HEAD
 	private defaultAppAccessors?: IAppAccessors;
 	private environmentRead?: IEnvironmentRead;
 	private environmentWriter?: IEnvironmentWrite;
@@ -55,26 +54,28 @@
 			new Proxy(
 				{ __kind: `accessor:${namespace}` },
 				{
-					get: (_target: unknown, prop: string) => (...params: unknown[]) => {
-						// We don't want to send a request for this prop
-						if (prop === 'toJSON') {
-							return {};
-						}
-
-						// If the prop is inteded to be overriden by the caller
-						if (prop in overrides) {
-							return overrides[prop].apply(undefined, params);
-						}
-
-						return senderFn({
-							method: `accessor:${namespace}:${prop}`,
-							params,
-						})
-							.then((response) => response.result)
-							.catch((err) => {
-								throw new Error(err.error);
-							});
-					},
+					get:
+						(_target: unknown, prop: string) =>
+						(...params: unknown[]) => {
+							// We don't want to send a request for this prop
+							if (prop === 'toJSON') {
+								return {};
+							}
+
+							// If the prop is inteded to be overriden by the caller
+							if (prop in overrides) {
+								return overrides[prop].apply(undefined, params);
+							}
+
+							return senderFn({
+								method: `accessor:${namespace}:${prop}`,
+								params,
+							})
+								.then((response) => response.result)
+								.catch((err) => {
+									throw formatErrorResponse(err);
+								});
+						},
 				},
 			) as T;
 
@@ -300,275 +301,6 @@
 	private getNotifier() {
 		return this.notifier;
 	}
-=======
-    private defaultAppAccessors?: IAppAccessors;
-    private environmentRead?: IEnvironmentRead;
-    private environmentWriter?: IEnvironmentWrite;
-    private configModifier?: IConfigurationModify;
-    private configExtender?: IConfigurationExtend;
-    private reader?: IRead;
-    private modifier?: IModify;
-    private persistence?: IPersistence;
-    private creator?: ModifyCreator;
-    private updater?: ModifyUpdater;
-    private extender?: ModifyExtender;
-    private httpExtend: IHttpExtend = new HttpExtend();
-    private http?: IHttp;
-    private notifier?: INotifier;
-
-    private proxify: <T>(namespace: string, overrides?: Record<string, (...args: unknown[]) => unknown>) => T;
-
-    constructor(private readonly senderFn: typeof Messenger.sendRequest) {
-        this.proxify = <T>(namespace: string, overrides: Record<string, (...args: unknown[]) => unknown> = {}): T =>
-            new Proxy(
-                { __kind: `accessor:${namespace}` },
-                {
-                    get:
-                        (_target: unknown, prop: string) =>
-                        (...params: unknown[]) => {
-                            // We don't want to send a request for this prop
-                            if (prop === 'toJSON') {
-                                return {};
-                            }
-
-                            // If the prop is inteded to be overriden by the caller
-                            if (prop in overrides) {
-                                return overrides[prop].apply(undefined, params);
-                            }
-
-                            return senderFn({
-                                method: `accessor:${namespace}:${prop}`,
-                                params,
-                            })
-                                .then((response) => response.result)
-                                .catch((err) => { throw formatErrorResponse(err) });
-                    },
-                },
-            ) as T;
-
-        this.http = new Http(this.getReader(), this.getPersistence(), this.httpExtend, this.getSenderFn());
-        this.notifier = new Notifier(this.getSenderFn());
-    }
-
-    public getSenderFn() {
-        return this.senderFn;
-    }
-
-    public getEnvironmentRead(): IEnvironmentRead {
-        if (!this.environmentRead) {
-            this.environmentRead = {
-                getSettings: () => this.proxify('getEnvironmentRead:getSettings'),
-                getServerSettings: () => this.proxify('getEnvironmentRead:getServerSettings'),
-                getEnvironmentVariables: () => this.proxify('getEnvironmentRead:getEnvironmentVariables'),
-            };
-        }
-
-        return this.environmentRead;
-    }
-
-    public getEnvironmentWrite() {
-        if (!this.environmentWriter) {
-            this.environmentWriter = {
-                getSettings: () => this.proxify('getEnvironmentWrite:getSettings'),
-                getServerSettings: () => this.proxify('getEnvironmentWrite:getServerSettings'),
-            };
-        }
-
-        return this.environmentWriter;
-    }
-
-    public getConfigurationModify() {
-        if (!this.configModifier) {
-            this.configModifier = {
-                scheduler: this.proxify('getConfigurationModify:scheduler'),
-                slashCommands: {
-                    _proxy: this.proxify('getConfigurationModify:slashCommands'),
-                    modifySlashCommand(slashcommand: ISlashCommand) {
-                        // Store the slashcommand instance to use when the Apps-Engine calls the slashcommand
-                        AppObjectRegistry.set(`slashcommand:${slashcommand.command}`, slashcommand);
-
-                        return this._proxy.modifySlashCommand(slashcommand);
-                    },
-                    disableSlashCommand(command: string) {
-                        return this._proxy.disableSlashCommand(command);
-                    },
-                    enableSlashCommand(command: string) {
-                        return this._proxy.enableSlashCommand(command);
-                    },
-                },
-                serverSettings: this.proxify('getConfigurationModify:serverSettings'),
-            };
-        }
-
-        return this.configModifier;
-    }
-
-    public getConfigurationExtend() {
-        if (!this.configExtender) {
-            const senderFn = this.senderFn;
-
-            this.configExtender = {
-                ui: this.proxify('getConfigurationExtend:ui'),
-                http: this.httpExtend,
-                settings: this.proxify('getConfigurationExtend:settings'),
-                externalComponents: this.proxify('getConfigurationExtend:externalComponents'),
-                api: {
-                    _proxy: this.proxify('getConfigurationExtend:api'),
-                    async provideApi(api: IApi) {
-                        const apiEndpoints = AppObjectRegistry.get<IApiEndpointMetadata[]>('apiEndpoints')!;
-
-                        api.endpoints.forEach((endpoint) => {
-                            endpoint._availableMethods = httpMethods.filter((method) => typeof endpoint[method] === 'function');
-
-                            // We need to keep a reference to the endpoint around for us to call the executor later
-                            AppObjectRegistry.set(`api:${endpoint.path}`, endpoint);
-                        });
-
-                        const result = await this._proxy.provideApi(api);
-
-                        // Let's call the listApis method to cache the info from the endpoints
-                        // Also, since this is a side-effect, we do it async so we can return to the caller
-                        senderFn({ method: 'accessor:api:listApis' })
-                            .then((response) => apiEndpoints.push(...(response.result as IApiEndpointMetadata[])))
-                            .catch((err) => err.error);
-
-                        return result;
-                    },
-                },
-                scheduler: {
-                    _proxy: this.proxify('getConfigurationExtend:scheduler'),
-                    registerProcessors(processors: IProcessor[]) {
-                        // Store the processor instance to use when the Apps-Engine calls the processor
-                        processors.forEach((processor) => {
-                            AppObjectRegistry.set(`scheduler:${processor.id}`, processor);
-                        });
-
-                        return this._proxy.registerProcessors(processors);
-                    },
-                },
-                videoConfProviders: {
-                    _proxy: this.proxify('getConfigurationExtend:videoConfProviders'),
-                    provideVideoConfProvider(provider: IVideoConfProvider) {
-                        // Store the videoConfProvider instance to use when the Apps-Engine calls the videoConfProvider
-                        AppObjectRegistry.set(`videoConfProvider:${provider.name}`, provider);
-
-                        return this._proxy.provideVideoConfProvider(provider);
-                    },
-                },
-                slashCommands: {
-                    _proxy: this.proxify('getConfigurationExtend:slashCommands'),
-                    provideSlashCommand(slashcommand: ISlashCommand) {
-                        // Store the slashcommand instance to use when the Apps-Engine calls the slashcommand
-                        AppObjectRegistry.set(`slashcommand:${slashcommand.command}`, slashcommand);
-
-                        return this._proxy.provideSlashCommand(slashcommand);
-                    },
-                },
-            };
-        }
-
-        return this.configExtender;
-    }
-
-    public getDefaultAppAccessors() {
-        if (!this.defaultAppAccessors) {
-            this.defaultAppAccessors = {
-                environmentReader: this.getEnvironmentRead(),
-                environmentWriter: this.getEnvironmentWrite(),
-                reader: this.getReader(),
-                http: this.getHttp(),
-                providedApiEndpoints: AppObjectRegistry.get<IApiEndpointMetadata[]>('apiEndpoints') as IApiEndpointMetadata[],
-            };
-        }
-
-        return this.defaultAppAccessors;
-    }
-
-    public getReader() {
-        if (!this.reader) {
-            this.reader = {
-                getEnvironmentReader: () => ({
-                    getSettings: () => this.proxify('getReader:getEnvironmentReader:getSettings'),
-                    getServerSettings: () => this.proxify('getReader:getEnvironmentReader:getServerSettings'),
-                    getEnvironmentVariables: () => this.proxify('getReader:getEnvironmentReader:getEnvironmentVariables'),
-                }),
-                getMessageReader: () => this.proxify('getReader:getMessageReader'),
-                getPersistenceReader: () => this.proxify('getReader:getPersistenceReader'),
-                getRoomReader: () => this.proxify('getReader:getRoomReader'),
-                getUserReader: () => this.proxify('getReader:getUserReader'),
-                getNotifier: () => this.getNotifier(),
-                getLivechatReader: () => this.proxify('getReader:getLivechatReader'),
-                getUploadReader: () => this.proxify('getReader:getUploadReader'),
-                getCloudWorkspaceReader: () => this.proxify('getReader:getCloudWorkspaceReader'),
-                getVideoConferenceReader: () => this.proxify('getReader:getVideoConferenceReader'),
-                getOAuthAppsReader: () => this.proxify('getReader:getOAuthAppsReader'),
-                getThreadReader: () => this.proxify('getReader:getThreadReader'),
-                getRoleReader: () => this.proxify('getReader:getRoleReader'),
-                getContactReader: () => this.proxify('getReader:getContactReader'),
-            };
-        }
-
-        return this.reader;
-    }
-
-    public getModifier() {
-        if (!this.modifier) {
-            this.modifier = {
-                getCreator: this.getCreator.bind(this),
-                getUpdater: this.getUpdater.bind(this),
-                getExtender: this.getExtender.bind(this),
-                getDeleter: () => this.proxify('getModifier:getDeleter'),
-                getNotifier: () => this.getNotifier(),
-                getUiController: () => this.proxify('getModifier:getUiController'),
-                getScheduler: () => this.proxify('getModifier:getScheduler'),
-                getOAuthAppsModifier: () => this.proxify('getModifier:getOAuthAppsModifier'),
-                getModerationModifier: () => this.proxify('getModifier:getModerationModifier'),
-            };
-        }
-
-        return this.modifier;
-    }
-
-    public getPersistence() {
-        if (!this.persistence) {
-            this.persistence = this.proxify('getPersistence');
-        }
-
-        return this.persistence;
-    }
-
-    public getHttp() {
-        return this.http;
-    }
-
-    private getCreator() {
-        if (!this.creator) {
-            this.creator = new ModifyCreator(this.senderFn);
-        }
-
-        return this.creator;
-    }
-
-    private getUpdater() {
-        if (!this.updater) {
-            this.updater = new ModifyUpdater(this.senderFn);
-        }
-
-        return this.updater;
-    }
-
-    private getExtender() {
-        if (!this.extender) {
-            this.extender = new ModifyExtender(this.senderFn);
-        }
-
-        return this.extender;
-    }
-
-    private getNotifier() {
-        return this.notifier;
-    }
->>>>>>> fe8bc08d
 }
 
 export const AppAccessorsInstance = new AppAccessors(Messenger.sendRequest);