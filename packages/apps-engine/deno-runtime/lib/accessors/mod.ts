import type { IAppAccessors } from '@rocket.chat/apps-engine/definition/accessors/IAppAccessors.ts';
import type { IApiEndpointMetadata } from '@rocket.chat/apps-engine/definition/api/IApiEndpointMetadata.ts';
import type { IEnvironmentWrite } from '@rocket.chat/apps-engine/definition/accessors/IEnvironmentWrite.ts';
import type { IEnvironmentRead } from '@rocket.chat/apps-engine/definition/accessors/IEnvironmentRead.ts';
import type { IConfigurationModify } from '@rocket.chat/apps-engine/definition/accessors/IConfigurationModify.ts';
import type { IRead } from '@rocket.chat/apps-engine/definition/accessors/IRead.ts';
import type { IModify } from '@rocket.chat/apps-engine/definition/accessors/IModify.ts';
import type { INotifier } from '@rocket.chat/apps-engine/definition/accessors/INotifier.ts';
import type { IPersistence } from '@rocket.chat/apps-engine/definition/accessors/IPersistence.ts';
import type { IHttp, IHttpExtend } from '@rocket.chat/apps-engine/definition/accessors/IHttp.ts';
import type { IConfigurationExtend } from '@rocket.chat/apps-engine/definition/accessors/IConfigurationExtend.ts';
import type { ISlashCommand } from '@rocket.chat/apps-engine/definition/slashcommands/ISlashCommand.ts';
import type { IProcessor } from '@rocket.chat/apps-engine/definition/scheduler/IProcessor.ts';
import type { IApi } from '@rocket.chat/apps-engine/definition/api/IApi.ts';
import type { IVideoConfProvider } from '@rocket.chat/apps-engine/definition/videoConfProviders/IVideoConfProvider.ts';

import { Http } from './http.ts';
import { HttpExtend } from './extenders/HttpExtender.ts';
import * as Messenger from '../messenger.ts';
import { AppObjectRegistry } from '../../AppObjectRegistry.ts';
import { ModifyCreator } from './modify/ModifyCreator.ts';
import { ModifyUpdater } from './modify/ModifyUpdater.ts';
import { ModifyExtender } from './modify/ModifyExtender.ts';
import { Notifier } from './notifier.ts';
import { formatErrorResponse } from './formatResponseErrorHandler.ts';

const httpMethods = ['get', 'post', 'put', 'delete', 'head', 'options', 'patch'] as const;

// We need to create this object first thing, as we'll handle references to it later on
if (!AppObjectRegistry.has('apiEndpoints')) {
	AppObjectRegistry.set('apiEndpoints', []);
}

export class AppAccessors {
	private defaultAppAccessors?: IAppAccessors;
	private environmentRead?: IEnvironmentRead;
	private environmentWriter?: IEnvironmentWrite;
	private configModifier?: IConfigurationModify;
	private configExtender?: IConfigurationExtend;
	private reader?: IRead;
	private modifier?: IModify;
	private persistence?: IPersistence;
	private creator?: ModifyCreator;
	private updater?: ModifyUpdater;
	private extender?: ModifyExtender;
	private httpExtend: IHttpExtend = new HttpExtend();
	private http?: IHttp;
	private notifier?: INotifier;

	private proxify: <T>(namespace: string, overrides?: Record<string, (...args: unknown[]) => unknown>) => T;

	constructor(private readonly senderFn: typeof Messenger.sendRequest) {
		this.proxify = <T>(namespace: string, overrides: Record<string, (...args: unknown[]) => unknown> = {}): T =>
			new Proxy(
				{ __kind: `accessor:${namespace}` },
				{
<<<<<<< HEAD
					get: (_target: unknown, prop: string) => (...params: unknown[]) => {
						// We don't want to send a request for this prop
						if (prop === 'toJSON') {
							return {};
						}

						// If the prop is inteded to be overriden by the caller
						if (prop in overrides) {
							return overrides[prop].apply(undefined, params);
						}

						return senderFn({
							method: `accessor:${namespace}:${prop}`,
							params,
						})
							.then((response) => response.result)
							.catch((err) => { throw formatErrorResponse(err) });
					},
=======
					get:
						(_target: unknown, prop: string) =>
						(...params: unknown[]) => {
							// We don't want to send a request for this prop
							if (prop === 'toJSON') {
								return {};
							}

							// If the prop is inteded to be overriden by the caller
							if (prop in overrides) {
								return overrides[prop].apply(undefined, params);
							}

							return senderFn({
								method: `accessor:${namespace}:${prop}`,
								params,
							})
								.then((response) => response.result)
								.catch((err) => {
									throw formatErrorResponse(err);
								});
						},
>>>>>>> b7f48747
				},
			) as T;

		this.http = new Http(this.getReader(), this.getPersistence(), this.httpExtend, this.getSenderFn());
		this.notifier = new Notifier(this.getSenderFn());
	}

	public getSenderFn() {
		return this.senderFn;
	}

	public getEnvironmentRead(): IEnvironmentRead {
		if (!this.environmentRead) {
			this.environmentRead = {
				getSettings: () => this.proxify('getEnvironmentRead:getSettings'),
				getServerSettings: () => this.proxify('getEnvironmentRead:getServerSettings'),
				getEnvironmentVariables: () => this.proxify('getEnvironmentRead:getEnvironmentVariables'),
			};
		}

		return this.environmentRead;
	}

	public getEnvironmentWrite() {
		if (!this.environmentWriter) {
			this.environmentWriter = {
				getSettings: () => this.proxify('getEnvironmentWrite:getSettings'),
				getServerSettings: () => this.proxify('getEnvironmentWrite:getServerSettings'),
			};
		}

		return this.environmentWriter;
	}

	public getConfigurationModify() {
		if (!this.configModifier) {
			this.configModifier = {
				scheduler: this.proxify('getConfigurationModify:scheduler'),
				slashCommands: {
					_proxy: this.proxify('getConfigurationModify:slashCommands'),
					modifySlashCommand(slashcommand: ISlashCommand) {
						// Store the slashcommand instance to use when the Apps-Engine calls the slashcommand
						AppObjectRegistry.set(`slashcommand:${slashcommand.command}`, slashcommand);

						return this._proxy.modifySlashCommand(slashcommand);
					},
					disableSlashCommand(command: string) {
						return this._proxy.disableSlashCommand(command);
					},
					enableSlashCommand(command: string) {
						return this._proxy.enableSlashCommand(command);
					},
				},
				serverSettings: this.proxify('getConfigurationModify:serverSettings'),
			};
		}

		return this.configModifier;
	}

	public getConfigurationExtend() {
		if (!this.configExtender) {
			const senderFn = this.senderFn;

			this.configExtender = {
				ui: this.proxify('getConfigurationExtend:ui'),
				http: this.httpExtend,
				settings: this.proxify('getConfigurationExtend:settings'),
				externalComponents: this.proxify('getConfigurationExtend:externalComponents'),
				api: {
					_proxy: this.proxify('getConfigurationExtend:api'),
					async provideApi(api: IApi) {
						const apiEndpoints = AppObjectRegistry.get<IApiEndpointMetadata[]>('apiEndpoints')!;

						api.endpoints.forEach((endpoint) => {
							endpoint._availableMethods = httpMethods.filter((method) => typeof endpoint[method] === 'function');

							// We need to keep a reference to the endpoint around for us to call the executor later
							AppObjectRegistry.set(`api:${endpoint.path}`, endpoint);
						});

						const result = await this._proxy.provideApi(api);

						// Let's call the listApis method to cache the info from the endpoints
						// Also, since this is a side-effect, we do it async so we can return to the caller
						senderFn({ method: 'accessor:api:listApis' })
							.then((response) => apiEndpoints.push(...(response.result as IApiEndpointMetadata[])))
							.catch((err) => err.error);

						return result;
					},
				},
				scheduler: {
					_proxy: this.proxify('getConfigurationExtend:scheduler'),
					registerProcessors(processors: IProcessor[]) {
						// Store the processor instance to use when the Apps-Engine calls the processor
						processors.forEach((processor) => {
							AppObjectRegistry.set(`scheduler:${processor.id}`, processor);
						});

						return this._proxy.registerProcessors(processors);
					},
				},
				videoConfProviders: {
					_proxy: this.proxify('getConfigurationExtend:videoConfProviders'),
					provideVideoConfProvider(provider: IVideoConfProvider) {
						// Store the videoConfProvider instance to use when the Apps-Engine calls the videoConfProvider
						AppObjectRegistry.set(`videoConfProvider:${provider.name}`, provider);

						return this._proxy.provideVideoConfProvider(provider);
					},
				},
				slashCommands: {
					_proxy: this.proxify('getConfigurationExtend:slashCommands'),
					provideSlashCommand(slashcommand: ISlashCommand) {
						// Store the slashcommand instance to use when the Apps-Engine calls the slashcommand
						AppObjectRegistry.set(`slashcommand:${slashcommand.command}`, slashcommand);

						return this._proxy.provideSlashCommand(slashcommand);
					},
				},
			};
		}

		return this.configExtender;
	}

	public getDefaultAppAccessors() {
		if (!this.defaultAppAccessors) {
			this.defaultAppAccessors = {
				environmentReader: this.getEnvironmentRead(),
				environmentWriter: this.getEnvironmentWrite(),
				reader: this.getReader(),
				http: this.getHttp(),
				providedApiEndpoints: AppObjectRegistry.get<IApiEndpointMetadata[]>('apiEndpoints') as IApiEndpointMetadata[],
			};
		}

		return this.defaultAppAccessors;
	}

	public getReader() {
		if (!this.reader) {
			this.reader = {
				getEnvironmentReader: () => ({
					getSettings: () => this.proxify('getReader:getEnvironmentReader:getSettings'),
					getServerSettings: () => this.proxify('getReader:getEnvironmentReader:getServerSettings'),
					getEnvironmentVariables: () => this.proxify('getReader:getEnvironmentReader:getEnvironmentVariables'),
				}),
				getMessageReader: () => this.proxify('getReader:getMessageReader'),
				getPersistenceReader: () => this.proxify('getReader:getPersistenceReader'),
				getRoomReader: () => this.proxify('getReader:getRoomReader'),
				getUserReader: () => this.proxify('getReader:getUserReader'),
				getNotifier: () => this.getNotifier(),
				getLivechatReader: () => this.proxify('getReader:getLivechatReader'),
				getUploadReader: () => this.proxify('getReader:getUploadReader'),
				getCloudWorkspaceReader: () => this.proxify('getReader:getCloudWorkspaceReader'),
				getVideoConferenceReader: () => this.proxify('getReader:getVideoConferenceReader'),
				getOAuthAppsReader: () => this.proxify('getReader:getOAuthAppsReader'),
				getThreadReader: () => this.proxify('getReader:getThreadReader'),
				getRoleReader: () => this.proxify('getReader:getRoleReader'),
				getContactReader: () => this.proxify('getReader:getContactReader'),
			};
		}

		return this.reader;
	}

	public getModifier() {
		if (!this.modifier) {
			this.modifier = {
				getCreator: this.getCreator.bind(this),
				getUpdater: this.getUpdater.bind(this),
				getExtender: this.getExtender.bind(this),
				getDeleter: () => this.proxify('getModifier:getDeleter'),
				getNotifier: () => this.getNotifier(),
				getUiController: () => this.proxify('getModifier:getUiController'),
				getScheduler: () => this.proxify('getModifier:getScheduler'),
				getOAuthAppsModifier: () => this.proxify('getModifier:getOAuthAppsModifier'),
				getModerationModifier: () => this.proxify('getModifier:getModerationModifier'),
			};
		}

		return this.modifier;
	}

	public getPersistence() {
		if (!this.persistence) {
			this.persistence = this.proxify('getPersistence');
		}

		return this.persistence;
	}

	public getHttp() {
		return this.http;
	}

	private getCreator() {
		if (!this.creator) {
			this.creator = new ModifyCreator(this.senderFn);
		}

		return this.creator;
	}

	private getUpdater() {
		if (!this.updater) {
			this.updater = new ModifyUpdater(this.senderFn);
		}

		return this.updater;
	}

	private getExtender() {
		if (!this.extender) {
			this.extender = new ModifyExtender(this.senderFn);
		}

		return this.extender;
	}

	private getNotifier() {
		return this.notifier;
	}
}

export const AppAccessorsInstance = new AppAccessors(Messenger.sendRequest);<|MERGE_RESOLUTION|>--- conflicted
+++ resolved
@@ -54,26 +54,6 @@
 			new Proxy(
 				{ __kind: `accessor:${namespace}` },
 				{
-<<<<<<< HEAD
-					get: (_target: unknown, prop: string) => (...params: unknown[]) => {
-						// We don't want to send a request for this prop
-						if (prop === 'toJSON') {
-							return {};
-						}
-
-						// If the prop is inteded to be overriden by the caller
-						if (prop in overrides) {
-							return overrides[prop].apply(undefined, params);
-						}
-
-						return senderFn({
-							method: `accessor:${namespace}:${prop}`,
-							params,
-						})
-							.then((response) => response.result)
-							.catch((err) => { throw formatErrorResponse(err) });
-					},
-=======
 					get:
 						(_target: unknown, prop: string) =>
 						(...params: unknown[]) => {
@@ -96,7 +76,6 @@
 									throw formatErrorResponse(err);
 								});
 						},
->>>>>>> b7f48747
 				},
 			) as T;
 
