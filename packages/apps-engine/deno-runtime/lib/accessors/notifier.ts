import type { IMessageBuilder, INotifier } from '@rocket.chat/apps-engine/definition/accessors';
import type { ITypingOptions } from '@rocket.chat/apps-engine/definition/accessors/INotifier.ts';
import type { _TypingScope } from '@rocket.chat/apps-engine/definition/accessors/INotifier.ts';
import type { IMessage } from '@rocket.chat/apps-engine/definition/messages';
import type { IRoom } from '@rocket.chat/apps-engine/definition/rooms';
import type { IUser } from '@rocket.chat/apps-engine/definition/users';
import { MessageBuilder } from './builders/MessageBuilder.ts';
import { AppObjectRegistry } from '../../AppObjectRegistry.ts';
import * as Messenger from '../messenger.ts';
import { require } from '../require.ts';
<<<<<<< HEAD
=======
import { formatErrorResponse } from './formatResponseErrorHandler.ts';
>>>>>>> fe8bc08d

const { TypingScope } = require('@rocket.chat/apps-engine/definition/accessors/INotifier.js') as {
	TypingScope: typeof _TypingScope;
};

export class Notifier implements INotifier {
	private senderFn: typeof Messenger.sendRequest;

	constructor(senderFn: typeof Messenger.sendRequest) {
		this.senderFn = senderFn;
	}

	public async notifyUser(user: IUser, message: IMessage): Promise<void> {
		if (!message.sender || !message.sender.id) {
			const appUser = await this.getAppUser();

			message.sender = appUser;
		}

		await this.callMessageBridge('doNotifyUser', [user, message, AppObjectRegistry.get<string>('id')]);
	}

	public async notifyRoom(room: IRoom, message: IMessage): Promise<void> {
		if (!message.sender || !message.sender.id) {
			const appUser = await this.getAppUser();

			message.sender = appUser;
		}

		await this.callMessageBridge('doNotifyRoom', [room, message, AppObjectRegistry.get<string>('id')]);
	}

	public async typing(options: ITypingOptions): Promise<() => Promise<void>> {
		options.scope = options.scope || TypingScope.Room;

		if (!options.username) {
			const appUser = await this.getAppUser();
			options.username = (appUser && appUser.name) || '';
		}

		const appId = AppObjectRegistry.get<string>('id');

		await this.callMessageBridge('doTyping', [{ ...options, isTyping: true }, appId]);

		return async () => {
			await this.callMessageBridge('doTyping', [{ ...options, isTyping: false }, appId]);
		};
	}

	public getMessageBuilder(): IMessageBuilder {
		return new MessageBuilder();
	}

<<<<<<< HEAD
	private async callMessageBridge(method: string, params: Array<unknown>): Promise<void> {
		await this.senderFn({
			method: `bridges:getMessageBridge:${method}`,
			params,
		});
	}

	private async getAppUser(): Promise<IUser | undefined> {
		const response = await this.senderFn({ method: 'bridges:getUserBridge:doGetAppUser', params: [AppObjectRegistry.get<string>('id')] });
		return response.result;
	}
=======
    private async callMessageBridge(method: string, params: Array<unknown>): Promise<void> {
        await this.senderFn({
            method: `bridges:getMessageBridge:${method}`,
            params,
        }).catch((err) => {
            throw formatErrorResponse(err);
        });
    }

    private async getAppUser(): Promise<IUser | undefined> {
        const response = await this.senderFn({
            method: 'bridges:getUserBridge:doGetAppUser',
            params: [AppObjectRegistry.get<string>('id')],
        }).catch((err) => {
            throw formatErrorResponse(err);
        });

        return response.result;
    }
>>>>>>> fe8bc08d
}<|MERGE_RESOLUTION|>--- conflicted
+++ resolved
@@ -8,10 +8,7 @@
 import { AppObjectRegistry } from '../../AppObjectRegistry.ts';
 import * as Messenger from '../messenger.ts';
 import { require } from '../require.ts';
-<<<<<<< HEAD
-=======
 import { formatErrorResponse } from './formatResponseErrorHandler.ts';
->>>>>>> fe8bc08d
 
 const { TypingScope } = require('@rocket.chat/apps-engine/definition/accessors/INotifier.js') as {
 	TypingScope: typeof _TypingScope;
@@ -65,37 +62,23 @@
 		return new MessageBuilder();
 	}
 
-<<<<<<< HEAD
 	private async callMessageBridge(method: string, params: Array<unknown>): Promise<void> {
 		await this.senderFn({
 			method: `bridges:getMessageBridge:${method}`,
 			params,
+		}).catch((err) => {
+			throw formatErrorResponse(err);
 		});
 	}
 
 	private async getAppUser(): Promise<IUser | undefined> {
-		const response = await this.senderFn({ method: 'bridges:getUserBridge:doGetAppUser', params: [AppObjectRegistry.get<string>('id')] });
+		const response = await this.senderFn({
+			method: 'bridges:getUserBridge:doGetAppUser',
+			params: [AppObjectRegistry.get<string>('id')],
+		}).catch((err) => {
+			throw formatErrorResponse(err);
+		});
+
 		return response.result;
 	}
-=======
-    private async callMessageBridge(method: string, params: Array<unknown>): Promise<void> {
-        await this.senderFn({
-            method: `bridges:getMessageBridge:${method}`,
-            params,
-        }).catch((err) => {
-            throw formatErrorResponse(err);
-        });
-    }
-
-    private async getAppUser(): Promise<IUser | undefined> {
-        const response = await this.senderFn({
-            method: 'bridges:getUserBridge:doGetAppUser',
-            params: [AppObjectRegistry.get<string>('id')],
-        }).catch((err) => {
-            throw formatErrorResponse(err);
-        });
-
-        return response.result;
-    }
->>>>>>> fe8bc08d
 }