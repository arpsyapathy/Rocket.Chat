import type { IHttp, IHttpExtend, IHttpRequest, IHttpResponse } from '@rocket.chat/apps-engine/definition/accessors/IHttp.ts';
import type { IPersistence } from '@rocket.chat/apps-engine/definition/accessors/IPersistence.ts';
import type { IRead } from '@rocket.chat/apps-engine/definition/accessors/IRead.ts';

import * as Messenger from '../messenger.ts';
import { AppObjectRegistry } from '../../AppObjectRegistry.ts';
import { formatErrorResponse } from './formatResponseErrorHandler.ts';

type RequestMethod = 'get' | 'post' | 'put' | 'head' | 'delete' | 'patch';

export class Http implements IHttp {
	private httpExtender: IHttpExtend;
	private read: IRead;
	private persistence: IPersistence;
	private senderFn: typeof Messenger.sendRequest;

	constructor(read: IRead, persistence: IPersistence, httpExtender: IHttpExtend, senderFn: typeof Messenger.sendRequest) {
		this.read = read;
		this.persistence = persistence;
		this.httpExtender = httpExtender;
		this.senderFn = senderFn;
		// this.httpExtender = new HttpExtend();
	}

	public get(url: string, options?: IHttpRequest): Promise<IHttpResponse> {
		return this._processHandler(url, 'get', options);
	}

	public put(url: string, options?: IHttpRequest): Promise<IHttpResponse> {
		return this._processHandler(url, 'put', options);
	}

	public post(url: string, options?: IHttpRequest): Promise<IHttpResponse> {
		return this._processHandler(url, 'post', options);
	}

	public del(url: string, options?: IHttpRequest): Promise<IHttpResponse> {
		return this._processHandler(url, 'delete', options);
	}

	public patch(url: string, options?: IHttpRequest): Promise<IHttpResponse> {
		return this._processHandler(url, 'patch', options);
	}

	private async _processHandler(url: string, method: RequestMethod, options?: IHttpRequest): Promise<IHttpResponse> {
		let request = options || {};

		if (typeof request.headers === 'undefined') {
			request.headers = {};
		}

		this.httpExtender.getDefaultHeaders().forEach((value: string, key: string) => {
			if (typeof request.headers?.[key] !== 'string') {
				request.headers![key] = value;
			}
		});

		if (typeof request.params === 'undefined') {
			request.params = {};
		}

		this.httpExtender.getDefaultParams().forEach((value: string, key: string) => {
			if (typeof request.params?.[key] !== 'string') {
				request.params![key] = value;
			}
		});

		for (const handler of this.httpExtender.getPreRequestHandlers()) {
			request = await handler.executePreHttpRequest(url, request, this.read, this.persistence);
		}

		let { result: response } = await this.senderFn({
			method: `bridges:getHttpBridge:doCall`,
<<<<<<< HEAD
			params: [{
				appId: AppObjectRegistry.get<string>('id'),
				method,
				url,
				request,
			}],
		}).catch((error) => { throw formatErrorResponse(error); });
=======
			params: [
				{
					appId: AppObjectRegistry.get<string>('id'),
					method,
					url,
					request,
				},
			],
		}).catch((error) => {
			throw formatErrorResponse(error);
		});
>>>>>>> 54e2bc45

		for (const handler of this.httpExtender.getPreResponseHandlers()) {
			response = await handler.executePreHttpResponse(response as IHttpResponse, this.read, this.persistence);
		}

		return response as IHttpResponse;
	}
}<|MERGE_RESOLUTION|>--- conflicted
+++ resolved
@@ -71,15 +71,6 @@
 
 		let { result: response } = await this.senderFn({
 			method: `bridges:getHttpBridge:doCall`,
-<<<<<<< HEAD
-			params: [{
-				appId: AppObjectRegistry.get<string>('id'),
-				method,
-				url,
-				request,
-			}],
-		}).catch((error) => { throw formatErrorResponse(error); });
-=======
 			params: [
 				{
 					appId: AppObjectRegistry.get<string>('id'),
@@ -91,7 +82,6 @@
 		}).catch((error) => {
 			throw formatErrorResponse(error);
 		});
->>>>>>> 54e2bc45
 
 		for (const handler of this.httpExtender.getPreResponseHandlers()) {
 			response = await handler.executePreHttpResponse(response as IHttpResponse, this.read, this.persistence);
