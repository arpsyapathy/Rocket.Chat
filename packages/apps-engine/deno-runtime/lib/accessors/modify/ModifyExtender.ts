--- conflicted
+++ resolved
@@ -21,13 +21,14 @@
 };
 
 export class ModifyExtender implements IModifyExtender {
-<<<<<<< HEAD
 	constructor(private readonly senderFn: typeof Messenger.sendRequest) {}
 
 	public async extendMessage(messageId: string, updater: IUser): Promise<IMessageExtender> {
 		const result = await this.senderFn({
 			method: 'bridges:getMessageBridge:doGetById',
 			params: [messageId, AppObjectRegistry.get('id')],
+		}).catch((err) => {
+			throw formatErrorResponse(err);
 		});
 
 		const msg = result.result as IMessage;
@@ -42,6 +43,8 @@
 		const result = await this.senderFn({
 			method: 'bridges:getRoomBridge:doGetById',
 			params: [roomId, AppObjectRegistry.get('id')],
+		}).catch((err) => {
+			throw formatErrorResponse(err);
 		});
 
 		const room = result.result as IRoom;
@@ -55,6 +58,8 @@
 		const result = await this.senderFn({
 			method: 'bridges:getVideoConferenceBridge:doGetById',
 			params: [id, AppObjectRegistry.get('id')],
+		}).catch((err) => {
+			throw formatErrorResponse(err);
 		});
 
 		const call = result.result as VideoConference;
@@ -70,6 +75,8 @@
 				await this.senderFn({
 					method: 'bridges:getMessageBridge:doUpdate',
 					params: [(extender as IMessageExtender).getMessage(), AppObjectRegistry.get('id')],
+				}).catch((err) => {
+					throw formatErrorResponse(err);
 				});
 				break;
 			case RocketChatAssociationModel.ROOM:
@@ -80,88 +87,20 @@
 						(extender as IRoomExtender).getUsernamesOfMembersBeingAdded(),
 						AppObjectRegistry.get('id'),
 					],
+				}).catch((err) => {
+					throw formatErrorResponse(err);
 				});
 				break;
 			case RocketChatAssociationModel.VIDEO_CONFERENCE:
 				await this.senderFn({
 					method: 'bridges:getVideoConferenceBridge:doUpdate',
 					params: [(extender as IVideoConferenceExtender).getVideoConference(), AppObjectRegistry.get('id')],
+				}).catch((err) => {
+					throw formatErrorResponse(err);
 				});
 				break;
 			default:
 				throw new Error('Invalid extender passed to the ModifyExtender.finish function.');
 		}
 	}
-=======
-    constructor(private readonly senderFn: typeof Messenger.sendRequest) {}
-
-    public async extendMessage(messageId: string, updater: IUser): Promise<IMessageExtender> {
-        const result = await this.senderFn({
-            method: 'bridges:getMessageBridge:doGetById',
-            params: [messageId, AppObjectRegistry.get('id')],
-        }).catch((err) => { throw formatErrorResponse(err) });
-
-        const msg = result.result as IMessage;
-
-        msg.editor = updater;
-        msg.editedAt = new Date();
-
-        return new MessageExtender(msg);
-    }
-
-    public async extendRoom(roomId: string, _updater: IUser): Promise<IRoomExtender> {
-        const result = await this.senderFn({
-            method: 'bridges:getRoomBridge:doGetById',
-            params: [roomId, AppObjectRegistry.get('id')],
-        }).catch((err) => { throw formatErrorResponse(err) });
-
-        const room = result.result as IRoom;
-
-        room.updatedAt = new Date();
-
-        return new RoomExtender(room);
-    }
-
-    public async extendVideoConference(id: string): Promise<IVideoConferenceExtender> {
-        const result = await this.senderFn({
-            method: 'bridges:getVideoConferenceBridge:doGetById',
-            params: [id, AppObjectRegistry.get('id')],
-        }).catch((err) => { throw formatErrorResponse(err) });
-
-        const call = result.result as VideoConference;
-
-        call._updatedAt = new Date();
-
-        return new VideoConferenceExtender(call);
-    }
-
-    public async finish(extender: IMessageExtender | IRoomExtender | IVideoConferenceExtender): Promise<void> {
-        switch (extender.kind) {
-            case RocketChatAssociationModel.MESSAGE:
-                await this.senderFn({
-                    method: 'bridges:getMessageBridge:doUpdate',
-                    params: [(extender as IMessageExtender).getMessage(), AppObjectRegistry.get('id')],
-                }).catch((err) => { throw formatErrorResponse(err) });
-                break;
-            case RocketChatAssociationModel.ROOM:
-                await this.senderFn({
-                    method: 'bridges:getRoomBridge:doUpdate',
-                    params: [
-                        (extender as IRoomExtender).getRoom(),
-                        (extender as IRoomExtender).getUsernamesOfMembersBeingAdded(),
-                        AppObjectRegistry.get('id'),
-                    ],
-                }).catch((err) => { throw formatErrorResponse(err) });
-                break;
-            case RocketChatAssociationModel.VIDEO_CONFERENCE:
-                await this.senderFn({
-                    method: 'bridges:getVideoConferenceBridge:doUpdate',
-                    params: [(extender as IVideoConferenceExtender).getVideoConference(), AppObjectRegistry.get('id')],
-                }).catch((err) => { throw formatErrorResponse(err) });
-                break;
-            default:
-                throw new Error('Invalid extender passed to the ModifyExtender.finish function.');
-        }
-    }
->>>>>>> fe8bc08d
 }