--- conflicted
+++ resolved
@@ -33,15 +33,6 @@
 		return new Proxy(
 			{ __kind: 'getLivechatUpdater' },
 			{
-<<<<<<< HEAD
-				get: (_target: unknown, prop: string) => (...params: unknown[]) =>
-					prop === 'toJSON' ? {} : this.senderFn({
-						method: `accessor:getModifier:getUpdater:getLivechatUpdater:${prop}`,
-						params,
-					})
-						.then((response) => response.result)
-						.catch((err) => { throw formatErrorResponse(err) }),
-=======
 				get:
 					(_target: unknown, prop: string) =>
 					(...params: unknown[]) =>
@@ -55,7 +46,6 @@
 									.catch((err) => {
 										throw formatErrorResponse(err);
 									}),
->>>>>>> 54e2bc45
 			},
 		) as ILivechatUpdater;
 	}
@@ -64,15 +54,6 @@
 		return new Proxy(
 			{ __kind: 'getUserUpdater' },
 			{
-<<<<<<< HEAD
-				get: (_target: unknown, prop: string) => (...params: unknown[]) =>
-					prop === 'toJSON' ? {} : this.senderFn({
-						method: `accessor:getModifier:getUpdater:getUserUpdater:${prop}`,
-						params,
-					})
-						.then((response) => response.result)
-						.catch((err) => { throw formatErrorResponse(err) }),
-=======
 				get:
 					(_target: unknown, prop: string) =>
 					(...params: unknown[]) =>
@@ -86,7 +67,6 @@
 									.catch((err) => {
 										throw formatErrorResponse(err);
 									}),
->>>>>>> 54e2bc45
 			},
 		) as IUserUpdater;
 	}
@@ -95,13 +75,9 @@
 		const response = await this.senderFn({
 			method: 'bridges:getMessageBridge:doGetById',
 			params: [messageId, AppObjectRegistry.get('id')],
-<<<<<<< HEAD
-		}).catch((err) => { throw formatErrorResponse(err) });
-=======
 		}).catch((err) => {
 			throw formatErrorResponse(err);
 		});
->>>>>>> 54e2bc45
 
 		const builder = new MessageBuilder(response.result as IMessage);
 
@@ -114,13 +90,9 @@
 		const response = await this.senderFn({
 			method: 'bridges:getRoomBridge:doGetById',
 			params: [roomId, AppObjectRegistry.get('id')],
-<<<<<<< HEAD
-		}).catch((err) => { throw formatErrorResponse(err) });
-=======
 		}).catch((err) => {
 			throw formatErrorResponse(err);
 		});
->>>>>>> 54e2bc45
 
 		return new RoomBuilder(response.result as IRoom);
 	}
@@ -156,13 +128,9 @@
 		await this.senderFn({
 			method: 'bridges:getMessageBridge:doUpdate',
 			params: [changes, AppObjectRegistry.get('id')],
-<<<<<<< HEAD
-		}).catch((err) => { throw formatErrorResponse(err) });
-=======
 		}).catch((err) => {
 			throw formatErrorResponse(err);
 		});
->>>>>>> 54e2bc45
 	}
 
 	private async _finishRoom(builder: RoomBuilder): Promise<void> {
@@ -195,12 +163,8 @@
 		await this.senderFn({
 			method: 'bridges:getRoomBridge:doUpdate',
 			params: [changes, builder.getMembersToBeAddedUsernames(), AppObjectRegistry.get('id')],
-<<<<<<< HEAD
-		}).catch((err) => { throw formatErrorResponse(err) });
-=======
 		}).catch((err) => {
 			throw formatErrorResponse(err);
 		});
->>>>>>> 54e2bc45
 	}
 }