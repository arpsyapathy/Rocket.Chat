--- conflicted
+++ resolved
@@ -27,22 +27,25 @@
 };
 
 export class ModifyUpdater implements IModifyUpdater {
-<<<<<<< HEAD
 	constructor(private readonly senderFn: typeof Messenger.sendRequest) {}
 
 	public getLivechatUpdater(): ILivechatUpdater {
 		return new Proxy(
 			{ __kind: 'getLivechatUpdater' },
 			{
-				get: (_target: unknown, prop: string) => (...params: unknown[]) =>
-					prop === 'toJSON' ? {} : this.senderFn({
-						method: `accessor:getModifier:getUpdater:getLivechatUpdater:${prop}`,
-						params,
-					})
-						.then((response) => response.result)
-						.catch((err) => {
-							throw new Error(err.error);
-						}),
+				get:
+					(_target: unknown, prop: string) =>
+					(...params: unknown[]) =>
+						prop === 'toJSON'
+							? {}
+							: this.senderFn({
+									method: `accessor:getModifier:getUpdater:getLivechatUpdater:${prop}`,
+									params,
+								})
+									.then((response) => response.result)
+									.catch((err) => {
+										throw formatErrorResponse(err);
+									}),
 			},
 		) as ILivechatUpdater;
 	}
@@ -51,15 +54,19 @@
 		return new Proxy(
 			{ __kind: 'getUserUpdater' },
 			{
-				get: (_target: unknown, prop: string) => (...params: unknown[]) =>
-					prop === 'toJSON' ? {} : this.senderFn({
-						method: `accessor:getModifier:getUpdater:getUserUpdater:${prop}`,
-						params,
-					})
-						.then((response) => response.result)
-						.catch((err) => {
-							throw new Error(err.error);
-						}),
+				get:
+					(_target: unknown, prop: string) =>
+					(...params: unknown[]) =>
+						prop === 'toJSON'
+							? {}
+							: this.senderFn({
+									method: `accessor:getModifier:getUpdater:getUserUpdater:${prop}`,
+									params,
+								})
+									.then((response) => response.result)
+									.catch((err) => {
+										throw formatErrorResponse(err);
+									}),
 			},
 		) as IUserUpdater;
 	}
@@ -68,6 +75,8 @@
 		const response = await this.senderFn({
 			method: 'bridges:getMessageBridge:doGetById',
 			params: [messageId, AppObjectRegistry.get('id')],
+		}).catch((err) => {
+			throw formatErrorResponse(err);
 		});
 
 		const builder = new MessageBuilder(response.result as IMessage);
@@ -81,6 +90,8 @@
 		const response = await this.senderFn({
 			method: 'bridges:getRoomBridge:doGetById',
 			params: [roomId, AppObjectRegistry.get('id')],
+		}).catch((err) => {
+			throw formatErrorResponse(err);
 		});
 
 		return new RoomBuilder(response.result as IRoom);
@@ -117,6 +128,8 @@
 		await this.senderFn({
 			method: 'bridges:getMessageBridge:doUpdate',
 			params: [changes, AppObjectRegistry.get('id')],
+		}).catch((err) => {
+			throw formatErrorResponse(err);
 		});
 	}
 
@@ -150,128 +163,8 @@
 		await this.senderFn({
 			method: 'bridges:getRoomBridge:doUpdate',
 			params: [changes, builder.getMembersToBeAddedUsernames(), AppObjectRegistry.get('id')],
+		}).catch((err) => {
+			throw formatErrorResponse(err);
 		});
 	}
-=======
-    constructor(private readonly senderFn: typeof Messenger.sendRequest) { }
-
-    public getLivechatUpdater(): ILivechatUpdater {
-        return new Proxy(
-            { __kind: 'getLivechatUpdater' },
-            {
-                get: (_target: unknown, prop: string) => (...params: unknown[]) =>
-                    prop === 'toJSON' ? {} : this.senderFn({
-                        method: `accessor:getModifier:getUpdater:getLivechatUpdater:${prop}`,
-                        params,
-                    })
-                        .then((response) => response.result)
-                        .catch((err) => { throw formatErrorResponse(err) }),
-            },
-        ) as ILivechatUpdater;
-    }
-
-    public getUserUpdater(): IUserUpdater {
-        return new Proxy(
-            { __kind: 'getUserUpdater' },
-            {
-                get: (_target: unknown, prop: string) => (...params: unknown[]) =>
-                    prop === 'toJSON' ? {} : this.senderFn({
-                        method: `accessor:getModifier:getUpdater:getUserUpdater:${prop}`,
-                        params,
-                    })
-                        .then((response) => response.result)
-                        .catch((err) => { throw formatErrorResponse(err) }),
-            },
-        ) as IUserUpdater;
-    }
-
-    public async message(messageId: string, editor: IUser): Promise<IMessageBuilder> {
-        const response = await this.senderFn({
-            method: 'bridges:getMessageBridge:doGetById',
-            params: [messageId, AppObjectRegistry.get('id')],
-        }).catch((err) => { throw formatErrorResponse(err) });
-
-        const builder = new MessageBuilder(response.result as IMessage);
-
-        builder.setEditor(editor);
-
-        return builder;
-    }
-
-    public async room(roomId: string, _updater: IUser): Promise<IRoomBuilder> {
-        const response = await this.senderFn({
-            method: 'bridges:getRoomBridge:doGetById',
-            params: [roomId, AppObjectRegistry.get('id')],
-        }).catch((err) => { throw formatErrorResponse(err) });
-
-        return new RoomBuilder(response.result as IRoom);
-    }
-
-    public finish(builder: IMessageBuilder | IRoomBuilder): Promise<void> {
-        switch (builder.kind) {
-            case RocketChatAssociationModel.MESSAGE:
-                return this._finishMessage(builder as MessageBuilder);
-            case RocketChatAssociationModel.ROOM:
-                return this._finishRoom(builder as RoomBuilder);
-            default:
-                throw new Error('Invalid builder passed to the ModifyUpdater.finish function.');
-        }
-    }
-
-    private async _finishMessage(builder: MessageBuilder): Promise<void> {
-        const result = builder.getMessage();
-
-        if (!result.id) {
-            throw new Error("Invalid message, can't update a message without an id.");
-        }
-
-        if (!result.sender?.id) {
-            throw new Error('Invalid sender assigned to the message.');
-        }
-
-        if (result.blocks?.length) {
-            result.blocks = UIHelper.assignIds(result.blocks, AppObjectRegistry.get('id') || '');
-        }
-
-        const changes = { id: result.id, ...builder.getChanges() };
-
-        await this.senderFn({
-            method: 'bridges:getMessageBridge:doUpdate',
-            params: [changes, AppObjectRegistry.get('id')],
-        }).catch((err) => { throw formatErrorResponse(err) });
-    }
-
-    private async _finishRoom(builder: RoomBuilder): Promise<void> {
-        const room = builder.getRoom();
-
-        if (!room.id) {
-            throw new Error("Invalid room, can't update a room without an id.");
-        }
-
-        if (!room.type) {
-            throw new Error('Invalid type assigned to the room.');
-        }
-
-        if (room.type !== RoomType.LIVE_CHAT) {
-            if (!room.creator || !room.creator.id) {
-                throw new Error('Invalid creator assigned to the room.');
-            }
-
-            if (!room.slugifiedName || !room.slugifiedName.trim()) {
-                throw new Error('Invalid slugifiedName assigned to the room.');
-            }
-        }
-
-        if (!room.displayName || !room.displayName.trim()) {
-            throw new Error('Invalid displayName assigned to the room.');
-        }
-
-        const changes = { id: room.id, ...builder.getChanges() };
-
-        await this.senderFn({
-            method: 'bridges:getRoomBridge:doUpdate',
-            params: [changes, builder.getMembersToBeAddedUsernames(), AppObjectRegistry.get('id')],
-        }).catch((err) => { throw formatErrorResponse(err) });
-    }
->>>>>>> fe8bc08d
 }