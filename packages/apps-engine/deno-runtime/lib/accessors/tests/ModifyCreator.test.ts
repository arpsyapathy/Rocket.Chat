// deno-lint-ignore-file no-explicit-any
import { afterAll, beforeEach, describe, it } from 'https://deno.land/std@0.203.0/testing/bdd.ts';
import { assertSpyCall, spy } from 'https://deno.land/std@0.203.0/testing/mock.ts';
import { assert, assertEquals, assertNotInstanceOf, assertRejects } from 'https://deno.land/std@0.203.0/assert/mod.ts';

import { AppObjectRegistry } from '../../../AppObjectRegistry.ts';
import { ModifyCreator } from '../modify/ModifyCreator.ts';

describe('ModifyCreator', () => {
<<<<<<< HEAD
	const senderFn = (r: any) =>
		Promise.resolve({
			id: Math.random().toString(36).substring(2),
			jsonrpc: '2.0',
			result: r,
			serialize() {
				return JSON.stringify(this);
			},
		});

	beforeEach(() => {
		AppObjectRegistry.clear();
		AppObjectRegistry.set('id', 'deno-test');
	});

	afterAll(() => {
		AppObjectRegistry.clear();
	});

	it('sends the correct payload in the request to create a message', async () => {
		const spying = spy(senderFn);
		const modifyCreator = new ModifyCreator(spying);
		const messageBuilder = modifyCreator.startMessage();

		// Importing types from the Apps-Engine is problematic, so we'll go with `any` here
		messageBuilder
			.setRoom({ id: '123' } as any)
			.setSender({ id: '456' } as any)
			.setText('Hello World')
			.setUsernameAlias('alias')
			.setAvatarUrl('https://avatars.com/123');

		// We can't get a legitimate return value here, so we ignore it
		// but we need to know that the request sent was well formed
		await modifyCreator.finish(messageBuilder);

		assertSpyCall(spying, 0, {
			args: [
				{
					method: 'bridges:getMessageBridge:doCreate',
					params: [
						{
							room: { id: '123' },
							sender: { id: '456' },
							text: 'Hello World',
							alias: 'alias',
							avatarUrl: 'https://avatars.com/123',
						},
						'deno-test',
					],
				},
			],
		});
	});

	it('sends the correct payload in the request to upload a buffer', async () => {
		const modifyCreator = new ModifyCreator(senderFn);

		const result = await modifyCreator.getUploadCreator().uploadBuffer(new Uint8Array([1, 2, 3, 4]), 'text/plain');

		assertEquals(result, {
			method: 'accessor:getModifier:getCreator:getUploadCreator:uploadBuffer',
			params: [new Uint8Array([1, 2, 3, 4]), 'text/plain'],
		});
	});

	it('sends the correct payload in the request to create a visitor', async () => {
		const modifyCreator = new ModifyCreator(senderFn);

		const result = (await modifyCreator.getLivechatCreator().createVisitor({
			token: 'random token',
			username: 'random username for visitor',
			name: 'Random Visitor',
		})) as any; // We modified the send function so it changed the original return type of the function

		assertEquals(result, {
			method: 'accessor:getModifier:getCreator:getLivechatCreator:createVisitor',
			params: [
				{
					token: 'random token',
					username: 'random username for visitor',
					name: 'Random Visitor',
				},
			],
		});
	});

	// This test is important because if we return a promise we break API compatibility
	it('does not return a promise for calls of the createToken() method of the LivechatCreator', () => {
		const modifyCreator = new ModifyCreator(senderFn);

		const result = modifyCreator.getLivechatCreator().createToken();

		assertNotInstanceOf(result, Promise);
		assert(typeof result === 'string', `Expected "${result}" to be of type "string", but got "${typeof result}"`);
	});

	it('throws an error when a proxy method of getLivechatCreator fails', async () => {
		const failingSenderFn = () => Promise.reject(new Error('Test error'));
		const modifyCreator = new ModifyCreator(failingSenderFn);
		const livechatCreator = modifyCreator.getLivechatCreator();

		await assertRejects(
			() =>
				livechatCreator.createAndReturnVisitor({
					token: 'visitor-token',
					username: 'visitor-username',
					name: 'Visitor Name',
				}),
			Error,
			'Test error',
		);
	});

	it('throws an instance of Error when getLivechatCreator fails with a specific error object', async () => {
		const failingSenderFn = () => Promise.reject({ error: { message: 'Livechat method error' } });
		const modifyCreator = new ModifyCreator(failingSenderFn);
		const livechatCreator = modifyCreator.getLivechatCreator();

		await assertRejects(
			() =>
				livechatCreator.createVisitor({
					token: 'visitor-token',
					username: 'visitor-username',
					name: 'Visitor Name',
				}),
			Error,
			'Livechat method error',
		);
	});

	it('throws a default Error when getLivechatCreator fails with an unknown error object', async () => {
		const failingSenderFn = () => Promise.reject({ error: {} });
		const modifyCreator = new ModifyCreator(failingSenderFn);
		const livechatCreator = modifyCreator.getLivechatCreator();

		await assertRejects(
			() =>
				livechatCreator.createVisitor({
					token: 'visitor-token',
					username: 'visitor-username',
					name: 'Visitor Name',
				}),
			Error,
			'[object Object]',
		);
	});

	it('throws an error when a proxy method of getUploadCreator fails', async () => {
		const failingSenderFn = () => Promise.reject(new Error('Upload error'));
		const modifyCreator = new ModifyCreator(failingSenderFn);
		const uploadCreator = modifyCreator.getUploadCreator();

		await assertRejects(() => uploadCreator.uploadBuffer(new Uint8Array([9, 10, 11, 12]), 'image/png'), Error, 'Upload error');
	});

	it('throws an instance of Error when getUploadCreator fails with a specific error object', async () => {
		const failingSenderFn = () => Promise.reject({ error: { message: 'Upload method error' } });
		const modifyCreator = new ModifyCreator(failingSenderFn);
		const uploadCreator = modifyCreator.getUploadCreator();

		await assertRejects(() => uploadCreator.uploadBuffer(new Uint8Array([1, 2, 3]), 'image/png'), Error, 'Upload method error');
	});

	it('throws a default Error when getUploadCreator fails with an unknown error object', async () => {
		const failingSenderFn = () => Promise.reject({ error: {} });
		const modifyCreator = new ModifyCreator(failingSenderFn);
		const uploadCreator = modifyCreator.getUploadCreator();

		await assertRejects(() => uploadCreator.uploadBuffer(new Uint8Array([1, 2, 3]), 'image/png'), Error, '[object Object]');
	});

	it('throws an error when a proxy method of getEmailCreator fails', async () => {
		const failingSenderFn = () => Promise.reject(new Error('Email error'));
		const modifyCreator = new ModifyCreator(failingSenderFn);
		const emailCreator = modifyCreator.getEmailCreator();

		await assertRejects(
			() =>
				emailCreator.send({
					to: 'test@example.com',
					from: 'sender@example.com',
					subject: 'Test Email',
					text: 'This is a test email.',
				}),
			Error,
			'Email error',
		);
	});

	it('throws an instance of Error when getEmailCreator fails with a specific error object', async () => {
		const failingSenderFn = () => Promise.reject({ error: { message: 'Email method error' } });
		const modifyCreator = new ModifyCreator(failingSenderFn);
		const emailCreator = modifyCreator.getEmailCreator();

		await assertRejects(
			() =>
				emailCreator.send({
					to: 'test@example.com',
					from: 'sender@example.com',
					subject: 'Test Email',
					text: 'This is a test email.',
				}),
			Error,
			'Email method error',
		);
	});

	it('throws a default Error when getEmailCreator fails with an unknown error object', async () => {
		const failingSenderFn = () => Promise.reject({ error: {} });
		const modifyCreator = new ModifyCreator(failingSenderFn);
		const emailCreator = modifyCreator.getEmailCreator();

		await assertRejects(
			() =>
				emailCreator.send({
					to: 'test@example.com',
					from: 'sender@example.com',
					subject: 'Test Email',
					text: 'This is a test email.',
				}),
			Error,
			'[object Object]',
		);
	});

	it('throws an error when a proxy method of getContactCreator fails', async () => {
		const failingSenderFn = () => Promise.reject(new Error('Contact creation error'));
		const modifyCreator = new ModifyCreator(failingSenderFn);
		const contactCreator = modifyCreator.getContactCreator();

		await assertRejects(() => contactCreator.addContactEmail('test-contact-id', 'test@example.com'), Error, 'Contact creation error');
	});

	it('throws an instance of Error when getContactCreator fails with a specific error object', async () => {
		const failingSenderFn = () => Promise.reject({ error: { message: 'Contact creation error' } });
		const modifyCreator = new ModifyCreator(failingSenderFn);
		const contactCreator = modifyCreator.getContactCreator();

		await assertRejects(() => contactCreator.addContactEmail('test-contact-id', 'test@example.com'), Error, 'Contact creation error');
	});

	it('throws a default Error when getContactCreator fails with an unknown error object', async () => {
		const failingSenderFn = () => Promise.reject({ error: {} });
		const modifyCreator = new ModifyCreator(failingSenderFn);
		const contactCreator = modifyCreator.getContactCreator();

		await assertRejects(() => contactCreator.addContactEmail('test-contact-id', 'test@example.com'), Error, '[object Object]');
	});
=======
    const senderFn = (r: any) =>
        Promise.resolve({
            id: Math.random().toString(36).substring(2),
            jsonrpc: '2.0',
            result: r,
            serialize() {
                return JSON.stringify(this);
            },
        });

    beforeEach(() => {
        AppObjectRegistry.clear();
        AppObjectRegistry.set('id', 'deno-test');
    });

    afterAll(() => {
        AppObjectRegistry.clear();
    });

    it('sends the correct payload in the request to create a message', async () => {
        const spying = spy(senderFn);
        const modifyCreator = new ModifyCreator(spying);
        const messageBuilder = modifyCreator.startMessage();

        // Importing types from the Apps-Engine is problematic, so we'll go with `any` here
        messageBuilder
            .setRoom({ id: '123' } as any)
            .setSender({ id: '456' } as any)
            .setText('Hello World')
            .setUsernameAlias('alias')
            .setAvatarUrl('https://avatars.com/123');

        // We can't get a legitimate return value here, so we ignore it
        // but we need to know that the request sent was well formed
        await modifyCreator.finish(messageBuilder);

        assertSpyCall(spying, 0, {
            args: [
                {
                    method: 'bridges:getMessageBridge:doCreate',
                    params: [
                        {
                            room: { id: '123' },
                            sender: { id: '456' },
                            text: 'Hello World',
                            alias: 'alias',
                            avatarUrl: 'https://avatars.com/123',
                        },
                        'deno-test',
                    ],
                },
            ],
        });
    });

    it('sends the correct payload in the request to upload a buffer', async () => {
        const modifyCreator = new ModifyCreator(senderFn);

        const result = await modifyCreator.getUploadCreator().uploadBuffer(new Uint8Array([1, 2, 3, 4]), 'text/plain');

        assertEquals(result, {
            method: 'accessor:getModifier:getCreator:getUploadCreator:uploadBuffer',
            params: [new Uint8Array([1, 2, 3, 4]), 'text/plain'],
        });
    });

    it('sends the correct payload in the request to create a visitor', async () => {
        const modifyCreator = new ModifyCreator(senderFn);

        const result = (await modifyCreator.getLivechatCreator().createVisitor({
            token: 'random token',
            username: 'random username for visitor',
            name: 'Random Visitor',
        })) as any; // We modified the send function so it changed the original return type of the function

        assertEquals(result, {
            method: 'accessor:getModifier:getCreator:getLivechatCreator:createVisitor',
            params: [
                {
                    token: 'random token',
                    username: 'random username for visitor',
                    name: 'Random Visitor',
                },
            ],
        });
    });

    // This test is important because if we return a promise we break API compatibility
    it('does not return a promise for calls of the createToken() method of the LivechatCreator', () => {
        const modifyCreator = new ModifyCreator(senderFn);

        const result = modifyCreator.getLivechatCreator().createToken();

        assertNotInstanceOf(result, Promise);
        assert(typeof result === 'string', `Expected "${result}" to be of type "string", but got "${typeof result}"`);
    });

    it('throws an error when a proxy method of getLivechatCreator fails', async () => {
        const failingSenderFn = () => Promise.reject(new Error('Test error'));
        const modifyCreator = new ModifyCreator(failingSenderFn);
        const livechatCreator = modifyCreator.getLivechatCreator();

        await assertRejects(
            () =>
                livechatCreator.createAndReturnVisitor({
                    token: 'visitor-token',
                    username: 'visitor-username',
                    name: 'Visitor Name',
                }),
            Error,
            'Test error',
        );
    });

    it('throws an instance of Error when getLivechatCreator fails with a specific error object', async () => {
        const failingSenderFn = () => Promise.reject({ error: { message: 'Livechat method error' } });
        const modifyCreator = new ModifyCreator(failingSenderFn);
        const livechatCreator = modifyCreator.getLivechatCreator();

        await assertRejects(
            () =>
                livechatCreator.createVisitor({
                    token: 'visitor-token',
                    username: 'visitor-username',
                    name: 'Visitor Name',
                }),
            Error,
            'Livechat method error',
        );
    });

    it('throws a default Error when getLivechatCreator fails with an unknown error object', async () => {
        const failingSenderFn = () => Promise.reject({ error: {} });
        const modifyCreator = new ModifyCreator(failingSenderFn);
        const livechatCreator = modifyCreator.getLivechatCreator();

        await assertRejects(
            () =>
                livechatCreator.createVisitor({
                    token: 'visitor-token',
                    username: 'visitor-username',
                    name: 'Visitor Name',
                }),
            Error,
            'An unknown error occurred',
        );
    });

    it('throws an error when a proxy method of getUploadCreator fails', async () => {
        const failingSenderFn = () => Promise.reject(new Error('Upload error'));
        const modifyCreator = new ModifyCreator(failingSenderFn);
        const uploadCreator = modifyCreator.getUploadCreator();

        await assertRejects(() => uploadCreator.uploadBuffer(new Uint8Array([9, 10, 11, 12]), 'image/png'), Error, 'Upload error');
    });

    it('throws an instance of Error when getUploadCreator fails with a specific error object', async () => {
        const failingSenderFn = () => Promise.reject({ error: { message: 'Upload method error' } });
        const modifyCreator = new ModifyCreator(failingSenderFn);
        const uploadCreator = modifyCreator.getUploadCreator();

        await assertRejects(() => uploadCreator.uploadBuffer(new Uint8Array([1, 2, 3]), 'image/png'), Error, 'Upload method error');
    });

    it('throws a default Error when getUploadCreator fails with an unknown error object', async () => {
        const failingSenderFn = () => Promise.reject({ error: {} });
        const modifyCreator = new ModifyCreator(failingSenderFn);
        const uploadCreator = modifyCreator.getUploadCreator();

        await assertRejects(() => uploadCreator.uploadBuffer(new Uint8Array([1, 2, 3]), 'image/png'), Error, 'An unknown error occurred');
    });

    it('throws an error when a proxy method of getEmailCreator fails', async () => {
        const failingSenderFn = () => Promise.reject(new Error('Email error'));
        const modifyCreator = new ModifyCreator(failingSenderFn);
        const emailCreator = modifyCreator.getEmailCreator();

        await assertRejects(
            () =>
                emailCreator.send({
                    to: 'test@example.com',
                    from: 'sender@example.com',
                    subject: 'Test Email',
                    text: 'This is a test email.',
                }),
            Error,
            'Email error',
        );
    });

    it('throws an instance of Error when getEmailCreator fails with a specific error object', async () => {
        const failingSenderFn = () => Promise.reject({ error: { message: 'Email method error' } });
        const modifyCreator = new ModifyCreator(failingSenderFn);
        const emailCreator = modifyCreator.getEmailCreator();

        await assertRejects(
            () =>
                emailCreator.send({
                    to: 'test@example.com',
                    from: 'sender@example.com',
                    subject: 'Test Email',
                    text: 'This is a test email.',
                }),
            Error,
            'Email method error',
        );
    });

    it('throws a default Error when getEmailCreator fails with an unknown error object', async () => {
        const failingSenderFn = () => Promise.reject({ error: {} });
        const modifyCreator = new ModifyCreator(failingSenderFn);
        const emailCreator = modifyCreator.getEmailCreator();

        await assertRejects(
            () =>
                emailCreator.send({
                    to: 'test@example.com',
                    from: 'sender@example.com',
                    subject: 'Test Email',
                    text: 'This is a test email.',
                }),
            Error,
            'An unknown error occurred',
        );
    });

    it('throws an error when a proxy method of getContactCreator fails', async () => {
        const failingSenderFn = () => Promise.reject(new Error('Contact creation error'));
        const modifyCreator = new ModifyCreator(failingSenderFn);
        const contactCreator = modifyCreator.getContactCreator();

        await assertRejects(() => contactCreator.addContactEmail('test-contact-id', 'test@example.com'), Error, 'Contact creation error');
    });

    it('throws an instance of Error when getContactCreator fails with a specific error object', async () => {
        const failingSenderFn = () => Promise.reject({ error: { message: 'Contact creation error' } });
        const modifyCreator = new ModifyCreator(failingSenderFn);
        const contactCreator = modifyCreator.getContactCreator();

        await assertRejects(() => contactCreator.addContactEmail('test-contact-id', 'test@example.com'), Error, 'Contact creation error');
    });

    it('throws a default Error when getContactCreator fails with an unknown error object', async () => {
        const failingSenderFn = () => Promise.reject({ error: {} });
        const modifyCreator = new ModifyCreator(failingSenderFn);
        const contactCreator = modifyCreator.getContactCreator();

        await assertRejects(() => contactCreator.addContactEmail('test-contact-id', 'test@example.com'), Error, 'An unknown error occurred');
    });
>>>>>>> fe8bc08d
});<|MERGE_RESOLUTION|>--- conflicted
+++ resolved
@@ -7,7 +7,6 @@
 import { ModifyCreator } from '../modify/ModifyCreator.ts';
 
 describe('ModifyCreator', () => {
-<<<<<<< HEAD
 	const senderFn = (r: any) =>
 		Promise.resolve({
 			id: Math.random().toString(36).substring(2),
@@ -152,7 +151,7 @@
 					name: 'Visitor Name',
 				}),
 			Error,
-			'[object Object]',
+			'An unknown error occurred',
 		);
 	});
 
@@ -177,7 +176,7 @@
 		const modifyCreator = new ModifyCreator(failingSenderFn);
 		const uploadCreator = modifyCreator.getUploadCreator();
 
-		await assertRejects(() => uploadCreator.uploadBuffer(new Uint8Array([1, 2, 3]), 'image/png'), Error, '[object Object]');
+		await assertRejects(() => uploadCreator.uploadBuffer(new Uint8Array([1, 2, 3]), 'image/png'), Error, 'An unknown error occurred');
 	});
 
 	it('throws an error when a proxy method of getEmailCreator fails', async () => {
@@ -230,7 +229,7 @@
 					text: 'This is a test email.',
 				}),
 			Error,
-			'[object Object]',
+			'An unknown error occurred',
 		);
 	});
 
@@ -255,257 +254,6 @@
 		const modifyCreator = new ModifyCreator(failingSenderFn);
 		const contactCreator = modifyCreator.getContactCreator();
 
-		await assertRejects(() => contactCreator.addContactEmail('test-contact-id', 'test@example.com'), Error, '[object Object]');
-	});
-=======
-    const senderFn = (r: any) =>
-        Promise.resolve({
-            id: Math.random().toString(36).substring(2),
-            jsonrpc: '2.0',
-            result: r,
-            serialize() {
-                return JSON.stringify(this);
-            },
-        });
-
-    beforeEach(() => {
-        AppObjectRegistry.clear();
-        AppObjectRegistry.set('id', 'deno-test');
-    });
-
-    afterAll(() => {
-        AppObjectRegistry.clear();
-    });
-
-    it('sends the correct payload in the request to create a message', async () => {
-        const spying = spy(senderFn);
-        const modifyCreator = new ModifyCreator(spying);
-        const messageBuilder = modifyCreator.startMessage();
-
-        // Importing types from the Apps-Engine is problematic, so we'll go with `any` here
-        messageBuilder
-            .setRoom({ id: '123' } as any)
-            .setSender({ id: '456' } as any)
-            .setText('Hello World')
-            .setUsernameAlias('alias')
-            .setAvatarUrl('https://avatars.com/123');
-
-        // We can't get a legitimate return value here, so we ignore it
-        // but we need to know that the request sent was well formed
-        await modifyCreator.finish(messageBuilder);
-
-        assertSpyCall(spying, 0, {
-            args: [
-                {
-                    method: 'bridges:getMessageBridge:doCreate',
-                    params: [
-                        {
-                            room: { id: '123' },
-                            sender: { id: '456' },
-                            text: 'Hello World',
-                            alias: 'alias',
-                            avatarUrl: 'https://avatars.com/123',
-                        },
-                        'deno-test',
-                    ],
-                },
-            ],
-        });
-    });
-
-    it('sends the correct payload in the request to upload a buffer', async () => {
-        const modifyCreator = new ModifyCreator(senderFn);
-
-        const result = await modifyCreator.getUploadCreator().uploadBuffer(new Uint8Array([1, 2, 3, 4]), 'text/plain');
-
-        assertEquals(result, {
-            method: 'accessor:getModifier:getCreator:getUploadCreator:uploadBuffer',
-            params: [new Uint8Array([1, 2, 3, 4]), 'text/plain'],
-        });
-    });
-
-    it('sends the correct payload in the request to create a visitor', async () => {
-        const modifyCreator = new ModifyCreator(senderFn);
-
-        const result = (await modifyCreator.getLivechatCreator().createVisitor({
-            token: 'random token',
-            username: 'random username for visitor',
-            name: 'Random Visitor',
-        })) as any; // We modified the send function so it changed the original return type of the function
-
-        assertEquals(result, {
-            method: 'accessor:getModifier:getCreator:getLivechatCreator:createVisitor',
-            params: [
-                {
-                    token: 'random token',
-                    username: 'random username for visitor',
-                    name: 'Random Visitor',
-                },
-            ],
-        });
-    });
-
-    // This test is important because if we return a promise we break API compatibility
-    it('does not return a promise for calls of the createToken() method of the LivechatCreator', () => {
-        const modifyCreator = new ModifyCreator(senderFn);
-
-        const result = modifyCreator.getLivechatCreator().createToken();
-
-        assertNotInstanceOf(result, Promise);
-        assert(typeof result === 'string', `Expected "${result}" to be of type "string", but got "${typeof result}"`);
-    });
-
-    it('throws an error when a proxy method of getLivechatCreator fails', async () => {
-        const failingSenderFn = () => Promise.reject(new Error('Test error'));
-        const modifyCreator = new ModifyCreator(failingSenderFn);
-        const livechatCreator = modifyCreator.getLivechatCreator();
-
-        await assertRejects(
-            () =>
-                livechatCreator.createAndReturnVisitor({
-                    token: 'visitor-token',
-                    username: 'visitor-username',
-                    name: 'Visitor Name',
-                }),
-            Error,
-            'Test error',
-        );
-    });
-
-    it('throws an instance of Error when getLivechatCreator fails with a specific error object', async () => {
-        const failingSenderFn = () => Promise.reject({ error: { message: 'Livechat method error' } });
-        const modifyCreator = new ModifyCreator(failingSenderFn);
-        const livechatCreator = modifyCreator.getLivechatCreator();
-
-        await assertRejects(
-            () =>
-                livechatCreator.createVisitor({
-                    token: 'visitor-token',
-                    username: 'visitor-username',
-                    name: 'Visitor Name',
-                }),
-            Error,
-            'Livechat method error',
-        );
-    });
-
-    it('throws a default Error when getLivechatCreator fails with an unknown error object', async () => {
-        const failingSenderFn = () => Promise.reject({ error: {} });
-        const modifyCreator = new ModifyCreator(failingSenderFn);
-        const livechatCreator = modifyCreator.getLivechatCreator();
-
-        await assertRejects(
-            () =>
-                livechatCreator.createVisitor({
-                    token: 'visitor-token',
-                    username: 'visitor-username',
-                    name: 'Visitor Name',
-                }),
-            Error,
-            'An unknown error occurred',
-        );
-    });
-
-    it('throws an error when a proxy method of getUploadCreator fails', async () => {
-        const failingSenderFn = () => Promise.reject(new Error('Upload error'));
-        const modifyCreator = new ModifyCreator(failingSenderFn);
-        const uploadCreator = modifyCreator.getUploadCreator();
-
-        await assertRejects(() => uploadCreator.uploadBuffer(new Uint8Array([9, 10, 11, 12]), 'image/png'), Error, 'Upload error');
-    });
-
-    it('throws an instance of Error when getUploadCreator fails with a specific error object', async () => {
-        const failingSenderFn = () => Promise.reject({ error: { message: 'Upload method error' } });
-        const modifyCreator = new ModifyCreator(failingSenderFn);
-        const uploadCreator = modifyCreator.getUploadCreator();
-
-        await assertRejects(() => uploadCreator.uploadBuffer(new Uint8Array([1, 2, 3]), 'image/png'), Error, 'Upload method error');
-    });
-
-    it('throws a default Error when getUploadCreator fails with an unknown error object', async () => {
-        const failingSenderFn = () => Promise.reject({ error: {} });
-        const modifyCreator = new ModifyCreator(failingSenderFn);
-        const uploadCreator = modifyCreator.getUploadCreator();
-
-        await assertRejects(() => uploadCreator.uploadBuffer(new Uint8Array([1, 2, 3]), 'image/png'), Error, 'An unknown error occurred');
-    });
-
-    it('throws an error when a proxy method of getEmailCreator fails', async () => {
-        const failingSenderFn = () => Promise.reject(new Error('Email error'));
-        const modifyCreator = new ModifyCreator(failingSenderFn);
-        const emailCreator = modifyCreator.getEmailCreator();
-
-        await assertRejects(
-            () =>
-                emailCreator.send({
-                    to: 'test@example.com',
-                    from: 'sender@example.com',
-                    subject: 'Test Email',
-                    text: 'This is a test email.',
-                }),
-            Error,
-            'Email error',
-        );
-    });
-
-    it('throws an instance of Error when getEmailCreator fails with a specific error object', async () => {
-        const failingSenderFn = () => Promise.reject({ error: { message: 'Email method error' } });
-        const modifyCreator = new ModifyCreator(failingSenderFn);
-        const emailCreator = modifyCreator.getEmailCreator();
-
-        await assertRejects(
-            () =>
-                emailCreator.send({
-                    to: 'test@example.com',
-                    from: 'sender@example.com',
-                    subject: 'Test Email',
-                    text: 'This is a test email.',
-                }),
-            Error,
-            'Email method error',
-        );
-    });
-
-    it('throws a default Error when getEmailCreator fails with an unknown error object', async () => {
-        const failingSenderFn = () => Promise.reject({ error: {} });
-        const modifyCreator = new ModifyCreator(failingSenderFn);
-        const emailCreator = modifyCreator.getEmailCreator();
-
-        await assertRejects(
-            () =>
-                emailCreator.send({
-                    to: 'test@example.com',
-                    from: 'sender@example.com',
-                    subject: 'Test Email',
-                    text: 'This is a test email.',
-                }),
-            Error,
-            'An unknown error occurred',
-        );
-    });
-
-    it('throws an error when a proxy method of getContactCreator fails', async () => {
-        const failingSenderFn = () => Promise.reject(new Error('Contact creation error'));
-        const modifyCreator = new ModifyCreator(failingSenderFn);
-        const contactCreator = modifyCreator.getContactCreator();
-
-        await assertRejects(() => contactCreator.addContactEmail('test-contact-id', 'test@example.com'), Error, 'Contact creation error');
-    });
-
-    it('throws an instance of Error when getContactCreator fails with a specific error object', async () => {
-        const failingSenderFn = () => Promise.reject({ error: { message: 'Contact creation error' } });
-        const modifyCreator = new ModifyCreator(failingSenderFn);
-        const contactCreator = modifyCreator.getContactCreator();
-
-        await assertRejects(() => contactCreator.addContactEmail('test-contact-id', 'test@example.com'), Error, 'Contact creation error');
-    });
-
-    it('throws a default Error when getContactCreator fails with an unknown error object', async () => {
-        const failingSenderFn = () => Promise.reject({ error: {} });
-        const modifyCreator = new ModifyCreator(failingSenderFn);
-        const contactCreator = modifyCreator.getContactCreator();
-
-        await assertRejects(() => contactCreator.addContactEmail('test-contact-id', 'test@example.com'), Error, 'An unknown error occurred');
-    });
->>>>>>> fe8bc08d
+		await assertRejects(() => contactCreator.addContactEmail('test-contact-id', 'test@example.com'), Error, 'An unknown error occurred');
+	});
 });