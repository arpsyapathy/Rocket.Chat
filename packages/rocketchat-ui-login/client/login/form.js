--- conflicted
+++ resolved
@@ -1,8 +1,4 @@
-<<<<<<< HEAD
-/*globals OnePassword, device */
-=======
 /* globals OnePassword, device */
->>>>>>> 19f6ec7a
 import _ from 'underscore';
 import s from 'underscore.string';
 import toastr from 'toastr';
