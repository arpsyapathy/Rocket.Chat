@import "_variables.less";
@import "utils/_lesshat.import.less";
@import "utils/_reset.import.less";
@import "utils/_keyframes.import.less";

* {
	box-sizing: border-box;
	-moz-box-sizing: border-box;
	-webkit-box-sizing: border-box;
}
html, body {
	height: 100%;
}
body {
	margin: 0;
	font-family: 'Helvetica Neue', Helvetica, Roboto, Arial, sans-serif, "Meiryo UI";
	font-size: 0.8rem;
	height: 100%;
	width: 100%;
	-webkit-font-smoothing: antialiased;
	line-height: 1rem;
	padding: 0;
	overflow: hidden;
	position: relative;

	border-top-right-radius: 5px;
	border-top-left-radius: 5px;
}

input,
select,
textarea {
	font-family: inherit;
	font-size: inherit;
	line-height: inherit;
	padding: 5px;
	margin: 5px 0;
	border-width: 1px;
	border-radius: 5px;
	outline: none;
}

button {
	background: none;
	padding: 0px;
	text-align: left;
	cursor: pointer;
	text-transform: inherit;
	color: inherit;
	font-style: inherit;
}

input:focus {
	outline: none;
	box-shadow: 0 0 0;
}

.button {
	&:extend(.unselectable);
	display: inline-block;
	padding: 9px 12px;
	font-weight: 500;
	font-size: 13px;
	margin: 4px;
	text-transform: uppercase;
	word-spacing: 0;
	box-shadow: 1px 1px 0 rgba(0, 0, 0, 0.125);
	border-radius: 0;
	line-height: 16px;
	position: relative;
	cursor: pointer;
	span {
		position: relative;
		z-index: 2;
	}
	&:before {
		content: " ";
		position: absolute;
		top: 0;
		left: 0;
		width: 100%;
		height: 100%;
		opacity: 0;
		z-index: 1;
		.transition(opacity .1s ease-out);
	}
	&:hover {
		text-decoration: none;
		&:before {
			opacity: 1;
		}
	}
	&.button-block {
		display: block;
		width: 100%;
	}
}

.field-error {
	border: 1px solid red;
}

.livechat-room {
	display: flex;
	flex-direction: column;
	height: 100%;

	border-top-right-radius: inherit;
	border-top-left-radius: inherit;

	.title {
		flex: 1 0 @header-min-height;
		line-height: @header-min-height;
		border-top-right-radius: inherit;
		border-top-left-radius: inherit;
		z-index: 10;
		cursor: pointer;
		h1 {
			margin: 0;
			padding: 0 5px;
			font-size: 9pt;
			display: inline-block;
		}

		.toolbar {
			display: inline-block;
			float: right;
			padding-right: 5px;

			svg {
				fill: currentColor;
				width: 14px;
				margin: 0 2px;
				vertical-align: middle;
			}
		}
	}
	.messages {
		flex: 1 1 100%;
		border-width: 0 1px 0 1px;
		overflow-y: auto;
		.wrapper {
			padding-bottom: 6px;

			ul {
				list-style-type: none;
				padding: 0;
				li {
					padding: 0;
				}
			}

			.message {
				font-size: 12px;
				padding-left: 40px;
				position: relative;
				line-height: 18px;
				margin: 12px 10px 0;
				min-height: 36px;
				&:nth-child(1) {
					margin-top: 0;
				}
				&.new-day {
					margin-top: 60px;
				}
				&.new-day {
					&:before {
						content: attr(data-date);
						display: block;
						position: absolute;
						top: -30px;
						left: 0;
						font-size: 10px;
						font-weight: 600;
						text-align: center;
						.calc(left, ~'50% - 70px');
						z-index: 10;
						padding: 0 10px;
						min-width: 120px;
					}
					&:after {
						content: " ";
						display: block;
						position: absolute;
						top: -20px;
						left: 0;
						width: 100%;
						border-width: 1px 0 0 0;
					}
				}
				.edit-message {
					display: none;
					cursor: pointer;
				}
				&.own:hover:not(.system) .edit-message {
					display: inline-block;
				}
				.delete-message {
					display: none;
					cursor: pointer;
				}
				&.own:hover:not(.system) .delete-message {
					display: inline-block;
				}
				.user {
					display: inline-block;
					font-weight: 600;
					margin-right: 5px;
					outline: none;
				}
				.thumb {
					position: absolute;
					left: 0;
					top: 0;
					display: block;
					width: 30px;
					height: 30px;
				}
				.info {
					font-size: 10px;
				}
				&.sequential {
					// margin-top: 5px;
					padding-top: 5px;
					margin-top: 0;
					margin-bottom: 0;
					min-height: 20px;
					.user {
						display: none;
					}
					.thumb {
						display: none;
					}
					.info {
						position: absolute;
						text-align: right;
						left: -20px;
						width: 55px;
						.time {
							display: none;
						}
						.edited {
							display: inline-block;
						}
						.edit-message {
							float: left;
							margin-left: 1px;
						}
						.delete-message {
							float: left;
						}
					}
					&:hover {
						.time {
							display: inline-block;
						}
						.edited {
							display: none;
						}
					}
				}
				&.system {
					.body {
						font-style: italic;
						em {
							font-weight: 600;
						}
					}
				}
				.avatar-initials {
					line-height: 40px;
				}
				.body {
					opacity: 1;
					.transition(opacity 1s linear);
				}
				&.temp .body {
					opacity: .5;
				}
				&.msg-error .body {
					text-decoration: line-through;
				}

				.avatar .avatar-image {
					height: 100%;
					width: 100%;
					min-height: 20px;
					min-width: 20px;
					display: block;
					position: relative;
					background-color: transparent;
					background-size: cover;
					background-repeat: no-repeat;
					background-position: center;
					border-radius: 4px;
				}
			}
		}
		.new-message {
			margin: 0 -65px;
			position: absolute;
			border-radius: 20px;
			width: 130px;
			height: 30px;
			text-align: center;
			line-height: 30px;
			font-size: 0.8em;
			cursor: pointer;
			bottom: 8px;
			left: 50%;
			z-index: 5;
			.transition(transform 0.3s ease-out);
			.transform(translateY(-40px));
			&.not {
				.transform(translateY(100%));
			}
		}

		.error {
			bottom: @footer-min-height;
			position: fixed;
			width: 100%;
			padding: 5px;
			z-index: 8;

			.transition(transform 0.2s ease-out);
			.transform(translateY(100%));

			&.show {
				.transform(translateY(0));
			}
		}
	}
	.footer {
		flex: 1 0 @footer-min-height;
		z-index: 10;
		border-width: 1px 1px 0 1px;

<<<<<<< HEAD
		.input-wrapper {
			padding: 6px 6px 0 6px;
			padding-right: 30px;
			textarea {
				display: block;
				padding: 6px 8px;
				padding-right: 38px;
				overflow-y: auto;
				resize: none;
				margin: 0;
				max-height: 200px;
				width: 100%;
				font-size: 12px;
				-webkit-appearance: none;
				height: 28px;
				line-height: normal;
				position: relative;
			}
		}
		.send-button {
			float: right;
			position: relative;
			right: 7px;
			top: -20px;
			cursor: pointer;
			.transition(color .15s ease-out);
=======
		.message-bar {
			display: flex;
			flex-direction: row;
			padding-top: 6px;

			.input-wrapper {
				flex-grow: 1;
				padding-left: 6px;

				textarea {
					display: block;
					padding: 6px 8px;
					padding-right: 38px;
					overflow-y: auto;
					resize: none;
					margin: 0;
					max-height: 200px;
					width: 100%;
					font-size: 12px;
					-webkit-appearance: none;
					height: 28px;
					line-height: normal;
					background-color: #fff;
					position: relative;
				}
			}

			.buttons {
				color: @secondary-font-color;
				fill: @secondary-font-color;

				display: flex;
				align-items: center;
				padding: 0 5px;

				svg {
					width: 15px;
					height: 15px;
					margin: 0 4px;
					cursor: pointer;
					.transition(fill .15s ease-out);

					&:hover {
						fill: @primary-font-color;
					}
				}
			}
>>>>>>> 94ec9007
		}
		.toggle-options {
			clear: both;
			margin-left: 6px;
			outline: none;
			margin-top: 5px;
			font-size: 0.65rem;
		}

		.options-menu {
			min-width: 100px;
			// min-height: 40px;
			bottom: 21px;
			left: 6px;
			border-radius: 2px;
			padding: 6px 0;
			box-shadow: 0px 1px 1px 0 rgba(0,0,0,0.2), 0 2px 10px 0 rgba(0,0,0,.16);
			position: absolute;
			z-index: 200;

			.transition(transform 0.15s ease, visibility 0.15s ease, opacity 0.15s ease);
			.transform(translateY(30px));
			opacity: 0;
			visibility: hidden;

			&.show {
				.transform(translateY(0px));
				opacity: 1;
				display: block;
				visibility: visible;
			}

			ul {
				li {
					padding: 0 13px 0 8px;
					button {
						display: block;
						padding: 4px 2px;
						outline: none;
					}
				}
			}
		}
	}
	.offline {
		flex: 1 1 100%;
		padding: 1em 10px;
		border-width: 0 1px 0 1px;

		.offline-message {
			padding: 1em 0;
		}

		.message-sent {
			text-align: center;
		}

		form {
			input, textarea {
				display: block;
				width: 100%;
			}

			.buttons {
				text-align: center;
			}

			.error {
				display: none;
				padding: 5px;

				&.show {
					display: block;
				}
			}
		}
	}
}

.livechat-form {
	flex: 1 1 100%;
	display: block;
	border-width: 0 1px 0 1px;
	padding: 5px;

	input, select {
		display: block;
	}

	.error {
		display: none;
		// width: 100%;
		padding: 5px;

		// .transition(transform 0.3s ease-out);
		// .transform(translateY(-100%));

		&.show {
			display: block;
			// .transform(translateY(0px));
		}
	}

	form {
		padding: 0 1em;
		text-align: center;

		input, select {
			width: 100%;
		}
	}
}

.modal {
	border-top-right-radius: inherit;
	border-top-left-radius: inherit;

	.overlay {
		border-top-right-radius: inherit;
		border-top-left-radius: inherit;
		background-color: rgba(0,0,0,0.5);
		position: fixed;
		height: 100%;
		width: 100%;
		z-index: 9990;
		top: 0;
		left: 0;
	}

	.wrapper {
		z-index: 9999;
		background: white;
		position: fixed;
		height: 80%;
		width: 80%;
		top: 15%;
		left: 10%;
		border-radius: 6px;
		display: flex;
		flex-direction: column;

		header {
			flex: 1 0 40px;
			padding: 0 15px;
			border-bottom: 1px solid rgba(0, 0, 0, 0.1);
			line-height: 40px;

			white-space: nowrap;
			text-overflow: ellipsis;
			overflow: hidden;
		}

		.content {
			overflow-y: auto;
			padding: 10px;
			flex: 1 1 100%;

			.instructions {
				margin-top: 5px;
			}

			.survey-item {
				margin-top: 20px;

				.question {
					display: block;
				}

				.answer {
					margin-right: 5px;
					display: inline-block;
					text-align: center;
				}
			}
		}

		footer {
			flex: 1 0 60px;
			border-top: 1px solid rgba(0, 0, 0, 0.1);
			line-height: 60px;
			text-align: right;
			padding-right: 20px;
		}
	}
}

.powered-by {
	margin-top: -20px;
	line-height: 20px;
	right: 0;
	z-index: 10;
	text-align: right;
	font-size: 0.65rem;
	height: 20px;
	padding: 0 1em;
	opacity: 0.5;
	align-self: flex-end;

	.transition(opacity .15s ease-out);

	&:hover {
		opacity: 1;
	}

	a {
		text-decoration: none;
		margin-left: 1px;
		img {
			height: 14px;
			vertical-align: middle;
		}
	}
}

.sweet-overlay {
	border-top-right-radius: inherit;
	border-top-left-radius: inherit;
}

.video-call {
	position: fixed;
	top: @header-min-height;
	bottom: 0;
	left: 0;
	right: 0;
	background-color: #000;
	z-index: 11;

	.video-overlay {
		position: fixed;
		top: @header-min-height;
		bottom: 0;
		left: 0;
		right: 0;
		z-index: 13;

		.toolbar {
			position: absolute;
			bottom: 40px;
			width: 100%;
			text-align: center;
			opacity: 0;
			visibility: hidden;
			.transform(translateY(50px));

			.transition(opacity 0.175s ease-out, transform 0.175s ease-out, visibility 0.175s ease-out);

			&.visible {
				opacity: 1;
				visibility: visible;
				.transform(translateY(0px));
			}

			.end-call {
				background-color: red;
				fill: white;
				border-radius: 50%;
				height: 60px;
				width: 60px;
				text-align: center;
				outline: none;

				svg {
					width: 30px;
					height: 30px;
				}
			}
		}
	}

	.container {
		z-index: 12;
	}
}

@media all and(max-height: 200px) {
	.livechat-room {
		.title {
			height: 100%;
		}
		.footer {
			display: none;
		}
		.messages {
			display: none;
		}
		.powered-by {
			display: none;
		}
	}
}<|MERGE_RESOLUTION|>--- conflicted
+++ resolved
@@ -15,6 +15,7 @@
 	margin: 0;
 	font-family: 'Helvetica Neue', Helvetica, Roboto, Arial, sans-serif, "Meiryo UI";
 	font-size: 0.8rem;
+	color: @primary-font-color;
 	height: 100%;
 	width: 100%;
 	-webkit-font-smoothing: antialiased;
@@ -22,6 +23,7 @@
 	padding: 0;
 	overflow: hidden;
 	position: relative;
+	// background-color: @primary-background-color;
 
 	border-top-right-radius: 5px;
 	border-top-left-radius: 5px;
@@ -35,13 +37,14 @@
 	line-height: inherit;
 	padding: 5px;
 	margin: 5px 0;
-	border-width: 1px;
+	border: 1px solid #E7E7E7;
 	border-radius: 5px;
 	outline: none;
 }
 
 button {
 	background: none;
+	border: none;
 	padding: 0px;
 	text-align: left;
 	cursor: pointer;
@@ -65,15 +68,19 @@
 	text-transform: uppercase;
 	word-spacing: 0;
 	box-shadow: 1px 1px 0 rgba(0, 0, 0, 0.125);
+	border: none;
 	border-radius: 0;
 	line-height: 16px;
 	position: relative;
-	cursor: pointer;
+	cursor: pointer;background-color: #FFF;
+	color: rgba(255, 255, 255, 0.85);
+	background-color: lighten(desaturate(@primary-background-color, 15%), 12.5%);
 	span {
 		position: relative;
 		z-index: 2;
 	}
 	&:before {
+		background-color: rgba(0, 0, 0, 0.1);
 		content: " ";
 		position: absolute;
 		top: 0;
@@ -86,8 +93,23 @@
 	}
 	&:hover {
 		text-decoration: none;
+		color: #FFF;
 		&:before {
 			opacity: 1;
+		}
+	}
+	&.secondary {
+		background-color: @tertiary-background-color;
+		color: @primary-font-color;
+		&:before {
+			background-color: rgba(0, 0, 0, 0.045);
+		}
+	}
+	&.clean {
+		font-size: 14px;
+		box-shadow: 0 0 3px rgba(0, 0, 0, 0.08);
+		&.primary {
+			font-weight: 600;
 		}
 	}
 	&.button-block {
@@ -110,9 +132,12 @@
 
 	.title {
 		flex: 1 0 @header-min-height;
+
 		line-height: @header-min-height;
+
 		border-top-right-radius: inherit;
 		border-top-left-radius: inherit;
+		color: #FFF;
 		z-index: 10;
 		cursor: pointer;
 		h1 {
@@ -137,7 +162,10 @@
 	}
 	.messages {
 		flex: 1 1 100%;
-		border-width: 0 1px 0 1px;
+
+		background-color: #FFF;
+		border-left: 1px solid @window-border-color;
+		border-right: 1px solid @window-border-color;
 		overflow-y: auto;
 		.wrapper {
 			padding-bottom: 6px;
@@ -174,8 +202,10 @@
 						font-weight: 600;
 						text-align: center;
 						.calc(left, ~'50% - 70px');
+						color: @secondary-font-color;
 						z-index: 10;
 						padding: 0 10px;
+						background-color: #FFF;
 						min-width: 120px;
 					}
 					&:after {
@@ -185,7 +215,7 @@
 						top: -20px;
 						left: 0;
 						width: 100%;
-						border-width: 1px 0 0 0;
+						border-top: 1px solid #ddd;
 					}
 				}
 				.edit-message {
@@ -205,8 +235,12 @@
 				.user {
 					display: inline-block;
 					font-weight: 600;
+					color: #444444;
 					margin-right: 5px;
 					outline: none;
+					&:hover {
+						color: #333;
+					}
 				}
 				.thumb {
 					position: absolute;
@@ -218,6 +252,7 @@
 				}
 				.info {
 					font-size: 10px;
+					color: @info-font-color;
 				}
 				&.sequential {
 					// margin-top: 5px;
@@ -261,6 +296,7 @@
 				}
 				&.system {
 					.body {
+						color: @info-font-color;
 						font-style: italic;
 						em {
 							font-weight: 600;
@@ -269,6 +305,14 @@
 				}
 				.avatar-initials {
 					line-height: 40px;
+				}
+				a {
+					color: @link-font-color;
+					font-weight: 400;
+					&:hover {
+						color: darken(@link-font-color, 10%);
+						text-decoration: underline;
+					}
 				}
 				.body {
 					opacity: 1;
@@ -299,10 +343,12 @@
 		.new-message {
 			margin: 0 -65px;
 			position: absolute;
+			background: #428bca;
 			border-radius: 20px;
 			width: 130px;
 			height: 30px;
 			text-align: center;
+			color: #FFF;
 			line-height: 30px;
 			font-size: 0.8em;
 			cursor: pointer;
@@ -320,6 +366,7 @@
 			bottom: @footer-min-height;
 			position: fixed;
 			width: 100%;
+			background-color: #F7D799;
 			padding: 5px;
 			z-index: 8;
 
@@ -333,37 +380,14 @@
 	}
 	.footer {
 		flex: 1 0 @footer-min-height;
+
 		z-index: 10;
-		border-width: 1px 1px 0 1px;
-
-<<<<<<< HEAD
-		.input-wrapper {
-			padding: 6px 6px 0 6px;
-			padding-right: 30px;
-			textarea {
-				display: block;
-				padding: 6px 8px;
-				padding-right: 38px;
-				overflow-y: auto;
-				resize: none;
-				margin: 0;
-				max-height: 200px;
-				width: 100%;
-				font-size: 12px;
-				-webkit-appearance: none;
-				height: 28px;
-				line-height: normal;
-				position: relative;
-			}
-		}
-		.send-button {
-			float: right;
-			position: relative;
-			right: 7px;
-			top: -20px;
-			cursor: pointer;
-			.transition(color .15s ease-out);
-=======
+
+		background-color: #FCFCFC;
+		border-top: 1px solid #E7E7E7;
+		border-left: 1px solid @window-border-color;
+		border-right: 1px solid @window-border-color;
+
 		.message-bar {
 			display: flex;
 			flex-direction: row;
@@ -411,10 +435,10 @@
 					}
 				}
 			}
->>>>>>> 94ec9007
 		}
 		.toggle-options {
 			clear: both;
+			color: @secondary-font-color;
 			margin-left: 6px;
 			outline: none;
 			margin-top: 5px;
@@ -428,11 +452,15 @@
 			left: 6px;
 			border-radius: 2px;
 			padding: 6px 0;
+			background-color: #fff;
+			color: @secondary-font-color;
+
 			box-shadow: 0px 1px 1px 0 rgba(0,0,0,0.2), 0 2px 10px 0 rgba(0,0,0,.16);
 			position: absolute;
 			z-index: 200;
 
 			.transition(transform 0.15s ease, visibility 0.15s ease, opacity 0.15s ease);
+
 			.transform(translateY(30px));
 			opacity: 0;
 			visibility: hidden;
@@ -447,6 +475,9 @@
 			ul {
 				li {
 					padding: 0 13px 0 8px;
+					&:hover {
+						background-color: #EEE;
+					}
 					button {
 						display: block;
 						padding: 4px 2px;
@@ -458,8 +489,10 @@
 	}
 	.offline {
 		flex: 1 1 100%;
+		background-color: white;
 		padding: 1em 10px;
-		border-width: 0 1px 0 1px;
+		border-left: 1px solid @window-border-color;
+		border-right: 1px solid @window-border-color;
 
 		.offline-message {
 			padding: 1em 0;
@@ -481,6 +514,7 @@
 
 			.error {
 				display: none;
+				background-color: #F7D799;
 				padding: 5px;
 
 				&.show {
@@ -494,16 +528,20 @@
 .livechat-form {
 	flex: 1 1 100%;
 	display: block;
-	border-width: 0 1px 0 1px;
+	background-color: #FFF;
+	border-left: 1px solid @window-border-color;
+	border-right: 1px solid @window-border-color;
 	padding: 5px;
 
 	input, select {
 		display: block;
+		background-color: #FFF;
 	}
 
 	.error {
 		display: none;
 		// width: 100%;
+		background-color: #F7D799;
 		padding: 5px;
 
 		// .transition(transform 0.3s ease-out);
@@ -606,6 +644,7 @@
 	text-align: right;
 	font-size: 0.65rem;
 	height: 20px;
+	color: #666;
 	padding: 0 1em;
 	opacity: 0.5;
 	align-self: flex-end;
