--- conflicted
+++ resolved
@@ -31,13 +31,8 @@
 			return RocketChat.models.Users.findOnlineAgents();
 		}
 	},
-<<<<<<< HEAD
-	sendMessage({ guest, message, roomInfo }) {
+	getRoom(guest, message, roomInfo) {
 		var room = RocketChat.cache.Rooms.findOneById(message.rid);
-=======
-	getRoom(guest, message, roomInfo) {
-		var room = RocketChat.models.Rooms.findOneById(message.rid);
->>>>>>> 9f458cd4
 		var newRoom = false;
 
 		if (room && !room.open) {
