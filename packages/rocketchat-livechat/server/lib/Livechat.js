/* globals HTTP */
import _ from 'underscore';
import s from 'underscore.string';
import UAParser from 'ua-parser-js';
import LivechatVisitors from '../models/LivechatVisitors';

RocketChat.Livechat = {
	historyMonitorType: 'url',

	logger: new Logger('Livechat', {
		sections: {
			webhook: 'Webhook'
		}
	}),

	getNextAgent(department) {
		if (RocketChat.settings.get('Livechat_Routing_Method') === 'External') {
			for (let i = 0; i < 10; i++) {
				try {
					const queryString = department ? `?departmentId=${ department }` : '';
					const result = HTTP.call('GET', `${ RocketChat.settings.get('Livechat_External_Queue_URL') }${ queryString }`, {
						headers: {
							'User-Agent': 'RocketChat Server',
							'Accept': 'application/json',
							'X-RocketChat-Secret-Token': RocketChat.settings.get('Livechat_External_Queue_Token')
						}
					});

					if (result && result.data && result.data.username) {
						const agent = RocketChat.models.Users.findOneOnlineAgentByUsername(result.data.username);

						if (agent) {
							return {
								agentId: agent._id,
								username: agent.username
							};
						}
					}
				} catch (e) {
					console.error('Error requesting agent from external queue.', e);
					break;
				}
			}
			throw new Meteor.Error('no-agent-online', 'Sorry, no online agents');
		} else if (department) {
			return RocketChat.models.LivechatDepartmentAgents.getNextAgentForDepartment(department);
		}
		return RocketChat.models.Users.getNextAgent();
	},
	getAgents(department) {
		if (department) {
			return RocketChat.models.LivechatDepartmentAgents.findByDepartmentId(department);
		} else {
			return RocketChat.models.Users.findAgents();
		}
	},
	getOnlineAgents(department) {
		if (department) {
			return RocketChat.models.LivechatDepartmentAgents.getOnlineForDepartment(department);
		} else {
			return RocketChat.models.Users.findOnlineAgents();
		}
	},
	getRequiredDepartment(onlineRequired = true) {
		const departments = RocketChat.models.LivechatDepartment.findEnabledWithAgents();

		return departments.fetch().find((dept) => {
			if (!dept.showOnRegistration) {
				return false;
			}
			if (!onlineRequired) {
				return true;
			}
			const onlineAgents = RocketChat.models.LivechatDepartmentAgents.getOnlineForDepartment(dept._id);
			return onlineAgents.count() > 0;
		});
	},
	getRoom(guest, message, roomInfo, agent) {
		let room = RocketChat.models.Rooms.findOneById(message.rid);
		let newRoom = false;

		if (room && !room.open) {
			message.rid = Random.id();
			room = null;
		}

		if (room == null) {
			// if no department selected verify if there is at least one active and pick the first
			if (!agent && !guest.department) {
				const department = this.getRequiredDepartment();

				if (department) {
					guest.department = department._id;
				}
			}

			// delegate room creation to QueueMethods
			const routingMethod = RocketChat.settings.get('Livechat_Routing_Method');
			room = RocketChat.QueueMethods[routingMethod](guest, message, roomInfo, agent);

			newRoom = true;
		}

		if (!room || room.v.token !== guest.token) {
			throw new Meteor.Error('cannot-access-room');
		}

		return { room, newRoom };
	},
	sendMessage({ guest, message, roomInfo, agent }) {
		const { room, newRoom } = this.getRoom(guest, message, roomInfo, agent);
		if (guest.name) {
			message.alias = guest.name;
		}

		// return messages;
		return _.extend(RocketChat.sendMessage(guest, message, room), { newRoom, showConnecting: this.showConnecting() });
	},
	registerGuest({ token, name, email, department, phone, username } = {}) {
		check(token, String);

		let userId;
		const updateUser = {
			$set: {
				token
			}
		};

		const user = LivechatVisitors.getVisitorByToken(token, { fields: { _id: 1 } });

		if (user) {
			userId = user._id;
		} else {
			if (!username) {
				username = LivechatVisitors.getNextVisitorUsername();
			}

			let existingUser = null;

			if (s.trim(email) !== '' && (existingUser = LivechatVisitors.findOneGuestByEmailAddress(email))) {
				userId = existingUser._id;
			} else {
				const userData = {
					username,
					department
				};

				if (this.connection) {
					userData.userAgent = this.connection.httpHeaders['user-agent'];
					userData.ip = this.connection.httpHeaders['x-real-ip'] || this.connection.httpHeaders['x-forwarded-for'] || this.connection.clientAddress;
					userData.host = this.connection.httpHeaders.host;
				}

				userId = LivechatVisitors.insert(userData);
			}
		}

		if (phone) {
			updateUser.$set.phone = [
				{ phoneNumber: phone.number }
			];
		}

		if (email && email.trim() !== '') {
			updateUser.$set.visitorEmails = [
				{ address: email }
			];
		}

		if (name) {
			updateUser.$set.name = name;
		}

		LivechatVisitors.updateById(userId, updateUser);

		return userId;
	},
	setDepartmentForGuest({ token, department } = {}) {
		check(token, String);

		const updateUser = {
			$set: {
				department
			}
		};

		const user = LivechatVisitors.getVisitorByToken(token, { fields: { _id: 1 } });
		if (user) {
			return Meteor.users.update(user._id, updateUser);
		}
		return false;
	},
	saveGuest({ _id, name, email, phone }) {
		const updateData = {};

		if (name) {
			updateData.name = name;
		}
		if (email) {
			updateData.email = email;
		}
		if (phone) {
			updateData.phone = phone;
		}
		const ret = LivechatVisitors.saveGuestById(_id, updateData);

		Meteor.defer(() => {
			RocketChat.callbacks.run('livechat.saveGuest', updateData);
		});

		return ret;
	},

	closeRoom({ user, visitor, room, comment }) {
		const now = new Date();

		const closeData = {
<<<<<<< HEAD
			user: {
				_id: user._id,
				username: user.username
			},
=======
>>>>>>> f3abfd8f
			closedAt: now,
			chatDuration: (now.getTime() - room.ts) / 1000
		};

<<<<<<< HEAD
		RocketChat.models.Rooms.closeByRoomId(room._id, closeData);
		RocketChat.models.LivechatInquiry.closeByRoomId(room._id, closeData);
=======
		if (user) {
			closeData.closer = 'user';
			closeData.closedBy = {
				_id: user._id,
				username: user.username
			};
		} else if (visitor) {
			closeData.closer = 'visitor';
			closeData.closedBy = {
				_id: visitor._id,
				username: visitor.username
			};
		}

		RocketChat.models.Rooms.closeByRoomId(room._id, closeData);
>>>>>>> f3abfd8f

		const message = {
			t: 'livechat-close',
			msg: comment,
			groupable: false
		};

		RocketChat.sendMessage(user, message, room);

		RocketChat.models.Subscriptions.hideByRoomIdAndUserId(room._id, room.servedBy._id);
		RocketChat.models.Messages.createCommandWithRoomIdAndUser('promptTranscript', room._id, room.servedBy);

		Meteor.defer(() => {
			RocketChat.callbacks.run('livechat.closeRoom', room);
		});

		return true;
	},

	getInitSettings() {
		const settings = {};

		RocketChat.models.Settings.findNotHiddenPublic([
			'Livechat_title',
			'Livechat_title_color',
			'Livechat_enabled',
			'Livechat_registration_form',
			'Livechat_allow_switching_departments',
			'Livechat_offline_title',
			'Livechat_offline_title_color',
			'Livechat_offline_message',
			'Livechat_offline_success_message',
			'Livechat_offline_form_unavailable',
			'Livechat_display_offline_form',
			'Livechat_videocall_enabled',
			'Jitsi_Enabled',
			'Language',
			'Livechat_enable_transcript',
			'Livechat_transcript_message'
		]).forEach((setting) => {
			settings[setting._id] = setting.value;
		});

		return settings;
	},

	saveRoomInfo(roomData, guestData) {
		if ((roomData.topic != null || roomData.tags != null) && !RocketChat.models.Rooms.setTopicAndTagsById(roomData._id, roomData.topic, roomData.tags)) {
			return false;
		}

		Meteor.defer(() => {
			RocketChat.callbacks.run('livechat.saveRoom', roomData);
		});

		if (!_.isEmpty(guestData.name)) {
			return RocketChat.models.Rooms.setLabelByRoomId(roomData._id, guestData.name) && RocketChat.models.Subscriptions.updateNameByRoomId(roomData._id, guestData.name);
		}
	},

	closeOpenChats(userId, comment) {
		const user = RocketChat.models.Users.findOneById(userId);
		RocketChat.models.Rooms.findOpenByAgent(userId).forEach((room) => {
			this.closeRoom({ user, room, comment});
		});
	},

	forwardOpenChats(userId) {
		RocketChat.models.Rooms.findOpenByAgent(userId).forEach((room) => {
			const guest = RocketChat.models.Users.findOneById(room.v._id);
			this.transfer(room, guest, { departmentId: guest.department });
		});
	},

	savePageHistory(token, pageInfo) {
		if (pageInfo.change === RocketChat.Livechat.historyMonitorType) {
			return RocketChat.models.LivechatPageVisited.saveByToken(token, pageInfo);
		}

		return;
	},

	transfer(room, guest, transferData) {
		let agent;

		if (transferData.userId) {
			const user = RocketChat.models.Users.findOneById(transferData.userId);
			agent = {
				agentId: user._id,
				username: user.username
			};
		} else {
			agent = RocketChat.Livechat.getNextAgent(transferData.departmentId);
		}

		const servedBy = room.servedBy;

		if (agent && agent.agentId !== servedBy._id) {
			room.usernames = _.without(room.usernames, servedBy.username).concat(agent.username);

			RocketChat.models.Rooms.changeAgentByRoomId(room._id, agent);

			const subscriptionData = {
				rid: room._id,
				name: guest.name || guest.username,
				alert: true,
				open: true,
				unread: 1,
				userMentions: 1,
				groupMentions: 0,
				code: room.code,
				u: {
					_id: agent.agentId,
					username: agent.username
				},
				t: 'l',
				desktopNotifications: 'all',
				mobilePushNotifications: 'all',
				emailNotifications: 'all'
			};
			RocketChat.models.Subscriptions.removeByRoomIdAndUserId(room._id, servedBy._id);

			RocketChat.models.Subscriptions.insert(subscriptionData);

			RocketChat.models.Messages.createUserLeaveWithRoomIdAndUser(room._id, { _id: servedBy._id, username: servedBy.username });
			RocketChat.models.Messages.createUserJoinWithRoomIdAndUser(room._id, { _id: agent.agentId, username: agent.username });

			RocketChat.Livechat.stream.emit(room._id, {
				type: 'agentData',
				data: RocketChat.models.Users.getAgentInfo(agent.agentId)
			});

			return true;
		}

		return false;
	},

	sendRequest(postData, callback, trying = 1) {
		try {
			const options = {
				headers: {
					'X-RocketChat-Livechat-Token': RocketChat.settings.get('Livechat_secret_token')
				},
				data: postData
			};
			return HTTP.post(RocketChat.settings.get('Livechat_webhookUrl'), options);
		} catch (e) {
			RocketChat.Livechat.logger.webhook.error(`Response error on ${ trying } try ->`, e);
			// try 10 times after 10 seconds each
			if (trying < 10) {
				RocketChat.Livechat.logger.webhook.warn('Will try again in 10 seconds ...');
				trying++;
				setTimeout(Meteor.bindEnvironment(() => {
					RocketChat.Livechat.sendRequest(postData, callback, trying);
				}), 10000);
			}
		}
	},

	getLivechatRoomGuestInfo(room) {
<<<<<<< HEAD
		const visitor = RocketChat.models.Users.findOneById(room.v._id);
		const agent = RocketChat.models.Users.findOneById(room.servedBy && room.servedBy._id);
=======
		const visitor = LivechatVisitors.findOneById(room.v._id);
		const agent = RocketChat.models.Users.findOneById(room.servedBy._id);
>>>>>>> f3abfd8f

		const ua = new UAParser();
		ua.setUA(visitor.userAgent);

		const postData = {
			_id: room._id,
			label: room.label,
			topic: room.topic,
			code: room.code,
			createdAt: room.ts,
			lastMessageAt: room.lm,
			tags: room.tags,
			customFields: room.livechatData,
			visitor: {
				_id: visitor._id,
				name: visitor.name,
				username: visitor.username,
				email: null,
				phone: null,
				department: visitor.department,
				ip: visitor.ip,
				os: ua.getOS().name && (`${ ua.getOS().name } ${ ua.getOS().version }`),
				browser: ua.getBrowser().name && (`${ ua.getBrowser().name } ${ ua.getBrowser().version }`),
				customFields: visitor.livechatData
			}
		};

		if (agent) {
			postData.agent = {
				_id: agent._id,
				username: agent.username,
				name: agent.name,
				email: null
			};

			if (agent.emails && agent.emails.length > 0) {
				postData.agent.email = agent.emails[0].address;
			}
		}

		if (room.crmData) {
			postData.crmData = room.crmData;
		}

		if (visitor.visitorEmails && visitor.visitorEmails.length > 0) {
			postData.visitor.email = visitor.visitorEmails;
		}
		if (visitor.phone && visitor.phone.length > 0) {
			postData.visitor.phone = visitor.phone;
		}

<<<<<<< HEAD
=======
		if (agent.emails && agent.emails.length > 0) {
			postData.agent.email = agent.emails;
		}

>>>>>>> f3abfd8f
		return postData;
	},

	addAgent(username) {
		check(username, String);

		const user = RocketChat.models.Users.findOneByUsername(username, { fields: { _id: 1, username: 1 } });

		if (!user) {
			throw new Meteor.Error('error-invalid-user', 'Invalid user', { method: 'livechat:addAgent' });
		}

		if (RocketChat.authz.addUserRoles(user._id, 'livechat-agent')) {
			RocketChat.models.Users.setOperator(user._id, true);
			RocketChat.models.Users.setLivechatStatus(user._id, 'available');
			return user;
		}

		return false;
	},

	addManager(username) {
		check(username, String);

		const user = RocketChat.models.Users.findOneByUsername(username, { fields: { _id: 1, username: 1 } });

		if (!user) {
			throw new Meteor.Error('error-invalid-user', 'Invalid user', { method: 'livechat:addManager' });
		}

		if (RocketChat.authz.addUserRoles(user._id, 'livechat-manager')) {
			return user;
		}

		return false;
	},

	removeAgent(username) {
		check(username, String);

		const user = RocketChat.models.Users.findOneByUsername(username, { fields: { _id: 1 } });

		if (!user) {
			throw new Meteor.Error('error-invalid-user', 'Invalid user', { method: 'livechat:removeAgent' });
		}

		if (RocketChat.authz.removeUserFromRoles(user._id, 'livechat-agent')) {
			RocketChat.models.Users.setOperator(user._id, false);
			RocketChat.models.Users.setLivechatStatus(user._id, 'not-available');
			return true;
		}

		return false;
	},

	removeManager(username) {
		check(username, String);

		const user = RocketChat.models.Users.findOneByUsername(username, { fields: { _id: 1 } });

		if (!user) {
			throw new Meteor.Error('error-invalid-user', 'Invalid user', { method: 'livechat:removeManager' });
		}

		return RocketChat.authz.removeUserFromRoles(user._id, 'livechat-manager');
	},

	saveDepartment(_id, departmentData, departmentAgents) {
		check(_id, Match.Maybe(String));

		check(departmentData, {
			enabled: Boolean,
			name: String,
			description: Match.Optional(String),
			showOnRegistration: Boolean
		});

		check(departmentAgents, [
			Match.ObjectIncluding({
				agentId: String,
				username: String
			})
		]);

		if (_id) {
			const department = RocketChat.models.LivechatDepartment.findOneById(_id);
			if (!department) {
				throw new Meteor.Error('error-department-not-found', 'Department not found', { method: 'livechat:saveDepartment' });
			}
		}

		return RocketChat.models.LivechatDepartment.createOrUpdateDepartment(_id, departmentData, departmentAgents);
	},

	removeDepartment(_id) {
		check(_id, String);

		const department = RocketChat.models.LivechatDepartment.findOneById(_id, { fields: { _id: 1 } });

		if (!department) {
			throw new Meteor.Error('department-not-found', 'Department not found', { method: 'livechat:removeDepartment' });
		}

		return RocketChat.models.LivechatDepartment.removeById(_id);
	},

	showConnecting() {
		if (RocketChat.settings.get('Livechat_Routing_Method') === 'Guest_Pool') {
			return RocketChat.settings.get('Livechat_open_inquiery_show_connecting');
		} else {
			return false;
		}
	}
};

RocketChat.Livechat.stream = new Meteor.Streamer('livechat-room');

RocketChat.Livechat.stream.allowRead((roomId, extraData) => {
	const room = RocketChat.models.Rooms.findOneById(roomId);
	if (!room) {
		console.warn(`Invalid eventName: "${ roomId }"`);
		return false;
	}
	if (room.t === 'l' && extraData && extraData.token && room.v.token === extraData.token) {
		return true;
	}
	return false;
});

RocketChat.settings.get('Livechat_history_monitor_type', (key, value) => {
	RocketChat.Livechat.historyMonitorType = value;
});<|MERGE_RESOLUTION|>--- conflicted
+++ resolved
@@ -215,21 +215,14 @@
 		const now = new Date();
 
 		const closeData = {
-<<<<<<< HEAD
 			user: {
 				_id: user._id,
 				username: user.username
 			},
-=======
->>>>>>> f3abfd8f
 			closedAt: now,
 			chatDuration: (now.getTime() - room.ts) / 1000
 		};
 
-<<<<<<< HEAD
-		RocketChat.models.Rooms.closeByRoomId(room._id, closeData);
-		RocketChat.models.LivechatInquiry.closeByRoomId(room._id, closeData);
-=======
 		if (user) {
 			closeData.closer = 'user';
 			closeData.closedBy = {
@@ -245,7 +238,7 @@
 		}
 
 		RocketChat.models.Rooms.closeByRoomId(room._id, closeData);
->>>>>>> f3abfd8f
+		RocketChat.models.LivechatInquiry.closeByRoomId(room._id, closeData);
 
 		const message = {
 			t: 'livechat-close',
@@ -407,13 +400,8 @@
 	},
 
 	getLivechatRoomGuestInfo(room) {
-<<<<<<< HEAD
-		const visitor = RocketChat.models.Users.findOneById(room.v._id);
+		const visitor = LivechatVisitors.findOneById(room.v._id);
 		const agent = RocketChat.models.Users.findOneById(room.servedBy && room.servedBy._id);
-=======
-		const visitor = LivechatVisitors.findOneById(room.v._id);
-		const agent = RocketChat.models.Users.findOneById(room.servedBy._id);
->>>>>>> f3abfd8f
 
 		const ua = new UAParser();
 		ua.setUA(visitor.userAgent);
@@ -465,13 +453,6 @@
 			postData.visitor.phone = visitor.phone;
 		}
 
-<<<<<<< HEAD
-=======
-		if (agent.emails && agent.emails.length > 0) {
-			postData.agent.email = agent.emails;
-		}
-
->>>>>>> f3abfd8f
 		return postData;
 	},
 
