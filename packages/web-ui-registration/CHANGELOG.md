--- conflicted
+++ resolved
@@ -1,6 +1,5 @@
 # @rocket.chat/web-ui-registration
 
-<<<<<<< HEAD
 ## 3.0.0-rc.6
 
 ### Patch Changes
@@ -44,7 +43,7 @@
 - 7da1edf866: Fixed an issue in the invite registration flow in which the user would not be automatically redirected to the homepage upon succesfully submiting the user registration form.
 - Updated dependencies [7da1edf866]
   - @rocket.chat/ui-contexts@3.0.0-rc.0
-=======
+
 ## 2.0.8
 
 ### Patch Changes
@@ -62,7 +61,6 @@
 ### Patch Changes
 
 - @rocket.chat/ui-contexts@2.0.6
->>>>>>> 133e7444
 
 ## 2.0.5
 
