--- conflicted
+++ resolved
@@ -1,47 +1,47 @@
 # @rocket.chat/web-ui-registration
 
-<<<<<<< HEAD
 ## 16.0.0-rc.3
-=======
+
+### Patch Changes
+
+- <details><summary>Updated dependencies []:</summary>
+  - @rocket.chat/ui-contexts@16.0.0-rc.3
+  </details>
+
+## 16.0.0-rc.2
+
+### Patch Changes
+
+- <details><summary>Updated dependencies []:</summary>
+
+  - @rocket.chat/ui-contexts@16.0.0-rc.2
+  </details>
+
+## 16.0.0-rc.1
+
+### Patch Changes
+
+- <details><summary>Updated dependencies []:</summary>
+
+  - @rocket.chat/ui-contexts@16.0.0-rc.1
+  </details>
+
+## 16.0.0-rc.0
+
+### Patch Changes
+
+- <details><summary>Updated dependencies []:</summary>
+
+  - @rocket.chat/ui-contexts@16.0.0-rc.0
+  </details>
+
 ## 15.0.3
->>>>>>> aeab9d32
-
-### Patch Changes
-
-- <details><summary>Updated dependencies []:</summary>
-
-<<<<<<< HEAD
-  - @rocket.chat/ui-contexts@16.0.0-rc.3
-  </details>
-
-## 16.0.0-rc.2
-
-### Patch Changes
-
-- <details><summary>Updated dependencies []:</summary>
-
-  - @rocket.chat/ui-contexts@16.0.0-rc.2
-  </details>
-
-## 16.0.0-rc.1
-
-### Patch Changes
-
-- <details><summary>Updated dependencies []:</summary>
-
-  - @rocket.chat/ui-contexts@16.0.0-rc.1
-  </details>
-
-## 16.0.0-rc.0
-
-### Patch Changes
-
-- <details><summary>Updated dependencies []:</summary>
-
-  - @rocket.chat/ui-contexts@16.0.0-rc.0
-=======
+
+### Patch Changes
+
+- <details><summary>Updated dependencies []:</summary>
+
   - @rocket.chat/ui-contexts@15.0.3
->>>>>>> aeab9d32
   </details>
 
 ## 15.0.2
