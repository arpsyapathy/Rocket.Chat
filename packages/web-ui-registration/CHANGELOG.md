--- conflicted
+++ resolved
@@ -1,29 +1,29 @@
 # @rocket.chat/web-ui-registration
 
-<<<<<<< HEAD
 ## 20.0.0-rc.1
-=======
+
+### Patch Changes
+
+- <details><summary>Updated dependencies []:</summary>
+  - @rocket.chat/ui-contexts@20.0.0-rc.1
+  </details>
+
+## 20.0.0-rc.0
+
+### Patch Changes
+
+- ([#36062](https://github.com/RocketChat/Rocket.Chat/pull/36062)) Removes the `Change to Default` language button from the login page
+
+- <details><summary>Updated dependencies []:</summary>
+
+  - @rocket.chat/ui-contexts@20.0.0-rc.0
+  </details>
+
 ## 19.0.4
->>>>>>> fe8bc08d
-
-### Patch Changes
-
-- <details><summary>Updated dependencies []:</summary>
-
-<<<<<<< HEAD
-  - @rocket.chat/ui-contexts@20.0.0-rc.1
-  </details>
-
-## 20.0.0-rc.0
-
-### Patch Changes
-
-- ([#36062](https://github.com/RocketChat/Rocket.Chat/pull/36062)) Removes the `Change to Default` language button from the login page
-
-- <details><summary>Updated dependencies []:</summary>
-
-  - @rocket.chat/ui-contexts@20.0.0-rc.0
-=======
+
+### Patch Changes
+
+- <details><summary>Updated dependencies []:</summary>
   - @rocket.chat/ui-contexts@19.0.4
   </details>
 
@@ -43,8 +43,7 @@
 - <details><summary>Updated dependencies []:</summary>
 
   - @rocket.chat/ui-contexts@19.0.2
->>>>>>> fe8bc08d
-  </details>
+    </details>
 
 ## 19.0.1
 
