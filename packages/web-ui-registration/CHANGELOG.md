--- conflicted
+++ resolved
@@ -1,32 +1,31 @@
 # @rocket.chat/web-ui-registration
 
-<<<<<<< HEAD
 ## 6.0.0-rc.1
-=======
+
+### Patch Changes
+
+- <details><summary>Updated dependencies []:</summary>
+
+  - @rocket.chat/ui-contexts@6.0.0-rc.1
+  </details>
+
+## 6.0.0-rc.0
+
+### Patch Changes
+
+- <details><summary>Updated dependencies [c0d54d742a]:</summary>
+
+  - @rocket.chat/ui-contexts@6.0.0-rc.0
+
 ## 5.0.2
->>>>>>> cb977231
-
-### Patch Changes
-
-- <details><summary>Updated dependencies []:</summary>
-
-<<<<<<< HEAD
-  - @rocket.chat/ui-contexts@6.0.0-rc.1
-  </details>
-
-## 6.0.0-rc.0
-
-### Patch Changes
-
-- <details><summary>Updated dependencies [c0d54d742a]:</summary>
-
-  - @rocket.chat/ui-contexts@6.0.0-rc.0
-
-=======
+
+### Patch Changes
+
+- <details><summary>Updated dependencies []:</summary>
+
   - @rocket.chat/ui-contexts@5.0.2
   </details>
 
->>>>>>> cb977231
 ## 5.0.1
 
 ### Patch Changes
