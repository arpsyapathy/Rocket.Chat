--- conflicted
+++ resolved
@@ -1,49 +1,48 @@
 # @rocket.chat/web-ui-registration
 
-<<<<<<< HEAD
 ## 10.0.0-rc.3
-=======
+### Patch Changes
+
+- <details><summary>Updated dependencies []:</summary>
+
+  - @rocket.chat/ui-contexts@10.0.0-rc.3
+  </details>
+
+## 10.0.0-rc.2
+
+### Patch Changes
+
+- <details><summary>Updated dependencies []:</summary>
+
+  - @rocket.chat/ui-contexts@10.0.0-rc.2
+  </details>
+
+## 10.0.0-rc.1
+
+### Patch Changes
+
+- <details><summary>Updated dependencies []:</summary>
+
+  - @rocket.chat/ui-contexts@10.0.0-rc.1
+  </details>
+
+## 10.0.0-rc.0
+
+### Patch Changes
+
+- ([#32743](https://github.com/RocketChat/Rocket.Chat/pull/32743)) Fixes an issue where creating a new user with an invalid username (containing special characters) resulted in an error message, but the user was still created. The user creation process now properly aborts when an invalid username is provided.
+
+- <details><summary>Updated dependencies []:</summary>
+
+  - @rocket.chat/ui-contexts@10.0.0-rc.0
+  </details>
+
 ## 9.0.2
->>>>>>> 4dc145f1
-
-### Patch Changes
-
-- <details><summary>Updated dependencies []:</summary>
-
-<<<<<<< HEAD
-  - @rocket.chat/ui-contexts@10.0.0-rc.3
-  </details>
-
-## 10.0.0-rc.2
-
-### Patch Changes
-
-- <details><summary>Updated dependencies []:</summary>
-
-  - @rocket.chat/ui-contexts@10.0.0-rc.2
-  </details>
-
-## 10.0.0-rc.1
-
-### Patch Changes
-
-- <details><summary>Updated dependencies []:</summary>
-
-  - @rocket.chat/ui-contexts@10.0.0-rc.1
-  </details>
-
-## 10.0.0-rc.0
-
-### Patch Changes
-
-- ([#32743](https://github.com/RocketChat/Rocket.Chat/pull/32743)) Fixes an issue where creating a new user with an invalid username (containing special characters) resulted in an error message, but the user was still created. The user creation process now properly aborts when an invalid username is provided.
-
-- <details><summary>Updated dependencies []:</summary>
-
-  - @rocket.chat/ui-contexts@10.0.0-rc.0
-=======
+### Patch Changes
+
+- <details><summary>Updated dependencies []:</summary>
+
   - @rocket.chat/ui-contexts@9.0.2
->>>>>>> 4dc145f1
   </details>
 
 ## 9.0.1
