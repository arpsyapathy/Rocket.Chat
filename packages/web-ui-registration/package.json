{
	"name": "@rocket.chat/web-ui-registration",
	"version": "1.0.0",
	"private": true,
	"devDependencies": {
		"@rocket.chat/layout": "next",
		"@rocket.chat/ui-client": "workspace:^",
		"@rocket.chat/ui-contexts": "workspace:^",
		"@tanstack/react-query": "^4.16.1",
		"@testing-library/react": "^13.3.0",
<<<<<<< HEAD
		"@types/jest": "~29.5.3",
		"eslint": "~8.45.0",
		"jest": "~29.6.1",
		"react-hook-form": "^7.34.2",
		"ts-jest": "~29.0.5",
		"typescript": "~5.1.6"
=======
		"@types/jest": "~29.5.2",
		"eslint": "~8.43.0",
		"jest": "~29.5.0",
		"react-hook-form": "^7.34.2",
		"ts-jest": "~29.0.5",
		"typescript": "~5.1.3"
>>>>>>> d3c4ef1e
	},
	"peerDependencies": {
		"@rocket.chat/layout": "*",
		"@rocket.chat/ui-contexts": "1.0.0",
		"@tanstack/react-query": "*",
		"react": "*",
		"react-hook-form": "*",
		"react-i18next": "*"
	},
	"scripts": {
		"lint": "eslint --ext .js,.jsx,.ts,.tsx .",
		"lint:fix": "eslint --ext .js,.jsx,.ts,.tsx . --fix",
		"test": "jest",
		"build": "tsc -p tsconfig.json",
		"dev": "tsc -p tsconfig.json --watch --preserveWatchOutput"
	},
	"main": "./dist/index.js",
	"typings": "./dist/index.d.ts",
	"files": [
		"/dist"
	]
}<|MERGE_RESOLUTION|>--- conflicted
+++ resolved
@@ -8,21 +8,12 @@
 		"@rocket.chat/ui-contexts": "workspace:^",
 		"@tanstack/react-query": "^4.16.1",
 		"@testing-library/react": "^13.3.0",
-<<<<<<< HEAD
 		"@types/jest": "~29.5.3",
 		"eslint": "~8.45.0",
 		"jest": "~29.6.1",
 		"react-hook-form": "^7.34.2",
 		"ts-jest": "~29.0.5",
 		"typescript": "~5.1.6"
-=======
-		"@types/jest": "~29.5.2",
-		"eslint": "~8.43.0",
-		"jest": "~29.5.0",
-		"react-hook-form": "^7.34.2",
-		"ts-jest": "~29.0.5",
-		"typescript": "~5.1.3"
->>>>>>> d3c4ef1e
 	},
 	"peerDependencies": {
 		"@rocket.chat/layout": "*",
