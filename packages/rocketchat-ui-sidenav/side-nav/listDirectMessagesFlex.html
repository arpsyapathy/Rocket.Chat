--- conflicted
+++ resolved
@@ -25,26 +25,11 @@
 			</div>
 			<h4>{{_ "List_of_Direct_Messages"}}</h4>
 			<ul>
-<<<<<<< HEAD
-			{{#each rooms}}
-				<li>
-					<a href="{{pathFor 'direct' username=name}}" class="channel-link">
-						<i class="icon-at {{userStatus}}"></i>
-						{{fname}}
-						<span class='opt fixed'>
-							{{#if hidden}}
-							<i class="icon-eye-off" title="{{_ "Hidden"}}" aria-label="{{_ "Hidden"}}"></i>
-							{{/if}}
-						</span>
-					</a>
-				</li>
-			{{/each}}
-=======
 				{{#each rooms}}
 					<li>
 						<a href="{{pathFor 'direct' username=name}}" class="channel-link">
 							<i class="icon-at {{userStatus}}"></i>
-							{{name}}
+							{{fname}}
 							<span class='opt fixed'>
 								{{#if hidden}}
 								<i class="icon-eye-off" title="{{_ "Hidden"}}" aria-label="{{_ "Hidden"}}"></i>
@@ -54,7 +39,6 @@
 					</li>
 				{{/each}}
 			</ul>
->>>>>>> e62fe6ea
 			{{#if hasMore}}
 				<div class="load-more">
 					{{> loading}}
