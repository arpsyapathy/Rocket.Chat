{
  "dependencies": {
    "ajv": {
<<<<<<< HEAD
      "version": "4.11.5",
      "resolved": "https://registry.npmjs.org/ajv/-/ajv-4.11.5.tgz",
=======
      "version": "4.11.6",
      "resolved": "https://registry.npmjs.org/ajv/-/ajv-4.11.6.tgz",
>>>>>>> 1973c98b
      "from": "ajv@>=4.9.1 <5.0.0"
    },
    "ansi-regex": {
      "version": "2.1.1",
      "resolved": "https://registry.npmjs.org/ansi-regex/-/ansi-regex-2.1.1.tgz",
      "from": "ansi-regex@>=2.0.0 <3.0.0"
    },
    "ansi-styles": {
      "version": "2.2.1",
      "resolved": "https://registry.npmjs.org/ansi-styles/-/ansi-styles-2.2.1.tgz",
      "from": "ansi-styles@>=2.2.1 <3.0.0"
    },
    "arguejs": {
      "version": "0.2.3",
      "resolved": "https://registry.npmjs.org/arguejs/-/arguejs-0.2.3.tgz",
      "from": "arguejs@>=0.2.3 <0.3.0"
    },
    "array-uniq": {
      "version": "1.0.3",
      "resolved": "https://registry.npmjs.org/array-uniq/-/array-uniq-1.0.3.tgz",
      "from": "array-uniq@>=1.0.3 <2.0.0"
    },
    "arrify": {
      "version": "1.0.1",
      "resolved": "https://registry.npmjs.org/arrify/-/arrify-1.0.1.tgz",
      "from": "arrify@>=1.0.1 <2.0.0"
    },
    "ascli": {
      "version": "1.0.1",
      "resolved": "https://registry.npmjs.org/ascli/-/ascli-1.0.1.tgz",
      "from": "ascli@>=1.0.0 <2.0.0"
    },
    "asn1": {
      "version": "0.2.3",
      "resolved": "https://registry.npmjs.org/asn1/-/asn1-0.2.3.tgz",
      "from": "asn1@>=0.2.3 <0.3.0"
    },
    "assert-plus": {
      "version": "0.2.0",
      "resolved": "https://registry.npmjs.org/assert-plus/-/assert-plus-0.2.0.tgz",
      "from": "assert-plus@>=0.2.0 <0.3.0"
    },
    "async": {
      "version": "2.3.0",
      "resolved": "https://registry.npmjs.org/async/-/async-2.3.0.tgz",
      "from": "async@>=2.1.2 <3.0.0"
    },
    "asynckit": {
      "version": "0.4.0",
      "resolved": "https://registry.npmjs.org/asynckit/-/asynckit-0.4.0.tgz",
      "from": "asynckit@>=0.4.0 <0.5.0"
    },
    "aws-sign2": {
      "version": "0.6.0",
      "resolved": "https://registry.npmjs.org/aws-sign2/-/aws-sign2-0.6.0.tgz",
      "from": "aws-sign2@>=0.6.0 <0.7.0"
    },
    "aws4": {
      "version": "1.6.0",
      "resolved": "https://registry.npmjs.org/aws4/-/aws4-1.6.0.tgz",
      "from": "aws4@>=1.2.1 <2.0.0"
    },
    "balanced-match": {
      "version": "0.4.2",
      "resolved": "https://registry.npmjs.org/balanced-match/-/balanced-match-0.4.2.tgz",
      "from": "balanced-match@>=0.4.1 <0.5.0"
    },
    "base64url": {
      "version": "2.0.0",
      "resolved": "https://registry.npmjs.org/base64url/-/base64url-2.0.0.tgz",
      "from": "base64url@>=2.0.0 <3.0.0"
    },
    "bcrypt-pbkdf": {
      "version": "1.0.1",
      "resolved": "https://registry.npmjs.org/bcrypt-pbkdf/-/bcrypt-pbkdf-1.0.1.tgz",
      "from": "bcrypt-pbkdf@>=1.0.0 <2.0.0"
    },
    "boom": {
      "version": "2.10.1",
      "resolved": "https://registry.npmjs.org/boom/-/boom-2.10.1.tgz",
      "from": "boom@>=2.0.0 <3.0.0"
    },
    "brace-expansion": {
      "version": "1.1.7",
      "resolved": "https://registry.npmjs.org/brace-expansion/-/brace-expansion-1.1.7.tgz",
      "from": "brace-expansion@>=1.0.0 <2.0.0"
    },
    "buffer-equal-constant-time": {
      "version": "1.0.1",
      "resolved": "https://registry.npmjs.org/buffer-equal-constant-time/-/buffer-equal-constant-time-1.0.1.tgz",
      "from": "buffer-equal-constant-time@1.0.1"
    },
    "buffer-shims": {
      "version": "1.0.0",
      "resolved": "https://registry.npmjs.org/buffer-shims/-/buffer-shims-1.0.0.tgz",
      "from": "buffer-shims@>=1.0.0 <1.1.0"
    },
    "bytebuffer": {
      "version": "5.0.1",
      "resolved": "https://registry.npmjs.org/bytebuffer/-/bytebuffer-5.0.1.tgz",
      "from": "bytebuffer@>=5.0.0 <6.0.0"
    },
    "camelcase": {
      "version": "2.1.1",
      "resolved": "https://registry.npmjs.org/camelcase/-/camelcase-2.1.1.tgz",
      "from": "camelcase@>=2.0.1 <3.0.0"
    },
    "capture-stack-trace": {
      "version": "1.0.0",
      "resolved": "https://registry.npmjs.org/capture-stack-trace/-/capture-stack-trace-1.0.0.tgz",
      "from": "capture-stack-trace@>=1.0.0 <2.0.0"
    },
    "caseless": {
      "version": "0.12.0",
      "resolved": "https://registry.npmjs.org/caseless/-/caseless-0.12.0.tgz",
      "from": "caseless@>=0.12.0 <0.13.0"
    },
    "chalk": {
      "version": "1.1.3",
      "resolved": "https://registry.npmjs.org/chalk/-/chalk-1.1.3.tgz",
      "from": "chalk@>=1.1.1 <2.0.0"
    },
    "cliui": {
      "version": "3.2.0",
      "resolved": "https://registry.npmjs.org/cliui/-/cliui-3.2.0.tgz",
      "from": "cliui@>=3.0.3 <4.0.0"
    },
    "co": {
      "version": "4.6.0",
      "resolved": "https://registry.npmjs.org/co/-/co-4.6.0.tgz",
      "from": "co@>=4.6.0 <5.0.0"
    },
    "code-point-at": {
      "version": "1.1.0",
      "resolved": "https://registry.npmjs.org/code-point-at/-/code-point-at-1.1.0.tgz",
      "from": "code-point-at@>=1.0.0 <2.0.0"
    },
    "colour": {
      "version": "0.7.1",
      "resolved": "https://registry.npmjs.org/colour/-/colour-0.7.1.tgz",
      "from": "colour@>=0.7.1 <0.8.0"
    },
    "combined-stream": {
      "version": "1.0.5",
      "resolved": "https://registry.npmjs.org/combined-stream/-/combined-stream-1.0.5.tgz",
      "from": "combined-stream@>=1.0.5 <1.1.0"
    },
    "commander": {
      "version": "2.9.0",
      "resolved": "https://registry.npmjs.org/commander/-/commander-2.9.0.tgz",
      "from": "commander@>=2.9.0 <3.0.0"
    },
    "concat-map": {
      "version": "0.0.1",
      "resolved": "https://registry.npmjs.org/concat-map/-/concat-map-0.0.1.tgz",
      "from": "concat-map@0.0.1"
    },
    "concat-stream": {
      "version": "1.6.0",
      "resolved": "https://registry.npmjs.org/concat-stream/-/concat-stream-1.6.0.tgz",
      "from": "concat-stream@>=1.6.0 <2.0.0"
    },
    "core-util-is": {
      "version": "1.0.2",
      "resolved": "https://registry.npmjs.org/core-util-is/-/core-util-is-1.0.2.tgz",
      "from": "core-util-is@>=1.0.0 <1.1.0"
    },
    "create-error-class": {
      "version": "3.0.2",
      "resolved": "https://registry.npmjs.org/create-error-class/-/create-error-class-3.0.2.tgz",
      "from": "create-error-class@>=3.0.2 <4.0.0"
    },
    "cryptiles": {
      "version": "2.0.5",
      "resolved": "https://registry.npmjs.org/cryptiles/-/cryptiles-2.0.5.tgz",
      "from": "cryptiles@>=2.0.0 <3.0.0"
    },
    "dashdash": {
      "version": "1.14.1",
      "resolved": "https://registry.npmjs.org/dashdash/-/dashdash-1.14.1.tgz",
      "from": "dashdash@>=1.12.0 <2.0.0",
      "dependencies": {
        "assert-plus": {
          "version": "1.0.0",
          "resolved": "https://registry.npmjs.org/assert-plus/-/assert-plus-1.0.0.tgz",
          "from": "assert-plus@>=1.0.0 <2.0.0"
        }
      }
    },
    "decamelize": {
      "version": "1.2.0",
      "resolved": "https://registry.npmjs.org/decamelize/-/decamelize-1.2.0.tgz",
      "from": "decamelize@>=1.1.1 <2.0.0"
    },
    "delayed-stream": {
      "version": "1.0.0",
      "resolved": "https://registry.npmjs.org/delayed-stream/-/delayed-stream-1.0.0.tgz",
      "from": "delayed-stream@>=1.0.0 <1.1.0"
    },
    "duplexify": {
      "version": "3.5.0",
      "resolved": "https://registry.npmjs.org/duplexify/-/duplexify-3.5.0.tgz",
      "from": "duplexify@>=3.5.0 <4.0.0"
    },
    "ecc-jsbn": {
      "version": "0.1.1",
      "resolved": "https://registry.npmjs.org/ecc-jsbn/-/ecc-jsbn-0.1.1.tgz",
      "from": "ecc-jsbn@>=0.1.1 <0.2.0"
    },
    "ecdsa-sig-formatter": {
      "version": "1.0.9",
      "resolved": "https://registry.npmjs.org/ecdsa-sig-formatter/-/ecdsa-sig-formatter-1.0.9.tgz",
      "from": "ecdsa-sig-formatter@1.0.9"
    },
    "end-of-stream": {
      "version": "1.0.0",
      "resolved": "https://registry.npmjs.org/end-of-stream/-/end-of-stream-1.0.0.tgz",
      "from": "end-of-stream@1.0.0"
    },
    "ent": {
      "version": "2.2.0",
      "resolved": "https://registry.npmjs.org/ent/-/ent-2.2.0.tgz",
      "from": "ent@>=2.2.0 <3.0.0"
    },
    "escape-string-regexp": {
      "version": "1.0.5",
      "resolved": "https://registry.npmjs.org/escape-string-regexp/-/escape-string-regexp-1.0.5.tgz",
      "from": "escape-string-regexp@>=1.0.2 <2.0.0"
    },
    "extend": {
      "version": "3.0.0",
      "resolved": "https://registry.npmjs.org/extend/-/extend-3.0.0.tgz",
      "from": "extend@>=3.0.0 <4.0.0"
    },
    "extsprintf": {
      "version": "1.0.2",
      "resolved": "https://registry.npmjs.org/extsprintf/-/extsprintf-1.0.2.tgz",
      "from": "extsprintf@1.0.2"
    },
    "forever-agent": {
      "version": "0.6.1",
      "resolved": "https://registry.npmjs.org/forever-agent/-/forever-agent-0.6.1.tgz",
      "from": "forever-agent@>=0.6.1 <0.7.0"
    },
    "form-data": {
      "version": "2.1.4",
      "resolved": "https://registry.npmjs.org/form-data/-/form-data-2.1.4.tgz",
      "from": "form-data@>=2.1.1 <2.2.0"
    },
    "fs.realpath": {
      "version": "1.0.0",
      "resolved": "https://registry.npmjs.org/fs.realpath/-/fs.realpath-1.0.0.tgz",
      "from": "fs.realpath@>=1.0.0 <2.0.0"
    },
    "generate-function": {
      "version": "2.0.0",
      "resolved": "https://registry.npmjs.org/generate-function/-/generate-function-2.0.0.tgz",
      "from": "generate-function@>=2.0.0 <3.0.0"
    },
    "generate-object-property": {
      "version": "1.2.0",
      "resolved": "https://registry.npmjs.org/generate-object-property/-/generate-object-property-1.2.0.tgz",
      "from": "generate-object-property@>=1.1.0 <2.0.0"
    },
    "getpass": {
      "version": "0.1.6",
      "resolved": "https://registry.npmjs.org/getpass/-/getpass-0.1.6.tgz",
      "from": "getpass@>=0.1.1 <0.2.0",
      "dependencies": {
        "assert-plus": {
          "version": "1.0.0",
          "resolved": "https://registry.npmjs.org/assert-plus/-/assert-plus-1.0.0.tgz",
          "from": "assert-plus@>=1.0.0 <2.0.0"
        }
      }
    },
    "glob": {
      "version": "7.1.1",
      "resolved": "https://registry.npmjs.org/glob/-/glob-7.1.1.tgz",
      "from": "glob@>=7.0.5 <8.0.0"
    },
    "google-auth-library": {
      "version": "0.10.0",
      "resolved": "https://registry.npmjs.org/google-auth-library/-/google-auth-library-0.10.0.tgz",
      "from": "google-auth-library@>=0.10.0 <0.11.0"
    },
    "google-auto-auth": {
      "version": "0.5.4",
      "resolved": "https://registry.npmjs.org/google-auto-auth/-/google-auto-auth-0.5.4.tgz",
      "from": "google-auto-auth@>=0.5.2 <0.6.0"
    },
    "google-gax": {
      "version": "0.10.8",
      "resolved": "https://registry.npmjs.org/google-gax/-/google-gax-0.10.8.tgz",
      "from": "google-gax@>=0.10.0 <0.11.0",
      "dependencies": {
        "google-proto-files": {
          "version": "0.9.1",
          "resolved": "https://registry.npmjs.org/google-proto-files/-/google-proto-files-0.9.1.tgz",
          "from": "google-proto-files@>=0.9.1 <0.10.0"
        }
      }
    },
    "google-p12-pem": {
      "version": "0.1.2",
      "resolved": "https://registry.npmjs.org/google-p12-pem/-/google-p12-pem-0.1.2.tgz",
      "from": "google-p12-pem@>=0.1.0 <0.2.0"
    },
    "google-proto-files": {
      "version": "0.8.6",
      "resolved": "https://registry.npmjs.org/google-proto-files/-/google-proto-files-0.8.6.tgz",
      "from": "google-proto-files@>=0.8.5 <0.9.0"
    },
    "graceful-readlink": {
      "version": "1.0.1",
      "resolved": "https://registry.npmjs.org/graceful-readlink/-/graceful-readlink-1.0.1.tgz",
      "from": "graceful-readlink@>=1.0.0"
    },
    "grpc": {
<<<<<<< HEAD
      "version": "1.2.0",
      "resolved": "https://registry.npmjs.org/grpc/-/grpc-1.2.0.tgz",
=======
      "version": "1.2.4",
      "resolved": "https://registry.npmjs.org/grpc/-/grpc-1.2.4.tgz",
>>>>>>> 1973c98b
      "from": "grpc@>=1.1.0 <2.0.0",
      "dependencies": {
        "node-pre-gyp": {
          "version": "0.6.34",
          "resolved": "https://registry.npmjs.org/node-pre-gyp/-/node-pre-gyp-0.6.34.tgz",
          "from": "node-pre-gyp@0.6.34",
          "dependencies": {
            "mkdirp": {
              "version": "0.5.1",
              "resolved": "https://registry.npmjs.org/mkdirp/-/mkdirp-0.5.1.tgz",
              "from": "mkdirp@>=0.5.1 <0.6.0",
              "dependencies": {
                "minimist": {
                  "version": "0.0.8",
                  "resolved": "https://registry.npmjs.org/minimist/-/minimist-0.0.8.tgz",
                  "from": "minimist@0.0.8"
                }
              }
            },
            "nopt": {
              "version": "4.0.1",
              "resolved": "https://registry.npmjs.org/nopt/-/nopt-4.0.1.tgz",
              "from": "nopt@>=4.0.1 <5.0.0",
              "dependencies": {
                "abbrev": {
                  "version": "1.1.0",
                  "resolved": "https://registry.npmjs.org/abbrev/-/abbrev-1.1.0.tgz",
                  "from": "abbrev@>=1.0.0 <2.0.0"
                },
                "osenv": {
                  "version": "0.1.4",
                  "resolved": "https://registry.npmjs.org/osenv/-/osenv-0.1.4.tgz",
                  "from": "osenv@>=0.1.4 <0.2.0",
                  "dependencies": {
                    "os-homedir": {
                      "version": "1.0.2",
                      "resolved": "https://registry.npmjs.org/os-homedir/-/os-homedir-1.0.2.tgz",
                      "from": "os-homedir@>=1.0.0 <2.0.0"
                    },
                    "os-tmpdir": {
                      "version": "1.0.2",
                      "resolved": "https://registry.npmjs.org/os-tmpdir/-/os-tmpdir-1.0.2.tgz",
                      "from": "os-tmpdir@>=1.0.0 <2.0.0"
                    }
                  }
                }
              }
            },
            "npmlog": {
              "version": "4.0.2",
              "resolved": "https://registry.npmjs.org/npmlog/-/npmlog-4.0.2.tgz",
              "from": "npmlog@>=4.0.2 <5.0.0",
              "dependencies": {
                "are-we-there-yet": {
                  "version": "1.1.2",
                  "resolved": "https://registry.npmjs.org/are-we-there-yet/-/are-we-there-yet-1.1.2.tgz",
                  "from": "are-we-there-yet@>=1.1.2 <1.2.0",
                  "dependencies": {
                    "delegates": {
                      "version": "1.0.0",
                      "resolved": "https://registry.npmjs.org/delegates/-/delegates-1.0.0.tgz",
                      "from": "delegates@>=1.0.0 <2.0.0"
                    },
                    "readable-stream": {
<<<<<<< HEAD
                      "version": "2.2.6",
                      "resolved": "https://registry.npmjs.org/readable-stream/-/readable-stream-2.2.6.tgz",
=======
                      "version": "2.2.9",
                      "resolved": "https://registry.npmjs.org/readable-stream/-/readable-stream-2.2.9.tgz",
>>>>>>> 1973c98b
                      "from": "readable-stream@>=2.0.0 <3.0.0||>=1.1.13 <2.0.0",
                      "dependencies": {
                        "buffer-shims": {
                          "version": "1.0.0",
                          "resolved": "https://registry.npmjs.org/buffer-shims/-/buffer-shims-1.0.0.tgz",
                          "from": "buffer-shims@>=1.0.0 <1.1.0"
                        },
                        "core-util-is": {
                          "version": "1.0.2",
                          "resolved": "https://registry.npmjs.org/core-util-is/-/core-util-is-1.0.2.tgz",
                          "from": "core-util-is@>=1.0.0 <1.1.0"
                        },
                        "inherits": {
                          "version": "2.0.3",
                          "resolved": "https://registry.npmjs.org/inherits/-/inherits-2.0.3.tgz",
                          "from": "inherits@>=2.0.1 <2.1.0"
                        },
                        "isarray": {
                          "version": "1.0.0",
                          "resolved": "https://registry.npmjs.org/isarray/-/isarray-1.0.0.tgz",
                          "from": "isarray@>=1.0.0 <1.1.0"
                        },
                        "process-nextick-args": {
                          "version": "1.0.7",
                          "resolved": "https://registry.npmjs.org/process-nextick-args/-/process-nextick-args-1.0.7.tgz",
                          "from": "process-nextick-args@>=1.0.6 <1.1.0"
                        },
                        "string_decoder": {
                          "version": "1.0.0",
                          "resolved": "https://registry.npmjs.org/string_decoder/-/string_decoder-1.0.0.tgz",
                          "from": "string_decoder@>=1.0.0 <1.1.0"
                        },
                        "util-deprecate": {
                          "version": "1.0.2",
                          "resolved": "https://registry.npmjs.org/util-deprecate/-/util-deprecate-1.0.2.tgz",
                          "from": "util-deprecate@>=1.0.1 <1.1.0"
                        }
                      }
                    }
                  }
                },
                "console-control-strings": {
                  "version": "1.1.0",
                  "resolved": "https://registry.npmjs.org/console-control-strings/-/console-control-strings-1.1.0.tgz",
                  "from": "console-control-strings@>=1.1.0 <1.2.0"
                },
                "gauge": {
                  "version": "2.7.3",
                  "resolved": "https://registry.npmjs.org/gauge/-/gauge-2.7.3.tgz",
                  "from": "gauge@>=2.7.1 <2.8.0",
                  "dependencies": {
                    "aproba": {
                      "version": "1.1.1",
                      "resolved": "https://registry.npmjs.org/aproba/-/aproba-1.1.1.tgz",
                      "from": "aproba@>=1.0.3 <2.0.0"
                    },
                    "has-unicode": {
                      "version": "2.0.1",
                      "resolved": "https://registry.npmjs.org/has-unicode/-/has-unicode-2.0.1.tgz",
                      "from": "has-unicode@>=2.0.0 <3.0.0"
                    },
                    "object-assign": {
                      "version": "4.1.1",
                      "resolved": "https://registry.npmjs.org/object-assign/-/object-assign-4.1.1.tgz",
                      "from": "object-assign@>=4.1.0 <5.0.0"
                    },
                    "signal-exit": {
                      "version": "3.0.2",
                      "resolved": "https://registry.npmjs.org/signal-exit/-/signal-exit-3.0.2.tgz",
                      "from": "signal-exit@>=3.0.0 <4.0.0"
                    },
                    "string-width": {
                      "version": "1.0.2",
                      "resolved": "https://registry.npmjs.org/string-width/-/string-width-1.0.2.tgz",
                      "from": "string-width@>=1.0.1 <2.0.0",
                      "dependencies": {
                        "code-point-at": {
                          "version": "1.1.0",
                          "resolved": "https://registry.npmjs.org/code-point-at/-/code-point-at-1.1.0.tgz",
                          "from": "code-point-at@>=1.0.0 <2.0.0"
                        },
                        "is-fullwidth-code-point": {
                          "version": "1.0.0",
                          "resolved": "https://registry.npmjs.org/is-fullwidth-code-point/-/is-fullwidth-code-point-1.0.0.tgz",
                          "from": "is-fullwidth-code-point@>=1.0.0 <2.0.0",
                          "dependencies": {
                            "number-is-nan": {
                              "version": "1.0.1",
                              "resolved": "https://registry.npmjs.org/number-is-nan/-/number-is-nan-1.0.1.tgz",
                              "from": "number-is-nan@>=1.0.0 <2.0.0"
                            }
                          }
                        }
                      }
                    },
                    "strip-ansi": {
                      "version": "3.0.1",
                      "resolved": "https://registry.npmjs.org/strip-ansi/-/strip-ansi-3.0.1.tgz",
                      "from": "strip-ansi@>=3.0.1 <4.0.0",
                      "dependencies": {
                        "ansi-regex": {
                          "version": "2.1.1",
                          "resolved": "https://registry.npmjs.org/ansi-regex/-/ansi-regex-2.1.1.tgz",
                          "from": "ansi-regex@>=2.0.0 <3.0.0"
                        }
                      }
                    },
                    "wide-align": {
                      "version": "1.1.0",
                      "resolved": "https://registry.npmjs.org/wide-align/-/wide-align-1.1.0.tgz",
                      "from": "wide-align@>=1.1.0 <2.0.0"
                    }
                  }
                },
                "set-blocking": {
                  "version": "2.0.0",
                  "resolved": "https://registry.npmjs.org/set-blocking/-/set-blocking-2.0.0.tgz",
                  "from": "set-blocking@>=2.0.0 <2.1.0"
                }
              }
            },
            "rc": {
<<<<<<< HEAD
              "version": "1.1.7",
              "resolved": "https://registry.npmjs.org/rc/-/rc-1.1.7.tgz",
=======
              "version": "1.2.1",
              "resolved": "https://registry.npmjs.org/rc/-/rc-1.2.1.tgz",
>>>>>>> 1973c98b
              "from": "rc@>=1.1.7 <2.0.0",
              "dependencies": {
                "deep-extend": {
                  "version": "0.4.1",
                  "resolved": "https://registry.npmjs.org/deep-extend/-/deep-extend-0.4.1.tgz",
                  "from": "deep-extend@>=0.4.0 <0.5.0"
                },
                "ini": {
                  "version": "1.3.4",
                  "resolved": "https://registry.npmjs.org/ini/-/ini-1.3.4.tgz",
                  "from": "ini@>=1.3.0 <1.4.0"
                },
                "minimist": {
                  "version": "1.2.0",
                  "resolved": "https://registry.npmjs.org/minimist/-/minimist-1.2.0.tgz",
                  "from": "minimist@>=1.2.0 <2.0.0"
                },
                "strip-json-comments": {
                  "version": "2.0.1",
                  "resolved": "https://registry.npmjs.org/strip-json-comments/-/strip-json-comments-2.0.1.tgz",
                  "from": "strip-json-comments@>=2.0.1 <2.1.0"
                }
              }
            },
            "request": {
              "version": "2.81.0",
              "resolved": "https://registry.npmjs.org/request/-/request-2.81.0.tgz",
              "from": "request@>=2.81.0 <3.0.0",
              "dependencies": {
                "aws-sign2": {
                  "version": "0.6.0",
                  "resolved": "https://registry.npmjs.org/aws-sign2/-/aws-sign2-0.6.0.tgz",
                  "from": "aws-sign2@>=0.6.0 <0.7.0"
                },
                "aws4": {
                  "version": "1.6.0",
                  "resolved": "https://registry.npmjs.org/aws4/-/aws4-1.6.0.tgz",
                  "from": "aws4@>=1.2.1 <2.0.0"
                },
                "caseless": {
                  "version": "0.12.0",
                  "resolved": "https://registry.npmjs.org/caseless/-/caseless-0.12.0.tgz",
                  "from": "caseless@>=0.12.0 <0.13.0"
                },
                "combined-stream": {
                  "version": "1.0.5",
                  "resolved": "https://registry.npmjs.org/combined-stream/-/combined-stream-1.0.5.tgz",
                  "from": "combined-stream@>=1.0.5 <1.1.0",
                  "dependencies": {
                    "delayed-stream": {
                      "version": "1.0.0",
                      "resolved": "https://registry.npmjs.org/delayed-stream/-/delayed-stream-1.0.0.tgz",
                      "from": "delayed-stream@>=1.0.0 <1.1.0"
                    }
                  }
                },
                "extend": {
                  "version": "3.0.0",
                  "resolved": "https://registry.npmjs.org/extend/-/extend-3.0.0.tgz",
                  "from": "extend@>=3.0.0 <3.1.0"
                },
                "forever-agent": {
                  "version": "0.6.1",
                  "resolved": "https://registry.npmjs.org/forever-agent/-/forever-agent-0.6.1.tgz",
                  "from": "forever-agent@>=0.6.1 <0.7.0"
                },
                "form-data": {
                  "version": "2.1.4",
                  "resolved": "https://registry.npmjs.org/form-data/-/form-data-2.1.4.tgz",
                  "from": "form-data@>=2.1.1 <2.2.0",
                  "dependencies": {
                    "asynckit": {
                      "version": "0.4.0",
                      "resolved": "https://registry.npmjs.org/asynckit/-/asynckit-0.4.0.tgz",
                      "from": "asynckit@>=0.4.0 <0.5.0"
                    }
                  }
                },
                "har-validator": {
                  "version": "4.2.1",
                  "resolved": "https://registry.npmjs.org/har-validator/-/har-validator-4.2.1.tgz",
                  "from": "har-validator@>=4.2.1 <4.3.0",
                  "dependencies": {
                    "ajv": {
<<<<<<< HEAD
                      "version": "4.11.5",
                      "resolved": "https://registry.npmjs.org/ajv/-/ajv-4.11.5.tgz",
=======
                      "version": "4.11.6",
                      "resolved": "https://registry.npmjs.org/ajv/-/ajv-4.11.6.tgz",
>>>>>>> 1973c98b
                      "from": "ajv@>=4.9.1 <5.0.0",
                      "dependencies": {
                        "co": {
                          "version": "4.6.0",
                          "resolved": "https://registry.npmjs.org/co/-/co-4.6.0.tgz",
                          "from": "co@>=4.6.0 <5.0.0"
                        },
                        "json-stable-stringify": {
                          "version": "1.0.1",
                          "resolved": "https://registry.npmjs.org/json-stable-stringify/-/json-stable-stringify-1.0.1.tgz",
                          "from": "json-stable-stringify@>=1.0.1 <2.0.0",
                          "dependencies": {
                            "jsonify": {
                              "version": "0.0.0",
                              "resolved": "https://registry.npmjs.org/jsonify/-/jsonify-0.0.0.tgz",
                              "from": "jsonify@>=0.0.0 <0.1.0"
                            }
                          }
                        }
                      }
                    },
                    "har-schema": {
                      "version": "1.0.5",
                      "resolved": "https://registry.npmjs.org/har-schema/-/har-schema-1.0.5.tgz",
                      "from": "har-schema@>=1.0.5 <2.0.0"
                    }
                  }
                },
                "hawk": {
                  "version": "3.1.3",
                  "resolved": "https://registry.npmjs.org/hawk/-/hawk-3.1.3.tgz",
                  "from": "hawk@>=3.1.3 <3.2.0",
                  "dependencies": {
                    "boom": {
                      "version": "2.10.1",
                      "resolved": "https://registry.npmjs.org/boom/-/boom-2.10.1.tgz",
                      "from": "boom@>=2.0.0 <3.0.0"
                    },
                    "cryptiles": {
                      "version": "2.0.5",
                      "resolved": "https://registry.npmjs.org/cryptiles/-/cryptiles-2.0.5.tgz",
                      "from": "cryptiles@>=2.0.0 <3.0.0"
                    },
                    "hoek": {
                      "version": "2.16.3",
                      "resolved": "https://registry.npmjs.org/hoek/-/hoek-2.16.3.tgz",
                      "from": "hoek@>=2.0.0 <3.0.0"
                    },
                    "sntp": {
                      "version": "1.0.9",
                      "resolved": "https://registry.npmjs.org/sntp/-/sntp-1.0.9.tgz",
                      "from": "sntp@>=1.0.0 <2.0.0"
                    }
                  }
                },
                "http-signature": {
                  "version": "1.1.1",
                  "resolved": "https://registry.npmjs.org/http-signature/-/http-signature-1.1.1.tgz",
                  "from": "http-signature@>=1.1.0 <1.2.0",
                  "dependencies": {
                    "assert-plus": {
                      "version": "0.2.0",
                      "resolved": "https://registry.npmjs.org/assert-plus/-/assert-plus-0.2.0.tgz",
                      "from": "assert-plus@>=0.2.0 <0.3.0"
                    },
                    "jsprim": {
                      "version": "1.4.0",
                      "resolved": "https://registry.npmjs.org/jsprim/-/jsprim-1.4.0.tgz",
                      "from": "jsprim@>=1.2.2 <2.0.0",
                      "dependencies": {
                        "assert-plus": {
                          "version": "1.0.0",
                          "resolved": "https://registry.npmjs.org/assert-plus/-/assert-plus-1.0.0.tgz",
                          "from": "assert-plus@1.0.0"
                        },
                        "extsprintf": {
                          "version": "1.0.2",
                          "resolved": "https://registry.npmjs.org/extsprintf/-/extsprintf-1.0.2.tgz",
                          "from": "extsprintf@1.0.2"
                        },
                        "json-schema": {
                          "version": "0.2.3",
                          "resolved": "https://registry.npmjs.org/json-schema/-/json-schema-0.2.3.tgz",
                          "from": "json-schema@0.2.3"
                        },
                        "verror": {
                          "version": "1.3.6",
                          "resolved": "https://registry.npmjs.org/verror/-/verror-1.3.6.tgz",
                          "from": "verror@1.3.6"
                        }
                      }
                    },
                    "sshpk": {
                      "version": "1.11.0",
                      "resolved": "https://registry.npmjs.org/sshpk/-/sshpk-1.11.0.tgz",
                      "from": "sshpk@>=1.7.0 <2.0.0",
                      "dependencies": {
                        "asn1": {
                          "version": "0.2.3",
                          "resolved": "https://registry.npmjs.org/asn1/-/asn1-0.2.3.tgz",
                          "from": "asn1@>=0.2.3 <0.3.0"
                        },
                        "assert-plus": {
                          "version": "1.0.0",
                          "resolved": "https://registry.npmjs.org/assert-plus/-/assert-plus-1.0.0.tgz",
                          "from": "assert-plus@>=1.0.0 <2.0.0"
                        },
                        "bcrypt-pbkdf": {
                          "version": "1.0.1",
                          "resolved": "https://registry.npmjs.org/bcrypt-pbkdf/-/bcrypt-pbkdf-1.0.1.tgz",
                          "from": "bcrypt-pbkdf@>=1.0.0 <2.0.0"
                        },
                        "dashdash": {
                          "version": "1.14.1",
                          "resolved": "https://registry.npmjs.org/dashdash/-/dashdash-1.14.1.tgz",
                          "from": "dashdash@>=1.12.0 <2.0.0"
                        },
                        "ecc-jsbn": {
                          "version": "0.1.1",
                          "resolved": "https://registry.npmjs.org/ecc-jsbn/-/ecc-jsbn-0.1.1.tgz",
                          "from": "ecc-jsbn@>=0.1.1 <0.2.0"
                        },
                        "getpass": {
                          "version": "0.1.6",
                          "resolved": "https://registry.npmjs.org/getpass/-/getpass-0.1.6.tgz",
                          "from": "getpass@>=0.1.1 <0.2.0"
                        },
                        "jodid25519": {
                          "version": "1.0.2",
                          "resolved": "https://registry.npmjs.org/jodid25519/-/jodid25519-1.0.2.tgz",
                          "from": "jodid25519@>=1.0.0 <2.0.0"
                        },
                        "jsbn": {
                          "version": "0.1.1",
                          "resolved": "https://registry.npmjs.org/jsbn/-/jsbn-0.1.1.tgz",
                          "from": "jsbn@>=0.1.0 <0.2.0"
                        },
                        "tweetnacl": {
                          "version": "0.14.5",
                          "resolved": "https://registry.npmjs.org/tweetnacl/-/tweetnacl-0.14.5.tgz",
                          "from": "tweetnacl@>=0.14.0 <0.15.0"
                        }
                      }
                    }
                  }
                },
                "is-typedarray": {
                  "version": "1.0.0",
                  "resolved": "https://registry.npmjs.org/is-typedarray/-/is-typedarray-1.0.0.tgz",
                  "from": "is-typedarray@>=1.0.0 <1.1.0"
                },
                "isstream": {
                  "version": "0.1.2",
                  "resolved": "https://registry.npmjs.org/isstream/-/isstream-0.1.2.tgz",
                  "from": "isstream@>=0.1.2 <0.2.0"
                },
                "json-stringify-safe": {
                  "version": "5.0.1",
                  "resolved": "https://registry.npmjs.org/json-stringify-safe/-/json-stringify-safe-5.0.1.tgz",
                  "from": "json-stringify-safe@>=5.0.1 <5.1.0"
                },
                "mime-types": {
                  "version": "2.1.15",
                  "resolved": "https://registry.npmjs.org/mime-types/-/mime-types-2.1.15.tgz",
                  "from": "mime-types@>=2.1.7 <2.2.0",
                  "dependencies": {
                    "mime-db": {
                      "version": "1.27.0",
                      "resolved": "https://registry.npmjs.org/mime-db/-/mime-db-1.27.0.tgz",
                      "from": "mime-db@>=1.27.0 <1.28.0"
                    }
                  }
                },
                "oauth-sign": {
                  "version": "0.8.2",
                  "resolved": "https://registry.npmjs.org/oauth-sign/-/oauth-sign-0.8.2.tgz",
                  "from": "oauth-sign@>=0.8.1 <0.9.0"
                },
                "performance-now": {
                  "version": "0.2.0",
                  "resolved": "https://registry.npmjs.org/performance-now/-/performance-now-0.2.0.tgz",
                  "from": "performance-now@>=0.2.0 <0.3.0"
                },
                "qs": {
                  "version": "6.4.0",
                  "resolved": "https://registry.npmjs.org/qs/-/qs-6.4.0.tgz",
                  "from": "qs@>=6.4.0 <6.5.0"
                },
                "safe-buffer": {
                  "version": "5.0.1",
                  "resolved": "https://registry.npmjs.org/safe-buffer/-/safe-buffer-5.0.1.tgz",
                  "from": "safe-buffer@>=5.0.1 <6.0.0"
                },
                "stringstream": {
                  "version": "0.0.5",
                  "resolved": "https://registry.npmjs.org/stringstream/-/stringstream-0.0.5.tgz",
                  "from": "stringstream@>=0.0.4 <0.1.0"
                },
                "tough-cookie": {
                  "version": "2.3.2",
                  "resolved": "https://registry.npmjs.org/tough-cookie/-/tough-cookie-2.3.2.tgz",
                  "from": "tough-cookie@>=2.3.0 <2.4.0",
                  "dependencies": {
                    "punycode": {
                      "version": "1.4.1",
                      "resolved": "https://registry.npmjs.org/punycode/-/punycode-1.4.1.tgz",
                      "from": "punycode@>=1.4.1 <2.0.0"
                    }
                  }
                },
                "tunnel-agent": {
                  "version": "0.6.0",
                  "resolved": "https://registry.npmjs.org/tunnel-agent/-/tunnel-agent-0.6.0.tgz",
                  "from": "tunnel-agent@>=0.6.0 <0.7.0"
                },
                "uuid": {
                  "version": "3.0.1",
                  "resolved": "https://registry.npmjs.org/uuid/-/uuid-3.0.1.tgz",
                  "from": "uuid@>=3.0.0 <4.0.0"
                }
              }
            },
            "rimraf": {
              "version": "2.6.1",
              "resolved": "https://registry.npmjs.org/rimraf/-/rimraf-2.6.1.tgz",
              "from": "rimraf@>=2.6.1 <3.0.0",
              "dependencies": {
                "glob": {
                  "version": "7.1.1",
                  "resolved": "https://registry.npmjs.org/glob/-/glob-7.1.1.tgz",
                  "from": "glob@>=7.0.5 <8.0.0",
                  "dependencies": {
                    "fs.realpath": {
                      "version": "1.0.0",
                      "resolved": "https://registry.npmjs.org/fs.realpath/-/fs.realpath-1.0.0.tgz",
                      "from": "fs.realpath@>=1.0.0 <2.0.0"
                    },
                    "inflight": {
                      "version": "1.0.6",
                      "resolved": "https://registry.npmjs.org/inflight/-/inflight-1.0.6.tgz",
                      "from": "inflight@>=1.0.4 <2.0.0",
                      "dependencies": {
                        "wrappy": {
                          "version": "1.0.2",
                          "resolved": "https://registry.npmjs.org/wrappy/-/wrappy-1.0.2.tgz",
                          "from": "wrappy@>=1.0.0 <2.0.0"
                        }
                      }
                    },
                    "inherits": {
                      "version": "2.0.3",
                      "resolved": "https://registry.npmjs.org/inherits/-/inherits-2.0.3.tgz",
                      "from": "inherits@>=2.0.0 <3.0.0"
                    },
                    "minimatch": {
                      "version": "3.0.3",
                      "resolved": "https://registry.npmjs.org/minimatch/-/minimatch-3.0.3.tgz",
                      "from": "minimatch@>=3.0.0 <4.0.0",
                      "dependencies": {
                        "brace-expansion": {
                          "version": "1.1.7",
                          "resolved": "https://registry.npmjs.org/brace-expansion/-/brace-expansion-1.1.7.tgz",
                          "from": "brace-expansion@>=1.0.0 <2.0.0",
                          "dependencies": {
                            "balanced-match": {
                              "version": "0.4.2",
                              "resolved": "https://registry.npmjs.org/balanced-match/-/balanced-match-0.4.2.tgz",
                              "from": "balanced-match@>=0.4.1 <0.5.0"
                            },
                            "concat-map": {
                              "version": "0.0.1",
                              "resolved": "https://registry.npmjs.org/concat-map/-/concat-map-0.0.1.tgz",
                              "from": "concat-map@0.0.1"
                            }
                          }
                        }
                      }
                    },
                    "once": {
                      "version": "1.4.0",
                      "resolved": "https://registry.npmjs.org/once/-/once-1.4.0.tgz",
                      "from": "once@>=1.3.0 <2.0.0",
                      "dependencies": {
                        "wrappy": {
                          "version": "1.0.2",
                          "resolved": "https://registry.npmjs.org/wrappy/-/wrappy-1.0.2.tgz",
                          "from": "wrappy@>=1.0.0 <2.0.0"
                        }
                      }
                    },
                    "path-is-absolute": {
                      "version": "1.0.1",
                      "resolved": "https://registry.npmjs.org/path-is-absolute/-/path-is-absolute-1.0.1.tgz",
                      "from": "path-is-absolute@>=1.0.0 <2.0.0"
                    }
                  }
                }
              }
            },
            "semver": {
              "version": "5.3.0",
              "resolved": "https://registry.npmjs.org/semver/-/semver-5.3.0.tgz",
              "from": "semver@>=5.3.0 <6.0.0"
            },
            "tar": {
              "version": "2.2.1",
              "resolved": "https://registry.npmjs.org/tar/-/tar-2.2.1.tgz",
              "from": "tar@>=2.2.1 <3.0.0",
              "dependencies": {
                "block-stream": {
                  "version": "0.0.9",
                  "resolved": "https://registry.npmjs.org/block-stream/-/block-stream-0.0.9.tgz",
                  "from": "block-stream@*"
                },
                "fstream": {
                  "version": "1.0.11",
                  "resolved": "https://registry.npmjs.org/fstream/-/fstream-1.0.11.tgz",
                  "from": "fstream@>=1.0.2 <2.0.0",
                  "dependencies": {
                    "graceful-fs": {
                      "version": "4.1.11",
                      "resolved": "https://registry.npmjs.org/graceful-fs/-/graceful-fs-4.1.11.tgz",
                      "from": "graceful-fs@>=4.1.2 <5.0.0"
                    }
                  }
                },
                "inherits": {
                  "version": "2.0.3",
                  "resolved": "https://registry.npmjs.org/inherits/-/inherits-2.0.3.tgz",
                  "from": "inherits@>=2.0.0 <3.0.0"
                }
              }
            },
            "tar-pack": {
              "version": "3.4.0",
              "resolved": "https://registry.npmjs.org/tar-pack/-/tar-pack-3.4.0.tgz",
              "from": "tar-pack@>=3.4.0 <4.0.0",
              "dependencies": {
                "debug": {
                  "version": "2.6.3",
                  "resolved": "https://registry.npmjs.org/debug/-/debug-2.6.3.tgz",
                  "from": "debug@>=2.2.0 <3.0.0",
                  "dependencies": {
                    "ms": {
                      "version": "0.7.2",
                      "resolved": "https://registry.npmjs.org/ms/-/ms-0.7.2.tgz",
                      "from": "ms@0.7.2"
                    }
                  }
                },
                "fstream": {
                  "version": "1.0.11",
                  "resolved": "https://registry.npmjs.org/fstream/-/fstream-1.0.11.tgz",
                  "from": "fstream@>=1.0.10 <2.0.0",
                  "dependencies": {
                    "graceful-fs": {
                      "version": "4.1.11",
                      "resolved": "https://registry.npmjs.org/graceful-fs/-/graceful-fs-4.1.11.tgz",
                      "from": "graceful-fs@>=4.1.2 <5.0.0"
                    },
                    "inherits": {
                      "version": "2.0.3",
                      "resolved": "https://registry.npmjs.org/inherits/-/inherits-2.0.3.tgz",
                      "from": "inherits@>=2.0.0 <2.1.0"
                    }
                  }
                },
                "fstream-ignore": {
                  "version": "1.0.5",
                  "resolved": "https://registry.npmjs.org/fstream-ignore/-/fstream-ignore-1.0.5.tgz",
                  "from": "fstream-ignore@>=1.0.5 <2.0.0",
                  "dependencies": {
                    "inherits": {
                      "version": "2.0.3",
                      "resolved": "https://registry.npmjs.org/inherits/-/inherits-2.0.3.tgz",
                      "from": "inherits@>=2.0.0 <3.0.0"
                    },
                    "minimatch": {
                      "version": "3.0.3",
                      "resolved": "https://registry.npmjs.org/minimatch/-/minimatch-3.0.3.tgz",
                      "from": "minimatch@>=3.0.0 <4.0.0",
                      "dependencies": {
                        "brace-expansion": {
                          "version": "1.1.7",
                          "resolved": "https://registry.npmjs.org/brace-expansion/-/brace-expansion-1.1.7.tgz",
                          "from": "brace-expansion@>=1.0.0 <2.0.0",
                          "dependencies": {
                            "balanced-match": {
                              "version": "0.4.2",
                              "resolved": "https://registry.npmjs.org/balanced-match/-/balanced-match-0.4.2.tgz",
                              "from": "balanced-match@>=0.4.1 <0.5.0"
                            },
                            "concat-map": {
                              "version": "0.0.1",
                              "resolved": "https://registry.npmjs.org/concat-map/-/concat-map-0.0.1.tgz",
                              "from": "concat-map@0.0.1"
                            }
                          }
                        }
                      }
                    }
                  }
                },
                "once": {
                  "version": "1.4.0",
                  "resolved": "https://registry.npmjs.org/once/-/once-1.4.0.tgz",
<<<<<<< HEAD
                  "from": "once@>=1.3.3 <2.0.0",
=======
                  "from": "once@>=1.0.0 <2.0.0",
>>>>>>> 1973c98b
                  "dependencies": {
                    "wrappy": {
                      "version": "1.0.2",
                      "resolved": "https://registry.npmjs.org/wrappy/-/wrappy-1.0.2.tgz",
                      "from": "wrappy@>=1.0.0 <2.0.0"
                    }
                  }
                },
                "readable-stream": {
<<<<<<< HEAD
                  "version": "2.2.6",
                  "resolved": "https://registry.npmjs.org/readable-stream/-/readable-stream-2.2.6.tgz",
=======
                  "version": "2.2.9",
                  "resolved": "https://registry.npmjs.org/readable-stream/-/readable-stream-2.2.9.tgz",
>>>>>>> 1973c98b
                  "from": "readable-stream@>=2.1.4 <3.0.0",
                  "dependencies": {
                    "buffer-shims": {
                      "version": "1.0.0",
                      "resolved": "https://registry.npmjs.org/buffer-shims/-/buffer-shims-1.0.0.tgz",
                      "from": "buffer-shims@>=1.0.0 <1.1.0"
                    },
                    "core-util-is": {
                      "version": "1.0.2",
                      "resolved": "https://registry.npmjs.org/core-util-is/-/core-util-is-1.0.2.tgz",
                      "from": "core-util-is@>=1.0.0 <1.1.0"
                    },
                    "inherits": {
                      "version": "2.0.3",
                      "resolved": "https://registry.npmjs.org/inherits/-/inherits-2.0.3.tgz",
<<<<<<< HEAD
                      "from": "inherits@>=2.0.1 <2.1.0"
=======
                      "from": "inherits@>=2.0.0 <2.1.0"
>>>>>>> 1973c98b
                    },
                    "isarray": {
                      "version": "1.0.0",
                      "resolved": "https://registry.npmjs.org/isarray/-/isarray-1.0.0.tgz",
                      "from": "isarray@>=1.0.0 <1.1.0"
                    },
                    "process-nextick-args": {
                      "version": "1.0.7",
                      "resolved": "https://registry.npmjs.org/process-nextick-args/-/process-nextick-args-1.0.7.tgz",
                      "from": "process-nextick-args@>=1.0.6 <1.1.0"
                    },
                    "string_decoder": {
                      "version": "1.0.0",
                      "resolved": "https://registry.npmjs.org/string_decoder/-/string_decoder-1.0.0.tgz",
                      "from": "string_decoder@>=1.0.0 <1.1.0"
                    },
                    "util-deprecate": {
                      "version": "1.0.2",
                      "resolved": "https://registry.npmjs.org/util-deprecate/-/util-deprecate-1.0.2.tgz",
                      "from": "util-deprecate@>=1.0.1 <1.1.0"
                    }
                  }
                },
                "uid-number": {
                  "version": "0.0.6",
                  "resolved": "https://registry.npmjs.org/uid-number/-/uid-number-0.0.6.tgz",
                  "from": "uid-number@>=0.0.6 <0.0.7"
                }
              }
            }
          }
        }
      }
    },
    "gtoken": {
      "version": "1.2.2",
      "resolved": "https://registry.npmjs.org/gtoken/-/gtoken-1.2.2.tgz",
      "from": "gtoken@>=1.2.1 <2.0.0"
    },
    "har-schema": {
      "version": "1.0.5",
      "resolved": "https://registry.npmjs.org/har-schema/-/har-schema-1.0.5.tgz",
      "from": "har-schema@>=1.0.5 <2.0.0"
    },
    "har-validator": {
      "version": "4.2.1",
      "resolved": "https://registry.npmjs.org/har-validator/-/har-validator-4.2.1.tgz",
      "from": "har-validator@>=4.2.1 <4.3.0"
    },
    "has-ansi": {
      "version": "2.0.0",
      "resolved": "https://registry.npmjs.org/has-ansi/-/has-ansi-2.0.0.tgz",
      "from": "has-ansi@>=2.0.0 <3.0.0"
    },
    "hawk": {
      "version": "3.1.3",
      "resolved": "https://registry.npmjs.org/hawk/-/hawk-3.1.3.tgz",
      "from": "hawk@>=3.1.3 <3.2.0"
    },
    "hoek": {
      "version": "2.16.3",
      "resolved": "https://registry.npmjs.org/hoek/-/hoek-2.16.3.tgz",
      "from": "hoek@>=2.0.0 <3.0.0"
    },
    "http-signature": {
      "version": "1.1.1",
      "resolved": "https://registry.npmjs.org/http-signature/-/http-signature-1.1.1.tgz",
      "from": "http-signature@>=1.1.0 <1.2.0"
    },
    "inflight": {
      "version": "1.0.6",
      "resolved": "https://registry.npmjs.org/inflight/-/inflight-1.0.6.tgz",
      "from": "inflight@>=1.0.4 <2.0.0"
    },
    "inherits": {
      "version": "2.0.3",
      "resolved": "https://registry.npmjs.org/inherits/-/inherits-2.0.3.tgz",
      "from": "inherits@>=2.0.3 <3.0.0"
    },
    "invert-kv": {
      "version": "1.0.0",
      "resolved": "https://registry.npmjs.org/invert-kv/-/invert-kv-1.0.0.tgz",
      "from": "invert-kv@>=1.0.0 <2.0.0"
    },
    "is": {
      "version": "3.2.1",
      "resolved": "https://registry.npmjs.org/is/-/is-3.2.1.tgz",
      "from": "is@>=3.0.1 <4.0.0"
    },
    "is-fullwidth-code-point": {
      "version": "1.0.0",
      "resolved": "https://registry.npmjs.org/is-fullwidth-code-point/-/is-fullwidth-code-point-1.0.0.tgz",
      "from": "is-fullwidth-code-point@>=1.0.0 <2.0.0"
    },
    "is-my-json-valid": {
      "version": "2.16.0",
      "resolved": "https://registry.npmjs.org/is-my-json-valid/-/is-my-json-valid-2.16.0.tgz",
      "from": "is-my-json-valid@>=2.12.4 <3.0.0"
    },
    "is-property": {
      "version": "1.0.2",
      "resolved": "https://registry.npmjs.org/is-property/-/is-property-1.0.2.tgz",
      "from": "is-property@>=1.0.0 <2.0.0"
    },
    "is-stream-ended": {
      "version": "0.1.0",
      "resolved": "https://registry.npmjs.org/is-stream-ended/-/is-stream-ended-0.1.0.tgz",
      "from": "is-stream-ended@>=0.1.0 <0.2.0"
    },
    "is-typedarray": {
      "version": "1.0.0",
      "resolved": "https://registry.npmjs.org/is-typedarray/-/is-typedarray-1.0.0.tgz",
      "from": "is-typedarray@>=1.0.0 <1.1.0"
    },
    "isarray": {
      "version": "1.0.0",
      "resolved": "https://registry.npmjs.org/isarray/-/isarray-1.0.0.tgz",
      "from": "isarray@>=1.0.0 <1.1.0"
    },
    "isstream": {
      "version": "0.1.2",
      "resolved": "https://registry.npmjs.org/isstream/-/isstream-0.1.2.tgz",
      "from": "isstream@>=0.1.2 <0.2.0"
    },
    "jodid25519": {
      "version": "1.0.2",
      "resolved": "https://registry.npmjs.org/jodid25519/-/jodid25519-1.0.2.tgz",
      "from": "jodid25519@>=1.0.0 <2.0.0"
    },
    "jsbn": {
      "version": "0.1.1",
      "resolved": "https://registry.npmjs.org/jsbn/-/jsbn-0.1.1.tgz",
      "from": "jsbn@>=0.1.0 <0.2.0"
    },
    "json-schema": {
      "version": "0.2.3",
      "resolved": "https://registry.npmjs.org/json-schema/-/json-schema-0.2.3.tgz",
      "from": "json-schema@0.2.3"
    },
    "json-stable-stringify": {
      "version": "1.0.1",
      "resolved": "https://registry.npmjs.org/json-stable-stringify/-/json-stable-stringify-1.0.1.tgz",
      "from": "json-stable-stringify@>=1.0.1 <2.0.0"
    },
    "json-stringify-safe": {
      "version": "5.0.1",
      "resolved": "https://registry.npmjs.org/json-stringify-safe/-/json-stringify-safe-5.0.1.tgz",
      "from": "json-stringify-safe@>=5.0.1 <5.1.0"
    },
    "jsonify": {
      "version": "0.0.0",
      "resolved": "https://registry.npmjs.org/jsonify/-/jsonify-0.0.0.tgz",
      "from": "jsonify@>=0.0.0 <0.1.0"
    },
    "jsonpointer": {
      "version": "4.0.1",
      "resolved": "https://registry.npmjs.org/jsonpointer/-/jsonpointer-4.0.1.tgz",
      "from": "jsonpointer@>=4.0.0 <5.0.0"
    },
    "jsprim": {
      "version": "1.4.0",
      "resolved": "https://registry.npmjs.org/jsprim/-/jsprim-1.4.0.tgz",
      "from": "jsprim@>=1.2.2 <2.0.0",
      "dependencies": {
        "assert-plus": {
          "version": "1.0.0",
          "resolved": "https://registry.npmjs.org/assert-plus/-/assert-plus-1.0.0.tgz",
          "from": "assert-plus@1.0.0"
        }
      }
    },
    "jwa": {
      "version": "1.1.5",
      "resolved": "https://registry.npmjs.org/jwa/-/jwa-1.1.5.tgz",
      "from": "jwa@>=1.1.4 <2.0.0"
    },
    "jws": {
      "version": "3.1.4",
      "resolved": "https://registry.npmjs.org/jws/-/jws-3.1.4.tgz",
      "from": "jws@>=3.1.4 <4.0.0"
    },
    "lcid": {
      "version": "1.0.0",
      "resolved": "https://registry.npmjs.org/lcid/-/lcid-1.0.0.tgz",
      "from": "lcid@>=1.0.0 <2.0.0"
    },
    "lodash": {
      "version": "4.17.4",
      "resolved": "https://registry.npmjs.org/lodash/-/lodash-4.17.4.tgz",
      "from": "lodash@>=4.14.0 <5.0.0"
    },
    "lodash.noop": {
      "version": "3.0.1",
      "resolved": "https://registry.npmjs.org/lodash.noop/-/lodash.noop-3.0.1.tgz",
      "from": "lodash.noop@>=3.0.1 <4.0.0"
    },
    "log-driver": {
      "version": "1.2.5",
      "resolved": "https://registry.npmjs.org/log-driver/-/log-driver-1.2.5.tgz",
      "from": "log-driver@>=1.2.5 <2.0.0"
    },
    "long": {
      "version": "3.2.0",
      "resolved": "https://registry.npmjs.org/long/-/long-3.2.0.tgz",
      "from": "long@>=3.0.0 <4.0.0"
    },
    "methmeth": {
      "version": "1.1.0",
      "resolved": "https://registry.npmjs.org/methmeth/-/methmeth-1.1.0.tgz",
      "from": "methmeth@>=1.1.0 <2.0.0"
    },
    "mime": {
      "version": "1.3.4",
      "resolved": "https://registry.npmjs.org/mime/-/mime-1.3.4.tgz",
      "from": "mime@>=1.2.11 <2.0.0"
    },
    "mime-db": {
      "version": "1.27.0",
      "resolved": "https://registry.npmjs.org/mime-db/-/mime-db-1.27.0.tgz",
      "from": "mime-db@>=1.27.0 <1.28.0"
    },
    "mime-types": {
      "version": "2.1.15",
      "resolved": "https://registry.npmjs.org/mime-types/-/mime-types-2.1.15.tgz",
      "from": "mime-types@>=2.1.7 <2.2.0"
    },
    "minimatch": {
      "version": "3.0.3",
      "resolved": "https://registry.npmjs.org/minimatch/-/minimatch-3.0.3.tgz",
      "from": "minimatch@>=3.0.2 <4.0.0"
    },
    "modelo": {
      "version": "4.2.0",
      "resolved": "https://registry.npmjs.org/modelo/-/modelo-4.2.0.tgz",
      "from": "modelo@>=4.2.0 <5.0.0"
    },
    "nan": {
<<<<<<< HEAD
      "version": "2.6.1",
      "resolved": "https://registry.npmjs.org/nan/-/nan-2.6.1.tgz",
=======
      "version": "2.6.2",
      "resolved": "https://registry.npmjs.org/nan/-/nan-2.6.2.tgz",
>>>>>>> 1973c98b
      "from": "nan@>=2.0.0 <3.0.0"
    },
    "node-forge": {
      "version": "0.7.1",
      "resolved": "https://registry.npmjs.org/node-forge/-/node-forge-0.7.1.tgz",
      "from": "node-forge@>=0.7.1 <0.8.0"
    },
    "number-is-nan": {
      "version": "1.0.1",
      "resolved": "https://registry.npmjs.org/number-is-nan/-/number-is-nan-1.0.1.tgz",
      "from": "number-is-nan@>=1.0.0 <2.0.0"
    },
    "oauth-sign": {
      "version": "0.8.2",
      "resolved": "https://registry.npmjs.org/oauth-sign/-/oauth-sign-0.8.2.tgz",
      "from": "oauth-sign@>=0.8.1 <0.9.0"
    },
    "object-assign": {
      "version": "3.0.0",
      "resolved": "https://registry.npmjs.org/object-assign/-/object-assign-3.0.0.tgz",
      "from": "object-assign@>=3.0.0 <4.0.0"
    },
    "once": {
      "version": "1.3.3",
      "resolved": "https://registry.npmjs.org/once/-/once-1.3.3.tgz",
      "from": "once@>=1.3.0 <1.4.0"
    },
    "optjs": {
      "version": "3.2.2",
      "resolved": "https://registry.npmjs.org/optjs/-/optjs-3.2.2.tgz",
      "from": "optjs@>=3.2.2 <3.3.0"
    },
    "os-locale": {
      "version": "1.4.0",
      "resolved": "https://registry.npmjs.org/os-locale/-/os-locale-1.4.0.tgz",
      "from": "os-locale@>=1.4.0 <2.0.0"
    },
    "path-is-absolute": {
      "version": "1.0.1",
      "resolved": "https://registry.npmjs.org/path-is-absolute/-/path-is-absolute-1.0.1.tgz",
      "from": "path-is-absolute@>=1.0.0 <2.0.0"
    },
    "performance-now": {
      "version": "0.2.0",
      "resolved": "https://registry.npmjs.org/performance-now/-/performance-now-0.2.0.tgz",
      "from": "performance-now@>=0.2.0 <0.3.0"
    },
    "pinkie": {
      "version": "2.0.4",
      "resolved": "https://registry.npmjs.org/pinkie/-/pinkie-2.0.4.tgz",
      "from": "pinkie@>=2.0.0 <3.0.0"
    },
    "pinkie-promise": {
      "version": "2.0.1",
      "resolved": "https://registry.npmjs.org/pinkie-promise/-/pinkie-promise-2.0.1.tgz",
      "from": "pinkie-promise@>=2.0.0 <3.0.0"
    },
    "process-nextick-args": {
      "version": "1.0.7",
      "resolved": "https://registry.npmjs.org/process-nextick-args/-/process-nextick-args-1.0.7.tgz",
      "from": "process-nextick-args@>=1.0.6 <1.1.0"
    },
    "propprop": {
      "version": "0.3.1",
      "resolved": "https://registry.npmjs.org/propprop/-/propprop-0.3.1.tgz",
      "from": "propprop@>=0.3.1 <0.4.0"
    },
    "protobufjs": {
      "version": "5.0.2",
      "resolved": "https://registry.npmjs.org/protobufjs/-/protobufjs-5.0.2.tgz",
      "from": "protobufjs@>=5.0.0 <6.0.0"
    },
    "punycode": {
      "version": "1.4.1",
      "resolved": "https://registry.npmjs.org/punycode/-/punycode-1.4.1.tgz",
      "from": "punycode@>=1.4.1 <2.0.0"
    },
    "qs": {
      "version": "6.4.0",
      "resolved": "https://registry.npmjs.org/qs/-/qs-6.4.0.tgz",
      "from": "qs@>=6.4.0 <6.5.0"
    },
    "readable-stream": {
<<<<<<< HEAD
      "version": "2.2.6",
      "resolved": "https://registry.npmjs.org/readable-stream/-/readable-stream-2.2.6.tgz",
=======
      "version": "2.2.9",
      "resolved": "https://registry.npmjs.org/readable-stream/-/readable-stream-2.2.9.tgz",
>>>>>>> 1973c98b
      "from": "readable-stream@>=2.2.2 <3.0.0"
    },
    "request": {
      "version": "2.81.0",
      "resolved": "https://registry.npmjs.org/request/-/request-2.81.0.tgz",
      "from": "request@>=2.79.0 <3.0.0"
    },
    "retry-request": {
      "version": "1.3.2",
      "resolved": "https://registry.npmjs.org/retry-request/-/retry-request-1.3.2.tgz",
      "from": "retry-request@>=1.3.2 <2.0.0",
      "dependencies": {
        "caseless": {
          "version": "0.11.0",
          "resolved": "https://registry.npmjs.org/caseless/-/caseless-0.11.0.tgz",
          "from": "caseless@>=0.11.0 <0.12.0"
        },
        "har-validator": {
          "version": "2.0.6",
          "resolved": "https://registry.npmjs.org/har-validator/-/har-validator-2.0.6.tgz",
          "from": "har-validator@>=2.0.6 <2.1.0"
        },
        "node-uuid": {
          "version": "1.4.8",
          "resolved": "https://registry.npmjs.org/node-uuid/-/node-uuid-1.4.8.tgz",
          "from": "node-uuid@>=1.4.7 <1.5.0"
        },
        "qs": {
          "version": "6.3.2",
          "resolved": "https://registry.npmjs.org/qs/-/qs-6.3.2.tgz",
          "from": "qs@>=6.3.0 <6.4.0"
        },
        "request": {
          "version": "2.76.0",
          "resolved": "https://registry.npmjs.org/request/-/request-2.76.0.tgz",
          "from": "request@2.76.0"
        },
        "tunnel-agent": {
          "version": "0.4.3",
          "resolved": "https://registry.npmjs.org/tunnel-agent/-/tunnel-agent-0.4.3.tgz",
          "from": "tunnel-agent@>=0.4.1 <0.5.0"
        }
      }
    },
    "safe-buffer": {
      "version": "5.0.1",
      "resolved": "https://registry.npmjs.org/safe-buffer/-/safe-buffer-5.0.1.tgz",
      "from": "safe-buffer@>=5.0.1 <6.0.0"
    },
    "sntp": {
      "version": "1.0.9",
      "resolved": "https://registry.npmjs.org/sntp/-/sntp-1.0.9.tgz",
      "from": "sntp@>=1.0.0 <2.0.0"
    },
    "split-array-stream": {
      "version": "1.0.0",
      "resolved": "https://registry.npmjs.org/split-array-stream/-/split-array-stream-1.0.0.tgz",
      "from": "split-array-stream@>=1.0.0 <2.0.0",
      "dependencies": {
        "async": {
          "version": "1.5.2",
          "resolved": "https://registry.npmjs.org/async/-/async-1.5.2.tgz",
          "from": "async@>=1.4.0 <2.0.0"
        }
      }
    },
    "sshpk": {
      "version": "1.13.0",
      "resolved": "https://registry.npmjs.org/sshpk/-/sshpk-1.13.0.tgz",
      "from": "sshpk@>=1.7.0 <2.0.0",
      "dependencies": {
        "assert-plus": {
          "version": "1.0.0",
          "resolved": "https://registry.npmjs.org/assert-plus/-/assert-plus-1.0.0.tgz",
          "from": "assert-plus@>=1.0.0 <2.0.0"
        }
      }
    },
    "stream-events": {
      "version": "1.0.1",
      "resolved": "https://registry.npmjs.org/stream-events/-/stream-events-1.0.1.tgz",
      "from": "stream-events@>=1.0.1 <2.0.0"
    },
    "stream-shift": {
      "version": "1.0.0",
      "resolved": "https://registry.npmjs.org/stream-shift/-/stream-shift-1.0.0.tgz",
      "from": "stream-shift@>=1.0.0 <2.0.0"
    },
    "string-format-obj": {
      "version": "1.1.0",
      "resolved": "https://registry.npmjs.org/string-format-obj/-/string-format-obj-1.1.0.tgz",
      "from": "string-format-obj@>=1.1.0 <2.0.0"
    },
    "string-width": {
      "version": "1.0.2",
      "resolved": "https://registry.npmjs.org/string-width/-/string-width-1.0.2.tgz",
      "from": "string-width@>=1.0.1 <2.0.0"
    },
    "string_decoder": {
      "version": "1.0.0",
      "resolved": "https://registry.npmjs.org/string_decoder/-/string_decoder-1.0.0.tgz",
      "from": "string_decoder@>=1.0.0 <1.1.0"
    },
    "stringstream": {
      "version": "0.0.5",
      "resolved": "https://registry.npmjs.org/stringstream/-/stringstream-0.0.5.tgz",
      "from": "stringstream@>=0.0.4 <0.1.0"
    },
    "strip-ansi": {
      "version": "3.0.1",
      "resolved": "https://registry.npmjs.org/strip-ansi/-/strip-ansi-3.0.1.tgz",
      "from": "strip-ansi@>=3.0.0 <4.0.0"
    },
    "stubs": {
      "version": "1.1.2",
      "resolved": "https://registry.npmjs.org/stubs/-/stubs-1.1.2.tgz",
      "from": "stubs@>=1.1.0 <2.0.0"
    },
    "supports-color": {
      "version": "2.0.0",
      "resolved": "https://registry.npmjs.org/supports-color/-/supports-color-2.0.0.tgz",
      "from": "supports-color@>=2.0.0 <3.0.0"
    },
    "through2": {
      "version": "2.0.3",
      "resolved": "https://registry.npmjs.org/through2/-/through2-2.0.3.tgz",
      "from": "through2@>=2.0.3 <3.0.0"
    },
    "tough-cookie": {
      "version": "2.3.2",
      "resolved": "https://registry.npmjs.org/tough-cookie/-/tough-cookie-2.3.2.tgz",
      "from": "tough-cookie@>=2.3.0 <2.4.0"
    },
    "tunnel-agent": {
      "version": "0.6.0",
      "resolved": "https://registry.npmjs.org/tunnel-agent/-/tunnel-agent-0.6.0.tgz",
      "from": "tunnel-agent@>=0.6.0 <0.7.0"
    },
    "tweetnacl": {
      "version": "0.14.5",
      "resolved": "https://registry.npmjs.org/tweetnacl/-/tweetnacl-0.14.5.tgz",
      "from": "tweetnacl@>=0.14.0 <0.15.0"
    },
    "typedarray": {
      "version": "0.0.6",
      "resolved": "https://registry.npmjs.org/typedarray/-/typedarray-0.0.6.tgz",
      "from": "typedarray@>=0.0.6 <0.0.7"
    },
    "util-deprecate": {
      "version": "1.0.2",
      "resolved": "https://registry.npmjs.org/util-deprecate/-/util-deprecate-1.0.2.tgz",
      "from": "util-deprecate@>=1.0.1 <1.1.0"
    },
    "uuid": {
      "version": "3.0.1",
      "resolved": "https://registry.npmjs.org/uuid/-/uuid-3.0.1.tgz",
      "from": "uuid@>=3.0.0 <4.0.0"
    },
    "verror": {
      "version": "1.3.6",
      "resolved": "https://registry.npmjs.org/verror/-/verror-1.3.6.tgz",
      "from": "verror@1.3.6"
    },
    "window-size": {
      "version": "0.1.4",
      "resolved": "https://registry.npmjs.org/window-size/-/window-size-0.1.4.tgz",
      "from": "window-size@>=0.1.4 <0.2.0"
    },
    "wrap-ansi": {
      "version": "2.1.0",
      "resolved": "https://registry.npmjs.org/wrap-ansi/-/wrap-ansi-2.1.0.tgz",
      "from": "wrap-ansi@>=2.0.0 <3.0.0"
    },
    "wrappy": {
      "version": "1.0.2",
      "resolved": "https://registry.npmjs.org/wrappy/-/wrappy-1.0.2.tgz",
      "from": "wrappy@>=1.0.0 <2.0.0"
    },
    "xtend": {
      "version": "4.0.1",
      "resolved": "https://registry.npmjs.org/xtend/-/xtend-4.0.1.tgz",
      "from": "xtend@>=4.0.0 <5.0.0"
    },
    "y18n": {
      "version": "3.2.1",
      "resolved": "https://registry.npmjs.org/y18n/-/y18n-3.2.1.tgz",
      "from": "y18n@>=3.2.0 <4.0.0"
    },
    "yargs": {
      "version": "3.32.0",
      "resolved": "https://registry.npmjs.org/yargs/-/yargs-3.32.0.tgz",
      "from": "yargs@>=3.10.0 <4.0.0"
    }
  }
}<|MERGE_RESOLUTION|>--- conflicted
+++ resolved
@@ -1,13 +1,8 @@
 {
   "dependencies": {
     "ajv": {
-<<<<<<< HEAD
-      "version": "4.11.5",
-      "resolved": "https://registry.npmjs.org/ajv/-/ajv-4.11.5.tgz",
-=======
       "version": "4.11.6",
       "resolved": "https://registry.npmjs.org/ajv/-/ajv-4.11.6.tgz",
->>>>>>> 1973c98b
       "from": "ajv@>=4.9.1 <5.0.0"
     },
     "ansi-regex": {
@@ -327,13 +322,8 @@
       "from": "graceful-readlink@>=1.0.0"
     },
     "grpc": {
-<<<<<<< HEAD
-      "version": "1.2.0",
-      "resolved": "https://registry.npmjs.org/grpc/-/grpc-1.2.0.tgz",
-=======
       "version": "1.2.4",
       "resolved": "https://registry.npmjs.org/grpc/-/grpc-1.2.4.tgz",
->>>>>>> 1973c98b
       "from": "grpc@>=1.1.0 <2.0.0",
       "dependencies": {
         "node-pre-gyp": {
@@ -398,13 +388,8 @@
                       "from": "delegates@>=1.0.0 <2.0.0"
                     },
                     "readable-stream": {
-<<<<<<< HEAD
-                      "version": "2.2.6",
-                      "resolved": "https://registry.npmjs.org/readable-stream/-/readable-stream-2.2.6.tgz",
-=======
                       "version": "2.2.9",
                       "resolved": "https://registry.npmjs.org/readable-stream/-/readable-stream-2.2.9.tgz",
->>>>>>> 1973c98b
                       "from": "readable-stream@>=2.0.0 <3.0.0||>=1.1.13 <2.0.0",
                       "dependencies": {
                         "buffer-shims": {
@@ -527,13 +512,8 @@
               }
             },
             "rc": {
-<<<<<<< HEAD
-              "version": "1.1.7",
-              "resolved": "https://registry.npmjs.org/rc/-/rc-1.1.7.tgz",
-=======
               "version": "1.2.1",
               "resolved": "https://registry.npmjs.org/rc/-/rc-1.2.1.tgz",
->>>>>>> 1973c98b
               "from": "rc@>=1.1.7 <2.0.0",
               "dependencies": {
                 "deep-extend": {
@@ -618,13 +598,8 @@
                   "from": "har-validator@>=4.2.1 <4.3.0",
                   "dependencies": {
                     "ajv": {
-<<<<<<< HEAD
-                      "version": "4.11.5",
-                      "resolved": "https://registry.npmjs.org/ajv/-/ajv-4.11.5.tgz",
-=======
                       "version": "4.11.6",
                       "resolved": "https://registry.npmjs.org/ajv/-/ajv-4.11.6.tgz",
->>>>>>> 1973c98b
                       "from": "ajv@>=4.9.1 <5.0.0",
                       "dependencies": {
                         "co": {
@@ -1031,11 +1006,7 @@
                 "once": {
                   "version": "1.4.0",
                   "resolved": "https://registry.npmjs.org/once/-/once-1.4.0.tgz",
-<<<<<<< HEAD
-                  "from": "once@>=1.3.3 <2.0.0",
-=======
                   "from": "once@>=1.0.0 <2.0.0",
->>>>>>> 1973c98b
                   "dependencies": {
                     "wrappy": {
                       "version": "1.0.2",
@@ -1045,13 +1016,8 @@
                   }
                 },
                 "readable-stream": {
-<<<<<<< HEAD
-                  "version": "2.2.6",
-                  "resolved": "https://registry.npmjs.org/readable-stream/-/readable-stream-2.2.6.tgz",
-=======
                   "version": "2.2.9",
                   "resolved": "https://registry.npmjs.org/readable-stream/-/readable-stream-2.2.9.tgz",
->>>>>>> 1973c98b
                   "from": "readable-stream@>=2.1.4 <3.0.0",
                   "dependencies": {
                     "buffer-shims": {
@@ -1067,11 +1033,7 @@
                     "inherits": {
                       "version": "2.0.3",
                       "resolved": "https://registry.npmjs.org/inherits/-/inherits-2.0.3.tgz",
-<<<<<<< HEAD
-                      "from": "inherits@>=2.0.1 <2.1.0"
-=======
                       "from": "inherits@>=2.0.0 <2.1.0"
->>>>>>> 1973c98b
                     },
                     "isarray": {
                       "version": "1.0.0",
@@ -1309,13 +1271,8 @@
       "from": "modelo@>=4.2.0 <5.0.0"
     },
     "nan": {
-<<<<<<< HEAD
-      "version": "2.6.1",
-      "resolved": "https://registry.npmjs.org/nan/-/nan-2.6.1.tgz",
-=======
       "version": "2.6.2",
       "resolved": "https://registry.npmjs.org/nan/-/nan-2.6.2.tgz",
->>>>>>> 1973c98b
       "from": "nan@>=2.0.0 <3.0.0"
     },
     "node-forge": {
@@ -1399,13 +1356,8 @@
       "from": "qs@>=6.4.0 <6.5.0"
     },
     "readable-stream": {
-<<<<<<< HEAD
-      "version": "2.2.6",
-      "resolved": "https://registry.npmjs.org/readable-stream/-/readable-stream-2.2.6.tgz",
-=======
       "version": "2.2.9",
       "resolved": "https://registry.npmjs.org/readable-stream/-/readable-stream-2.2.9.tgz",
->>>>>>> 1973c98b
       "from": "readable-stream@>=2.2.2 <3.0.0"
     },
     "request": {
