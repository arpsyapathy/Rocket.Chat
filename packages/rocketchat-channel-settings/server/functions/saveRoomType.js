import { Meteor } from 'meteor/meteor';
import { Match } from 'meteor/check';
import { TAPi18n } from 'meteor/tap:i18n';
import { Rooms, Subscriptions, Messages } from 'meteor/rocketchat:models';
import { settings } from 'meteor/rocketchat:settings';

export const saveRoomType = function(rid, roomType, user, sendMessage = true) {
	if (!Match.test(rid, String)) {
		throw new Meteor.Error('invalid-room', 'Invalid room', {
			function: 'RocketChat.saveRoomType',
		});
	}
	if (roomType !== 'c' && roomType !== 'p') {
		throw new Meteor.Error('error-invalid-room-type', 'error-invalid-room-type', {
			function: 'RocketChat.saveRoomType',
			type: roomType,
		});
	}
	const room = Rooms.findOneById(rid);
	if (room == null) {
		throw new Meteor.Error('error-invalid-room', 'error-invalid-room', {
			function: 'RocketChat.saveRoomType',
			_id: rid,
		});
	}
	if (room.t === 'd') {
		throw new Meteor.Error('error-direct-room', 'Can\'t change type of direct rooms', {
			function: 'RocketChat.saveRoomType',
		});
	}
	const result = Rooms.setTypeById(rid, roomType) && Subscriptions.updateTypeByRoomId(rid, roomType);
	if (result && sendMessage) {
		let message;
		if (roomType === 'c') {
			message = TAPi18n.__('Channel', {
<<<<<<< HEAD
				lng: (user && user.language) || settings.get('language') || 'en',
			});
		} else {
			message = TAPi18n.__('Private_Group', {
				lng: (user && user.language) || settings.get('language') || 'en',
=======
				lng: (user && user.language) || RocketChat.settings.get('Language') || 'en',
			});
		} else {
			message = TAPi18n.__('Private_Group', {
				lng: (user && user.language) || RocketChat.settings.get('Language') || 'en',
>>>>>>> 7f60daf7
			});
		}
		Messages.createRoomSettingsChangedWithTypeRoomIdMessageAndUser('room_changed_privacy', rid, message, user);
	}
	return result;
};<|MERGE_RESOLUTION|>--- conflicted
+++ resolved
@@ -33,19 +33,11 @@
 		let message;
 		if (roomType === 'c') {
 			message = TAPi18n.__('Channel', {
-<<<<<<< HEAD
-				lng: (user && user.language) || settings.get('language') || 'en',
+				lng: (user && user.language) || settings.get('Language') || 'en',
 			});
 		} else {
 			message = TAPi18n.__('Private_Group', {
-				lng: (user && user.language) || settings.get('language') || 'en',
-=======
-				lng: (user && user.language) || RocketChat.settings.get('Language') || 'en',
-			});
-		} else {
-			message = TAPi18n.__('Private_Group', {
-				lng: (user && user.language) || RocketChat.settings.get('Language') || 'en',
->>>>>>> 7f60daf7
+				lng: (user && user.language) || settings.get('Language') || 'en',
 			});
 		}
 		Messages.createRoomSettingsChangedWithTypeRoomIdMessageAndUser('room_changed_privacy', rid, message, user);
