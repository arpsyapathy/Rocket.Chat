--- conflicted
+++ resolved
@@ -155,6 +155,16 @@
 					return handleError err if err
 					toastr.success TAPi18n.__ 'Room_type_changed_successfully'
 
+		ro:
+			type: 'boolean'
+			label: 'Read_only'
+			canView: (room) => room.t isnt 'd'
+			canEdit: (room) => RocketChat.authz.hasAllPermission('set-readonly', room._id)
+			save: (value, room) ->
+				Meteor.call 'saveRoomSettings', room._id, 'readOnly', value, (err, result) ->
+					return handleError err if err
+					toastr.success TAPi18n.__ 'Read_only_changed_successfully'					
+
 		archived:
 			type: 'boolean'
 			label: 'Room_archivation_state_true'
@@ -198,58 +208,4 @@
 		if value isnt room[field]
 			@settings[field].save(value, room)
 
-<<<<<<< HEAD
-	@saveSetting = =>
-		room = ChatRoom.findOne @data?.rid
-		switch @editing.get()
-			when 'roomName'
-				if $('input[name=roomName]').val() is room.name
-					toastr.success TAPi18n.__ 'Room_name_changed_successfully'
-					RocketChat.callbacks.run 'roomNameChanged', ChatRoom.findOne(room._id)
-				else
-					if @validateRoomName()
-						RocketChat.callbacks.run 'roomNameChanged', { _id: room._id, name: @$('input[name=roomName]').val() }
-						Meteor.call 'saveRoomSettings', room._id, 'roomName', @$('input[name=roomName]').val(), (err, result) ->
-							return handleError err if err
-							toastr.success TAPi18n.__ 'Room_name_changed_successfully'
-			when 'roomTopic'
-				if @validateRoomTopic()
-					Meteor.call 'saveRoomSettings', room._id, 'roomTopic', @$('input[name=roomTopic]').val(), (err, result) ->
-						return handleError err if err
-						toastr.success TAPi18n.__ 'Room_topic_changed_successfully'
-						RocketChat.callbacks.run 'roomTopicChanged', ChatRoom.findOne(result.rid)
-			when 'roomType'
-				if @validateRoomType()
-					RocketChat.callbacks.run 'roomTypeChanged', room
-					Meteor.call 'saveRoomSettings', room._id, 'roomType', @$('input[name=roomType]:checked').val(), (err, result) ->
-						return handleError err if err
-						toastr.success TAPi18n.__ 'Room_type_changed_successfully'
-			when 'roomDescription'
-				if @validateRoomTopic()
-					Meteor.call 'saveRoomSettings', room._id, 'roomDescription', @$('input[name=roomDescription]').val(), (err, result) ->
-						return handleError err if err
-						toastr.success TAPi18n.__ 'Room_description_changed_successfully'
-			when 'archivationState'
-				if @$('input[name=archivationState]:checked').val() is 'true'
-					if room.archived isnt true
-						Meteor.call 'archiveRoom', room._id, (err, results) ->
-							return handleError err if err
-							toastr.success TAPi18n.__ 'Room_archived'
-							RocketChat.callbacks.run 'archiveRoom', ChatRoom.findOne(room._id)
-				else
-					if room.archived is true
-						Meteor.call 'unarchiveRoom', room._id, (err, results) ->
-							return handleError err if err
-							toastr.success TAPi18n.__ 'Room_unarchived'
-							RocketChat.callbacks.run 'unarchiveRoom', ChatRoom.findOne(room._id)
-			when 'readOnly'
-				Meteor.call 'saveRoomSettings', room._id, 'readOnly', @$('input[name=readOnly]:checked').val() is 'true', (err, result) ->
-					return handleError err if err
-					toastr.success TAPi18n.__ 'Read_only_changed_successfully'
-			when 'systemMessages'
-				Meteor.call 'saveRoomSettings', room._id, 'systemMessages', @$('input[name=systemMessages]:checked').val() is 'true', (err, result) ->
-					return handleError err if err
-					toastr.success TAPi18n.__ 'System_messages_setting_changed_successfully'
-=======
->>>>>>> 562c7621
 		@editing.set()