--- conflicted
+++ resolved
@@ -72,79 +72,9 @@
 									</li>
 								{{/let}}
 							{{/if}}
-<<<<<<< HEAD
-						</div>
-					</li>
-					{{#if notDirect}}
-						<li>
-							<label>{{_ "Description"}}</label>
-						<div>
-							{{#if editing 'roomDescription'}}
-								<input type="text" name="roomDescription" value="{{roomDescription}}" class="editing" /> <button type="button" class="button secondary cancel">{{_ "Cancel"}}</button><button type="button" class="button primary save">{{_ "Save"}}</button>
-							{{else}}
-								<span>{{roomDescription}}{{#if canEdit}} <i class="icon-pencil" data-edit="roomDescription"></i>{{/if}}</span>
-							{{/if}}
-							</div>
-						</li>
-						<li>
-							<label>{{_ "Type"}}</label>
-							<div>
-								{{#if editing 'roomType'}}
-									<label><input type="radio" name="roomType" class="editing" value="c" checked="{{$eq roomType 'c'}}" /> {{_ "Channel"}}</label>
-									<label><input type="radio" name="roomType" value="p" checked="{{$eq roomType 'p'}}" /> {{_ "Private_Group"}}</label>
-									<button type="button" class="button secondary cancel">{{_ "Cancel"}}</button>
-									<button type="button" class="button primary save">{{_ "Save"}}</button>
-								{{else}}
-									<span>{{roomTypeDescription}}{{#if canEdit}} <i class="icon-pencil" data-edit="roomType"></i>{{/if}}</span>
-								{{/if}}
-							</div>
-						</li>
-						<li>
-							<label>{{_ "Room_archivation_state"}}</label>
-							<div>
-								{{#if editing 'archivationState'}}
-									<label><input type="radio" name="archivationState" class="editing" value="true" checked="{{$eq archivationState true}}" /> {{_ "Room_archivation_state_true"}}</label>
-									<label><input type="radio" name="archivationState" value="false" checked="{{$neq archivationState true}}" /> {{_ "Room_archivation_state_false"}}</label>
-									<button type="button" class="button secondary cancel">{{_ "Cancel"}}</button>
-									<button type="button" class="button primary save">{{_ "Save"}}</button>
-								{{else}}
-									<span>{{archivationStateDescription}}{{#if canArchiveOrUnarchive}} <i class="icon-pencil" data-edit="archivationState"></i>{{/if}}</span>
-								{{/if}}
-							</div>
-						</li>
-						<li>
-							<label>{{_ "Read_only"}}</label>
-							<div>
-								{{#if editing 'readOnly'}}
-									<label><input type="radio" name="readOnly" class="editing" value="true" checked="{{$eq readOnly true}}" /> {{_ "True"}}</label>
-									<label><input type="radio" name="readOnly" value="false" checked="{{$neq readOnly true}}" /> {{_ "False"}}</label>
-									<button type="button" class="button secondary cancel">{{_ "Cancel"}}</button>
-									<button type="button" class="button primary save">{{_ "Save"}}</button>
-								{{else}}
-									<span>{{#if readOnly}}{{_ "True"}}{{else}}{{_ "False"}}{{/if}}{{#if canEdit}} <i class="icon-pencil" data-edit="readOnly"></i>{{/if}}</span>
-								{{/if}}
-							</div>
-						</li>
-						<li>
-							<label>{{_ "System_messages"}}</label>
-							<div>
-								{{#if editing 'systemMessages'}}
-									<label><input type="radio" name="systemMessages" class="editing" value="true" checked="{{$eq systemMessages true}}" /> {{_ "On"}}</label>
-									<label><input type="radio" name="systemMessages" value="false" checked="{{$neq systemMessages true}}" /> {{_ "Off"}}</label>
-									<button type="button" class="button secondary cancel">{{_ "Cancel"}}</button>
-									<button type="button" class="button primary save">{{_ "Save"}}</button>
-								{{else}}
-									<span>{{#if systemMessages}}{{_ "On"}}{{else}}{{_ "Off"}}{{/if}}{{#if canEdit}} <i class="icon-pencil" data-edit="systemMessages"></i>{{/if}}</span>
-								{{/if}}
-							</div>
-						</li>
-					{{/if}}
-=======
-
 						{{/each}}
 					{{/let}}
 
->>>>>>> 562c7621
 					{{#each channelSettings}}
 						{{> Template.dynamic template=template data=data}}
 					{{/each}}
