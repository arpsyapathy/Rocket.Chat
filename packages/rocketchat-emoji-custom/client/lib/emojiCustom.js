import { Meteor } from 'meteor/meteor';
import { Blaze } from 'meteor/blaze';
import { Session } from 'meteor/session';
import { isSetNotNull } from '../lib/function-isSet';
<<<<<<< HEAD
import { RoomManager } from 'meteor/rocketchat:ui-utils';
import { emoji, EmojiPicker } from 'meteor/rocketchat:emoji';
import { CachedCollectionManager } from 'meteor/rocketchat:ui-cached-collection';
=======
import { RoomManager } from 'meteor/rocketchat:ui';
import { call } from 'meteor/rocketchat:ui-utils';
>>>>>>> 7f60daf7

export const getEmojiUrlFromName = function(name, extension) {
	Session.get;

	const key = `emoji_random_${ name }`;

	let random = 0;
	if (isSetNotNull(() => Session.keys[key])) {
		random = Session.keys[key];
	}

	if (name == null) {
		return;
	}
	const path = __meteor_runtime_config__.ROOT_URL_PATH_PREFIX || '';
	return `${ path }/emoji-custom/${ encodeURIComponent(name) }.${ extension }?_dc=${ random }`;
};

Blaze.registerHelper('emojiUrlFromName', getEmojiUrlFromName);

export const deleteEmojiCustom = function(emojiData) {
	delete emoji.list[`:${ emojiData.name }:`];
	const arrayIndex = emoji.packages.emojiCustom.emojisByCategory.rocket.indexOf(emojiData.name);
	if (arrayIndex !== -1) {
		emoji.packages.emojiCustom.emojisByCategory.rocket.splice(arrayIndex, 1);
	}
	const arrayIndexList = emoji.packages.emojiCustom.list.indexOf(`:${ emojiData.name }:`);
	if (arrayIndexList !== -1) {
		emoji.packages.emojiCustom.list.splice(arrayIndexList, 1);
	}
	if (isSetNotNull(() => emojiData.aliases)) {
		for (const alias of emojiData.aliases) {
			delete emoji.list[`:${ alias }:`];
			const aliasIndex = emoji.packages.emojiCustom.list.indexOf(`:${ alias }:`);
			if (aliasIndex !== -1) {
				emoji.packages.emojiCustom.list.splice(aliasIndex, 1);
			}
		}
	}
	EmojiPicker.updateRecent();
};

export const updateEmojiCustom = function(emojiData) {
	let key = `emoji_random_${ emojiData.name }`;
	Session.set(key, Math.round(Math.random() * 1000));

	const previousExists = isSetNotNull(() => emojiData.previousName);
	const currentAliases = isSetNotNull(() => emojiData.aliases);

	if (previousExists && isSetNotNull(() => emoji.list[`:${ emojiData.previousName }:`].aliases)) {
		for (const alias of emoji.list[`:${ emojiData.previousName }:`].aliases) {
			delete emoji.list[`:${ alias }:`];
			const aliasIndex = emoji.packages.emojiCustom.list.indexOf(`:${ alias }:`);
			if (aliasIndex !== -1) {
				emoji.packages.emojiCustom.list.splice(aliasIndex, 1);
			}
		}
	}

	if (previousExists && emojiData.name !== emojiData.previousName) {
		const arrayIndex = emoji.packages.emojiCustom.emojisByCategory.rocket.indexOf(emojiData.previousName);
		if (arrayIndex !== -1) {
			emoji.packages.emojiCustom.emojisByCategory.rocket.splice(arrayIndex, 1);
		}
		const arrayIndexList = emoji.packages.emojiCustom.list.indexOf(`:${ emojiData.previousName }:`);
		if (arrayIndexList !== -1) {
			emoji.packages.emojiCustom.list.splice(arrayIndexList, 1);
		}
		delete emoji.list[`:${ emojiData.previousName }:`];
	}

	const categoryIndex = emoji.packages.emojiCustom.emojisByCategory.rocket.indexOf(`${ emojiData.name }`);
	if (categoryIndex === -1) {
		emoji.packages.emojiCustom.emojisByCategory.rocket.push(`${ emojiData.name }`);
		emoji.packages.emojiCustom.list.push(`:${ emojiData.name }:`);
	}
	emoji.list[`:${ emojiData.name }:`] = Object.assign({ emojiPackage: 'emojiCustom' }, emoji.list[`:${ emojiData.name }:`], emojiData);
	if (currentAliases) {
		for (const alias of emojiData.aliases) {
			emoji.packages.emojiCustom.list.push(`:${ alias }:`);
			emoji.list[`:${ alias }:`] = {};
			emoji.list[`:${ alias }:`].emojiPackage = 'emojiCustom';
			emoji.list[`:${ alias }:`].aliasOf = emojiData.name;
		}
	}

	const url = getEmojiUrlFromName(emojiData.name, emojiData.extension);

	// update in admin interface
	if (previousExists && emojiData.name !== emojiData.previousName) {
		$(document).find(`.emojiAdminPreview-image[data-emoji='${ emojiData.previousName }']`).css('background-image', `url('${ url })'`).attr('data-emoji', `${ emojiData.name }`);
	} else {
		$(document).find(`.emojiAdminPreview-image[data-emoji='${ emojiData.name }']`).css('background-image', `url('${ url }')`);
	}

	// update in picker
	if (previousExists && emojiData.name !== emojiData.previousName) {
		$(document).find(`li[data-emoji='${ emojiData.previousName }'] span`).css('background-image', `url('${ url }')`).attr('data-emoji', `${ emojiData.name }`);
		$(document).find(`li[data-emoji='${ emojiData.previousName }']`).attr('data-emoji', `${ emojiData.name }`).attr('class', `emoji-${ emojiData.name }`);
	} else {
		$(document).find(`li[data-emoji='${ emojiData.name }'] span`).css('background-image', `url('${ url }')`);
	}

	// update in picker and opened rooms
	for (key in RoomManager.openedRooms) {
		if (RoomManager.openedRooms.hasOwnProperty(key)) {
			const room = RoomManager.openedRooms[key];
			if (previousExists && emojiData.name !== emojiData.previousName) {
				$(room.dom).find(`span[data-emoji='${ emojiData.previousName }']`).css('background-image', `url('${ url }')`).attr('data-emoji', `${ emojiData.name }`);
			} else {
				$(room.dom).find(`span[data-emoji='${ emojiData.name }']`).css('background-image', `url('${ url }')`);
			}
		}
	}

	EmojiPicker.updateRecent();
};

emoji.packages.emojiCustom = {
	emojiCategories: { rocket: 'Custom' },
	toneList: {},
	list: [],
	_regexpSignature: null,
	_regexp: null,

	render(html) {
<<<<<<< HEAD
		const regShortNames = new RegExp(`<object[^>]*>.*?<\/object>|<span[^>]*>.*?<\/span>|<(?:object|embed|svg|img|div|span|p|a)[^>]*>|(${ emoji.packages.emojiCustom.list.join('|') })`, 'gi');

		// replace regular shortnames first
		html = html.replace(regShortNames, function(shortname) {
			// console.log('shortname (preif) ->', shortname, html);
			if ((typeof shortname === 'undefined') || (shortname === '') || (emoji.packages.emojiCustom.list.indexOf(shortname) === -1)) {
				// if the shortname doesnt exist just return the entire match
=======
		const emojisMatchGroup = RocketChat.emoji.packages.emojiCustom.list.map(RegExp.escape).join('|');
		if (emojisMatchGroup !== RocketChat.emoji.packages.emojiCustom._regexpSignature) {
			RocketChat.emoji.packages.emojiCustom._regexpSignature = emojisMatchGroup;
			RocketChat.emoji.packages.emojiCustom._regexp = new RegExp(`<object[^>]*>.*?<\/object>|<span[^>]*>.*?<\/span>|<(?:object|embed|svg|img|div|span|p|a)[^>]*>|(${ emojisMatchGroup })`, 'gi');
		}

		html = html.replace(RocketChat.emoji.packages.emojiCustom._regexp, (shortname) => {
			if ((typeof shortname === 'undefined') || (shortname === '') || (RocketChat.emoji.packages.emojiCustom.list.indexOf(shortname) === -1)) {
>>>>>>> 7f60daf7
				return shortname;
			}

<<<<<<< HEAD
				let dataCheck = emoji.list[shortname];
				if (dataCheck.hasOwnProperty('aliasOf')) {
					emojiAlias = dataCheck.aliasOf;
					dataCheck = emoji.list[`:${ emojiAlias }:`];
				}
=======
			let emojiAlias = shortname.replace(/:/g, '');
>>>>>>> 7f60daf7

			let dataCheck = RocketChat.emoji.list[shortname];
			if (dataCheck.hasOwnProperty('aliasOf')) {
				emojiAlias = dataCheck.aliasOf;
				dataCheck = RocketChat.emoji.list[`:${ emojiAlias }:`];
			}

			return `<span class="emoji" style="background-image:url(${ getEmojiUrlFromName(emojiAlias, dataCheck.extension) });" data-emoji="${ emojiAlias }" title="${ shortname }">${ shortname }</span>`;
		});

		return html;
	},
};

Meteor.startup(() =>
<<<<<<< HEAD
	CachedCollectionManager.onLogin(() => {
		Meteor.call('listEmojiCustom', (error, result) => {
			emoji.packages.emojiCustom.emojisByCategory = { rocket: [] };
			for (const currentEmoji of result) {
				emoji.packages.emojiCustom.emojisByCategory.rocket.push(currentEmoji.name);
				emoji.packages.emojiCustom.list.push(`:${ currentEmoji.name }:`);
				emoji.list[`:${ currentEmoji.name }:`] = currentEmoji;
				emoji.list[`:${ currentEmoji.name }:`].emojiPackage = 'emojiCustom';
				for (const alias of currentEmoji.aliases) {
					emoji.packages.emojiCustom.list.push(`:${ alias }:`);
					emoji.list[`:${ alias }:`] = {
						emojiPackage: 'emojiCustom',
						aliasOf: currentEmoji.name,
					};
				}
=======
	RocketChat.CachedCollectionManager.onLogin(async() => {
		const emojis = await call('listEmojiCustom');

		RocketChat.emoji.packages.emojiCustom.emojisByCategory = { rocket: [] };
		for (const emoji of emojis) {
			RocketChat.emoji.packages.emojiCustom.emojisByCategory.rocket.push(emoji.name);
			RocketChat.emoji.packages.emojiCustom.list.push(`:${ emoji.name }:`);
			RocketChat.emoji.list[`:${ emoji.name }:`] = emoji;
			RocketChat.emoji.list[`:${ emoji.name }:`].emojiPackage = 'emojiCustom';
			for (const alias of emoji.aliases) {
				RocketChat.emoji.packages.emojiCustom.list.push(`:${ alias }:`);
				RocketChat.emoji.list[`:${ alias }:`] = {
					emojiPackage: 'emojiCustom',
					aliasOf: emoji.name,
				};
>>>>>>> 7f60daf7
			}
		}
	})
);<|MERGE_RESOLUTION|>--- conflicted
+++ resolved
@@ -2,14 +2,9 @@
 import { Blaze } from 'meteor/blaze';
 import { Session } from 'meteor/session';
 import { isSetNotNull } from '../lib/function-isSet';
-<<<<<<< HEAD
-import { RoomManager } from 'meteor/rocketchat:ui-utils';
+import { RoomManager, call } from 'meteor/rocketchat:ui-utils';
 import { emoji, EmojiPicker } from 'meteor/rocketchat:emoji';
 import { CachedCollectionManager } from 'meteor/rocketchat:ui-cached-collection';
-=======
-import { RoomManager } from 'meteor/rocketchat:ui';
-import { call } from 'meteor/rocketchat:ui-utils';
->>>>>>> 7f60daf7
 
 export const getEmojiUrlFromName = function(name, extension) {
 	Session.get;
@@ -136,36 +131,18 @@
 	_regexp: null,
 
 	render(html) {
-<<<<<<< HEAD
-		const regShortNames = new RegExp(`<object[^>]*>.*?<\/object>|<span[^>]*>.*?<\/span>|<(?:object|embed|svg|img|div|span|p|a)[^>]*>|(${ emoji.packages.emojiCustom.list.join('|') })`, 'gi');
-
-		// replace regular shortnames first
-		html = html.replace(regShortNames, function(shortname) {
-			// console.log('shortname (preif) ->', shortname, html);
-			if ((typeof shortname === 'undefined') || (shortname === '') || (emoji.packages.emojiCustom.list.indexOf(shortname) === -1)) {
-				// if the shortname doesnt exist just return the entire match
-=======
-		const emojisMatchGroup = RocketChat.emoji.packages.emojiCustom.list.map(RegExp.escape).join('|');
+		const emojisMatchGroup = emoji.packages.emojiCustom.list.map(RegExp.escape).join('|');
 		if (emojisMatchGroup !== RocketChat.emoji.packages.emojiCustom._regexpSignature) {
-			RocketChat.emoji.packages.emojiCustom._regexpSignature = emojisMatchGroup;
-			RocketChat.emoji.packages.emojiCustom._regexp = new RegExp(`<object[^>]*>.*?<\/object>|<span[^>]*>.*?<\/span>|<(?:object|embed|svg|img|div|span|p|a)[^>]*>|(${ emojisMatchGroup })`, 'gi');
+			emoji.packages.emojiCustom._regexpSignature = emojisMatchGroup;
+			emoji.packages.emojiCustom._regexp = new RegExp(`<object[^>]*>.*?<\/object>|<span[^>]*>.*?<\/span>|<(?:object|embed|svg|img|div|span|p|a)[^>]*>|(${ emojisMatchGroup })`, 'gi');
 		}
 
-		html = html.replace(RocketChat.emoji.packages.emojiCustom._regexp, (shortname) => {
-			if ((typeof shortname === 'undefined') || (shortname === '') || (RocketChat.emoji.packages.emojiCustom.list.indexOf(shortname) === -1)) {
->>>>>>> 7f60daf7
+		html = html.replace(emoji.packages.emojiCustom._regexp, (shortname) => {
+			if ((typeof shortname === 'undefined') || (shortname === '') || (emoji.packages.emojiCustom.list.indexOf(shortname) === -1)) {
 				return shortname;
 			}
 
-<<<<<<< HEAD
-				let dataCheck = emoji.list[shortname];
-				if (dataCheck.hasOwnProperty('aliasOf')) {
-					emojiAlias = dataCheck.aliasOf;
-					dataCheck = emoji.list[`:${ emojiAlias }:`];
-				}
-=======
 			let emojiAlias = shortname.replace(/:/g, '');
->>>>>>> 7f60daf7
 
 			let dataCheck = RocketChat.emoji.list[shortname];
 			if (dataCheck.hasOwnProperty('aliasOf')) {
@@ -181,39 +158,21 @@
 };
 
 Meteor.startup(() =>
-<<<<<<< HEAD
-	CachedCollectionManager.onLogin(() => {
-		Meteor.call('listEmojiCustom', (error, result) => {
-			emoji.packages.emojiCustom.emojisByCategory = { rocket: [] };
-			for (const currentEmoji of result) {
-				emoji.packages.emojiCustom.emojisByCategory.rocket.push(currentEmoji.name);
-				emoji.packages.emojiCustom.list.push(`:${ currentEmoji.name }:`);
-				emoji.list[`:${ currentEmoji.name }:`] = currentEmoji;
-				emoji.list[`:${ currentEmoji.name }:`].emojiPackage = 'emojiCustom';
-				for (const alias of currentEmoji.aliases) {
-					emoji.packages.emojiCustom.list.push(`:${ alias }:`);
-					emoji.list[`:${ alias }:`] = {
-						emojiPackage: 'emojiCustom',
-						aliasOf: currentEmoji.name,
-					};
-				}
-=======
-	RocketChat.CachedCollectionManager.onLogin(async() => {
+	CachedCollectionManager.onLogin(async() => {
 		const emojis = await call('listEmojiCustom');
 
-		RocketChat.emoji.packages.emojiCustom.emojisByCategory = { rocket: [] };
-		for (const emoji of emojis) {
-			RocketChat.emoji.packages.emojiCustom.emojisByCategory.rocket.push(emoji.name);
-			RocketChat.emoji.packages.emojiCustom.list.push(`:${ emoji.name }:`);
-			RocketChat.emoji.list[`:${ emoji.name }:`] = emoji;
-			RocketChat.emoji.list[`:${ emoji.name }:`].emojiPackage = 'emojiCustom';
-			for (const alias of emoji.aliases) {
-				RocketChat.emoji.packages.emojiCustom.list.push(`:${ alias }:`);
-				RocketChat.emoji.list[`:${ alias }:`] = {
+		emoji.packages.emojiCustom.emojisByCategory = { rocket: [] };
+		for (const currentEmoji of emojis) {
+			emoji.packages.emojiCustom.emojisByCategory.rocket.push(currentEmoji.name);
+			emoji.packages.emojiCustom.list.push(`:${ currentEmoji.name }:`);
+			emoji.list[`:${ currentEmoji.name }:`] = currentEmoji;
+			emoji.list[`:${ currentEmoji.name }:`].emojiPackage = 'emojiCustom';
+			for (const alias of currentEmoji.aliases) {
+				emoji.packages.emojiCustom.list.push(`:${ alias }:`);
+				emoji.list[`:${ alias }:`] = {
 					emojiPackage: 'emojiCustom',
-					aliasOf: emoji.name,
+					aliasOf: currentEmoji.name,
 				};
->>>>>>> 7f60daf7
 			}
 		}
 	})
