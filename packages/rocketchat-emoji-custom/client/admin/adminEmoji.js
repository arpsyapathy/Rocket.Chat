--- conflicted
+++ resolved
@@ -121,19 +121,4 @@
 		e.preventDefault();
 		t.filter.set(e.currentTarget.value);
 	},
-<<<<<<< HEAD
-
-	'click .emoji-info'(e, instance) {
-		e.preventDefault();
-		instance.tabBarData.set(EmojiCustom.findOne({ _id: this._id }));
-		instance.tabBar.open('admin-emoji-info');
-	},
-
-	'click .load-more'(e, t) {
-		e.preventDefault();
-		e.stopPropagation();
-		t.limit.set(t.limit.get() + 50);
-	},
-=======
->>>>>>> 7f60daf7
 });