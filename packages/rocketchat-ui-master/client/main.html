<head>
	<meta charset="utf-8" />
	<meta http-equiv="content-type" content="text/html; charset=utf-8" />
	<meta http-equiv="expires" content="-1" />
	<meta http-equiv="X-UA-Compatible" content="IE=edge" />
	<meta name="fragment" content="!" />
	<meta name="distribution" content="global" />
	<meta name="rating" content="general" />
	<meta name="viewport" content="width=device-width, initial-scale=1, maximum-scale=1, user-scalable=no" />
	<meta name="mobile-web-app-capable" content="yes" />
	<meta name="apple-mobile-web-app-capable" content="yes" />
	<meta name="msapplication-TileImage" content="assets/tile_144.png" />
	<meta name="msapplication-config" content="images/browserconfig.xml" />
	<meta property="og:image" content="assets/favicon_512.png">
	<meta property="twitter:image" content="assets/favicon_512.png">
	<link rel="manifest" href="images/manifest.json" />
	<link rel="chrome-webstore-item" href="https://chrome.google.com/webstore/detail/nocfbnnmjnndkbipkabodnheejiegccf" />
	<link rel="mask-icon" href="assets/safari_pinned.svg" color="#04436a">
	<link rel="apple-touch-icon" sizes="180x180" href="assets/touchicon_180.png" />
	<link rel="apple-touch-icon-precomposed" href="assets/touchicon_180_pre.png">
</head>

<body class="global-font-family color-primary-font-color">
	<div id='alert-anchor'></div>
</body>

<template name="main">
	{{#if subsReady}}
		{{#unless showSetupWizard}}
			{{#unless logged}}
				<div class="rc-old connection-status">
					{{> status}}
				</div>
				{{#if useIframe}}
					{{#if iframeUrl}}
						<iframe src="{{iframeUrl}}" style="height: 100%; width: 100%;"></iframe>
					{{/if}}
				{{else}}
					{{> loginLayout center="loginForm"}}
				{{/if}}
				{{ CustomScriptLoggedOut }}
			{{else}}
				{{#unless hasUsername}}
					{{> username}}
				{{else}}
					{{#if requirePasswordChange}}
						{{> loginLayout center="resetPassword"}}
					{{else}}
						{{> videoCall overlay=true}}
						<div id="user-card-popover"></div>
<<<<<<< HEAD
						<div id="rocket-chat" class="{{embeddedVersion}} menu-nav color-primary-font-color {{usedTheme}}">
							{{#unless modal}}
=======
						<div id="rocket-chat" class="{{embeddedVersion}} menu-nav">
							{{#unless removeSidenav}}
>>>>>>> a2e38a33
								{{> sideNav }}
							{{/unless}}
							<div class="{{#unless $eq old false}} rc-old {{/unless}} main-content content-background-color {{readReceiptsEnabled}} {{#if modal}}main-modal{{/if}}">
								{{> Template.dynamic template=center}}
							</div>
						</div>
						<div class="rc-old connection-status">
							{{> status}}
						</div>
						{{> audioNotification }}
					{{/if}}
				{{/unless}}
				{{ CustomScriptLoggedIn }}
				{{> photoswipe}}
			{{/unless}}
		{{/unless}}
	{{else}}
		{{> loading}}
	{{/if}}
</template><|MERGE_RESOLUTION|>--- conflicted
+++ resolved
@@ -48,13 +48,8 @@
 					{{else}}
 						{{> videoCall overlay=true}}
 						<div id="user-card-popover"></div>
-<<<<<<< HEAD
-						<div id="rocket-chat" class="{{embeddedVersion}} menu-nav color-primary-font-color {{usedTheme}}">
-							{{#unless modal}}
-=======
-						<div id="rocket-chat" class="{{embeddedVersion}} menu-nav">
+						<div id="rocket-chat" class="{{embeddedVersion}} menu-nav {{usedTheme}}">
 							{{#unless removeSidenav}}
->>>>>>> a2e38a33
 								{{> sideNav }}
 							{{/unless}}
 							<div class="{{#unless $eq old false}} rc-old {{/unless}} main-content content-background-color {{readReceiptsEnabled}} {{#if modal}}main-modal{{/if}}">
