--- conflicted
+++ resolved
@@ -193,12 +193,9 @@
 
 		return (!userId && Show_Setup_Wizard === 'pending') || (userId && RocketChat.authz.hasRole(userId, 'admin') && Show_Setup_Wizard === 'in_progress');
 	},
-<<<<<<< HEAD
 	usedTheme() {
 		return RocketChat.getUserPreference(Meteor.user(), 'usedTheme', 0) === 1 ? 'dark-theme' : '';
 	}
-=======
->>>>>>> a2e38a33
 });
 
 Template.main.events({
