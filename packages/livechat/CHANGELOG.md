# @rocket.chat/livechat Change Log

<<<<<<< HEAD
## 1.20.0-rc.0

### Minor Changes

- ([#33139](https://github.com/RocketChat/Rocket.Chat/pull/33139)) Added new setting `Allow visitors to finish conversations` that allows admins to decide if omnichannel visitors can close a conversation or not. This doesn't affect agent's capabilities of room closing, neither apps using the livechat bridge to close rooms.
  However, if currently your integration relies on `livechat/room.close` endpoint for closing conversations, it's advised to use the authenticated version `livechat/room.closeByUser` of it before turning off this setting.

### Patch Changes

- <details><summary>Updated dependencies [cd0d50016e, 79c16d315a]:</summary>

  - @rocket.chat/gazzodown@11.0.0-rc.0
  - @rocket.chat/message-parser@0.31.30-rc.0
=======
## 1.19.4

### Patch Changes

- <details><summary>Updated dependencies [3cbb9f6252]:</summary>

  - @rocket.chat/message-parser@0.31.30
  - @rocket.chat/gazzodown@10.0.1
>>>>>>> e22ea8f1
  </details>

## 1.19.3

### Patch Changes

- ([#32928](https://github.com/RocketChat/Rocket.Chat/pull/32928)) Fixed issue where `after-registration-triggers` would show up in a page when the user was not yet registered

- <details><summary>Updated dependencies [8ea6517c4e, c11f3722df]:</summary>

  - @rocket.chat/gazzodown@10.0.0
  - @rocket.chat/ui-kit@0.36.1
  </details>

## 1.19.3-rc.6

### Patch Changes

- <details><summary>Updated dependencies []:</summary>

  - @rocket.chat/gazzodown@10.0.0-rc.6
  </details>

## 1.19.3-rc.5

### Patch Changes

- <details><summary>Updated dependencies []:</summary>

  - @rocket.chat/gazzodown@10.0.0-rc.5
  </details>

## 1.19.3-rc.4

### Patch Changes

- <details><summary>Updated dependencies []:</summary>

  - @rocket.chat/gazzodown@10.0.0-rc.4
  </details>

## 1.19.3-rc.3

### Patch Changes

- <details><summary>Updated dependencies []:</summary>

  - @rocket.chat/gazzodown@10.0.0-rc.3
  </details>

## 1.19.3-rc.2

### Patch Changes

- <details><summary>Updated dependencies []:</summary>

  - @rocket.chat/gazzodown@10.0.0-rc.2
  </details>

## 1.19.3-rc.1

### Patch Changes

- <details><summary>Updated dependencies []:</summary>

  - @rocket.chat/gazzodown@10.0.0-rc.1
  </details>

## 1.19.3-rc.0

### Patch Changes

- ([#32928](https://github.com/RocketChat/Rocket.Chat/pull/32928)) Fixed issue where `after-registration-triggers` would show up in a page when the user was not yet registered

- <details><summary>Updated dependencies [8ea6517c4e, c11f3722df]:</summary>

  - @rocket.chat/gazzodown@10.0.0-rc.0
  - @rocket.chat/ui-kit@0.36.1-rc.0
  </details>

## 1.19.2

### Patch Changes

- <details><summary>Updated dependencies []:</summary>

  - @rocket.chat/gazzodown@9.0.2
  </details>

## 1.19.1

### Patch Changes

- <details><summary>Updated dependencies []:</summary>

  - @rocket.chat/gazzodown@9.0.1
  </details>

## 1.19.0

### Minor Changes

- ([#32498](https://github.com/RocketChat/Rocket.Chat/pull/32498)) Created a `transferChat` Livechat API endpoint for transferring chats programmatically, the endpoint has all the limitations & permissions required that transferring via UI has

### Patch Changes

- ([#32692](https://github.com/RocketChat/Rocket.Chat/pull/32692)) Fixed an issue that caused the widget to set the wrong department when using the setDepartment Livechat api endpoint in conjunction with a Livechat Trigger

- ([#32626](https://github.com/RocketChat/Rocket.Chat/pull/32626)) livechat `setDepartment` livechat api fixes:
  - Changing department didn't reflect on the registration form in real time
  - Changing the department mid conversation didn't transfer the chat
  - Depending on the state of the department, it couldn't be set as default
- <details><summary>Updated dependencies [2d89a0c448]:</summary>

  - @rocket.chat/ui-kit@0.36.0
  - @rocket.chat/gazzodown@9.0.0
  </details>

## 1.19.0-rc.6

### Patch Changes

- <details><summary>Updated dependencies []:</summary>

  - @rocket.chat/gazzodown@9.0.0-rc.6
  </details>

## 1.19.0-rc.5

### Patch Changes

- <details><summary>Updated dependencies []:</summary>

  - @rocket.chat/gazzodown@9.0.0-rc.5
  </details>

## 1.19.0-rc.4

### Patch Changes

- <details><summary>Updated dependencies []:</summary>

  - @rocket.chat/gazzodown@9.0.0-rc.4
  </details>

## 1.19.0-rc.3

### Patch Changes

- <details><summary>Updated dependencies []:</summary>

  - @rocket.chat/gazzodown@9.0.0-rc.3
  </details>

## 1.19.0-rc.2

### Patch Changes

- <details><summary>Updated dependencies []:</summary>

  - @rocket.chat/gazzodown@9.0.0-rc.2
  </details>

## 1.19.0-rc.1

### Patch Changes

- <details><summary>Updated dependencies []:</summary>

  - @rocket.chat/gazzodown@9.0.0-rc.1
  </details>

## 1.19.0-rc.0

### Minor Changes

- ([#32498](https://github.com/RocketChat/Rocket.Chat/pull/32498)) Created a `transferChat` Livechat API endpoint for transferring chats programmatically, the endpoint has all the limitations & permissions required that transferring via UI has

### Patch Changes

- ([#32692](https://github.com/RocketChat/Rocket.Chat/pull/32692)) Fixed an issue that caused the widget to set the wrong department when using the setDepartment Livechat api endpoint in conjunction with a Livechat Trigger

- ([#32626](https://github.com/RocketChat/Rocket.Chat/pull/32626)) livechat `setDepartment` livechat api fixes:
  - Changing department didn't reflect on the registration form in real time
  - Changing the department mid conversation didn't transfer the chat
  - Depending on the state of the department, it couldn't be set as default
- <details><summary>Updated dependencies [2d89a0c448]:</summary>

  - @rocket.chat/ui-kit@0.36.0-rc.0
  - @rocket.chat/gazzodown@9.0.0-rc.0

## 1.18.2

### Patch Changes

- <details><summary>Updated dependencies []:</summary>

  - @rocket.chat/gazzodown@8.0.2
  </details>
  </details>

## 1.18.1

### Patch Changes

- <details><summary>Updated dependencies []:</summary>

  - @rocket.chat/gazzodown@8.0.1
  </details>

## 1.18.0

### Minor Changes

- ([#31821](https://github.com/RocketChat/Rocket.Chat/pull/31821)) New runtime for apps in the Apps-Engine based on the Deno platform

### Patch Changes

- <details><summary>Updated dependencies [a565999ae0, 59df102d0c, 4f72d62aa7]:</summary>

  - @rocket.chat/ui-kit@0.35.0
  - @rocket.chat/gazzodown@8.0.0
  </details>

## 1.18.0-rc.7

### Patch Changes

- <details><summary>Updated dependencies []:</summary>

  - @rocket.chat/gazzodown@8.0.0-rc.7
  </details>

## 1.18.0-rc.6

### Patch Changes

- <details><summary>Updated dependencies []:</summary>

  - @rocket.chat/gazzodown@8.0.0-rc.6
  </details>

## 1.18.0-rc.5

### Patch Changes

- <details><summary>Updated dependencies []:</summary>

  - @rocket.chat/gazzodown@8.0.0-rc.5
  </details>

## 1.18.0-rc.4

### Patch Changes

- <details><summary>Updated dependencies []:</summary>

  - @rocket.chat/gazzodown@8.0.0-rc.4
  </details>

## 1.18.0-rc.3

### Patch Changes

- <details><summary>Updated dependencies []:</summary>

  - @rocket.chat/gazzodown@8.0.0-rc.3
  </details>

## 1.18.0-rc.2

### Patch Changes

- <details><summary>Updated dependencies []:</summary>

  - @rocket.chat/gazzodown@8.0.0-rc.2
  </details>

## 1.18.0-rc.1

### Patch Changes

- <details><summary>Updated dependencies []:</summary>

  - @rocket.chat/gazzodown@8.0.0-rc.1
  </details>

## 1.18.0-rc.0

### Minor Changes

- ([#31821](https://github.com/RocketChat/Rocket.Chat/pull/31821)) New runtime for apps in the Apps-Engine based on the Deno platform

### Patch Changes

- <details><summary>Updated dependencies [a565999ae0, 59df102d0c, 4f72d62aa7]:</summary>

  - @rocket.chat/ui-kit@0.35.0-rc.0
  - @rocket.chat/gazzodown@8.0.0-rc.0

  </details>

## 1.17.3

### Patch Changes

- ([#32683](https://github.com/RocketChat/Rocket.Chat/pull/32683) by [@dionisio-bot](https://github.com/dionisio-bot)) livechat `setDepartment` livechat api fixes:
  - Changing department didn't reflect on the registration form in real time
  - Changing the department mid conversation didn't transfer the chat
  - Depending on the state of the department, it couldn't be set as default
- <details><summary>Updated dependencies []:</summary>

  - @rocket.chat/gazzodown@7.0.3
  </details>

## 1.17.2

### Patch Changes

- <details><summary>Updated dependencies []:</summary>

  - @rocket.chat/gazzodown@7.0.2
  </details>

## 1.17.1

### Patch Changes

- <details><summary>Updated dependencies []:</summary>

  - @rocket.chat/gazzodown@7.0.1
  </details>

## 1.17.0

### Minor Changes

- ([#32233](https://github.com/RocketChat/Rocket.Chat/pull/32233)) Makes the triggers fired by the condition `after-guest-registration` persist on the livechat client, it will persist through reloads and pagination, only reseting when a conversation is closed (no changes were done on the agent side of the conversation)

### Patch Changes

- <details><summary>Updated dependencies [ee5cdfc367]:</summary>

  - @rocket.chat/ui-kit@0.34.0
  - @rocket.chat/gazzodown@7.0.0
  </details>

## 1.17.0-rc.2

### Patch Changes

- <details><summary>Updated dependencies []:</summary>

  - @rocket.chat/gazzodown@7.0.0-rc.2
  </details>

## 1.17.0-rc.1

### Patch Changes

- <details><summary>Updated dependencies []:</summary>

  - @rocket.chat/gazzodown@7.0.0-rc.1
  </details>

## 1.17.0-rc.0

### Minor Changes

- ([#32233](https://github.com/RocketChat/Rocket.Chat/pull/32233)) Makes the triggers fired by the condition `after-guest-registration` persist on the livechat client, it will persist through reloads and pagination, only reseting when a conversation is closed (no changes were done on the agent side of the conversation)

### Patch Changes

- <details><summary>Updated dependencies [ee5cdfc367]:</summary>

  - @rocket.chat/ui-kit@0.34.0-rc.0
  - @rocket.chat/gazzodown@7.0.0-rc.0
  </details>

## 1.16.0

### Patch Changes

- ([#31765](https://github.com/RocketChat/Rocket.Chat/pull/31765)) Fixes the livechat client ignoring the `livechat_fileuploads_enabled` setting when uploading files

- ([#32069](https://github.com/RocketChat/Rocket.Chat/pull/32069)) Livechat: A registered user loses their messages if 'registerGuest' is called using the same token.

- ([#32135](https://github.com/RocketChat/Rocket.Chat/pull/32135)) Fixes issue causing a desync in different browser windows when a chat is closed and started again

- <details><summary>Updated dependencies []:</summary>

  - @rocket.chat/gazzodown@6.0.0
  - @rocket.chat/message-parser@0.31.29
  - @rocket.chat/random@1.2.2
  - @rocket.chat/ui-kit@0.33.0
  </details>

## 1.16.0-rc.2

### Patch Changes

- <details><summary>Updated dependencies []:</summary>

  - @rocket.chat/gazzodown@6.0.0-rc.2
  </details>

## 1.16.0-rc.1

### Patch Changes

- <details><summary>Updated dependencies []:</summary>

  - @rocket.chat/gazzodown@6.0.0-rc.1
  </details>

## 1.16.0-rc.0

### Patch Changes

- ([#31765](https://github.com/RocketChat/Rocket.Chat/pull/31765)) Fixes the livechat client ignoring the `livechat_fileuploads_enabled` setting when uploading files

- ([#32069](https://github.com/RocketChat/Rocket.Chat/pull/32069)) Livechat: A registered user loses their messages if 'registerGuest' is called using the same token.

- ([#32135](https://github.com/RocketChat/Rocket.Chat/pull/32135)) Fixes issue causing a desync in different browser windows when a chat is closed and started again

- <details><summary>Updated dependencies []:</summary>

  - @rocket.chat/gazzodown@6.0.0-rc.0
  - @rocket.chat/message-parser@0.31.29
  - @rocket.chat/random@1.2.2
  - @rocket.chat/ui-kit@0.33.0

## 1.15.2

### Patch Changes

- <details><summary>Updated dependencies []:</summary>

  - @rocket.chat/gazzodown@5.0.2
  </details>

## 1.15.1

### Patch Changes

- <details><summary>Updated dependencies []:</summary>

  - @rocket.chat/gazzodown@5.0.1
  </details>

## 1.15.0

### Minor Changes

- ([#31820](https://github.com/RocketChat/Rocket.Chat/pull/31820)) **Added the ability for premium workspaces to hide Rocket.Chat's watermark as well as change the Livechat widget's logo**

  The new settings (named below) can be found in the Omnichannel workspace settings within the livechat section.

  - Hide "powered by Rocket.Chat"
  - Livechat widget logo (svg, png, jpg)

- ([#31751](https://github.com/RocketChat/Rocket.Chat/pull/31751)) Added Livechat setting `Hide system messages` & API method `setHiddenSystemMessages`, to customize system message visibility within the widget.

- ([#31772](https://github.com/RocketChat/Rocket.Chat/pull/31772)) Improved Livechat's theming capabilities

  | Name (`setTheme`, `initialize`) | Workspace setting                      | Default value | Description                                                                                                                                                |
  | ------------------------------- | -------------------------------------- | ------------- | ---------------------------------------------------------------------------------------------------------------------------------------------------------- |
  | `position`                      | Livechat widget position on the screen | `right`       | Changes the widget position on the screen. Can be `left` or `right`                                                                                        |
  | `background`                    | Livechat background                    | `N/A`         | Changes the message list background. Accepts the same values as the CSS property [background](https://developer.mozilla.org/en-US/docs/Web/CSS/background) |
  | `guestBubbleBackgroundColor`    | `N/A`                                  | `N/A`         | Changes the guest's message bubble background color                                                                                                        |
  | `agentBubbleBackgroundColor`    | `N/A`                                  | `N/A`         | Changes the agent's message bubble background color                                                                                                        |
  | `hideGuestAvatar`               | `N/A`                                  | `false`       | Hides/shows the guest avatar                                                                                                                               |
  | `hideAgentAvatar`               | `N/A`                                  | `true`        | Hides/shows the agent avatar                                                                                                                               |

- ([#30924](https://github.com/RocketChat/Rocket.Chat/pull/30924)) chore: Refactor & Improve Livechat Widget API
  Refactors and adds better error handling to the widget's API calls
- ([#31268](https://github.com/RocketChat/Rocket.Chat/pull/31268)) Added new Livechat trigger action "Send message (external service)"

### Patch Changes

- ([#31663](https://github.com/RocketChat/Rocket.Chat/pull/31663)) Fixes issue causing the setDepartment Livechat API overriding some triggers conditions

- ([#31718](https://github.com/RocketChat/Rocket.Chat/pull/31718)) Allows the after-guest-registration trigger to run when starting a new chat after finishing a chat when the clear guest data when chat ended setting is set to false

- ([#32069](https://github.com/RocketChat/Rocket.Chat/pull/32069)) Livechat: A registered user loses their messages if 'registerGuest' is called using the same token.

- ([#32031](https://github.com/RocketChat/Rocket.Chat/pull/32031)) Fixes issue where the livechat offline form would render even when disabled

- ([#31752](https://github.com/RocketChat/Rocket.Chat/pull/31752)) fixed livechat UI blinking different colors when the chat is finished

- ([#31792](https://github.com/RocketChat/Rocket.Chat/pull/31792)) Fixes issue of the `setDepartment` Livechat API method not setting the store value properly (is was only setting on the guest object)

- ([#32135](https://github.com/RocketChat/Rocket.Chat/pull/32135)) Fixes issue causing a desync in different browser windows when a chat is closed and started again

- <details><summary>Updated dependencies [5ad65ff3da]:</summary>

  - @rocket.chat/message-parser@0.31.29
  - @rocket.chat/gazzodown@5.0.0
  - @rocket.chat/random@1.2.2
  - @rocket.chat/ui-kit@0.33.0
  </details>

## 1.15.0-rc.4

### Patch Changes

- ([#32135](https://github.com/RocketChat/Rocket.Chat/pull/32135)) Fixes issue causing a desync in different browser windows when a chat is closed and started again

- <details><summary>Updated dependencies []:</summary>

  - @rocket.chat/gazzodown@5.0.0-rc.4
  </details>

## 1.15.0-rc.3

### Patch Changes

- ([#32069](https://github.com/RocketChat/Rocket.Chat/pull/32069)) Livechat: A registered user loses their messages if 'registerGuest' is called using the same token.

- <details><summary>Updated dependencies []:</summary>

  - @rocket.chat/gazzodown@5.0.0-rc.3
  </details>

## 1.15.0-rc.2

### Patch Changes

- <details><summary>Updated dependencies []:</summary>

  - @rocket.chat/gazzodown@5.0.0-rc.2
  </details>

## 1.15.0-rc.1

### Patch Changes

- <details><summary>Updated dependencies []:</summary>

  - @rocket.chat/gazzodown@5.0.0-rc.1
  </details>

## 1.15.0-rc.0

### Minor Changes

- ([#31820](https://github.com/RocketChat/Rocket.Chat/pull/31820)) **Added the ability for premium workspaces to hide Rocket.Chat's watermark as well as change the Livechat widget's logo**

  The new settings (named below) can be found in the Omnichannel workspace settings within the livechat section.

  - Hide "powered by Rocket.Chat"
  - Livechat widget logo (svg, png, jpg)

- ([#31751](https://github.com/RocketChat/Rocket.Chat/pull/31751)) Added Livechat setting `Hide system messages` & API method `setHiddenSystemMessages`, to customize system message visibility within the widget.

- ([#31772](https://github.com/RocketChat/Rocket.Chat/pull/31772)) Improved Livechat's theming capabilities

  | Name (`setTheme`, `initialize`) | Workspace setting                      | Default value | Description                                                                                                                                                |
  | ------------------------------- | -------------------------------------- | ------------- | ---------------------------------------------------------------------------------------------------------------------------------------------------------- |
  | `position`                      | Livechat widget position on the screen | `right`       | Changes the widget position on the screen. Can be `left` or `right`                                                                                        |
  | `background`                    | Livechat background                    | `N/A`         | Changes the message list background. Accepts the same values as the CSS property [background](https://developer.mozilla.org/en-US/docs/Web/CSS/background) |
  | `guestBubbleBackgroundColor`    | `N/A`                                  | `N/A`         | Changes the guest's message bubble background color                                                                                                        |
  | `agentBubbleBackgroundColor`    | `N/A`                                  | `N/A`         | Changes the agent's message bubble background color                                                                                                        |
  | `hideGuestAvatar`               | `N/A`                                  | `false`       | Hides/shows the guest avatar                                                                                                                               |
  | `hideAgentAvatar`               | `N/A`                                  | `true`        | Hides/shows the agent avatar                                                                                                                               |

- ([#30924](https://github.com/RocketChat/Rocket.Chat/pull/30924)) chore: Refactor & Improve Livechat Widget API
  Refactors and adds better error handling to the widget's API calls
- ([#31268](https://github.com/RocketChat/Rocket.Chat/pull/31268)) Added new Livechat trigger action "Send message (external service)"

### Patch Changes

- ([#31663](https://github.com/RocketChat/Rocket.Chat/pull/31663)) Fixes issue causing the setDepartment Livechat API overriding some triggers conditions

- ([#31718](https://github.com/RocketChat/Rocket.Chat/pull/31718)) Allows the after-guest-registration trigger to run when starting a new chat after finishing a chat when the clear guest data when chat ended setting is set to false

- ([#32031](https://github.com/RocketChat/Rocket.Chat/pull/32031)) Fixes issue where the livechat offline form would render even when disabled

- ([#31752](https://github.com/RocketChat/Rocket.Chat/pull/31752)) fixed livechat UI blinking different colors when the chat is finished

- ([#31792](https://github.com/RocketChat/Rocket.Chat/pull/31792)) Fixes issue of the `setDepartment` Livechat API method not setting the store value properly (is was only setting on the guest object)

- <details><summary>Updated dependencies [5ad65ff3da]:</summary>

  - @rocket.chat/message-parser@0.31.29-rc.0
  - @rocket.chat/gazzodown@5.0.0-rc.0
  - @rocket.chat/random@1.2.2
  - @rocket.chat/ui-kit@0.33.0
  </details>

## 1.14.19

### Patch Changes

- <details><summary>Updated dependencies []:</summary>

  - @rocket.chat/gazzodown@4.0.6
  </details>

## 1.14.18

### Patch Changes

- ([#31792](https://github.com/RocketChat/Rocket.Chat/pull/31792)) Fixes issue of the `setDepartment` Livechat API method not setting the store value properly (is was only setting on the guest object)

- <details><summary>Updated dependencies []:</summary>

  - @rocket.chat/gazzodown@4.0.5
  </details>

## 1.14.17

### Patch Changes

- <details><summary>Updated dependencies []:</summary>

  - @rocket.chat/gazzodown@4.0.4
  </details>

## 1.14.16

### Patch Changes

- <details><summary>Updated dependencies []:</summary>

  - @rocket.chat/gazzodown@4.0.3
  </details>

## 1.14.15

### Patch Changes

- <details><summary>Updated dependencies []:</summary>

  - @rocket.chat/gazzodown@4.0.2
  </details>

## 1.14.14

### Patch Changes

- ([#31752](https://github.com/RocketChat/Rocket.Chat/pull/31752)) fixed livechat UI blinking different colors when the chat is finished

- <details><summary>Updated dependencies []:</summary>

  - @rocket.chat/gazzodown@4.0.1
  </details>

## 1.14.13

### Patch Changes

- ([#31138](https://github.com/RocketChat/Rocket.Chat/pull/31138)) feat(uikit): Move `@rocket.chat/ui-kit` package to the main monorepo

- ([#31349](https://github.com/RocketChat/Rocket.Chat/pull/31349) by [@Subhojit-Dey1234](https://github.com/Subhojit-Dey1234)) feat: Implemented InlineCode handling in Bold, Italic and Strike

- ([#31454](https://github.com/RocketChat/Rocket.Chat/pull/31454)) Fixed an issue with translations that caused text containing special characters to be shown escaped on UI

- ([#31302](https://github.com/RocketChat/Rocket.Chat/pull/31302)) Fixed a problem that caused Livechat Widget registration page to ignore the `showOnRegistration` flag for departments, showing all items.

- <details><summary>Updated dependencies [b223cbde14, dbb08ef948]:</summary>

  - @rocket.chat/ui-kit@0.33.0
  - @rocket.chat/gazzodown@4.0.0
  - @rocket.chat/random@1.2.2
  </details>

## 1.14.13-rc.7

### Patch Changes

- <details><summary>Updated dependencies []:</summary>

  - @rocket.chat/gazzodown@4.0.0-rc.7
  </details>

## 1.14.13-rc.6

### Patch Changes

- <details><summary>Updated dependencies []:</summary>

  - @rocket.chat/gazzodown@4.0.0-rc.6
  </details>

## 1.14.13-rc.5

### Patch Changes

- <details><summary>Updated dependencies []:</summary>

  - @rocket.chat/gazzodown@4.0.0-rc.5
  </details>

## 1.14.13-rc.4

### Patch Changes

- @rocket.chat/gazzodown@4.0.0-rc.4

## 1.14.13-rc.3

### Patch Changes

- @rocket.chat/gazzodown@4.0.0-rc.3

## 1.14.13-rc.2

### Patch Changes

- @rocket.chat/gazzodown@4.0.0-rc.2

## 1.14.13-rc.1

### Patch Changes

- @rocket.chat/gazzodown@4.0.0-rc.1

## 1.14.13-rc.0

### Patch Changes

- b223cbde14: feat(uikit): Move `@rocket.chat/ui-kit` package to the main monorepo
- dbb08ef948: feat: Implemented InlineCode handling in Bold, Italic and Strike
- bc28633c69: Fixed an issue with translations that caused text containing special characters to be shown escaped on UI
- 5d73947a4f: Fixed a problem that caused Livechat Widget registration page to ignore the `showOnRegistration` flag for departments, showing all items.
- Updated dependencies [b223cbde14]
- Updated dependencies [dbb08ef948]
  - @rocket.chat/ui-kit@0.33.0-rc.0
  - @rocket.chat/gazzodown@4.0.0-rc.0
  - @rocket.chat/random@1.2.2-rc.0

## 1.14.12

### Patch Changes

- @rocket.chat/gazzodown@3.0.3

## 1.14.11

### Patch Changes

- @rocket.chat/gazzodown@3.0.2

## 1.14.10

### Patch Changes

- @rocket.chat/gazzodown@3.0.1

## 1.14.9

### Patch Changes

- Updated dependencies [c2f337664e]
  - @rocket.chat/gazzodown@3.0.0

## 1.14.9-rc.12

### Patch Changes

- @rocket.chat/gazzodown@3.0.0-rc.19

## 1.14.9-rc.11

### Patch Changes

- @rocket.chat/gazzodown@3.0.0-rc.18

## 1.14.9-rc.10

### Patch Changes

- @rocket.chat/gazzodown@3.0.0-rc.17

## 1.14.9-rc.9

### Patch Changes

- @rocket.chat/gazzodown@3.0.0-rc.16

## 1.14.9-rc.8

### Patch Changes

- @rocket.chat/gazzodown@3.0.0-rc.15

## 1.14.9-rc.7

### Patch Changes

- @rocket.chat/gazzodown@3.0.0-rc.14

## 1.14.9-rc.6

### Patch Changes

- @rocket.chat/gazzodown@3.0.0-rc.13

## 1.14.9-rc.5

### Patch Changes

- @rocket.chat/gazzodown@3.0.0-rc.12

## 1.14.9-rc.4

### Patch Changes

- @rocket.chat/gazzodown@3.0.0-rc.11

## 1.14.9-rc.3

### Patch Changes

- @rocket.chat/gazzodown@3.0.0-rc.10

## 1.14.9-rc.2

### Patch Changes

- @rocket.chat/gazzodown@3.0.0-rc.9

## 1.14.9-rc.1

### Patch Changes

- @rocket.chat/gazzodown@3.0.0-rc.8

## 1.14.6-rc.7

### Patch Changes

- @rocket.chat/gazzodown@3.0.0-rc.7

## 1.14.6-rc.6

### Patch Changes

- @rocket.chat/gazzodown@3.0.0-rc.6

## 1.14.6-rc.5

### Patch Changes

- @rocket.chat/gazzodown@3.0.0-rc.5

## 1.14.6-rc.4

### Patch Changes

- @rocket.chat/gazzodown@3.0.0-rc.4

## 1.14.6-rc.3

### Patch Changes

- @rocket.chat/gazzodown@3.0.0-rc.3

## 1.14.6-rc.2

### Patch Changes

- @rocket.chat/gazzodown@3.0.0-rc.2

## 1.14.6-rc.1

### Patch Changes

- @rocket.chat/gazzodown@3.0.0-rc.1

## 1.14.6-rc.0

### Patch Changes

- Updated dependencies [c2f337664e]
  - @rocket.chat/gazzodown@3.0.0-rc.0

## 1.14.8

### Patch Changes

- d1c8e7ac13: Fixes reactivity issue with `registerGuest` Widget API Call, as well as other similar endpoint
  - @rocket.chat/gazzodown@2.0.8

## 1.14.7

### Patch Changes

- @rocket.chat/gazzodown@2.0.7

## 1.14.6

### Patch Changes

- @rocket.chat/gazzodown@2.0.6

## 1.14.5

### Patch Changes

- @rocket.chat/gazzodown@2.0.5

## 1.14.4

### Patch Changes

- @rocket.chat/gazzodown@2.0.4

## 1.14.3

### Patch Changes

- @rocket.chat/gazzodown@2.0.3

## 1.14.2

### Patch Changes

- @rocket.chat/gazzodown@2.0.2

## 1.14.1

### Patch Changes

- @rocket.chat/gazzodown@2.0.1

## 1.14.0

### Minor Changes

- 04fe492555: Added new Omnichannel's trigger condition "After starting a chat".

### Patch Changes

- 62a13ed97d: chore: (Livechat) Replace all `dangerouslySetInnerHTML` with `gazzodown`
- 817141dcab: fix: Issue caused by spaces in the `config.url` setting
- b8f3d5014f: Fixed the login page language switcher, now the component has a new look, is reactive and the language selection becomes concrete upon login in. Also changed the default language of the login page to be the browser language.
  - @rocket.chat/gazzodown@2.0.0
  - @rocket.chat/random@1.2.1

## 1.14.0-rc.5

### Patch Changes

- @rocket.chat/gazzodown@2.0.0-rc.5

## 1.14.0-rc.4

### Patch Changes

- @rocket.chat/gazzodown@2.0.0-rc.4

## 1.14.0-rc.3

### Patch Changes

- @rocket.chat/gazzodown@2.0.0-rc.3

## 1.14.0-rc.2

### Patch Changes

- @rocket.chat/gazzodown@2.0.0-rc.2

## 1.14.0-rc.1

### Patch Changes

- @rocket.chat/gazzodown@2.0.0-rc.1

## 1.14.0-rc.0

### Minor Changes

- 04fe492555: Added new Omnichannel's trigger condition "After starting a chat".

### Patch Changes

- 62a13ed97d: chore: (Livechat) Replace all `dangerouslySetInnerHTML` with `gazzodown`
- 817141dcab: fix: Issue caused by spaces in the `config.url` setting
- b8f3d5014f: Fixed the login page language switcher, now the component has a new look, is reactive and the language selection becomes concrete upon login in. Also changed the default language of the login page to be the browser language.
  - @rocket.chat/gazzodown@2.0.0-rc.0
  - @rocket.chat/random@1.2.1

## 1.13.4

### Patch Changes

- e006013e5f: chore: New Livechat SDK Implementation
- c0cb917f76: Fixes Livechat page-url triggers requiring CORS to access the parent url
- 33be8f16b9: Storybook adjustments, TypeScript migration, and minor fixes

## 1.13.4-rc.0

### Patch Changes

- e006013e5f: chore: New Livechat SDK Implementation
- c0cb917f76: Fixes Livechat page-url triggers requiring CORS to access the parent url
- 33be8f16b9: Storybook adjustments, TypeScript migration, and minor fixes
  All notable changes to this project will be documented in this file.
  This project adheres to [Semantic Versioning](http://semver.org/).

## 1.13.3 - 2022-04-20

[FIX] Translations sync with admin config (#713)
[FIX] Broken triggers (#712)
[FIX] setting e-mail validation to RFC regex as the standard (#709)

## 1.13.2 - 2022-04-18

[FIX] Sync import for i18next load (#710)

## 1.13.1 - 2022-04-08

bump version

## 1.13.0 - 2022-04-08

Chore: Update cd.yml (#704)
Chore: Replace a / b with math.div(a, b) on SCSS files (#702)
[IMPROVE] Centralized e-mail validation under a library function #693
[FIX] Fixes broken triggers. #695
[IMPROVE] Add TypeScript (#694)
[IMPROVE] Replace i18n package (#657)
[FIX] Prevent html rendering on messages (#701)

## 1.12.2 - 2022-03-29

[FIX] Revert: LoadConfig after registering guest #696

## 1.12.1 - 2022-03-08

[FIX] Making sure the 'hide agent info' hides the agent info even with department change. (#688)

## 1.12.0 - 2022-01-20

[NEW] Introduce Widget API method to manage Business Units (#677)
[IMPROVE] Update FA translations (#653)

## 1.11.2 - 2022-01-10

[FIX] IME not working properly #674

## 1.11.1 - 2021-12-30

[FIX] Hide Livechat if Omnichannel is disabled #671

## 1.11.0 - 2021-12-09

[NEW] Introduce clearLocalStorageWhenChatEnded setting logic (#666)
[IMPROVE] Change logic to generate token on Live Chat (#667)

## 1.10.0 - 2021-11-22

[NEW] Audio and Video calling in Livechat using WebRTC (#646)
[FIX] LoadConfig after registering guest (#640)
[FIX] Body styles getting overridden (#660)

## 1.9.6 - 2021-10-20

[FIX] 'Hide agent info' not working on system message (#651)
[FIX] Issues on Custom Livechat messages (#648)

## 1.9.5 - 2021-09-14

[IMPROVE] Readme enhancements (#557)
[IMPROVE] Swedish Translations (#573)
[FIX] Escaping HTML on paste/drop Text (#471)
[IMPROVE] Spanish translations (#370)
[IMPROVE] Russian translations (#644)
[IMPROVE] Add cookie to identify widget calls (#645)

## 1.9.4 - 2021-08-19

[FIX] Iframe overlay (#631)
[IMPROVE] German informal translation (#622)
[FIX] Translation error on department (#632)
[IMPROVE] Open links in another tab on Livechat widget (#610)
[IMPROVE] Dutch Translations (#601)

## 1.9.3 - 2021-04-21

[FIX] sound notification on/off (#567)
[FIX] Invalid font size for hiragana and katakana (#559)

## 1.9.2 - 2021-04-13

bump version

## 1.9.1 - 2021-04-12

[CHORE] Circle CI to github actions #577
[CHORE] Remove circle CI #580

## 1.9.0 - 2021-03-22

[FIX] Add sanitizer to prevent XSS attacks
[FIX] Wrong Hebrew word הדועה to הודעה #556
[IMPROVE] add hover effect #566

## 1.8.0 - 2021-02-20

[IMPROVE] Flow of the widget registration form (#425)
[IMPROVE] System messages style (#554)
[FEATURE] New trigger messages style (#553)
[NEW] Display transfer history messages (#328)
[FIX] Registration form is no longer validating mandatory custom fields. (#550)

## 1.7.6 - 2020-11-07

[FIX] Livechat window cannot be restored in popout mode (#529)
[FIX] Visitor's messages are not aligned properly on Mozilla Firefox (#530)

## 1.7.5 - 2020-10-25

[FIX] Add zh.json missing translations (#478)
[FIX] Rendering emojis before transform markdown into HTML. (#522)
[FIX] UIKit ActionsBlock layout for smaller screen devices (#479)
[FIX] Emoji picker not rendering (#519)
[FIX] Scroll issues on Safari (#503)
[FIX] Support Webpack relative output path (#521)

## 1.7.4 - 2020-09-18

- [FIX] Select input field not working issue (#481)
- [FIX] Invisible div on top of page (#496)

## 1.7.3 - 2020-09-09

bump version

## 1.7.2 - 2020-09-09

- [FIX] IE11 Support (#492)

## 1.7.1 - 2020-08-28

- [FIX] UiKit interation using header as autorization (#483)
- [FIX] Transpile widget.js with Babel

## 1.7.0 - 2020-08-21

- [NEW] UiKit support (#474)
- [CHORE] Loki visual tests (#459)
- [IMPROVE] Translate to spanish (#413)
- [NEW] Message character limit feature (#443)
- [IMPROVE] Preact X (#457)
- [NEW] Add Emoji rendering support (#412)

## 1.6.0 - 2020-06-29

- [FIX] Improve the transcript request process. (#419)
- [FIX] Start chat disable with handler validate error (#432)
- [FIX] Loading should be flase when department switched is confirmed (#… …
- [FIX] Widget playing multiple sound notifications(Multiple tabs) (#435)
- [NEW] Translate to japanese
- [NEW] Translate i18n to Czech
- [NEW] Update fr.json
- [NEW] Translate to japanese

## 1.5.0 - 2020-05-20

- [NEW] Support Registration Form custom fields (#407) …
- [NEW] Translated to Hebrew (#348)
- [NEW] Update es.json (#357)
- [NEW] Russian translation (#359)
- [FIX] Dutch translations (#391)
- [IMPROVE] Update ro.json (397)
- [FIX] Dutch translations

## 1.4.0 - 2020-03-19

- [NEW] Add new API method the set the default Agent before chatting (#383)
- [NEW] Keep trigger messages after the conversation starts. (#384)
- [NEW] Widget API Methods (#381)
- [FIX] Livechat guest avatar using name instead of username (#380)

## 1.3.1 - 2020-02-12

- [FIX] Add Cross-tab communication on the same origin (#364)
- [FIX] Corrected German title for finished chat (#363)
- [FIX] Update polish translation (#324)

## 1.3.0 - 2019-12-12

- [NEW] Add Service Offline callback (#341)
- [NEW] Persian translation (#330)
- [NEW] French translation (#323)
- [NEW] Show/Hide Agent information (#279)
- [FIX] Fix date-fns (#340) (#320) (#315) (#314)

## 1.2.5 - 2019-10-16

- [FIX] date-nfs format usage (#315)

## 1.2.4 - 2019-10-16

- [FIX] date-nfs format usage (#314)

## 1.2.3 - 2019-10-15

- [FIX] date-fns usage (#312)

## 1.2.2 - 2019-10-15

- [FIX] API method calls

## 1.2.1 - 2019-10-14

- [CHORE] fix gh-publish (#306)
- [NEW] Add setting to display a custom chat finished text (#305)

## 1.2.0 - 2019-10-14

- [IMPROVE] Preact X (#302)
- Completed italian translation (#301)
- [FIX] Support Webpack relative output path (#292)
- [FIX] Registration Form changes not being detected (#300)

## 1.1.6 - 2019-08-17

- Publish correct package on npm

## 1.1.5 - 2019-08-17

- Publish correct package on npm

## 1.1.4 - 2019-08-13

- Update the SDK dependency to the latest alpha version(29) (#276)

## 1.1.3 - 2019-08-09

- [FIX] package.json files to /build (#273)
- [FIX] Make message markdown links open externally (#272)

## 1.1.2 - 2019-08-08

- [FIX] App.init until sdk.connect returns (#269);

## 1.1.1 - 2019-08-07

- [IMPROVE] German translations (#264)
- [FIX] remove version from publicPath (#266)

## 1.1.0 - 2019-07-24

- [CHORE] Code base maintenance
- [FIX] Sends the navigation history even when there is no room created
- [FIX] Auto reconnect when current connection closes
- [IMPROVE] German translation
- [NEW] Added two new API events
- [RFR] Improve French translation

## 1.0.0 - 2019-03-13

- Release Livechat client as a community feature

## 0.0.1-1 - 2019-03-12

- Initial release<|MERGE_RESOLUTION|>--- conflicted
+++ resolved
@@ -1,6 +1,5 @@
 # @rocket.chat/livechat Change Log
 
-<<<<<<< HEAD
 ## 1.20.0-rc.0
 
 ### Minor Changes
@@ -14,7 +13,7 @@
 
   - @rocket.chat/gazzodown@11.0.0-rc.0
   - @rocket.chat/message-parser@0.31.30-rc.0
-=======
+  </details>
 ## 1.19.4
 
 ### Patch Changes
@@ -23,7 +22,6 @@
 
   - @rocket.chat/message-parser@0.31.30
   - @rocket.chat/gazzodown@10.0.1
->>>>>>> e22ea8f1
   </details>
 
 ## 1.19.3
