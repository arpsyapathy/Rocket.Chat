{
	"name": "@rocket.chat/livechat",
<<<<<<< HEAD
	"version": "1.19.2-rc.3",
=======
	"version": "1.19.2",
>>>>>>> 4dc145f1
	"files": [
		"/build"
	],
	"private": true,
	"license": "MIT",
	"repository": {
		"type": "git",
		"url": "https://github.com/RocketChat/Rocket.Chat",
		"directory": "packages/livechat"
	},
	"homepage": "https://rocket.chat",
	"scripts": {
		"clean": "rimraf dist",
		"build": "cross-env TS_NODE_PROJECT=\"tsconfig.webpack.json\" webpack-cli --mode production",
		"dev": "yarn build",
		"start": "cross-env TS_NODE_PROJECT=\"tsconfig.webpack.json\" webpack-dev-server --mode development",
		"lint": "run-s eslint stylelint",
		"eslint": "eslint --ext .js,.jsx,.ts,.tsx .",
		"stylelint": "stylelint 'src/**/*.scss'",
		"storybook": "start-storybook -p 9001 -c .storybook --no-version-updates",
		"build-storybook": "build-storybook",
		"typecheck": "tsc -p tsconfig.typecheck.json"
	},
	"devDependencies": {
		"@babel/eslint-parser": "~7.23.3",
		"@babel/preset-env": "~7.22.20",
		"@babel/preset-typescript": "~7.22.15",
		"@rocket.chat/core-typings": "workspace:^",
		"@rocket.chat/ddp-client": "workspace:^",
		"@rocket.chat/eslint-config": "workspace:^",
		"@rocket.chat/fuselage-hooks": "^0.33.1",
		"@rocket.chat/fuselage-tokens": "^0.33.1",
		"@rocket.chat/logo": "^0.31.30",
		"@rocket.chat/ui-contexts": "workspace:^",
		"@storybook/addon-essentials": "~6.5.16",
		"@storybook/addon-postcss": "~2.0.0",
		"@storybook/preact": "~6.5.16",
		"@storybook/theming": "~6.5.16",
		"@types/crypto-js": "~4.1.3",
		"@types/markdown-it": "^14.0.1",
		"@types/mini-css-extract-plugin": "~1.4.3",
		"@types/webpack": "^5.28.4",
		"@types/webpack-bundle-analyzer": "^4.6.2",
		"@types/webpack-dev-server": "~4.7.2",
		"@types/whatwg-fetch": "~0.0.33",
		"@typescript-eslint/eslint-plugin": "~5.60.1",
		"@typescript-eslint/parser": "~5.60.1",
		"autoprefixer": "^9.8.8",
		"babel-loader": "^8.3.0",
		"cross-env": "^7.0.3",
		"css-loader": "^4.3.0",
		"cssnano": "^4.1.11",
		"desvg-loader": "^0.1.0",
		"eslint": "~8.45.0",
		"eslint-plugin-import": "~2.26.0",
		"eslint-plugin-react": "~7.32.2",
		"eslint-plugin-react-hooks": "~4.6.0",
		"file-loader": "^6.2.0",
		"gh-release": "^3.5.0",
		"html-webpack-plugin": "^5.5.3",
		"husky": "^4.3.8",
		"if-env": "^1.0.4",
		"image-webpack-loader": "~8.1.0",
		"lorem-ipsum": "^2.0.8",
		"mini-css-extract-plugin": "~1.6.2",
		"npm-run-all": "^4.1.5",
		"postcss-css-variables": "^0.17.0",
		"postcss-dir-pseudo-class": "^5.0.0",
		"postcss-flexbugs-fixes": "^4.2.1",
		"postcss-ie11-supports": "^0.1.3",
		"postcss-loader": "^3.0.0",
		"postcss-logical": "^4.0.2",
		"postcss-scss": "^4.0.9",
		"postcss-selector-not": "^4.0.1",
		"react-dom": "~17.0.2",
		"rimraf": "^3.0.2",
		"sass": "~1.62.1",
		"sass-loader": "~10.4.1",
		"serve": "^11.3.2",
		"style-loader": "^1.2.1",
		"stylelint": "^14.9.1",
		"stylelint-order": "^5.0.0",
		"svg-loader": "^0.0.2",
		"terser-webpack-plugin": "~4.2.3",
		"typescript": "~5.3.3",
		"url-loader": "^4.1.1",
		"webpack": "^5.89.0",
		"webpack-bundle-analyzer": "^4.9.1",
		"webpack-cli": "^5.1.4",
		"webpack-dev-server": "~4.13.3"
	},
	"peerDependencies": {
		"@rocket.chat/fuselage-tokens": "*",
		"@rocket.chat/logo": "*"
	},
	"dependencies": {
		"@rocket.chat/gazzodown": "workspace:^",
		"@rocket.chat/message-parser": "workspace:^",
		"@rocket.chat/random": "workspace:~",
		"@rocket.chat/sdk": "^1.0.0-alpha.42",
		"@rocket.chat/ui-kit": "workspace:~",
		"css-vars-ponyfill": "^2.4.8",
		"date-fns": "^2.15.0",
		"emoji-mart": "^3.0.1",
		"history": "~5.3.0",
		"i18next": "~23.4.9",
		"markdown-it": "^11.0.1",
		"mem": "^6.1.1",
		"mitt": "^2.1.0",
		"path-to-regexp": "^6.2.1",
		"preact": "10.15.1",
		"preact-router": "^3.2.1",
		"query-string": "^7.1.3",
		"react-hook-form": "~7.45.4",
		"react-i18next": "~13.2.2",
		"storybook-dark-mode": "~3.0.1",
		"whatwg-fetch": "^3.6.19"
	},
	"browserslist": [
		"last 2 versions",
		"Firefox ESR"
	],
	"volta": {
		"extends": "../../package.json"
	},
	"houston": {
		"updateFiles": [
			"package.json"
		]
	}
}<|MERGE_RESOLUTION|>--- conflicted
+++ resolved
@@ -1,10 +1,6 @@
 {
 	"name": "@rocket.chat/livechat",
-<<<<<<< HEAD
-	"version": "1.19.2-rc.3",
-=======
-	"version": "1.19.2",
->>>>>>> 4dc145f1
+	"version": "1.19.3-rc.3",
 	"files": [
 		"/build"
 	],
