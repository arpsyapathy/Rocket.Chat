--- conflicted
+++ resolved
@@ -1,10 +1,6 @@
 {
 	"name": "@rocket.chat/livechat",
-<<<<<<< HEAD
-	"version": "1.22.9-rc.3",
-=======
-	"version": "1.22.10",
->>>>>>> 0432cbd4
+	"version": "1.22.11-rc.3",
 	"files": [
 		"/build"
 	],
