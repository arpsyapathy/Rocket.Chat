# @rocket.chat/gazzodown

<<<<<<< HEAD
## 19.0.0-rc.3
=======
## 18.0.2
>>>>>>> 0432cbd4

### Patch Changes

- <details><summary>Updated dependencies []:</summary>

<<<<<<< HEAD
  - @rocket.chat/core-typings@7.7.0-rc.3
  - @rocket.chat/ui-contexts@19.0.0-rc.3
  - @rocket.chat/ui-client@19.0.0-rc.3
  </details>

## 19.0.0-rc.2
=======
  - @rocket.chat/core-typings@7.6.2
  - @rocket.chat/ui-contexts@18.0.2
  - @rocket.chat/ui-client@18.0.2
  </details>

## 18.0.1
>>>>>>> 0432cbd4

### Patch Changes

- <details><summary>Updated dependencies []:</summary>

<<<<<<< HEAD
  - @rocket.chat/core-typings@7.7.0-rc.2
  - @rocket.chat/ui-contexts@19.0.0-rc.2
  - @rocket.chat/ui-client@19.0.0-rc.2
  </details>

## 19.0.0-rc.1

### Patch Changes

- <details><summary>Updated dependencies []:</summary>

  - @rocket.chat/core-typings@7.7.0-rc.1
  - @rocket.chat/ui-contexts@19.0.0-rc.1
  - @rocket.chat/ui-client@19.0.0-rc.1
  </details>

## 19.0.0-rc.0

### Patch Changes

- ([#36016](https://github.com/RocketChat/Rocket.Chat/pull/36016)) Security Hotfix (https://docs.rocket.chat/docs/security-fixes-and-updates)

- <details><summary>Updated dependencies [aadc7956bdeb281007ef06f158088640a44171df]:</summary>

  - @rocket.chat/ui-client@19.0.0-rc.0
  - @rocket.chat/ui-contexts@19.0.0-rc.0
  - @rocket.chat/core-typings@7.7.0-rc.0
=======
  - @rocket.chat/core-typings@7.6.1
  - @rocket.chat/ui-contexts@18.0.1
  - @rocket.chat/ui-client@18.0.1
>>>>>>> 0432cbd4
  </details>

## 18.0.0

### Patch Changes

- <details><summary>Updated dependencies [aec9eaa941fe9dad81f38d8d18d1b58edd700eb1, 2c190740d0ff166a4cefe8e833b0b2682a41fab1, f545617c2ac3d67af533e64c2670d8d564a56d15, 6bf386dcc2a560963cf719fbc2d96569ce23a2de, 1eeb139158fcd621a2b8d3a7de5bb512e659261d, d8eb824d242cbbeafb11b1c4a806860e4541ba79, bbd0b0d9ed181a156430e2a446d3b56092e3f645, 5e3ab1a07163cd22ad4c41502ef232845d26bdc2, 47ae69912cd90743e7bf836fdee4be481a01bbba, 72725d391e79b44e7380ee2fe640e2e4426c77ca, 4b28126ac94cf1d3312b30ad9863ca02673f49d4, 4690c55d8e379d0bd5dfa444f3e0a4175e88d8de]:</summary>

  - @rocket.chat/core-typings@7.6.0
  - @rocket.chat/ui-client@18.0.0
  - @rocket.chat/ui-contexts@18.0.0
  </details>

## 18.0.0-rc.8

### Patch Changes

- <details><summary>Updated dependencies []:</summary>

  - @rocket.chat/core-typings@7.6.0-rc.8
  - @rocket.chat/ui-contexts@18.0.0-rc.8
  - @rocket.chat/ui-client@18.0.0-rc.8
  </details>

## 18.0.0-rc.7

### Patch Changes

- <details><summary>Updated dependencies []:</summary>

  - @rocket.chat/core-typings@7.6.0-rc.7
  - @rocket.chat/ui-contexts@18.0.0-rc.7
  - @rocket.chat/ui-client@18.0.0-rc.7
  </details>

## 18.0.0-rc.6

### Patch Changes

- <details><summary>Updated dependencies []:</summary>

  - @rocket.chat/core-typings@7.6.0-rc.6
  - @rocket.chat/ui-contexts@18.0.0-rc.6
  - @rocket.chat/ui-client@18.0.0-rc.6
  </details>

## 18.0.0-rc.5

### Patch Changes

- <details><summary>Updated dependencies []:</summary>

  - @rocket.chat/core-typings@7.6.0-rc.5
  - @rocket.chat/ui-contexts@18.0.0-rc.5
  - @rocket.chat/ui-client@18.0.0-rc.5
  </details>

## 18.0.0-rc.4

### Patch Changes

- <details><summary>Updated dependencies []:</summary>

  - @rocket.chat/core-typings@7.6.0-rc.4
  - @rocket.chat/ui-contexts@18.0.0-rc.4
  - @rocket.chat/ui-client@18.0.0-rc.4
  </details>

## 18.0.0-rc.3

### Patch Changes

- <details><summary>Updated dependencies []:</summary>

  - @rocket.chat/core-typings@7.6.0-rc.3
  - @rocket.chat/ui-contexts@18.0.0-rc.3
  - @rocket.chat/ui-client@18.0.0-rc.3
  </details>

## 18.0.0-rc.2

### Patch Changes

- <details><summary>Updated dependencies []:</summary>

  - @rocket.chat/core-typings@7.6.0-rc.2
  - @rocket.chat/ui-contexts@18.0.0-rc.2
  - @rocket.chat/ui-client@18.0.0-rc.2
  </details>

## 18.0.0-rc.1

### Patch Changes

- <details><summary>Updated dependencies []:</summary>

  - @rocket.chat/core-typings@7.6.0-rc.1
  - @rocket.chat/ui-contexts@18.0.0-rc.1
  - @rocket.chat/ui-client@18.0.0-rc.1
  </details>

## 18.0.0-rc.0

### Patch Changes

- <details><summary>Updated dependencies [aec9eaa941fe9dad81f38d8d18d1b58edd700eb1, 2c190740d0ff166a4cefe8e833b0b2682a41fab1, f545617c2ac3d67af533e64c2670d8d564a56d15, 6bf386dcc2a560963cf719fbc2d96569ce23a2de, 1eeb139158fcd621a2b8d3a7de5bb512e659261d, d8eb824d242cbbeafb11b1c4a806860e4541ba79, bbd0b0d9ed181a156430e2a446d3b56092e3f645, 5e3ab1a07163cd22ad4c41502ef232845d26bdc2, 47ae69912cd90743e7bf836fdee4be481a01bbba, 72725d391e79b44e7380ee2fe640e2e4426c77ca, 4b28126ac94cf1d3312b30ad9863ca02673f49d4, 4690c55d8e379d0bd5dfa444f3e0a4175e88d8de]:</summary>

  - @rocket.chat/core-typings@7.6.0-rc.0
  - @rocket.chat/ui-client@18.0.0-rc.0
  - @rocket.chat/ui-contexts@18.0.0-rc.0
  </details>

## 17.0.1

### Patch Changes

- <details><summary>Updated dependencies []:</summary>

  - @rocket.chat/core-typings@7.5.1
  - @rocket.chat/ui-contexts@17.0.1
  - @rocket.chat/ui-client@17.0.1
  </details>

## 17.0.0

### Patch Changes

- ([#35286](https://github.com/RocketChat/Rocket.Chat/pull/35286)) Bumps fuselage and related packages versions to use the most recent releases of each package, especially the fix for the missing track of the fuselage slider component

- <details><summary>Updated dependencies [c7b21f1c1e479533a208771f3e15f064f2c7e3ff, 25592391b04a5a9c5e4be57a3878bca7c7db66b2, c904862b1496cab943e97d28b36d3a24deac21c1, 335f19f5d08b7348263b574e4133ecf93145a79c]:</summary>

  - @rocket.chat/ui-client@17.0.0
  - @rocket.chat/ui-contexts@17.0.0
  - @rocket.chat/core-typings@7.5.0
  - @rocket.chat/message-parser@0.31.32
  </details>

## 17.0.0-rc.5

### Patch Changes

- <details><summary>Updated dependencies []:</summary>

  - @rocket.chat/core-typings@7.5.0-rc.5
  - @rocket.chat/ui-contexts@17.0.0-rc.5
  - @rocket.chat/ui-client@17.0.0-rc.5
  </details>

## 17.0.0-rc.4

### Patch Changes

- <details><summary>Updated dependencies []:</summary>

  - @rocket.chat/core-typings@7.5.0-rc.4
  - @rocket.chat/ui-contexts@17.0.0-rc.4
  - @rocket.chat/ui-client@17.0.0-rc.4
  </details>

## 17.0.0-rc.3

### Patch Changes

- <details><summary>Updated dependencies []:</summary>

  - @rocket.chat/core-typings@7.5.0-rc.3
  - @rocket.chat/ui-contexts@17.0.0-rc.3
  - @rocket.chat/ui-client@17.0.0-rc.3
  </details>

## 17.0.0-rc.2

### Patch Changes

- <details><summary>Updated dependencies []:</summary>

  - @rocket.chat/ui-contexts@17.0.0-rc.2
  - @rocket.chat/ui-client@17.0.0-rc.2
  - @rocket.chat/core-typings@7.5.0-rc.2
  </details>

## 17.0.0-rc.1

### Patch Changes

- <details><summary>Updated dependencies []:</summary>

  - @rocket.chat/core-typings@7.5.0-rc.1
  - @rocket.chat/ui-contexts@17.0.0-rc.1
  - @rocket.chat/ui-client@17.0.0-rc.1
  </details>

## 17.0.0-rc.0

### Patch Changes

- ([#35286](https://github.com/RocketChat/Rocket.Chat/pull/35286)) Bumps fuselage and related packages versions to use the most recent releases of each package, especially the fix for the missing track of the fuselage slider component

- <details><summary>Updated dependencies [c7b21f1c1e479533a208771f3e15f064f2c7e3ff, 25592391b04a5a9c5e4be57a3878bca7c7db66b2, c904862b1496cab943e97d28b36d3a24deac21c1, 335f19f5d08b7348263b574e4133ecf93145a79c]:</summary>

  - @rocket.chat/ui-client@17.0.0-rc.0
  - @rocket.chat/ui-contexts@17.0.0-rc.0
  - @rocket.chat/core-typings@7.5.0-rc.0
  - @rocket.chat/message-parser@0.31.32-rc.0
  </details>

## 16.0.1

### Patch Changes

- <details><summary>Updated dependencies []:</summary>

  - @rocket.chat/core-typings@7.4.1
  - @rocket.chat/ui-contexts@16.0.1
  - @rocket.chat/ui-client@16.0.1
  </details>

## 16.0.0

### Patch Changes

- <details><summary>Updated dependencies [89964144e042c8d9282b51efd89e1e684077fdd7, f85da08765a9d3f8c5aabd9291fd08be6dfdeb85, be5031a21bdcda31270d53d319f7d183e77d84d7]:</summary>

  - @rocket.chat/core-typings@7.4.0
  - @rocket.chat/ui-client@16.0.0
  - @rocket.chat/ui-contexts@16.0.0
  </details>

## 16.0.0-rc.5

### Patch Changes

- <details><summary>Updated dependencies []:</summary>

  - @rocket.chat/core-typings@7.4.0-rc.5
  - @rocket.chat/ui-contexts@16.0.0-rc.5
  - @rocket.chat/ui-client@16.0.0-rc.5
  </details>

## 16.0.0-rc.4

### Patch Changes

- <details><summary>Updated dependencies []:</summary>

  - @rocket.chat/core-typings@7.4.0-rc.4
  - @rocket.chat/ui-contexts@16.0.0-rc.4
  - @rocket.chat/ui-client@16.0.0-rc.4
  </details>

## 16.0.0-rc.3

### Patch Changes

- <details><summary>Updated dependencies []:</summary>
  - @rocket.chat/core-typings@7.4.0-rc.3
  - @rocket.chat/ui-contexts@16.0.0-rc.3
  - @rocket.chat/ui-client@16.0.0-rc.3
  </details>

## 16.0.0-rc.2

### Patch Changes

- <details><summary>Updated dependencies []:</summary>

  - @rocket.chat/core-typings@7.4.0-rc.2
  - @rocket.chat/ui-contexts@16.0.0-rc.2
  - @rocket.chat/ui-client@16.0.0-rc.2
  </details>

## 16.0.0-rc.1

### Patch Changes

- <details><summary>Updated dependencies []:</summary>

  - @rocket.chat/core-typings@7.4.0-rc.1
  - @rocket.chat/ui-contexts@16.0.0-rc.1
  - @rocket.chat/ui-client@16.0.0-rc.1
  </details>

## 16.0.0-rc.0

### Patch Changes

- <details><summary>Updated dependencies [89964144e042c8d9282b51efd89e1e684077fdd7, f85da08765a9d3f8c5aabd9291fd08be6dfdeb85, be5031a21bdcda31270d53d319f7d183e77d84d7]:</summary>

  - @rocket.chat/core-typings@7.4.0-rc.0
  - @rocket.chat/ui-client@16.0.0-rc.0
  - @rocket.chat/ui-contexts@16.0.0-rc.0
  </details>

## 15.0.3

### Patch Changes

- <details><summary>Updated dependencies []:</summary>

  - @rocket.chat/core-typings@7.3.3
  - @rocket.chat/ui-contexts@15.0.3
  - @rocket.chat/ui-client@15.0.3
  </details>

## 15.0.2

### Patch Changes

- <details><summary>Updated dependencies []:</summary>

  - @rocket.chat/core-typings@7.3.2
  - @rocket.chat/ui-contexts@15.0.2
  - @rocket.chat/ui-client@15.0.2
  </details>

## 15.0.1

### Patch Changes

- <details><summary>Updated dependencies []:</summary>

  - @rocket.chat/core-typings@7.3.1
  - @rocket.chat/ui-contexts@15.0.1
  - @rocket.chat/ui-client@15.0.1
  </details>

## 15.0.0

### Patch Changes

- <details><summary>Updated dependencies [5506c406f4a22145ece065ad2b797225e94423ca, 8942b0032af976738a7c602fa389803dda30c0dc, bfa92f4dba1a16973d7da5a9c0f5d0df998bf944]:</summary>

  - @rocket.chat/ui-contexts@15.0.0
  - @rocket.chat/ui-client@15.0.0
  - @rocket.chat/core-typings@7.3.0
  </details>

## 15.0.0-rc.5

### Patch Changes

- <details><summary>Updated dependencies []:</summary>

  - @rocket.chat/core-typings@7.3.0-rc.5
  - @rocket.chat/ui-contexts@15.0.0-rc.5
  - @rocket.chat/ui-client@15.0.0-rc.5
  </details>

## 15.0.0-rc.4

### Patch Changes

- <details><summary>Updated dependencies []:</summary>

  - @rocket.chat/core-typings@7.3.0-rc.4
  - @rocket.chat/ui-contexts@15.0.0-rc.4
  - @rocket.chat/ui-client@15.0.0-rc.4
  </details>

## 15.0.0-rc.3

### Patch Changes

- <details><summary>Updated dependencies []:</summary>

  - @rocket.chat/core-typings@7.3.0-rc.3
  - @rocket.chat/ui-contexts@15.0.0-rc.3
  - @rocket.chat/ui-client@15.0.0-rc.3
  </details>

## 15.0.0-rc.2

### Patch Changes

- <details><summary>Updated dependencies []:</summary>

  - @rocket.chat/core-typings@7.3.0-rc.2
  - @rocket.chat/ui-contexts@15.0.0-rc.2
  - @rocket.chat/ui-client@15.0.0-rc.2
  </details>

## 15.0.0-rc.1

### Patch Changes

- <details><summary>Updated dependencies []:</summary>

  - @rocket.chat/core-typings@7.3.0-rc.1
  - @rocket.chat/ui-contexts@15.0.0-rc.1
  - @rocket.chat/ui-client@15.0.0-rc.1
  </details>

## 15.0.0-rc.0

### Patch Changes

- <details><summary>Updated dependencies [5506c406f4a22145ece065ad2b797225e94423ca, 8942b0032af976738a7c602fa389803dda30c0dc, bfa92f4dba1a16973d7da5a9c0f5d0df998bf944]:</summary>

  - @rocket.chat/ui-contexts@15.0.0-rc.0
  - @rocket.chat/ui-client@15.0.0-rc.0
  - @rocket.chat/core-typings@7.3.0-rc.0
  </details>

## 14.0.1

### Patch Changes

- <details><summary>Updated dependencies []:</summary>

  - @rocket.chat/core-typings@7.2.1
  - @rocket.chat/ui-contexts@14.0.1
  - @rocket.chat/ui-client@14.0.1
  </details>

## 14.0.0

### Patch Changes

- ([#34205](https://github.com/RocketChat/Rocket.Chat/pull/34205)) Fixes an error where the engine would not retry a subprocess restart if the last attempt failed

- ([#34205](https://github.com/RocketChat/Rocket.Chat/pull/34205)) Fixes error propagation when trying to get the status of apps in some cases

- ([#34205](https://github.com/RocketChat/Rocket.Chat/pull/34205)) Fixes wrong data being reported to total failed apps metrics and statistics

- <details><summary>Updated dependencies [76f6239ff1a9f34f163c03c140c4ceba62563b4e, c43220dcd8c1df86a6143d6553964ad2173903b3, 76f6239ff1a9f34f163c03c140c4ceba62563b4e, 475120dc19fb8cc400fd8af21559cd6f3cc17eb8, 2e4af86f6463166ba4d0b37b153b89ab246e112a, 76f6239ff1a9f34f163c03c140c4ceba62563b4e, be2ede48ba7774a43189a729b385f441d088b68e, 75a14b2e013aca7361cac56316f2b7e8c07d9dc8]:</summary>

  - @rocket.chat/core-typings@7.2.0
  - @rocket.chat/ui-contexts@14.0.0
  - @rocket.chat/ui-client@14.0.0
  </details>

## 14.0.0-rc.3

### Patch Changes

- <details><summary>Updated dependencies []:</summary>

  - @rocket.chat/core-typings@7.2.0-rc.3
  - @rocket.chat/ui-contexts@14.0.0-rc.3
  - @rocket.chat/ui-client@14.0.0-rc.3
  </details>

## 14.0.0-rc.2

### Patch Changes

- <details><summary>Updated dependencies [c43220dcd8c1df86a6143d6553964ad2173903b3]:</summary>

  - @rocket.chat/ui-contexts@14.0.0-rc.2
  - @rocket.chat/ui-client@14.0.0-rc.2
  - @rocket.chat/core-typings@7.2.0-rc.2
  </details>

## 14.0.0-rc.1

### Patch Changes

- <details><summary>Updated dependencies []:</summary>

  - @rocket.chat/core-typings@7.2.0-rc.1
  - @rocket.chat/ui-contexts@14.0.0-rc.1
  - @rocket.chat/ui-client@14.0.0-rc.1
  </details>

## 14.0.0-rc.0

### Patch Changes

- ([#34205](https://github.com/RocketChat/Rocket.Chat/pull/34205)) Fixes an error where the engine would not retry a subprocess restart if the last attempt failed

- ([#34205](https://github.com/RocketChat/Rocket.Chat/pull/34205)) Fixes error propagation when trying to get the status of apps in some cases

- ([#34205](https://github.com/RocketChat/Rocket.Chat/pull/34205)) Fixes wrong data being reported to total failed apps metrics and statistics

- <details><summary>Updated dependencies [76f6239ff1a9f34f163c03c140c4ceba62563b4e, 76f6239ff1a9f34f163c03c140c4ceba62563b4e, 475120dc19fb8cc400fd8af21559cd6f3cc17eb8, 2e4af86f6463166ba4d0b37b153b89ab246e112a, 76f6239ff1a9f34f163c03c140c4ceba62563b4e, be2ede48ba7774a43189a729b385f441d088b68e, 75a14b2e013aca7361cac56316f2b7e8c07d9dc8]:</summary>

  - @rocket.chat/core-typings@7.2.0-rc.0
  - @rocket.chat/ui-contexts@14.0.0-rc.0
  - @rocket.chat/ui-client@14.0.0-rc.0
  </details>

## 13.0.0

### Patch Changes

- <details><summary>Updated dependencies [80e36bfc3938775eb26aa5576f1b9b98896e1cc4, 32d93a0666fa1cbe857d02889e93d9bbf45bd4f0]:</summary>

  - @rocket.chat/core-typings@7.1.0
  - @rocket.chat/ui-contexts@13.0.0
  - @rocket.chat/ui-client@13.0.0
  </details>

## 13.0.0-rc.3

### Patch Changes

- <details><summary>Updated dependencies []:</summary>

  - @rocket.chat/core-typings@7.1.0-rc.3
  - @rocket.chat/ui-contexts@13.0.0-rc.3
  - @rocket.chat/ui-client@13.0.0-rc.3
  </details>

## 13.0.0-rc.2

### Patch Changes

- <details><summary>Updated dependencies []:</summary>

  - @rocket.chat/core-typings@7.1.0-rc.2
  - @rocket.chat/ui-contexts@13.0.0-rc.2
  - @rocket.chat/ui-client@13.0.0-rc.2
  </details>

## 13.0.0-rc.1

### Patch Changes

- <details><summary>Updated dependencies []:</summary>

  - @rocket.chat/core-typings@7.1.0-rc.1
  - @rocket.chat/ui-contexts@13.0.0-rc.1
  - @rocket.chat/ui-client@13.0.0-rc.1
  </details>

## 13.0.0-rc.0

### Patch Changes

- <details><summary>Updated dependencies [80e36bfc3938775eb26aa5576f1b9b98896e1cc4, 32d93a0666fa1cbe857d02889e93d9bbf45bd4f0]:</summary>

  - @rocket.chat/core-typings@7.1.0-rc.0
  - @rocket.chat/ui-contexts@13.0.0-rc.0
  - @rocket.chat/ui-client@13.0.0-rc.0
  </details>

## 12.0.0

### Minor Changes

- ([#33592](https://github.com/RocketChat/Rocket.Chat/pull/33592)) Adds ability to collapse/expand sidebar groups

### Patch Changes

- <details><summary>Updated dependencies [bcacbb1cee, 9274cf4586, b338807d76, 3ea02d3cc1, e3629e065b, 03d148524b, 760ae5c01a, 81998f3450, 509143d6dd]:</summary>

  - @rocket.chat/core-typings@7.0.0
  - @rocket.chat/ui-client@12.0.0
  - @rocket.chat/ui-contexts@12.0.0
  </details>

## 12.0.0-rc.6

### Patch Changes

- <details><summary>Updated dependencies []:</summary>

  - @rocket.chat/core-typings@7.0.0-rc.6
  - @rocket.chat/ui-contexts@12.0.0-rc.6
  - @rocket.chat/ui-client@12.0.0-rc.6
  </details>

## 12.0.0-rc.5

### Patch Changes

- <details><summary>Updated dependencies []:</summary>

  - @rocket.chat/ui-contexts@12.0.0-rc.5
  - @rocket.chat/ui-client@12.0.0-rc.5
  - @rocket.chat/core-typings@7.0.0-rc.5
  </details>

## 12.0.0-rc.4

### Patch Changes

- <details><summary>Updated dependencies []:</summary>

  - @rocket.chat/core-typings@7.0.0-rc.4
  - @rocket.chat/ui-contexts@12.0.0-rc.4
  - @rocket.chat/ui-client@12.0.0-rc.4
  </details>

## 12.0.0-rc.3

### Patch Changes

- <details><summary>Updated dependencies []:</summary>

  - @rocket.chat/core-typings@7.0.0-rc.3
  - @rocket.chat/ui-contexts@12.0.0-rc.3
  - @rocket.chat/ui-client@12.0.0-rc.3
  </details>

## 12.0.0-rc.2

### Patch Changes

- <details><summary>Updated dependencies []:</summary>

  - @rocket.chat/core-typings@7.0.0-rc.2
  - @rocket.chat/ui-contexts@12.0.0-rc.2
  - @rocket.chat/ui-client@12.0.0-rc.2
  </details>

## 12.0.0-rc.1

### Patch Changes

- <details><summary>Updated dependencies []:</summary>

  - @rocket.chat/core-typings@7.0.0-rc.1
  - @rocket.chat/ui-contexts@12.0.0-rc.1
  - @rocket.chat/ui-client@12.0.0-rc.1
  </details>

## 12.0.0-rc.0

### Minor Changes

- ([#33592](https://github.com/RocketChat/Rocket.Chat/pull/33592)) Adds ability to collapse/expand sidebar groups

### Patch Changes

- <details><summary>Updated dependencies [7726d68374, bcacbb1cee, 9274cf4586, b338807d76, 3ea02d3cc1, e3629e065b, 03d148524b, 760ae5c01a, 81998f3450, 509143d6dd]:</summary>

  - @rocket.chat/core-typings@7.0.0-rc.0
  - @rocket.chat/ui-client@12.0.0-rc.0
  - @rocket.chat/ui-contexts@12.0.0-rc.0
  </details>

## 11.0.0

### Minor Changes

- ([#32821](https://github.com/RocketChat/Rocket.Chat/pull/32821)) Replaced new `SidebarV2` components under feature preview

### Patch Changes

- <details><summary>Updated dependencies [bb94c9c67a, 274f4f5881, cd0d50016e, 2f9eea03d2, 79c16d315a, 927710d778, 12d6307998]:</summary>

  - @rocket.chat/ui-client@11.0.0
  - @rocket.chat/core-typings@6.13.0
  - @rocket.chat/message-parser@0.31.31
  - @rocket.chat/ui-contexts@11.0.0
  </details>

## 11.0.0-rc.6

### Patch Changes

- <details><summary>Updated dependencies []:</summary>

  - @rocket.chat/core-typings@6.13.0-rc.6
  - @rocket.chat/ui-contexts@11.0.0-rc.6
  </details>

## 11.0.0-rc.5

### Patch Changes

- <details><summary>Updated dependencies []:</summary>

  - @rocket.chat/core-typings@6.13.0-rc.5
  - @rocket.chat/ui-contexts@11.0.0-rc.5
  - @rocket.chat/ui-client@11.0.0-rc.5
  </details>

## 11.0.0-rc.4

### Patch Changes

- <details><summary>Updated dependencies []:</summary>

  - @rocket.chat/core-typings@6.13.0-rc.4
  - @rocket.chat/ui-contexts@11.0.0-rc.4
  - @rocket.chat/ui-client@11.0.0-rc.4
  </details>

## 11.0.0-rc.3

### Patch Changes

- <details><summary>Updated dependencies []:</summary>

  - @rocket.chat/core-typings@6.13.0-rc.3
  - @rocket.chat/ui-contexts@11.0.0-rc.3
  - @rocket.chat/ui-client@11.0.0-rc.3
  </details>

## 11.0.0-rc.2

### Patch Changes

- <details><summary>Updated dependencies []:</summary>

  - @rocket.chat/core-typings@6.13.0-rc.2
  - @rocket.chat/ui-contexts@11.0.0-rc.2
  - @rocket.chat/ui-client@11.0.0-rc.2
  </details>

## 11.0.0-rc.1

### Patch Changes

- <details><summary>Updated dependencies [2f9eea03d2]:</summary>

  - @rocket.chat/ui-client@11.0.0-rc.1
  - @rocket.chat/ui-contexts@11.0.0-rc.1
  - @rocket.chat/core-typings@6.13.0-rc.1
  </details>

## 11.0.0-rc.0

### Minor Changes

- ([#32821](https://github.com/RocketChat/Rocket.Chat/pull/32821)) Replaced new `SidebarV2` components under feature preview

### Patch Changes

- <details><summary>Updated dependencies [bb94c9c67a, 274f4f5881, cd0d50016e, 79c16d315a, 927710d778, 12d6307998]:</summary>

  - @rocket.chat/ui-client@11.0.0-rc.0
  - @rocket.chat/core-typings@6.13.0-rc.0
  - @rocket.chat/message-parser@0.31.30-rc.0
  - @rocket.chat/ui-contexts@11.0.0-rc.0
  </details>

## 10.0.1

### Patch Changes

- <details><summary>Updated dependencies [3cbb9f6252]:</summary>

  - @rocket.chat/message-parser@0.31.30
  - @rocket.chat/core-typings@6.12.1
  - @rocket.chat/ui-contexts@10.0.1
  - @rocket.chat/ui-client@10.0.1
  </details>

## 10.0.0

### Patch Changes

- ([#32968](https://github.com/RocketChat/Rocket.Chat/pull/32968)) Bumped @rocket.chat/fuselage that fixes the Menu onPointerUp event behavior

- <details><summary>Updated dependencies [8ea6517c4e, 7937ff741a, 58c0efc732, e28be46db7, 58c0efc732]:</summary>

  - @rocket.chat/ui-client@10.0.0
  - @rocket.chat/core-typings@6.12.0
  - @rocket.chat/ui-contexts@10.0.0
  </details>

## 10.0.0-rc.6

### Patch Changes

- <details><summary>Updated dependencies []:</summary>

  - @rocket.chat/core-typings@6.12.0-rc.6
  - @rocket.chat/ui-contexts@10.0.0-rc.6
  - @rocket.chat/ui-client@10.0.0-rc.6
  </details>

## 10.0.0-rc.5

### Patch Changes

- <details><summary>Updated dependencies []:</summary>

  - @rocket.chat/core-typings@6.12.0-rc.5
  - @rocket.chat/ui-contexts@10.0.0-rc.5
  - @rocket.chat/ui-client@10.0.0-rc.5
  </details>

## 10.0.0-rc.4

### Patch Changes

- <details><summary>Updated dependencies []:</summary>

  - @rocket.chat/core-typings@6.12.0-rc.4
  - @rocket.chat/ui-contexts@10.0.0-rc.4
  - @rocket.chat/ui-client@10.0.0-rc.4
  </details>

## 10.0.0-rc.3

### Patch Changes

- <details><summary>Updated dependencies []:</summary>

  - @rocket.chat/core-typings@6.12.0-rc.3
  - @rocket.chat/ui-contexts@10.0.0-rc.3
  - @rocket.chat/ui-client@10.0.0-rc.3
  </details>

## 10.0.0-rc.2

### Patch Changes

- <details><summary>Updated dependencies []:</summary>

  - @rocket.chat/core-typings@6.12.0-rc.2
  - @rocket.chat/ui-contexts@10.0.0-rc.2
  - @rocket.chat/ui-client@10.0.0-rc.2
  </details>

## 10.0.0-rc.1

### Patch Changes

- <details><summary>Updated dependencies []:</summary>

  - @rocket.chat/core-typings@6.12.0-rc.1
  - @rocket.chat/ui-contexts@10.0.0-rc.1
  - @rocket.chat/ui-client@10.0.0-rc.1
  </details>

## 10.0.0-rc.0

### Patch Changes

- ([#32968](https://github.com/RocketChat/Rocket.Chat/pull/32968)) Bumped @rocket.chat/fuselage that fixes the Menu onPointerUp event behavior

- <details><summary>Updated dependencies [8ea6517c4e, 7937ff741a, 58c0efc732, e28be46db7, 58c0efc732]:</summary>

  - @rocket.chat/ui-client@10.0.0-rc.0
  - @rocket.chat/core-typings@6.12.0-rc.0
  - @rocket.chat/ui-contexts@10.0.0-rc.0
  </details>

## 9.0.2

### Patch Changes

- <details><summary>Updated dependencies []:</summary>
  - @rocket.chat/core-typings@6.11.2
  - @rocket.chat/ui-contexts@9.0.2
  - @rocket.chat/ui-client@9.0.2
  </details>

## 9.0.1

### Patch Changes

- <details><summary>Updated dependencies []:</summary>

  - @rocket.chat/core-typings@6.11.1
  - @rocket.chat/ui-contexts@9.0.1
  - @rocket.chat/ui-client@9.0.1
  </details>

## 9.0.0

### Patch Changes

- <details><summary>Updated dependencies [1b7b1161cf, 2d89a0c448, 24f7df4894, 3ffe4a2944, 4e8aa575a6, b8e5887fb9]:</summary>

  - @rocket.chat/ui-client@9.0.0
  - @rocket.chat/core-typings@6.11.0
  - @rocket.chat/ui-contexts@9.0.0
  </details>

## 9.0.0-rc.6

### Patch Changes

- <details><summary>Updated dependencies []:</summary>

  - @rocket.chat/core-typings@6.11.0-rc.6
  - @rocket.chat/ui-contexts@9.0.0-rc.6
  - @rocket.chat/ui-client@9.0.0-rc.6
  </details>

## 9.0.0-rc.5

### Patch Changes

- <details><summary>Updated dependencies []:</summary>

  - @rocket.chat/core-typings@6.11.0-rc.5
  - @rocket.chat/ui-contexts@9.0.0-rc.5
  - @rocket.chat/ui-client@9.0.0-rc.5
  </details>

## 9.0.0-rc.4

### Patch Changes

- <details><summary>Updated dependencies []:</summary>

  - @rocket.chat/core-typings@6.11.0-rc.4
  - @rocket.chat/ui-contexts@9.0.0-rc.4
  - @rocket.chat/ui-client@9.0.0-rc.4
  </details>

## 9.0.0-rc.3

### Patch Changes

- <details><summary>Updated dependencies []:</summary>

  - @rocket.chat/core-typings@6.11.0-rc.3
  - @rocket.chat/ui-contexts@9.0.0-rc.3
  - @rocket.chat/ui-client@9.0.0-rc.3
  </details>

## 9.0.0-rc.2

### Patch Changes

- <details><summary>Updated dependencies []:</summary>

  - @rocket.chat/core-typings@6.11.0-rc.2
  - @rocket.chat/ui-contexts@9.0.0-rc.2
  - @rocket.chat/ui-client@9.0.0-rc.2
  </details>

## 9.0.0-rc.1

### Patch Changes

- <details><summary>Updated dependencies []:</summary>

  - @rocket.chat/core-typings@6.11.0-rc.1
  - @rocket.chat/ui-contexts@9.0.0-rc.1
  - @rocket.chat/ui-client@9.0.0-rc.1
  </details>

## 9.0.0-rc.0

### Patch Changes

- <details><summary>Updated dependencies [1b7b1161cf, 2d89a0c448, 24f7df4894, 3ffe4a2944, 4e8aa575a6, b8e5887fb9]:</summary>

  - @rocket.chat/ui-client@9.0.0-rc.0
  - @rocket.chat/core-typings@6.11.0-rc.0
  - @rocket.chat/ui-contexts@9.0.0-rc.0
  </details>

## 8.0.2

### Patch Changes

- <details><summary>Updated dependencies [ca6a9d8de8, ca6a9d8de8, ca6a9d8de8, ca6a9d8de8]:</summary>

  - @rocket.chat/core-typings@6.10.2
  - @rocket.chat/ui-contexts@8.0.2
  - @rocket.chat/ui-client@8.0.2
  </details>

## 8.0.1

### Patch Changes

- <details><summary>Updated dependencies []:</summary>

  - @rocket.chat/core-typings@6.10.1
  - @rocket.chat/ui-contexts@8.0.1
  - @rocket.chat/ui-client@8.0.1
  </details>

## 8.0.0

### Minor Changes

- ([#31821](https://github.com/RocketChat/Rocket.Chat/pull/31821)) New runtime for apps in the Apps-Engine based on the Deno platform

### Patch Changes

- ([#32609](https://github.com/RocketChat/Rocket.Chat/pull/32609)) Fixes long katex lines overflowing the message component

- <details><summary>Updated dependencies [1240c874a5, 5f95c4ec6b, f75a2cb4bb, 4f72d62aa7, dfa49bdbb2]:</summary>

  - @rocket.chat/core-typings@6.10.0
  - @rocket.chat/ui-contexts@8.0.0
  - @rocket.chat/ui-client@8.0.0
  </details>

## 8.0.0-rc.7

### Patch Changes

- <details><summary>Updated dependencies []:</summary>

  - @rocket.chat/core-typings@6.10.0-rc.7
  - @rocket.chat/ui-contexts@8.0.0-rc.7
  - @rocket.chat/ui-client@8.0.0-rc.7
  </details>

## 8.0.0-rc.6

### Patch Changes

- <details><summary>Updated dependencies []:</summary>

  - @rocket.chat/core-typings@6.10.0-rc.6
  - @rocket.chat/ui-contexts@8.0.0-rc.6
  - @rocket.chat/ui-client@8.0.0-rc.6
  </details>

## 8.0.0-rc.5

### Patch Changes

- <details><summary>Updated dependencies []:</summary>

  - @rocket.chat/core-typings@6.10.0-rc.5
  - @rocket.chat/ui-contexts@8.0.0-rc.5
  - @rocket.chat/ui-client@8.0.0-rc.5
  </details>

## 8.0.0-rc.4

### Patch Changes

- <details><summary>Updated dependencies []:</summary>

  - @rocket.chat/core-typings@6.10.0-rc.4
  - @rocket.chat/ui-contexts@8.0.0-rc.4
  - @rocket.chat/ui-client@8.0.0-rc.4
  </details>

## 8.0.0-rc.3

### Patch Changes

- <details><summary>Updated dependencies []:</summary>

  - @rocket.chat/core-typings@6.10.0-rc.3
  - @rocket.chat/ui-contexts@8.0.0-rc.3
  - @rocket.chat/ui-client@8.0.0-rc.3
  </details>

## 8.0.0-rc.2

### Patch Changes

- <details><summary>Updated dependencies []:</summary>

  - @rocket.chat/core-typings@6.10.0-rc.2
  - @rocket.chat/ui-contexts@8.0.0-rc.2
  - @rocket.chat/ui-client@8.0.0-rc.2
  </details>

## 8.0.0-rc.1

### Patch Changes

- <details><summary>Updated dependencies []:</summary>

  - @rocket.chat/core-typings@6.10.0-rc.1
  - @rocket.chat/ui-contexts@8.0.0-rc.1
  - @rocket.chat/ui-client@8.0.0-rc.1
  </details>

## 8.0.0-rc.0

### Minor Changes

- ([#31821](https://github.com/RocketChat/Rocket.Chat/pull/31821)) New runtime for apps in the Apps-Engine based on the Deno platform

### Patch Changes

- ([#32609](https://github.com/RocketChat/Rocket.Chat/pull/32609)) Fixes long katex lines overflowing the message component

- <details><summary>Updated dependencies [1240c874a5, 5f95c4ec6b, f75a2cb4bb, 4f72d62aa7, dfa49bdbb2]:</summary>

  - @rocket.chat/core-typings@6.10.0-rc.0
  - @rocket.chat/ui-contexts@8.0.0-rc.0
  - @rocket.chat/ui-client@8.0.0-rc.0

## 7.0.3

### Patch Changes

- <details><summary>Updated dependencies []:</summary>

  - @rocket.chat/core-typings@6.9.3
  - @rocket.chat/ui-contexts@7.0.3
  - @rocket.chat/ui-client@7.0.3
  </details>

## 7.0.2

### Patch Changes

- <details><summary>Updated dependencies []:</summary>

  - @rocket.chat/core-typings@6.9.2
  - @rocket.chat/ui-contexts@7.0.2
  - @rocket.chat/ui-client@7.0.2
  </details>

## 7.0.1

### Patch Changes

- <details><summary>Updated dependencies []:</summary>

  - @rocket.chat/core-typings@6.9.1
  - @rocket.chat/ui-contexts@7.0.1
  - @rocket.chat/ui-client@7.0.1
  </details>

## 7.0.0

### Patch Changes

- <details><summary>Updated dependencies [ff4e396416, 70ab2a7b7b]:</summary>

  - @rocket.chat/core-typings@6.9.0
  - @rocket.chat/ui-contexts@7.0.0
  - @rocket.chat/ui-client@7.0.0
  </details>

## 7.0.0-rc.2

### Patch Changes

- <details><summary>Updated dependencies []:</summary>

  - @rocket.chat/core-typings@6.9.0-rc.2
  - @rocket.chat/ui-contexts@7.0.0-rc.2
  - @rocket.chat/ui-client@7.0.0-rc.2
  </details>

## 7.0.0-rc.1

### Patch Changes

- <details><summary>Updated dependencies []:</summary>

  - @rocket.chat/core-typings@6.9.0-rc.1
  - @rocket.chat/ui-contexts@7.0.0-rc.1
  - @rocket.chat/ui-client@7.0.0-rc.1
  </details>

## 7.0.0-rc.0

### Patch Changes

- <details><summary>Updated dependencies [ff4e396416, 70ab2a7b7b]:</summary>

  - @rocket.chat/core-typings@6.9.0-rc.0
  - @rocket.chat/ui-contexts@7.0.0-rc.0
  - @rocket.chat/ui-client@7.0.0-rc.0
  </details>

## 6.0.0

### Patch Changes

- <details><summary>Updated dependencies [c47a8e3514, b94ca7c30b, 4aba7c8a26, c0d54d742a]:</summary>

  - @rocket.chat/core-typings@6.8.0
  - @rocket.chat/ui-contexts@6.0.0
  - @rocket.chat/message-parser@0.31.29
  - @rocket.chat/ui-client@6.0.0
  </details>

## 6.0.0-rc.2

### Patch Changes

- <details><summary>Updated dependencies [b94ca7c30b]:</summary>

  - @rocket.chat/core-typings@6.8.0-rc.2
  - @rocket.chat/ui-contexts@6.0.0-rc.2
  - @rocket.chat/ui-client@6.0.0-rc.2
  </details>

## 6.0.0-rc.1

### Patch Changes

- <details><summary>Updated dependencies []:</summary>

  - @rocket.chat/core-typings@6.8.0-rc.1
  - @rocket.chat/ui-contexts@6.0.0-rc.1
  - @rocket.chat/ui-client@6.0.0-rc.1
  </details>

## 6.0.0-rc.0

### Patch Changes

- <details><summary>Updated dependencies [c47a8e3514, 4aba7c8a26, c0d54d742a]:</summary>

  - @rocket.chat/core-typings@6.8.0-rc.0
  - @rocket.chat/ui-contexts@6.0.0-rc.0
  - @rocket.chat/message-parser@0.31.29
  - @rocket.chat/ui-client@6.0.0-rc.0

## 5.0.2

### Patch Changes

- <details><summary>Updated dependencies []:</summary>

  - @rocket.chat/core-typings@6.7.2
  - @rocket.chat/ui-contexts@5.0.2
  - @rocket.chat/ui-client@5.0.2
  </details>

## 5.0.1

### Patch Changes

- <details><summary>Updated dependencies []:</summary>

  - @rocket.chat/core-typings@6.7.1
  - @rocket.chat/ui-contexts@5.0.1
  - @rocket.chat/ui-client@5.0.1
  </details>

## 5.0.0

### Patch Changes

- <details><summary>Updated dependencies [b9ef630816, 3eb4dd7f50, b9e897a8f5, 5ad65ff3da]:</summary>

  - @rocket.chat/core-typings@6.7.0
  - @rocket.chat/message-parser@0.31.29
  - @rocket.chat/ui-contexts@5.0.0
  - @rocket.chat/ui-client@5.0.0
  </details>

## 5.0.0-rc.4

### Patch Changes

- <details><summary>Updated dependencies []:</summary>

  - @rocket.chat/core-typings@6.7.0-rc.4
  - @rocket.chat/ui-contexts@5.0.0-rc.4
  - @rocket.chat/ui-client@5.0.0-rc.4
  </details>

## 5.0.0-rc.3

### Patch Changes

- <details><summary>Updated dependencies []:</summary>

  - @rocket.chat/core-typings@6.7.0-rc.3
  - @rocket.chat/ui-contexts@5.0.0-rc.3
  - @rocket.chat/ui-client@5.0.0-rc.3
  </details>

## 5.0.0-rc.2

### Patch Changes

- <details><summary>Updated dependencies []:</summary>

  - @rocket.chat/core-typings@6.7.0-rc.2
  - @rocket.chat/ui-contexts@5.0.0-rc.2
  - @rocket.chat/ui-client@5.0.0-rc.2
  </details>

## 5.0.0-rc.1

### Patch Changes

- <details><summary>Updated dependencies []:</summary>

  - @rocket.chat/core-typings@6.7.0-rc.1
  - @rocket.chat/ui-contexts@5.0.0-rc.1
  - @rocket.chat/ui-client@5.0.0-rc.1
  </details>

## 5.0.0-rc.0

### Patch Changes

- <details><summary>Updated dependencies [b9ef630816, 3eb4dd7f50, b9e897a8f5, 5ad65ff3da]:</summary>

  - @rocket.chat/core-typings@6.7.0-rc.0
  - @rocket.chat/message-parser@0.31.29-rc.0
  - @rocket.chat/ui-contexts@5.0.0-rc.0
  - @rocket.chat/ui-client@5.0.0-rc.0
  </details>

## 4.0.6

### Patch Changes

- <details><summary>Updated dependencies []:</summary>

  - @rocket.chat/core-typings@6.6.6
  - @rocket.chat/ui-contexts@4.0.6
  - @rocket.chat/ui-client@4.0.6
  </details>

## 4.0.5

### Patch Changes

- <details><summary>Updated dependencies []:</summary>

  - @rocket.chat/ui-contexts@4.0.5
  - @rocket.chat/ui-client@4.0.5
  - @rocket.chat/core-typings@6.6.5
  </details>

## 4.0.4

### Patch Changes

- <details><summary>Updated dependencies []:</summary>

  - @rocket.chat/core-typings@6.6.4
  - @rocket.chat/ui-contexts@4.0.4
  - @rocket.chat/ui-client@4.0.4
  </details>

## 4.0.3

### Patch Changes

- <details><summary>Updated dependencies []:</summary>

  - @rocket.chat/core-typings@6.6.3
  - @rocket.chat/ui-contexts@4.0.3
  - @rocket.chat/ui-client@4.0.3
  </details>

## 4.0.2

### Patch Changes

- <details><summary>Updated dependencies []:</summary>

  - @rocket.chat/ui-contexts@4.0.2
  - @rocket.chat/ui-client@4.0.2
  - @rocket.chat/core-typings@6.6.2
  </details>

## 4.0.1

### Patch Changes

- <details><summary>Updated dependencies []:</summary>

  - @rocket.chat/core-typings@6.6.1
  - @rocket.chat/ui-contexts@4.0.1
  - @rocket.chat/ui-client@4.0.1
  </details>

## 4.0.0

### Patch Changes

- ([#31138](https://github.com/RocketChat/Rocket.Chat/pull/31138)) feat(uikit): Move `@rocket.chat/ui-kit` package to the main monorepo

- ([#31349](https://github.com/RocketChat/Rocket.Chat/pull/31349) by [@Subhojit-Dey1234](https://github.com/Subhojit-Dey1234)) feat: Implemented InlineCode handling in Bold, Italic and Strike

- <details><summary>Updated dependencies [b223cbde14, b2b0035162, 9cb97965ba, dbb08ef948, dd5fd6d2c8, fdd9852079, b4b2cd20a8]:</summary>

  - @rocket.chat/core-typings@6.6.0
  - @rocket.chat/ui-contexts@4.0.0
  - @rocket.chat/ui-client@4.0.0
  </details>

## 4.0.0-rc.7

### Patch Changes

- <details><summary>Updated dependencies []:</summary>

  - @rocket.chat/core-typings@6.6.0-rc.7
  - @rocket.chat/ui-contexts@4.0.0-rc.7
  - @rocket.chat/ui-client@4.0.0-rc.7
  </details>

## 4.0.0-rc.6

### Patch Changes

- <details><summary>Updated dependencies []:</summary>

  - @rocket.chat/core-typings@6.6.0-rc.6
  - @rocket.chat/ui-contexts@4.0.0-rc.6
  - @rocket.chat/ui-client@4.0.0-rc.6
  </details>

## 4.0.0-rc.5

### Patch Changes

- <details><summary>Updated dependencies []:</summary>

  - @rocket.chat/core-typings@6.6.0-rc.5
  - @rocket.chat/ui-contexts@4.0.0-rc.5
  - @rocket.chat/ui-client@4.0.0-rc.5
  </details>

## 4.0.0-rc.4

### Patch Changes

- @rocket.chat/core-typings@6.6.0-rc.4
- @rocket.chat/ui-contexts@4.0.0-rc.4
- @rocket.chat/ui-client@4.0.0-rc.4

## 4.0.0-rc.3

### Patch Changes

- @rocket.chat/core-typings@6.6.0-rc.3
- @rocket.chat/ui-contexts@4.0.0-rc.3
- @rocket.chat/ui-client@4.0.0-rc.3

## 4.0.0-rc.2

### Patch Changes

- @rocket.chat/core-typings@6.6.0-rc.2
- @rocket.chat/ui-contexts@4.0.0-rc.2
- @rocket.chat/ui-client@4.0.0-rc.2

## 4.0.0-rc.1

### Patch Changes

- @rocket.chat/core-typings@6.6.0-rc.1
- @rocket.chat/ui-contexts@4.0.0-rc.1
- @rocket.chat/ui-client@4.0.0-rc.1

## 4.0.0-rc.0

### Patch Changes

- b223cbde14: feat(uikit): Move `@rocket.chat/ui-kit` package to the main monorepo
- dbb08ef948: feat: Implemented InlineCode handling in Bold, Italic and Strike
- Updated dependencies [b223cbde14]
- Updated dependencies [b2b0035162]
- Updated dependencies [9cb97965ba]
- Updated dependencies [dbb08ef948]
- Updated dependencies [dd5fd6d2c8]
- Updated dependencies [fdd9852079]
- Updated dependencies [b4b2cd20a8]
  - @rocket.chat/core-typings@6.6.0-rc.0
  - @rocket.chat/ui-contexts@4.0.0-rc.0
  - @rocket.chat/ui-client@4.0.0-rc.0

## 3.0.3

### Patch Changes

- @rocket.chat/core-typings@6.5.3
- @rocket.chat/ui-contexts@3.0.3
- @rocket.chat/ui-client@3.0.3

## 3.0.2

### Patch Changes

- @rocket.chat/core-typings@6.5.2
- @rocket.chat/ui-contexts@3.0.2
- @rocket.chat/ui-client@3.0.2

## 3.0.1

### Patch Changes

- Updated dependencies [c2b224fd82]
  - @rocket.chat/core-typings@6.5.1
  - @rocket.chat/ui-contexts@3.0.1
  - @rocket.chat/ui-client@3.0.1

## 3.0.0

### Patch Changes

- c2f337664e: fixed an issue with mentions showing usernames instead of names on smaller screens
- Updated dependencies [7da1edf866]
- Updated dependencies [dea1fe9191]
- Updated dependencies [c0ef13a0bf]
- Updated dependencies [5b9d6883bf]
- Updated dependencies [92613680b7]
- Updated dependencies [ec1b2b9846]
- Updated dependencies [5f81a0f3cb]
- Updated dependencies [dea1fe9191]
  - @rocket.chat/ui-contexts@3.0.0
  - @rocket.chat/core-typings@6.5.0
  - @rocket.chat/ui-client@3.0.0

## 3.0.0-rc.19

### Patch Changes

- @rocket.chat/core-typings@6.5.0-rc.19
- @rocket.chat/ui-contexts@3.0.0-rc.19
- @rocket.chat/ui-client@3.0.0-rc.19

## 3.0.0-rc.18

### Patch Changes

- @rocket.chat/core-typings@6.5.0-rc.18
- @rocket.chat/ui-contexts@3.0.0-rc.18
- @rocket.chat/ui-client@3.0.0-rc.18

## 3.0.0-rc.17

### Patch Changes

- @rocket.chat/core-typings@6.5.0-rc.17
- @rocket.chat/ui-contexts@3.0.0-rc.17
- @rocket.chat/ui-client@3.0.0-rc.17

## 3.0.0-rc.16

### Patch Changes

- @rocket.chat/core-typings@6.5.0-rc.16
- @rocket.chat/ui-contexts@3.0.0-rc.16
- @rocket.chat/ui-client@3.0.0-rc.16

## 3.0.0-rc.15

### Patch Changes

- @rocket.chat/core-typings@6.5.0-rc.15
- @rocket.chat/ui-contexts@3.0.0-rc.15
- @rocket.chat/ui-client@3.0.0-rc.15

## 3.0.0-rc.14

### Patch Changes

- @rocket.chat/core-typings@6.5.0-rc.14
- @rocket.chat/ui-contexts@3.0.0-rc.14
- @rocket.chat/ui-client@3.0.0-rc.14

## 3.0.0-rc.13

### Patch Changes

- @rocket.chat/core-typings@6.5.0-rc.13
- @rocket.chat/ui-contexts@3.0.0-rc.13
- @rocket.chat/ui-client@3.0.0-rc.13

## 3.0.0-rc.12

### Patch Changes

- @rocket.chat/core-typings@6.5.0-rc.12
- @rocket.chat/ui-contexts@3.0.0-rc.12
- @rocket.chat/ui-client@3.0.0-rc.12

## 3.0.0-rc.11

### Patch Changes

- @rocket.chat/core-typings@6.5.0-rc.11
- @rocket.chat/ui-contexts@3.0.0-rc.11
- @rocket.chat/ui-client@3.0.0-rc.11

## 3.0.0-rc.10

### Patch Changes

- @rocket.chat/core-typings@6.5.0-rc.10
- @rocket.chat/ui-contexts@3.0.0-rc.10
- @rocket.chat/ui-client@3.0.0-rc.10

## 3.0.0-rc.9

### Patch Changes

- @rocket.chat/core-typings@6.5.0-rc.9
- @rocket.chat/ui-contexts@3.0.0-rc.9
- @rocket.chat/ui-client@3.0.0-rc.9

## 3.0.0-rc.8

### Patch Changes

- @rocket.chat/core-typings@6.5.0-rc.8
- @rocket.chat/ui-contexts@3.0.0-rc.8
- @rocket.chat/ui-client@3.0.0-rc.8

## 3.0.0-rc.7

### Patch Changes

- @rocket.chat/core-typings@6.5.0-rc.7
- @rocket.chat/ui-contexts@3.0.0-rc.7
- @rocket.chat/ui-client@3.0.0-rc.7

## 3.0.0-rc.6

### Patch Changes

- @rocket.chat/core-typings@6.5.0-rc.6
- @rocket.chat/ui-contexts@3.0.0-rc.6
- @rocket.chat/ui-client@3.0.0-rc.6

## 3.0.0-rc.5

### Patch Changes

- @rocket.chat/core-typings@6.5.0-rc.5
- @rocket.chat/ui-contexts@3.0.0-rc.5
- @rocket.chat/ui-client@3.0.0-rc.5

## 3.0.0-rc.4

### Patch Changes

- @rocket.chat/core-typings@6.5.0-rc.4
- @rocket.chat/ui-contexts@3.0.0-rc.4
- @rocket.chat/ui-client@3.0.0-rc.4

## 3.0.0-rc.3

### Patch Changes

- @rocket.chat/core-typings@6.5.0-rc.3
- @rocket.chat/ui-contexts@3.0.0-rc.3
- @rocket.chat/ui-client@3.0.0-rc.3

## 3.0.0-rc.2

### Patch Changes

- @rocket.chat/core-typings@6.5.0-rc.2
- @rocket.chat/ui-contexts@3.0.0-rc.2
- @rocket.chat/ui-client@3.0.0-rc.2

## 3.0.0-rc.1

### Patch Changes

- @rocket.chat/core-typings@6.5.0-rc.1
- @rocket.chat/ui-contexts@3.0.0-rc.1
- @rocket.chat/ui-client@3.0.0-rc.1

## 3.0.0-rc.0

### Patch Changes

- c2f337664e: fixed an issue with mentions showing usernames instead of names on smaller screens
- Updated dependencies [7da1edf866]
- Updated dependencies [dea1fe9191]
- Updated dependencies [c0ef13a0bf]
- Updated dependencies [5b9d6883bf]
- Updated dependencies [92613680b7]
- Updated dependencies [ec1b2b9846]
- Updated dependencies [5f81a0f3cb]
- Updated dependencies [dea1fe9191]
  - @rocket.chat/ui-contexts@3.0.0-rc.0
  - @rocket.chat/core-typings@6.5.0-rc.0
  - @rocket.chat/ui-client@3.0.0-rc.0

## 2.0.8

### Patch Changes

- @rocket.chat/core-typings@6.4.8
- @rocket.chat/ui-contexts@2.0.8
- @rocket.chat/ui-client@2.0.8

## 2.0.7

### Patch Changes

- @rocket.chat/core-typings@6.4.7
- @rocket.chat/ui-contexts@2.0.7
- @rocket.chat/ui-client@2.0.7

## 2.0.6

### Patch Changes

- @rocket.chat/core-typings@6.4.6
- @rocket.chat/ui-contexts@2.0.6
- @rocket.chat/ui-client@2.0.6

## 2.0.5

### Patch Changes

- @rocket.chat/core-typings@6.4.5
- @rocket.chat/ui-contexts@2.0.5
- @rocket.chat/ui-client@2.0.5

## 2.0.4

### Patch Changes

- @rocket.chat/core-typings@6.4.4
- @rocket.chat/ui-contexts@2.0.4
- @rocket.chat/ui-client@2.0.4

## 2.0.3

### Patch Changes

- @rocket.chat/core-typings@6.4.3
- @rocket.chat/ui-contexts@2.0.3
- @rocket.chat/ui-client@2.0.3

## 2.0.2

### Patch Changes

- @rocket.chat/core-typings@6.4.2
- @rocket.chat/ui-contexts@2.0.2
- @rocket.chat/ui-client@2.0.2

## 2.0.1

### Patch Changes

- @rocket.chat/core-typings@6.4.1
- @rocket.chat/ui-contexts@2.0.1
- @rocket.chat/ui-client@2.0.1

## 2.0.0

### Patch Changes

- Updated dependencies [239a34e877]
- Updated dependencies [203304782f]
- Updated dependencies [4186eecf05]
- Updated dependencies [ba24f3c21f]
- Updated dependencies [ebab8c4dd8]
- Updated dependencies [074db3b419]
- Updated dependencies [1041d4d361]
- Updated dependencies [61128364d6]
- Updated dependencies [d45365436e]
- Updated dependencies [b8f3d5014f]
- Updated dependencies [ee3815fce4]
  - @rocket.chat/core-typings@6.4.0
  - @rocket.chat/ui-client@2.0.0
  - @rocket.chat/ui-contexts@2.0.0

## 2.0.0-rc.5

### Patch Changes

- Updated dependencies [1041d4d361]
  - @rocket.chat/core-typings@6.4.0-rc.5
  - @rocket.chat/ui-contexts@2.0.0-rc.5
  - @rocket.chat/ui-client@2.0.0-rc.5

## 2.0.0-rc.4

### Patch Changes

- @rocket.chat/core-typings@6.4.0-rc.4
- @rocket.chat/ui-contexts@2.0.0-rc.4
- @rocket.chat/ui-client@2.0.0-rc.4

## 2.0.0-rc.3

### Patch Changes

- @rocket.chat/core-typings@6.4.0-rc.3
- @rocket.chat/ui-contexts@2.0.0-rc.3
- @rocket.chat/ui-client@2.0.0-rc.3

## 2.0.0-rc.2

### Patch Changes

- @rocket.chat/core-typings@6.4.0-rc.2
- @rocket.chat/ui-contexts@2.0.0-rc.2
- @rocket.chat/ui-client@2.0.0-rc.2

## 2.0.0-rc.1

### Patch Changes

- @rocket.chat/core-typings@6.4.0-rc.1
- @rocket.chat/ui-contexts@2.0.0-rc.1
- @rocket.chat/ui-client@2.0.0-rc.1

## 2.0.0-rc.0

### Patch Changes

- Updated dependencies [239a34e877]
- Updated dependencies [203304782f]
- Updated dependencies [4186eecf05]
- Updated dependencies [ba24f3c21f]
- Updated dependencies [ebab8c4dd8]
- Updated dependencies [074db3b419]
- Updated dependencies [61128364d6]
- Updated dependencies [d45365436e]
- Updated dependencies [b8f3d5014f]
- Updated dependencies [ee3815fce4]
  - @rocket.chat/core-typings@6.4.0-rc.0
  - @rocket.chat/ui-client@2.0.0-rc.0
  - @rocket.chat/ui-contexts@2.0.0-rc.0

## 1.0.8

### Patch Changes

- @rocket.chat/core-typings@6.3.8
- @rocket.chat/ui-contexts@1.0.8
- @rocket.chat/ui-client@1.0.8

## 1.0.7

### Patch Changes

- @rocket.chat/core-typings@6.3.7
- @rocket.chat/ui-contexts@1.0.7
- @rocket.chat/ui-client@1.0.7

## 1.0.6

### Patch Changes

- @rocket.chat/core-typings@6.3.6
- @rocket.chat/ui-contexts@1.0.6
- @rocket.chat/ui-client@1.0.6

## 1.0.5

### Patch Changes

- @rocket.chat/core-typings@6.3.5
- @rocket.chat/ui-contexts@1.0.5
- @rocket.chat/ui-client@1.0.5

## 1.0.4

### Patch Changes

- @rocket.chat/core-typings@6.3.4
- @rocket.chat/ui-contexts@1.0.4
- @rocket.chat/ui-client@1.0.4

## 1.0.3

### Patch Changes

- @rocket.chat/core-typings@6.3.3
- @rocket.chat/ui-contexts@1.0.3
- @rocket.chat/ui-client@1.0.3

## 1.0.2

### Patch Changes

- @rocket.chat/core-typings@6.3.2
- @rocket.chat/ui-contexts@1.0.2
- @rocket.chat/ui-client@1.0.2

## 1.0.1

### Patch Changes

- @rocket.chat/core-typings@6.3.1
- @rocket.chat/ui-contexts@1.0.1
- @rocket.chat/ui-client@1.0.1

## 1.0.0

### Minor Changes

- 9ea8088f06: fix: respect useEmoji preference for messages
- e01bbcca54: Fixed mentions and emojis inside inside bold, italic or strikethrough texts

### Patch Changes

- cde2539619: chore(meteor): Update mention style
- Updated dependencies [e14ec50816]
- Updated dependencies [9da856cc67]
- Updated dependencies [baaa38f7f4]
- Updated dependencies [f76d514341]
- Updated dependencies [12d97e16c2]
- Updated dependencies [48ac55f4ea]
  - @rocket.chat/core-typings@6.3.0
  - @rocket.chat/ui-client@1.0.0
  - @rocket.chat/ui-contexts@1.0.0

## 1.0.0-rc.10

### Patch Changes

- @rocket.chat/ui-contexts@1.0.0-rc.10
- @rocket.chat/ui-client@1.0.0-rc.10
- @rocket.chat/core-typings@6.3.0-rc.10

## 1.0.0-rc.9

### Patch Changes

- Updated dependencies [48ac55f4ea]
  - @rocket.chat/core-typings@6.3.0-rc.9
  - @rocket.chat/ui-contexts@1.0.0-rc.9
  - @rocket.chat/ui-client@1.0.0-rc.9

## 1.0.0-rc.8

### Patch Changes

- @rocket.chat/core-typings@6.3.0-rc.8
- @rocket.chat/ui-contexts@1.0.0-rc.8
- @rocket.chat/ui-client@1.0.0-rc.8

## 1.0.0-rc.7

### Patch Changes

- @rocket.chat/core-typings@6.3.0-rc.7
- @rocket.chat/ui-contexts@1.0.0-rc.7
- @rocket.chat/ui-client@1.0.0-rc.7

## 1.0.0-rc.6

### Patch Changes

- @rocket.chat/core-typings@6.3.0-rc.6
- @rocket.chat/ui-contexts@1.0.0-rc.6
- @rocket.chat/ui-client@1.0.0-rc.6

## 1.0.0-rc.5

### Patch Changes

- @rocket.chat/core-typings@6.3.0-rc.5
- @rocket.chat/ui-contexts@1.0.0-rc.5
- @rocket.chat/ui-client@1.0.0-rc.5

## 1.0.0-rc.4

### Patch Changes

- @rocket.chat/core-typings@6.3.0-rc.4
- @rocket.chat/ui-contexts@1.0.0-rc.4
- @rocket.chat/ui-client@1.0.0-rc.4

## 1.0.0-rc.3

### Patch Changes

- @rocket.chat/core-typings@6.3.0-rc.3
- @rocket.chat/ui-contexts@1.0.0-rc.3
- @rocket.chat/ui-client@1.0.0-rc.3

## 1.0.0-rc.2

### Patch Changes

- Updated dependencies [f76d514341]
  - @rocket.chat/ui-client@1.0.0-rc.2
  - @rocket.chat/ui-contexts@1.0.0-rc.2
  - @rocket.chat/core-typings@6.3.0-rc.2

## 1.0.0-rc.1

### Patch Changes

- @rocket.chat/core-typings@6.3.0-rc.1
- @rocket.chat/ui-contexts@1.0.0-rc.1
- @rocket.chat/ui-client@1.0.0-rc.1

## 1.0.0-rc.0

### Minor Changes

- 9ea8088f06: fix: respect useEmoji preference for messages
- e01bbcca54: Fixed mentions and emojis inside inside bold, italic or strikethrough texts

### Patch Changes

- cde2539619: chore(meteor): Update mention style
- Updated dependencies [e14ec50816]
- Updated dependencies [9da856cc67]
- Updated dependencies [baaa38f7f4]
- Updated dependencies [12d97e16c2]
  - @rocket.chat/core-typings@6.3.0-rc.0
  - @rocket.chat/ui-client@1.0.0-rc.0
  - @rocket.chat/ui-contexts@1.0.0-rc.0<|MERGE_RESOLUTION|>--- conflicted
+++ resolved
@@ -1,69 +1,68 @@
 # @rocket.chat/gazzodown
 
-<<<<<<< HEAD
 ## 19.0.0-rc.3
-=======
-## 18.0.2
->>>>>>> 0432cbd4
-
-### Patch Changes
-
-- <details><summary>Updated dependencies []:</summary>
-
-<<<<<<< HEAD
+
+### Patch Changes
+
+- <details><summary>Updated dependencies []:</summary>
   - @rocket.chat/core-typings@7.7.0-rc.3
   - @rocket.chat/ui-contexts@19.0.0-rc.3
   - @rocket.chat/ui-client@19.0.0-rc.3
   </details>
 
 ## 19.0.0-rc.2
-=======
+
+### Patch Changes
+
+- <details><summary>Updated dependencies []:</summary>
+  - @rocket.chat/core-typings@7.7.0-rc.2
+  - @rocket.chat/ui-contexts@19.0.0-rc.2
+  - @rocket.chat/ui-client@19.0.0-rc.2
+  </details>
+
+## 19.0.0-rc.1
+
+### Patch Changes
+
+- <details><summary>Updated dependencies []:</summary>
+
+  - @rocket.chat/core-typings@7.7.0-rc.1
+  - @rocket.chat/ui-contexts@19.0.0-rc.1
+  - @rocket.chat/ui-client@19.0.0-rc.1
+  </details>
+
+## 19.0.0-rc.0
+
+### Patch Changes
+
+- ([#36016](https://github.com/RocketChat/Rocket.Chat/pull/36016)) Security Hotfix (https://docs.rocket.chat/docs/security-fixes-and-updates)
+
+- <details><summary>Updated dependencies [aadc7956bdeb281007ef06f158088640a44171df]:</summary>
+
+  - @rocket.chat/ui-client@19.0.0-rc.0
+  - @rocket.chat/ui-contexts@19.0.0-rc.0
+  - @rocket.chat/core-typings@7.7.0-rc.0
+  </details>
+
+## 18.0.2
+
+### Patch Changes
+
+- <details><summary>Updated dependencies []:</summary>
   - @rocket.chat/core-typings@7.6.2
   - @rocket.chat/ui-contexts@18.0.2
   - @rocket.chat/ui-client@18.0.2
   </details>
 
 ## 18.0.1
->>>>>>> 0432cbd4
-
-### Patch Changes
-
-- <details><summary>Updated dependencies []:</summary>
-
-<<<<<<< HEAD
-  - @rocket.chat/core-typings@7.7.0-rc.2
-  - @rocket.chat/ui-contexts@19.0.0-rc.2
-  - @rocket.chat/ui-client@19.0.0-rc.2
-  </details>
-
-## 19.0.0-rc.1
-
-### Patch Changes
-
-- <details><summary>Updated dependencies []:</summary>
-
-  - @rocket.chat/core-typings@7.7.0-rc.1
-  - @rocket.chat/ui-contexts@19.0.0-rc.1
-  - @rocket.chat/ui-client@19.0.0-rc.1
-  </details>
-
-## 19.0.0-rc.0
-
-### Patch Changes
-
-- ([#36016](https://github.com/RocketChat/Rocket.Chat/pull/36016)) Security Hotfix (https://docs.rocket.chat/docs/security-fixes-and-updates)
-
-- <details><summary>Updated dependencies [aadc7956bdeb281007ef06f158088640a44171df]:</summary>
-
-  - @rocket.chat/ui-client@19.0.0-rc.0
-  - @rocket.chat/ui-contexts@19.0.0-rc.0
-  - @rocket.chat/core-typings@7.7.0-rc.0
-=======
-  - @rocket.chat/core-typings@7.6.1
-  - @rocket.chat/ui-contexts@18.0.1
-  - @rocket.chat/ui-client@18.0.1
->>>>>>> 0432cbd4
-  </details>
+
+### Patch Changes
+
+- <details><summary>Updated dependencies []:</summary>
+- @rocket.chat/core-typings@7.6.1
+- @rocket.chat/ui-contexts@18.0.1
+- @rocket.chat/ui-client@18.0.1
+</details>
 
 ## 18.0.0
 
