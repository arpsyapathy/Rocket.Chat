{
	"name": "@rocket.chat/gazzodown",
	"version": "1.0.4",
	"private": true,
	"devDependencies": {
		"@babel/core": "~7.22.9",
		"@rocket.chat/core-typings": "workspace:^",
		"@rocket.chat/css-in-js": "next",
		"@rocket.chat/fuselage": "next",
		"@rocket.chat/fuselage-tokens": "next",
		"@rocket.chat/message-parser": "next",
		"@rocket.chat/styled": "next",
		"@rocket.chat/ui-client": "workspace:^",
		"@rocket.chat/ui-contexts": "workspace:^",
		"@storybook/addon-actions": "~6.5.16",
		"@storybook/addon-docs": "~6.5.16",
		"@storybook/addon-essentials": "~6.5.16",
		"@storybook/addon-interactions": "~6.5.16",
		"@storybook/addon-links": "~6.5.16",
		"@storybook/builder-webpack4": "~6.5.16",
		"@storybook/manager-webpack4": "~6.5.16",
		"@storybook/react": "~6.5.16",
		"@storybook/testing-library": "~0.0.13",
		"@swc/core": "^1.3.66",
		"@swc/jest": "^0.2.26",
		"@testing-library/jest-dom": "^5.16.5",
		"@testing-library/react": "~12.1.5",
		"@types/jest": "~29.5.3",
		"@types/katex": "~0.16.0",
		"@types/react": "~17.0.62",
		"@types/react-dom": "~17.0.20",
		"@types/testing-library__jest-dom": "~5.14.6",
		"@typescript-eslint/eslint-plugin": "~5.60.1",
		"@typescript-eslint/parser": "~5.60.1",
		"babel-loader": "^8.3.0",
		"eslint": "~8.45.0",
		"eslint-plugin-anti-trojan-source": "~1.1.1",
		"eslint-plugin-react": "~7.32.2",
		"eslint-plugin-react-hooks": "~4.6.0",
		"eslint-plugin-storybook": "~0.6.12",
		"identity-obj-proxy": "^3.0.0",
		"jest": "~29.6.1",
		"jest-environment-jsdom": "~29.6.1",
		"katex": "~0.16.7",
		"outdent": "^0.8.0",
		"react-docgen-typescript-plugin": "~1.0.5",
		"react-dom": "~17.0.2",
		"ts-jest": "~29.0.5",
		"typescript": "~5.2.2"
	},
	"scripts": {
		"lint": "eslint --ext .js,.jsx,.ts,.tsx .",
		"lint:fix": "eslint --ext .js,.jsx,.ts,.tsx . --fix",
		"testunit": "jest --runInBand",
		"test": "jest --runInBand",
		"build": "rm -rf dist && tsc -p tsconfig.json",
		"dev": "tsc -p tsconfig.json --watch --preserveWatchOutput",
		"typecheck": "tsc -p tsconfig.json --noEmit",
		"storybook": "start-storybook -p 6006",
		"build-storybook": "build-storybook"
	},
	"main": "./dist/index.js",
	"typings": "./dist/index.d.ts",
	"files": [
		"/dist"
	],
	"peerDependencies": {
		"@rocket.chat/core-typings": "6.3.4",
		"@rocket.chat/css-in-js": "*",
		"@rocket.chat/fuselage": "*",
		"@rocket.chat/fuselage-tokens": "*",
		"@rocket.chat/message-parser": "*",
		"@rocket.chat/styled": "*",
<<<<<<< HEAD
		"@rocket.chat/ui-client": "*",
		"@rocket.chat/ui-contexts": "*",
=======
		"@rocket.chat/ui-client": "1.0.4",
		"@rocket.chat/ui-contexts": "1.0.4",
>>>>>>> 66247990
		"katex": "*",
		"react": "*"
	},
	"dependencies": {
		"highlight.js": "^11.5.1",
		"react-error-boundary": "^3.1.4"
	},
	"volta": {
		"extends": "../../package.json"
	}
}<|MERGE_RESOLUTION|>--- conflicted
+++ resolved
@@ -71,13 +71,8 @@
 		"@rocket.chat/fuselage-tokens": "*",
 		"@rocket.chat/message-parser": "*",
 		"@rocket.chat/styled": "*",
-<<<<<<< HEAD
 		"@rocket.chat/ui-client": "*",
 		"@rocket.chat/ui-contexts": "*",
-=======
-		"@rocket.chat/ui-client": "1.0.4",
-		"@rocket.chat/ui-contexts": "1.0.4",
->>>>>>> 66247990
 		"katex": "*",
 		"react": "*"
 	},
