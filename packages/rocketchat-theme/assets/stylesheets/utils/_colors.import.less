--- conflicted
+++ resolved
@@ -258,27 +258,8 @@
 	.edit-room-title {
 		.linkColors(@secondary-font-color, @primary-font-color);
 	}
-<<<<<<< HEAD
 	.footer {
 		background: @content-background-color;
-=======
-	// TODO: Secondary button usage needs refactor and guidelines to be consistent
-	// &.back,
-	// &.cancel,
-	// &.secondary {
-	// 	.buttonColors(@secondary-action-contrast,@secondary-action-color);
-	// }
-	&.danger,
-	&.delete,
-	&.delete-role,
-	&.end,
-	&.logout,
-	&.mute-user,
-	&.remove,
-	&.remove-user,
-	&.stop-call {
-		.buttonColors(@error-contrast, @error-color);
->>>>>>> 9c8d8b0e
 	}
 	.message-form {
 		color: @secondary-font-color;
@@ -655,14 +636,15 @@
 	// &.secondary {
 	// 	.buttonColors(@secondary-action-contrast,@secondary-action-color);
 	// }
-	&.delete,
-	&.delete-role,
-	&.end,
-	&.logout,
-	&.mute-user,
-	&.remove,
-	&.remove-user,
-	&.stop-call {
+	// TODO: buttons bellow should have the danger class
+	// &.delete,
+	// &.delete-role,
+	// &.end,
+	// &.logout,
+	// &.mute-user,
+	// &.remove,
+	// &.remove-user,
+	&.danger {
 		.buttonColors(@error-contrast, @error-color);
 	}
 	&.external-login {
