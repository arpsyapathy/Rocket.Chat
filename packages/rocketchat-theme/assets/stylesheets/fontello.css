--- conflicted
+++ resolved
@@ -1,19 +1,10 @@
 @font-face {
   font-family: 'fontello';
-<<<<<<< HEAD
-  src: url('fonts/fontello.eot?49863679');
-  src: url('fonts/fontello.eot?49863679#iefix') format('embedded-opentype'),
-       url('fonts/fontello.woff2?49863679') format('woff2'),
-       url('fonts/fontello.woff?49863679') format('woff'),
-       url('fonts/fontello.ttf?49863679') format('truetype'),
-       url('fonts/fontello.svg?49863679#fontello') format('svg');
-=======
-  src: url('/fonts/fontello.eot?80104145');
-  src: url('/fonts/fontello.eot?80104145#iefix') format('embedded-opentype'),
-       url('/fonts/fontello.woff2?80104145') format('woff2'),
-       url('/fonts/fontello.woff?80104145') format('woff'),
-       url('/fonts/fontello.ttf?80104145') format('truetype');
->>>>>>> 457cf151
+  src: url('fonts/fontello.eot?80104145');
+  src: url('fonts/fontello.eot?80104145#iefix') format('embedded-opentype'),
+       url('fonts/fontello.woff2?80104145') format('woff2'),
+       url('fonts/fontello.woff?80104145') format('woff'),
+       url('fonts/fontello.ttf?80104145') format('truetype');
   font-weight: normal;
   font-style: normal;
 }
