--- conflicted
+++ resolved
@@ -9,55 +9,14 @@
 # New colors, used for shades on solid backgrounds
 # Defined range of transparencies reduces random colour variances
 alphaColors=
-<<<<<<< HEAD
-	'transparent-darker': 'rgba(0,0,0,.1)'
-	'transparent-dark': 'rgba(0,0,0,.02)'
-	'transparent-light': 'rgba(255,255,255,0.5)'
-	'transparent-lighter': 'rgba(255,255,255,0.26)'
-=======
   'transparent-darker': 'rgba(0,0,0,.15)'
   'transparent-dark': 'rgba(0,0,0,.03)'
   'transparent-light': 'rgba(255,255,255,0.60)'
   'transparent-lighter': 'rgba(255,255,255,0.25)'
->>>>>>> bfacd198
 
 # Major colors form the core of the scheme
 # Names changed to reflect usage, comments show pre-refactor names
 majorColors=
-<<<<<<< HEAD
-	'content-background-color': '#FFFFFF'
-	'primary-background-color': '#04436A'
-	'primary-font-color': '#444444'
-	'primary-action-color': '#13679A' # was action-buttons-color
-	'secondary-background-color': '#F4F4F4'
-	'secondary-font-color': '#A0A0A0'
-	'secondary-action-color': '#E5E5E5'
-	'component-color': '#EAEAEA'
-	'success-color': '#1DCE73'
-	'pending-color': '#FCB316'
-	'error-color': '#BC2031'
-	'selection-color': '#FF5678'
-
-# Minor colours implement major colours by default, but can be overruled
-minorColors=
-	'tertiary-background-color': majorColors['component-color']
-	'tertiary-font-color': alphaColors['transparent-light']
-	'link-font-color': majorColors['primary-action-color']
-	'info-font-color': majorColors['secondary-font-color']
-	'custom-scrollbar-color': alphaColors['transparent-dark']
-	'status-online': majorColors['success-color']
-	'status-away': majorColors['pending-color']
-	'status-busy': majorColors['error-color']
-	'status-offline': alphaColors['transparent-darker']
-
-# Bulk-add settings for color scheme
-for key, value of majorColors
-	RocketChat.theme.addPublicColor key, value, 'Colors'
-for key, value of alphaColors
-	RocketChat.theme.addPublicColor key, value, 'Colors (alphas)'
-for key, value of minorColors
-	RocketChat.theme.addPublicColor key, value, 'Colors (minor)'
-=======
   'content-background-color': '#FFFFFF'
   'primary-background-color': '#04436A'
   'primary-font-color': '#444444'
@@ -90,23 +49,13 @@
   RocketChat.theme.addPublicColor key, value, 'Colors (alphas)'
 for key, value of minorColors
   RocketChat.theme.addPublicColor key, value, 'Colors (minor)'
->>>>>>> bfacd198
 
 RocketChat.theme.addPublicFont 'body-font-family', "-apple-system, BlinkMacSystemFont, Roboto, 'Helvetica Neue', Arial, sans-serif, 'Apple Color Emoji', 'Segoe UI', 'Segoe UI Emoji', 'Segoe UI Symbol', 'Meiryo UI'"
 
 RocketChat.settings.add 'theme-custom-css', '',
-<<<<<<< HEAD
-	group: 'Layout'
-	type: 'code'
-	code: 'text/x-less'
-	multiline: true
-	section: 'Custom CSS'
-	public: false
-=======
   group: 'Layout'
   type: 'code'
   code: 'text/x-less'
   multiline: true
   section: 'Custom CSS'
-  public: false
->>>>>>> bfacd198
+  public: false