--- conflicted
+++ resolved
@@ -42,11 +42,7 @@
 
 	&--unread,
 	&--mention {
-<<<<<<< HEAD
 		color: var(--sidebar-item-unread-color);
-=======
-    	color: var(--sidebar-item-unread-color);
->>>>>>> 79c80940
 	}
 
 	&__popup-active {
@@ -129,14 +125,6 @@
 	}
 
 	&__menu {
-<<<<<<< HEAD
-		position: absolute;
-		right: 0;
-
-		display: none;
-
-=======
->>>>>>> 79c80940
 		padding: 6px;
 		position: absolute;
 		right: 0;
