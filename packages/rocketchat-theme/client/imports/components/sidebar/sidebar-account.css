.sidebar__account {
	display: flex;

<<<<<<< HEAD
	margin: 0 -0.5rem;
	margin-bottom: 12px;
=======
	margin: calc(var(--sidebar-default-padding) / 2) 0;

	padding: calc(var(--sidebar-default-padding) / 2) var(--sidebar-default-padding);

>>>>>>> b3e3d0f1
	align-items: center;

	&.active:hover {
		cursor: pointer;

		background-color: var(--sidebar-background-hover);
	}

	&--lighten {
		& .sidebar__account-username {
			color: var(--sidebar-account-username-color-darker);
		}

		& .sidebar__account-menu {
			fill: var(--sidebar-account-username-color-darker);
		}
	}

	&-thumb {

		flex: 0 0 var(--sidebar-account-thumb-size);

		width: var(--sidebar-account-thumb-size);
		height: var(--sidebar-account-thumb-size);
		margin: 0 0.5rem;
	}

	&-data {
		position: relative;

		display: flex;
		overflow: hidden;
		flex-direction: column;
		flex: 1;

		margin: 0 0.5rem;
	}

	&-username {
		overflow: hidden;
		flex: 1;

		max-width: fit-content;
		height: calc(var(--sidebar-account-username-size) + 0.1rem);
		margin-bottom: 0.5rem;

		white-space: nowrap;
		text-overflow: ellipsis;

		color: var(--sidebar-account-username-color);

		font-size: var(--sidebar-account-username-size);
		font-weight: var(--sidebar-account-username-weight);
	}

	&-visual-status {
<<<<<<< HEAD
=======
		max-width: 124px;

>>>>>>> b3e3d0f1
		user-select: none;

		font-size: var(--sidebar-account-status-font-size);
	}

	&-status {
		display: flex;

		margin: 0 -0.25rem;

		color: var(--sidebar-account-status-color);

		align-items: center;
	}

	&-status-bullet {
		display: block;

		width: var(--sidebar-account-status-bullet-size);
		height: var(--sidebar-account-status-bullet-size);
		margin: 0.25rem;

		border-radius: var(--sidebar-account-status-bullet-radius);

		&--online {
			background-color: var(--status-online);
		}

		&--away {
			background-color: var(--status-away);
		}

		&--busy {
			background-color: var(--status-busy);
		}

		&--invisible {
			background-color: var(--status-invisible);
		}

		&--offline {
			background-color: var(--status-invisible);
		}
	}

	&-label {

		position: relative;

		padding: 0;

		cursor: pointer;

		&:hover .sidebar__account-menu {
			fill: var(--sidebar-account-status-color);
		}
	}

	&-menu {
		transition: fill 0.2s;

		font-size: 1.375rem;

		fill: var(--sidebar-account-username-color);
	}

	& .rc-popover {
		top: 40px;
		left: 0;
	}
}

.rtl .sidebar__account .rc-popover {
	right: 0;
	left: initial;
}

@media (width <= 400px) {
	.sidebar__account {
<<<<<<< HEAD
=======
		margin: 0 0 5px;
		padding: 5px var(--sidebar-small-default-padding);

>>>>>>> b3e3d0f1
		&-thumb {

			flex: 0 0 var(--sidebar-small-account-thumb-size);

			width: var(--sidebar-small-account-thumb-size);
			height: var(--sidebar-small-account-thumb-size);
		}

		&-data {
			flex-direction: row;

			margin: 0;
			align-items: center;
		}

		&-username {
			width: auto;
			margin: 0 0.65rem;

			font-weight: var(--sidebar-small-account-username-weight);
		}

		&-visual-status {
			display: none;
		}

		&-status-bullet {
			width: var(--sidebar-small-account-status-bullet-size);
			height: var(--sidebar-small-account-status-bullet-size);
			margin: 0;
		}
	}
}

.rc-popover--account {
	& [data-type="set-state"] {
		& .rc-icon {
			font-size: var(--sidebar-account-status-bullet-size);
		}

		&.rc-popover__item {
			&--online {
				& .rc-icon {
					color: var(--status-online);
				}
			}

			&--away {
				& .rc-icon {
					color: var(--status-away);
				}
			}

			&--busy {
				& .rc-icon {
					color: var(--status-busy);
				}
			}

			&--offline {
				& .rc-icon {
					color: var(--status-invisible);
				}
			}
		}
	}
}<|MERGE_RESOLUTION|>--- conflicted
+++ resolved
@@ -1,15 +1,10 @@
 .sidebar__account {
 	display: flex;
 
-<<<<<<< HEAD
-	margin: 0 -0.5rem;
-	margin-bottom: 12px;
-=======
 	margin: calc(var(--sidebar-default-padding) / 2) 0;
 
 	padding: calc(var(--sidebar-default-padding) / 2) var(--sidebar-default-padding);
 
->>>>>>> b3e3d0f1
 	align-items: center;
 
 	&.active:hover {
@@ -66,11 +61,9 @@
 	}
 
 	&-visual-status {
-<<<<<<< HEAD
-=======
 		max-width: 124px;
-
->>>>>>> b3e3d0f1
+		margin-right: 8px;
+
 		user-select: none;
 
 		font-size: var(--sidebar-account-status-font-size);
@@ -150,12 +143,8 @@
 
 @media (width <= 400px) {
 	.sidebar__account {
-<<<<<<< HEAD
-=======
 		margin: 0 0 5px;
-		padding: 5px var(--sidebar-small-default-padding);
-
->>>>>>> b3e3d0f1
+
 		&-thumb {
 
 			flex: 0 0 var(--sidebar-small-account-thumb-size);
