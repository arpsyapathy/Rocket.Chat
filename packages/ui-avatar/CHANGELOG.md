# @rocket.chat/ui-avatar

<<<<<<< HEAD
## 2.0.0-rc.1
=======
## 1.0.2
>>>>>>> cb977231

### Patch Changes

- <details><summary>Updated dependencies []:</summary>

<<<<<<< HEAD
  - @rocket.chat/ui-contexts@6.0.0-rc.1
  </details>

## 2.0.0-rc.0

### Patch Changes

- <details><summary>Updated dependencies [c0d54d742a]:</summary>

  - @rocket.chat/ui-contexts@6.0.0-rc.0

=======
  - @rocket.chat/ui-contexts@5.0.2
  </details>

>>>>>>> cb977231
## 1.0.1

### Patch Changes

- <details><summary>Updated dependencies []:</summary>

  - @rocket.chat/ui-contexts@5.0.1
  </details>

## 1.0.0

### Patch Changes

- <details><summary>Updated dependencies []:</summary>

  - @rocket.chat/ui-contexts@5.0.0
  </details>

## 1.0.0-rc.4

### Patch Changes

- <details><summary>Updated dependencies []:</summary>

  - @rocket.chat/ui-contexts@5.0.0-rc.4
  </details>

## 1.0.0-rc.3

### Patch Changes

- <details><summary>Updated dependencies []:</summary>

  - @rocket.chat/ui-contexts@5.0.0-rc.3
  </details>

## 1.0.0-rc.2

### Patch Changes

- <details><summary>Updated dependencies []:</summary>

  - @rocket.chat/ui-contexts@5.0.0-rc.2
  </details>

## 1.0.0-rc.1

### Patch Changes

- <details><summary>Updated dependencies []:</summary>

  - @rocket.chat/ui-contexts@5.0.0-rc.1
  </details>

## 1.0.0-rc.0

### Patch Changes

- <details><summary>Updated dependencies []:</summary>

  - @rocket.chat/ui-contexts@5.0.0-rc.0
  </details><|MERGE_RESOLUTION|>--- conflicted
+++ resolved
@@ -1,16 +1,11 @@
 # @rocket.chat/ui-avatar
 
-<<<<<<< HEAD
 ## 2.0.0-rc.1
-=======
-## 1.0.2
->>>>>>> cb977231
 
 ### Patch Changes
 
 - <details><summary>Updated dependencies []:</summary>
 
-<<<<<<< HEAD
   - @rocket.chat/ui-contexts@6.0.0-rc.1
   </details>
 
@@ -22,11 +17,15 @@
 
   - @rocket.chat/ui-contexts@6.0.0-rc.0
 
-=======
+## 1.0.2
+
+### Patch Changes
+
+- <details><summary>Updated dependencies []:</summary>
+
   - @rocket.chat/ui-contexts@5.0.2
   </details>
 
->>>>>>> cb977231
 ## 1.0.1
 
 ### Patch Changes
