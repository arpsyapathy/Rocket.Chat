--- conflicted
+++ resolved
@@ -1,18 +1,20 @@
 # @rocket.chat/ui-avatar
 
-<<<<<<< HEAD
 ## 12.0.0-rc.0
-=======
+
+### Patch Changes
+
+- <details><summary>Updated dependencies []:</summary>
+
+  - @rocket.chat/ui-contexts@16.0.0-rc.0
+  </details>
+
 ## 11.0.2
->>>>>>> c21de7b7
-
-### Patch Changes
-
-- <details><summary>Updated dependencies []:</summary>
-
-<<<<<<< HEAD
-  - @rocket.chat/ui-contexts@16.0.0-rc.0
-=======
+
+### Patch Changes
+
+- <details><summary>Updated dependencies []:</summary>
+
   - @rocket.chat/ui-contexts@15.0.2
   </details>
 
@@ -23,7 +25,6 @@
 - <details><summary>Updated dependencies []:</summary>
 
   - @rocket.chat/ui-contexts@15.0.1
->>>>>>> c21de7b7
   </details>
 
 ## 11.0.0
