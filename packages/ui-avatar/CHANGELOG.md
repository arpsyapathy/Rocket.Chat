--- conflicted
+++ resolved
@@ -1,29 +1,28 @@
 # @rocket.chat/ui-avatar
 
-<<<<<<< HEAD
+
 ## 5.0.0-rc.1
-=======
+### Patch Changes
+
+- <details><summary>Updated dependencies []:</summary>
+
+  - @rocket.chat/ui-contexts@9.0.0-rc.1
+  </details>
+
+## 5.0.0-rc.0
+
+### Patch Changes
+
+- <details><summary>Updated dependencies [2d89a0c448, 4e8aa575a6]:</summary>
+
+  - @rocket.chat/ui-contexts@9.0.0-rc.0
+  </details>
 ## 4.0.2
->>>>>>> 822d32f7
-
-### Patch Changes
-
-- <details><summary>Updated dependencies []:</summary>
-
-<<<<<<< HEAD
-  - @rocket.chat/ui-contexts@9.0.0-rc.1
-  </details>
-
-## 5.0.0-rc.0
-
-### Patch Changes
-
-- <details><summary>Updated dependencies [2d89a0c448, 4e8aa575a6]:</summary>
-
-  - @rocket.chat/ui-contexts@9.0.0-rc.0
-=======
+### Patch Changes
+
+- <details><summary>Updated dependencies []:</summary>
+
   - @rocket.chat/ui-contexts@8.0.2
->>>>>>> 822d32f7
   </details>
 
 ## 4.0.1
