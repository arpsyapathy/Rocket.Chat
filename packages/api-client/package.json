--- conflicted
+++ resolved
@@ -1,10 +1,6 @@
 {
 	"name": "@rocket.chat/api-client",
-<<<<<<< HEAD
-	"version": "0.2.20-rc.1",
-=======
-	"version": "0.2.20",
->>>>>>> c35ef942
+	"version": "0.2.21-rc.1",
 	"devDependencies": {
 		"@rocket.chat/jest-presets": "workspace:~",
 		"@types/jest": "~29.5.14",
