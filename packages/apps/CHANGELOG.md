--- conflicted
+++ resolved
@@ -1,8 +1,25 @@
 # @rocket.chat/apps
 
-<<<<<<< HEAD
-## 0.5.5-rc.1
-=======
+## 0.5.8-rc.1
+
+### Patch Changes
+
+- <details><summary>Updated dependencies []:</summary>
+  - @rocket.chat/core-typings@7.8.0-rc.1
+  - @rocket.chat/model-typings@1.6.5-rc.1
+  </details>
+
+## 0.5.5-rc.0
+
+### Patch Changes
+
+- <details><summary>Updated dependencies [5ac20e2a84200f8002ce454df693ada2653f3827, 2f8213e4c5b64201eb11c97e6e33d2488df9089d, 2de3aa60aa84bb262d3748065654b4ca7a000858, 3d024a900426c8bbf646e7ebedce0e17c9f7c140, 3779de0e8c5787f266bdeda5052b27c023c65f1c]:</summary>
+
+  - @rocket.chat/apps-engine@1.53.0-rc.0
+  - @rocket.chat/model-typings@1.6.5-rc.0
+  - @rocket.chat/core-typings@7.8.0-rc.0
+    </details>
+
 ## 0.5.7
 
 ### Patch Changes
@@ -15,27 +32,10 @@
   </details>
 
 ## 0.5.6
->>>>>>> fe8bc08d
-
-### Patch Changes
-
-- <details><summary>Updated dependencies []:</summary>
-
-<<<<<<< HEAD
-  - @rocket.chat/core-typings@7.8.0-rc.1
-  - @rocket.chat/model-typings@1.6.5-rc.1
-  </details>
-
-## 0.5.5-rc.0
-
-### Patch Changes
-
-- <details><summary>Updated dependencies [5ac20e2a84200f8002ce454df693ada2653f3827, 2f8213e4c5b64201eb11c97e6e33d2488df9089d, 2de3aa60aa84bb262d3748065654b4ca7a000858, 3d024a900426c8bbf646e7ebedce0e17c9f7c140, 3779de0e8c5787f266bdeda5052b27c023c65f1c]:</summary>
-
-  - @rocket.chat/apps-engine@1.53.0-rc.0
-  - @rocket.chat/model-typings@1.6.5-rc.0
-  - @rocket.chat/core-typings@7.8.0-rc.0
-=======
+
+### Patch Changes
+
+- <details><summary>Updated dependencies []:</summary>
   - @rocket.chat/core-typings@7.7.3
   - @rocket.chat/model-typings@1.6.6
   </details>
@@ -48,8 +48,7 @@
 
   - @rocket.chat/core-typings@7.7.2
   - @rocket.chat/model-typings@1.6.5
->>>>>>> fe8bc08d
-  </details>
+    </details>
 
 ## 0.5.4
 
