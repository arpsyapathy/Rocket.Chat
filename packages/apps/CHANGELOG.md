--- conflicted
+++ resolved
@@ -1,6 +1,5 @@
 # @rocket.chat/apps
 
-<<<<<<< HEAD
 ## 0.3.0-rc.0
 
 ### Minor Changes
@@ -16,7 +15,8 @@
   - @rocket.chat/model-typings@1.4.0-rc.0
   - @rocket.chat/core-typings@7.4.0-rc.0
   - @rocket.chat/apps-engine@1.49.0-rc.0
-=======
+  </details>
+
 ## 0.2.6
 
 ### Patch Changes
@@ -35,7 +35,6 @@
 
   - @rocket.chat/model-typings@1.3.1
   - @rocket.chat/core-typings@7.3.1
->>>>>>> c21de7b7
   </details>
 
 ## 0.2.4
