--- conflicted
+++ resolved
@@ -1,16 +1,11 @@
 # @rocket.chat/apps
 
-<<<<<<< HEAD
 ## 0.5.0-rc.1
-=======
-## 0.4.1
->>>>>>> c35ef942
-
-### Patch Changes
-
-- <details><summary>Updated dependencies []:</summary>
-
-<<<<<<< HEAD
+
+### Patch Changes
+
+- <details><summary>Updated dependencies []:</summary>
+
   - @rocket.chat/core-typings@7.6.0-rc.1
   - @rocket.chat/model-typings@1.6.0-rc.1
   </details>
@@ -28,10 +23,16 @@
   - @rocket.chat/core-typings@7.6.0-rc.0
   - @rocket.chat/apps-engine@1.51.0-rc.0
   - @rocket.chat/model-typings@1.6.0-rc.0
-=======
+  </details>
+
+## 0.4.1
+
+### Patch Changes
+
+- <details><summary>Updated dependencies []:</summary>
+
   - @rocket.chat/core-typings@7.5.1
   - @rocket.chat/model-typings@1.5.1
->>>>>>> c35ef942
   </details>
 
 ## 0.4.0
