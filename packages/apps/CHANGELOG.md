# @rocket.chat/apps

<<<<<<< HEAD
## 0.5.1-rc.3
=======
## 0.5.2
>>>>>>> 0432cbd4

### Patch Changes

- <details><summary>Updated dependencies []:</summary>

<<<<<<< HEAD
  - @rocket.chat/core-typings@7.7.0-rc.3
  - @rocket.chat/model-typings@1.6.1-rc.3
  </details>

## 0.5.1-rc.2

### Patch Changes

- <details><summary>Updated dependencies []:</summary>

  - @rocket.chat/core-typings@7.7.0-rc.2
  - @rocket.chat/model-typings@1.6.1-rc.2
  </details>

## 0.5.1-rc.1

### Patch Changes

- <details><summary>Updated dependencies []:</summary>

  - @rocket.chat/core-typings@7.7.0-rc.1
  - @rocket.chat/model-typings@1.6.1-rc.1
  </details>

## 0.5.1-rc.0

### Patch Changes

- <details><summary>Updated dependencies [7f9748374a3b04f7880003227cde7058e5ea9a68, 7f9748374a3b04f7880003227cde7058e5ea9a68, 8d907087746dd75bd640c6d51ae0bbb7f3dc43c0, 6d36fc25a47281aad298edc6fc3a6e981d279f61]:</summary>

  - @rocket.chat/apps-engine@1.52.0-rc.0
  - @rocket.chat/model-typings@1.6.1-rc.0
  - @rocket.chat/core-typings@7.7.0-rc.0
=======
  - @rocket.chat/core-typings@7.6.2
  - @rocket.chat/model-typings@1.6.2
  </details>

## 0.5.1

### Patch Changes

- <details><summary>Updated dependencies [587c3cafbd631b4275fd05497d3e463713583cc0]:</summary>

  - @rocket.chat/apps-engine@1.51.1
  - @rocket.chat/core-typings@7.6.1
  - @rocket.chat/model-typings@1.6.1
>>>>>>> 0432cbd4
  </details>

## 0.5.0

### Minor Changes

- ([#35280](https://github.com/RocketChat/Rocket.Chat/pull/35280)) Allows apps to react to department status changes.

### Patch Changes

- <details><summary>Updated dependencies [aec9eaa941fe9dad81f38d8d18d1b58edd700eb1, 2c190740d0ff166a4cefe8e833b0b2682a41fab1, d649a761edd71e1325a635b757ef1df2e5a778a4, bbd14f84214b4785f2b58cfeb8e9117bdfbf18e8, 45a93a7713546ed2e3e0b3988e1f989371ebf53a, 5f11fea4ab1dc149f82b7d8c5fc556a2cf09fa5e, d8eb824d242cbbeafb11b1c4a806860e4541ba79, bbd0b0d9ed181a156430e2a446d3b56092e3f645, 47ae69912cd90743e7bf836fdee4be481a01bbba, 4b28126ac94cf1d3312b30ad9863ca02673f49d4]:</summary>

  - @rocket.chat/core-typings@7.6.0
  - @rocket.chat/apps-engine@1.51.0
  - @rocket.chat/model-typings@1.6.0
  </details>

## 0.5.0-rc.8

### Patch Changes

- <details><summary>Updated dependencies []:</summary>

  - @rocket.chat/core-typings@7.6.0-rc.8
  - @rocket.chat/model-typings@1.6.0-rc.8
  </details>

## 0.5.0-rc.7

### Patch Changes

- <details><summary>Updated dependencies []:</summary>

  - @rocket.chat/core-typings@7.6.0-rc.7
  - @rocket.chat/model-typings@1.6.0-rc.7
  </details>

## 0.5.0-rc.6

### Patch Changes

- <details><summary>Updated dependencies []:</summary>

  - @rocket.chat/core-typings@7.6.0-rc.6
  - @rocket.chat/model-typings@1.6.0-rc.6
  </details>

## 0.5.0-rc.5

### Patch Changes

- <details><summary>Updated dependencies []:</summary>

  - @rocket.chat/core-typings@7.6.0-rc.5
  - @rocket.chat/model-typings@1.6.0-rc.5
  </details>

## 0.5.0-rc.4

### Patch Changes

- <details><summary>Updated dependencies []:</summary>

  - @rocket.chat/core-typings@7.6.0-rc.4
  - @rocket.chat/model-typings@1.6.0-rc.4
  </details>

## 0.5.0-rc.3

### Patch Changes

- <details><summary>Updated dependencies []:</summary>

  - @rocket.chat/core-typings@7.6.0-rc.3
  - @rocket.chat/model-typings@1.6.0-rc.3
  </details>

## 0.5.0-rc.2

### Patch Changes

- <details><summary>Updated dependencies []:</summary>

  - @rocket.chat/core-typings@7.6.0-rc.2
  - @rocket.chat/model-typings@1.6.0-rc.2
  </details>

## 0.5.0-rc.1

### Patch Changes

- <details><summary>Updated dependencies []:</summary>

  - @rocket.chat/core-typings@7.6.0-rc.1
  - @rocket.chat/model-typings@1.6.0-rc.1
  </details>

## 0.5.0-rc.0

### Minor Changes

- ([#35280](https://github.com/RocketChat/Rocket.Chat/pull/35280)) Allows apps to react to department status changes.

### Patch Changes

- <details><summary>Updated dependencies [aec9eaa941fe9dad81f38d8d18d1b58edd700eb1, 2c190740d0ff166a4cefe8e833b0b2682a41fab1, d649a761edd71e1325a635b757ef1df2e5a778a4, bbd14f84214b4785f2b58cfeb8e9117bdfbf18e8, 45a93a7713546ed2e3e0b3988e1f989371ebf53a, 5f11fea4ab1dc149f82b7d8c5fc556a2cf09fa5e, d8eb824d242cbbeafb11b1c4a806860e4541ba79, bbd0b0d9ed181a156430e2a446d3b56092e3f645, 47ae69912cd90743e7bf836fdee4be481a01bbba, 4b28126ac94cf1d3312b30ad9863ca02673f49d4]:</summary>

  - @rocket.chat/core-typings@7.6.0-rc.0
  - @rocket.chat/apps-engine@1.51.0-rc.0
  - @rocket.chat/model-typings@1.6.0-rc.0
  </details>

## 0.4.1

### Patch Changes

- <details><summary>Updated dependencies []:</summary>

  - @rocket.chat/core-typings@7.5.1
  - @rocket.chat/model-typings@1.5.1
  </details>

## 0.4.0

### Minor Changes

- ([#35486](https://github.com/RocketChat/Rocket.Chat/pull/35486)) Adds the executeLivechatRoomCreatePrevent hook to the Rocket.Chat Apps-Engine to prevent the creation of live chat rooms.

### Patch Changes

- <details><summary>Updated dependencies [3b5406172c5575f09e9f5a2cb3ff99122900afde, 4e9d3155db516718fdd28be30a53d0051c9144d3, 25592391b04a5a9c5e4be57a3878bca7c7db66b2, c904862b1496cab943e97d28b36d3a24deac21c1, 38f1c508c9f95cd34744066019927add53470446, c618263e8e5fa9459f48d262e5dd9e20c59c1410, c44331e0d9b0e4e04d1ec64bea74b439a1125aa0, 0d96d633a653f52d07bc9ebeead16dcb90c75e2c, d7ea246e0f7837cd3cc93f99316683b75a2faa43]:</summary>

  - @rocket.chat/model-typings@1.5.0
  - @rocket.chat/apps-engine@1.50.0
  - @rocket.chat/core-typings@7.5.0
  </details>

## 0.4.0-rc.5

### Patch Changes

- <details><summary>Updated dependencies []:</summary>

  - @rocket.chat/core-typings@7.5.0-rc.5
  - @rocket.chat/model-typings@1.5.0-rc.5
  </details>

## 0.4.0-rc.4

### Patch Changes

- <details><summary>Updated dependencies [c618263e8e5fa9459f48d262e5dd9e20c59c1410, d7ea246e0f7837cd3cc93f99316683b75a2faa43]:</summary>

  - @rocket.chat/apps-engine@1.50.0-rc.1
  - @rocket.chat/core-typings@7.5.0-rc.4
  - @rocket.chat/model-typings@1.5.0-rc.4
  </details>

## 0.4.0-rc.3

### Patch Changes

- <details><summary>Updated dependencies []:</summary>

  - @rocket.chat/core-typings@7.5.0-rc.3
  - @rocket.chat/model-typings@1.5.0-rc.3
  </details>

## 0.4.0-rc.2

### Patch Changes

- <details><summary>Updated dependencies []:</summary>

  - @rocket.chat/core-typings@7.5.0-rc.2
  - @rocket.chat/model-typings@1.5.0-rc.2
  </details>

## 0.4.0-rc.1

### Patch Changes

- <details><summary>Updated dependencies []:</summary>

  - @rocket.chat/core-typings@7.5.0-rc.1
  - @rocket.chat/model-typings@1.5.0-rc.1
  </details>

## 0.4.0-rc.0

### Minor Changes

- ([#35486](https://github.com/RocketChat/Rocket.Chat/pull/35486)) Adds the executeLivechatRoomCreatePrevent hook to the Rocket.Chat Apps-Engine to prevent the creation of live chat rooms.

### Patch Changes

- <details><summary>Updated dependencies [3b5406172c5575f09e9f5a2cb3ff99122900afde, 4e9d3155db516718fdd28be30a53d0051c9144d3, 25592391b04a5a9c5e4be57a3878bca7c7db66b2, c904862b1496cab943e97d28b36d3a24deac21c1, 38f1c508c9f95cd34744066019927add53470446, c44331e0d9b0e4e04d1ec64bea74b439a1125aa0, 0d96d633a653f52d07bc9ebeead16dcb90c75e2c]:</summary>

  - @rocket.chat/model-typings@1.5.0-rc.0
  - @rocket.chat/apps-engine@1.50.0-rc.0
  - @rocket.chat/core-typings@7.5.0-rc.0
  </details>

## 0.3.1

### Patch Changes

- <details><summary>Updated dependencies []:</summary>

  - @rocket.chat/core-typings@7.4.1
  - @rocket.chat/model-typings@1.4.1
  </details>

## 0.3.0

### Minor Changes

- ([#35177](https://github.com/RocketChat/Rocket.Chat/pull/35177)) Adds a new IPostSystemMessageSent event, that is triggered whenever a new System Message is sent

### Patch Changes

- ([#35120](https://github.com/RocketChat/Rocket.Chat/pull/35120)) Fixes behavior of app updates that would save undesired field changes to documents

- <details><summary>Updated dependencies [d5175eeb5be81bab061e5ff8c6991c589bfeb0f4, 0df16c4ca50a6ad8613cfdc11a8ef6cb216fb6a4, 89964144e042c8d9282b51efd89e1e684077fdd7, 2921a6aa6f7c971a29c8209574cfb66432bc9f47, f80ac66b006080313f4aa5a04706ff9c8790622b, 083fc49cf718e460dd6e8fcd72b98b42aeb6fc86, f85da08765a9d3f8c5aabd9291fd08be6dfdeb85, 271894fb3942d5d0ce3d669325d07fbbbc4bf112, 697a38d23590ac799f0f3c14a676fb6bea7e86ea, be5031a21bdcda31270d53d319f7d183e77d84d7]:</summary>

  - @rocket.chat/model-typings@1.4.0
  - @rocket.chat/core-typings@7.4.0
  - @rocket.chat/apps-engine@1.49.0
  </details>

## 0.3.0-rc.5

### Patch Changes

- <details><summary>Updated dependencies []:</summary>

  - @rocket.chat/core-typings@7.4.0-rc.5
  - @rocket.chat/model-typings@1.4.0-rc.5
  </details>

## 0.3.0-rc.4

### Patch Changes

- <details><summary>Updated dependencies []:</summary>

  - @rocket.chat/core-typings@7.4.0-rc.4
  - @rocket.chat/model-typings@1.4.0-rc.4
  </details>

## 0.3.0-rc.3

### Patch Changes

- <details><summary>Updated dependencies []:</summary>
  - @rocket.chat/core-typings@7.4.0-rc.3
  - @rocket.chat/model-typings@1.4.0-rc.3
  </details>

## 0.3.0-rc.2

### Patch Changes

- <details><summary>Updated dependencies []:</summary>

  - @rocket.chat/core-typings@7.4.0-rc.2
  - @rocket.chat/model-typings@1.4.0-rc.2
  </details>

## 0.3.0-rc.1

### Patch Changes

- <details><summary>Updated dependencies []:</summary>

  - @rocket.chat/core-typings@7.4.0-rc.1
  - @rocket.chat/model-typings@1.4.0-rc.1
  </details>

## 0.3.0-rc.0

### Minor Changes

- ([#35177](https://github.com/RocketChat/Rocket.Chat/pull/35177)) Adds a new IPostSystemMessageSent event, that is triggered whenever a new System Message is sent

### Patch Changes

- ([#35120](https://github.com/RocketChat/Rocket.Chat/pull/35120)) Fixes behavior of app updates that would save undesired field changes to documents

- <details><summary>Updated dependencies [d5175eeb5be81bab061e5ff8c6991c589bfeb0f4, 0df16c4ca50a6ad8613cfdc11a8ef6cb216fb6a4, 89964144e042c8d9282b51efd89e1e684077fdd7, 2921a6aa6f7c971a29c8209574cfb66432bc9f47, f80ac66b006080313f4aa5a04706ff9c8790622b, 083fc49cf718e460dd6e8fcd72b98b42aeb6fc86, f85da08765a9d3f8c5aabd9291fd08be6dfdeb85, 271894fb3942d5d0ce3d669325d07fbbbc4bf112, 697a38d23590ac799f0f3c14a676fb6bea7e86ea, be5031a21bdcda31270d53d319f7d183e77d84d7]:</summary>

  - @rocket.chat/model-typings@1.4.0-rc.0
  - @rocket.chat/core-typings@7.4.0-rc.0
  - @rocket.chat/apps-engine@1.49.0-rc.0
  </details>

## 0.2.7

### Patch Changes

- <details><summary>Updated dependencies []:</summary>

  - @rocket.chat/core-typings@7.3.3
  - @rocket.chat/model-typings@1.3.3
  </details>

## 0.2.6

### Patch Changes

- <details><summary>Updated dependencies []:</summary>

  - @rocket.chat/core-typings@7.3.2
  - @rocket.chat/model-typings@1.3.2
  </details>

## 0.2.5

### Patch Changes

- <details><summary>Updated dependencies [b7905dfebe48d27d0d774fb23cc579ea9dfd01f4]:</summary>

  - @rocket.chat/model-typings@1.3.1
  - @rocket.chat/core-typings@7.3.1
  </details>

## 0.2.4

### Patch Changes

- <details><summary>Updated dependencies [79cba772bd8ae0a1e084687b47e05f312e85078a, 5506c406f4a22145ece065ad2b797225e94423ca, 8942b0032af976738a7c602fa389803dda30c0dc, bfa92f4dba1a16973d7da5a9c0f5d0df998bf944, c0fa1c884cccab47f4e68dd81457c424cf176f11, b4ce5797b7fc52e851aa4afc54c4617fc12cbf72]:</summary>

  - @rocket.chat/model-typings@1.3.0
  - @rocket.chat/apps-engine@1.48.2
  - @rocket.chat/core-typings@7.3.0
  </details>

## 0.2.4-rc.5

### Patch Changes

- <details><summary>Updated dependencies []:</summary>

  - @rocket.chat/core-typings@7.3.0-rc.5
  - @rocket.chat/model-typings@1.3.0-rc.5
  </details>

## 0.2.4-rc.4

### Patch Changes

- <details><summary>Updated dependencies []:</summary>

  - @rocket.chat/core-typings@7.3.0-rc.4
  - @rocket.chat/model-typings@1.3.0-rc.4
  </details>

## 0.2.4-rc.3

### Patch Changes

- <details><summary>Updated dependencies []:</summary>

  - @rocket.chat/core-typings@7.3.0-rc.3
  - @rocket.chat/model-typings@1.3.0-rc.3
  </details>

## 0.2.4-rc.2

### Patch Changes

- <details><summary>Updated dependencies []:</summary>

  - @rocket.chat/core-typings@7.3.0-rc.2
  - @rocket.chat/model-typings@1.3.0-rc.2
  </details>

## 0.2.4-rc.1

### Patch Changes

- <details><summary>Updated dependencies []:</summary>

  - @rocket.chat/core-typings@7.3.0-rc.1
  - @rocket.chat/model-typings@1.3.0-rc.1
  </details>

## 0.2.4-rc.0

### Patch Changes

- <details><summary>Updated dependencies [79cba772bd8ae0a1e084687b47e05f312e85078a, 5506c406f4a22145ece065ad2b797225e94423ca, 8942b0032af976738a7c602fa389803dda30c0dc, bfa92f4dba1a16973d7da5a9c0f5d0df998bf944, b4ce5797b7fc52e851aa4afc54c4617fc12cbf72]:</summary>

  - @rocket.chat/model-typings@1.3.0-rc.0
  - @rocket.chat/apps-engine@1.48.2-rc.0
  - @rocket.chat/core-typings@7.3.0-rc.0
  </details>

## 0.2.3

### Patch Changes

- <details><summary>Updated dependencies []:</summary>

  - @rocket.chat/core-typings@7.2.1
  - @rocket.chat/model-typings@1.2.1
  </details>

## 0.2.2

### Patch Changes

- <details><summary>Updated dependencies [76f6239ff1a9f34f163c03c140c4ceba62563b4e, f11efb4011db4efcdbf978d4b76671028daeed6e, eb794b7fd6bf3ff5a37a38bccaba247ed36db744, c43220dcd8c1df86a6143d6553964ad2173903b3, 47f24c2fb795eee33cb021d56508298b8a548eec, f62326080d5e6ba36351cb0b6965a09f23856ac8, 76f6239ff1a9f34f163c03c140c4ceba62563b4e, f62326080d5e6ba36351cb0b6965a09f23856ac8, 475120dc19fb8cc400fd8af21559cd6f3cc17eb8, 2e4af86f6463166ba4d0b37b153b89ab246e112a, 76f6239ff1a9f34f163c03c140c4ceba62563b4e, f62326080d5e6ba36351cb0b6965a09f23856ac8, 75a14b2e013aca7361cac56316f2b7e8c07d9dc8, f62326080d5e6ba36351cb0b6965a09f23856ac8]:</summary>

  - @rocket.chat/model-typings@1.2.0
  - @rocket.chat/core-typings@7.2.0
  - @rocket.chat/apps-engine@1.48.1
  </details>

## 0.2.2-rc.3

### Patch Changes

- <details><summary>Updated dependencies []:</summary>

  - @rocket.chat/core-typings@7.2.0-rc.3
  - @rocket.chat/model-typings@1.2.0-rc.3
  </details>

## 0.2.2-rc.2

### Patch Changes

- <details><summary>Updated dependencies [c43220dcd8c1df86a6143d6553964ad2173903b3]:</summary>

  - @rocket.chat/apps-engine@1.48.1-rc.1
  - @rocket.chat/core-typings@7.2.0-rc.2
  - @rocket.chat/model-typings@1.2.0-rc.2
  </details>

## 0.2.2-rc.1

### Patch Changes

- <details><summary>Updated dependencies []:</summary>

  - @rocket.chat/core-typings@7.2.0-rc.1
  - @rocket.chat/model-typings@1.2.0-rc.1
  </details>

## 0.2.2-rc.0

### Patch Changes

- <details><summary>Updated dependencies [76f6239ff1a9f34f163c03c140c4ceba62563b4e, f11efb4011db4efcdbf978d4b76671028daeed6e, eb794b7fd6bf3ff5a37a38bccaba247ed36db744, 47f24c2fb795eee33cb021d56508298b8a548eec, f62326080d5e6ba36351cb0b6965a09f23856ac8, 76f6239ff1a9f34f163c03c140c4ceba62563b4e, f62326080d5e6ba36351cb0b6965a09f23856ac8, 475120dc19fb8cc400fd8af21559cd6f3cc17eb8, 2e4af86f6463166ba4d0b37b153b89ab246e112a, 76f6239ff1a9f34f163c03c140c4ceba62563b4e, f62326080d5e6ba36351cb0b6965a09f23856ac8, 75a14b2e013aca7361cac56316f2b7e8c07d9dc8, f62326080d5e6ba36351cb0b6965a09f23856ac8]:</summary>

  - @rocket.chat/model-typings@1.2.0-rc.0
  - @rocket.chat/core-typings@7.2.0-rc.0
  - @rocket.chat/apps-engine@1.48.1-rc.0
  </details>

## 0.2.1

### Patch Changes

- <details><summary>Updated dependencies [82767d8fd8a52ac348e8aded1d238e688d36129b, 80e36bfc3938775eb26aa5576f1b9b98896e1cc4, 3569b0a9c48f8b94ebaef2f8b607c52fdb8e570a, b4841cb7206d855d7a1bc7604683a5b4a48b7176, 32d93a0666fa1cbe857d02889e93d9bbf45bd4f0, ce7024af36fcde97b1da5b2731f6edc4a4c236b8, d398866dba725918017e3609807f9d0ab9b89b72, d398866dba725918017e3609807f9d0ab9b89b72]:</summary>

  - @rocket.chat/apps-engine@1.48.0
  - @rocket.chat/model-typings@1.1.0
  - @rocket.chat/core-typings@7.1.0
  </details>

## 0.2.1-rc.3

### Patch Changes

- <details><summary>Updated dependencies []:</summary>

  - @rocket.chat/core-typings@7.1.0-rc.3
  - @rocket.chat/model-typings@1.1.0-rc.3
  </details>

## 0.2.1-rc.2

### Patch Changes

- <details><summary>Updated dependencies []:</summary>

  - @rocket.chat/core-typings@7.1.0-rc.2
  - @rocket.chat/model-typings@1.1.0-rc.2
  </details>

## 0.2.1-rc.1

### Patch Changes

- <details><summary>Updated dependencies []:</summary>

  - @rocket.chat/core-typings@7.1.0-rc.1
  - @rocket.chat/model-typings@1.1.0-rc.1
  </details>

## 0.2.1-rc.0

### Patch Changes

- <details><summary>Updated dependencies [82767d8fd8a52ac348e8aded1d238e688d36129b, 80e36bfc3938775eb26aa5576f1b9b98896e1cc4, 3569b0a9c48f8b94ebaef2f8b607c52fdb8e570a, b4841cb7206d855d7a1bc7604683a5b4a48b7176, 32d93a0666fa1cbe857d02889e93d9bbf45bd4f0, ce7024af36fcde97b1da5b2731f6edc4a4c236b8, d398866dba725918017e3609807f9d0ab9b89b72, d398866dba725918017e3609807f9d0ab9b89b72]:</summary>

  - @rocket.chat/apps-engine@1.48.0-rc.0
  - @rocket.chat/model-typings@1.1.0-rc.0
  - @rocket.chat/core-typings@7.1.0-rc.0
  </details>

## 0.2.0

### Patch Changes

- <details><summary>Updated dependencies [bcacbb1cee, d9fe5bbe0b, b338807d76, 5f9826bed6, a5f25e73b5, 3ea02d3cc1, e3629e065b, 03d148524b, 81998f3450, 509143d6dd]:</summary>

  - @rocket.chat/model-typings@1.0.0
  - @rocket.chat/core-typings@7.0.0
  - @rocket.chat/apps-engine@1.47.0
  </details>

## 0.2.0-rc.6

### Patch Changes

- <details><summary>Updated dependencies []:</summary>

  - @rocket.chat/core-typings@7.0.0-rc.6
  - @rocket.chat/model-typings@1.0.0-rc.6
  </details>

## 0.2.0-rc.5

### Patch Changes

- <details><summary>Updated dependencies []:</summary>

  - @rocket.chat/core-typings@7.0.0-rc.5
  - @rocket.chat/model-typings@1.0.0-rc.5
  </details>

## 0.2.0-rc.4

### Patch Changes

- <details><summary>Updated dependencies []:</summary>

  - @rocket.chat/core-typings@7.0.0-rc.4
  - @rocket.chat/model-typings@1.0.0-rc.4
  </details>

## 0.2.0-rc.3

### Patch Changes

- <details><summary>Updated dependencies []:</summary>

  - @rocket.chat/core-typings@7.0.0-rc.3
  - @rocket.chat/model-typings@1.0.0-rc.3
  </details>

## 0.2.0-rc.2

### Patch Changes

- <details><summary>Updated dependencies []:</summary>

  - @rocket.chat/core-typings@7.0.0-rc.2
  - @rocket.chat/model-typings@1.0.0-rc.2
  </details>

## 0.2.0-rc.1

### Patch Changes

- <details><summary>Updated dependencies []:</summary>

  - @rocket.chat/core-typings@7.0.0-rc.1
  - @rocket.chat/model-typings@1.0.0-rc.1
  </details>

## 0.2.0-rc.0

### Minor Changes

- ([#33569](https://github.com/RocketChat/Rocket.Chat/pull/33569)) Adds a `source` field to livechat visitors, which stores the channel (eg API, widget, SMS, email-inbox, app) that's been used by the visitor to send messages.
  Uses the new `source` field to assure each visitor is linked to a single source, so that each connection through a distinct channel creates a new visitor.

### Patch Changes

- <details><summary>Updated dependencies [7726d68374, bcacbb1cee, d9fe5bbe0b, b338807d76, 5f9826bed6, a5f25e73b5, 3ea02d3cc1, e3629e065b, 03d148524b, 81998f3450, 509143d6dd]:</summary>

  - @rocket.chat/core-typings@7.0.0-rc.0
  - @rocket.chat/model-typings@1.0.0-rc.0
  - @rocket.chat/apps-engine@1.47.0-rc.0
  </details>

## 0.1.8

### Patch Changes

- <details><summary>Updated dependencies [9a38c8e13f, 274f4f5881, 927710d778, 3a161c4310, 12d6307998]:</summary>

  - @rocket.chat/model-typings@0.8.0
  - @rocket.chat/core-typings@6.13.0
  </details>

## 0.1.8-rc.6

### Patch Changes

- <details><summary>Updated dependencies []:</summary>

  - @rocket.chat/core-typings@6.13.0-rc.6
  - @rocket.chat/model-typings@0.8.0-rc.6
  </details>

## 0.1.8-rc.5

### Patch Changes

- <details><summary>Updated dependencies []:</summary>

  - @rocket.chat/core-typings@6.13.0-rc.5
  - @rocket.chat/model-typings@0.8.0-rc.5
  </details>

## 0.1.8-rc.4

### Patch Changes

- <details><summary>Updated dependencies []:</summary>

  - @rocket.chat/core-typings@6.13.0-rc.4
  - @rocket.chat/model-typings@0.8.0-rc.4
  </details>

## 0.1.8-rc.3

### Patch Changes

- <details><summary>Updated dependencies []:</summary>

  - @rocket.chat/core-typings@6.13.0-rc.3
  - @rocket.chat/model-typings@0.8.0-rc.3
  </details>

## 0.1.8-rc.2

### Patch Changes

- <details><summary>Updated dependencies []:</summary>

  - @rocket.chat/core-typings@6.13.0-rc.2
  - @rocket.chat/model-typings@0.8.0-rc.2
  </details>

## 0.1.8-rc.1

### Patch Changes

- <details><summary>Updated dependencies []:</summary>

  - @rocket.chat/core-typings@6.13.0-rc.1
  - @rocket.chat/model-typings@0.8.0-rc.1
  </details>

## 0.1.8-rc.0

### Patch Changes

- <details><summary>Updated dependencies [9a38c8e13f, 274f4f5881, 927710d778, 3a161c4310, 12d6307998]:</summary>

  - @rocket.chat/model-typings@0.8.0-rc.0
  - @rocket.chat/core-typings@6.13.0-rc.0
  </details>

## 0.1.7

### Patch Changes

- <details><summary>Updated dependencies []:</summary>

  - @rocket.chat/core-typings@6.12.1
  - @rocket.chat/model-typings@0.7.1
  </details>

## 0.1.6

### Patch Changes

- <details><summary>Updated dependencies [7f88158036, 7937ff741a, a14c0678bb, 58c0efc732, e28be46db7, 58c0efc732]:</summary>

  - @rocket.chat/model-typings@0.7.0
  - @rocket.chat/core-typings@6.12.0
  </details>

## 0.1.6-rc.6

### Patch Changes

- <details><summary>Updated dependencies []:</summary>

  - @rocket.chat/core-typings@6.12.0-rc.6
  - @rocket.chat/model-typings@0.7.0-rc.6
  </details>

## 0.1.6-rc.5

### Patch Changes

- <details><summary>Updated dependencies []:</summary>

  - @rocket.chat/core-typings@6.12.0-rc.5
  - @rocket.chat/model-typings@0.7.0-rc.5
  </details>

## 0.1.6-rc.4

### Patch Changes

- <details><summary>Updated dependencies []:</summary>

  - @rocket.chat/core-typings@6.12.0-rc.4
  - @rocket.chat/model-typings@0.7.0-rc.4
  </details>

## 0.1.6-rc.3

### Patch Changes

- <details><summary>Updated dependencies []:</summary>

  - @rocket.chat/core-typings@6.12.0-rc.3
  - @rocket.chat/model-typings@0.7.0-rc.3
  </details>

## 0.1.6-rc.2

### Patch Changes

- <details><summary>Updated dependencies []:</summary>

  - @rocket.chat/core-typings@6.12.0-rc.2
  - @rocket.chat/model-typings@0.7.0-rc.2
  </details>

## 0.1.6-rc.1

### Patch Changes

- <details><summary>Updated dependencies []:</summary>

  - @rocket.chat/core-typings@6.12.0-rc.1
  - @rocket.chat/model-typings@0.7.0-rc.1
  </details>

## 0.1.6-rc.0

### Patch Changes

- <details><summary>Updated dependencies [7f88158036, 7937ff741a, a14c0678bb, 58c0efc732, e28be46db7, 58c0efc732]:</summary>

  - @rocket.chat/model-typings@0.7.0-rc.0
  - @rocket.chat/core-typings@6.12.0-rc.0
  </details>

## 0.1.5

### Patch Changes

- <details><summary>Updated dependencies []:</summary>

  - @rocket.chat/core-typings@6.11.2
  - @rocket.chat/model-typings@0.6.2
  </details>

## 0.1.4

### Patch Changes

- <details><summary>Updated dependencies []:</summary>

  - @rocket.chat/core-typings@6.11.1
  - @rocket.chat/model-typings@0.6.1
  </details>

## 0.1.3

### Patch Changes

- ([#32719](https://github.com/RocketChat/Rocket.Chat/pull/32719)) Added the `user` param to apps-engine update method call, allowing apps' new `onUpdate` hook to know who triggered the update.

- <details><summary>Updated dependencies [439faa87d3, 03c8b066f9, 2d89a0c448, 439faa87d3, 24f7df4894, 264d7d5496, b8e5887fb9]:</summary>

  - @rocket.chat/model-typings@0.6.0
  - @rocket.chat/core-typings@6.11.0
  </details>

## 0.1.3-rc.6

### Patch Changes

- <details><summary>Updated dependencies []:</summary>

  - @rocket.chat/core-typings@6.11.0-rc.6
  - @rocket.chat/model-typings@0.6.0-rc.6
  </details>

## 0.1.3-rc.5

### Patch Changes

- <details><summary>Updated dependencies []:</summary>

  - @rocket.chat/core-typings@6.11.0-rc.5
  - @rocket.chat/model-typings@0.6.0-rc.5
  </details>

## 0.1.3-rc.4

### Patch Changes

- <details><summary>Updated dependencies []:</summary>

  - @rocket.chat/core-typings@6.11.0-rc.4
  - @rocket.chat/model-typings@0.6.0-rc.4
  </details>

## 0.1.3-rc.3

### Patch Changes

- <details><summary>Updated dependencies []:</summary>

  - @rocket.chat/core-typings@6.11.0-rc.3
  - @rocket.chat/model-typings@0.6.0-rc.3
  </details>

## 0.1.3-rc.2

### Patch Changes

- <details><summary>Updated dependencies []:</summary>

  - @rocket.chat/core-typings@6.11.0-rc.2
  - @rocket.chat/model-typings@0.6.0-rc.2
  </details>

## 0.1.3-rc.1

### Patch Changes

- <details><summary>Updated dependencies []:</summary>

  - @rocket.chat/core-typings@6.11.0-rc.1
  - @rocket.chat/model-typings@0.6.0-rc.1
  </details>

## 0.1.3-rc.0

### Patch Changes

- ([#32719](https://github.com/RocketChat/Rocket.Chat/pull/32719)) Added the `user` param to apps-engine update method call, allowing apps' new `onUpdate` hook to know who triggered the update.

- <details><summary>Updated dependencies [439faa87d3, 03c8b066f9, 2d89a0c448, 439faa87d3, 24f7df4894, 264d7d5496, b8e5887fb9]:</summary>

  - @rocket.chat/model-typings@0.6.0-rc.0
  - @rocket.chat/core-typings@6.11.0-rc.0
  </details>

## 0.1.2

### Patch Changes

- ([#32935](https://github.com/RocketChat/Rocket.Chat/pull/32935)) Fixed an issue that prevented apps from being updated or uninstalled in some cases

- ([#32935](https://github.com/RocketChat/Rocket.Chat/pull/32935)) Fixed an issue that prevented apps from handling errors during execution in some cases

- ([#32935](https://github.com/RocketChat/Rocket.Chat/pull/32935)) Improved Apps-Engine installation to prevent start up errors on manual installation setups

- ([#32935](https://github.com/RocketChat/Rocket.Chat/pull/32935)) Fixed an issue that caused the video conference button on rooms to not recognize a video conference provider app in some cases

- <details><summary>Updated dependencies [ca6a9d8de8, ca6a9d8de8, ca6a9d8de8, ca6a9d8de8]:</summary>

  - @rocket.chat/core-typings@6.10.2
  - @rocket.chat/model-typings@0.5.2
  </details>

## 0.1.1

### Patch Changes

- <details><summary>Updated dependencies []:</summary>

  - @rocket.chat/core-typings@6.10.1
  - @rocket.chat/model-typings@0.5.1
  </details>

## 0.1.0

### Minor Changes

- ([#31821](https://github.com/RocketChat/Rocket.Chat/pull/31821)) New runtime for apps in the Apps-Engine based on the Deno platform

### Patch Changes

- <details><summary>Updated dependencies [1240c874a5, eaf2f11a6c, 5f95c4ec6b, f75a2cb4bb, 4f72d62aa7, dfa49bdbb2]:</summary>

  - @rocket.chat/core-typings@6.10.0
  - @rocket.chat/model-typings@0.5.0
  </details>

## 0.1.0-rc.7

### Patch Changes

- <details><summary>Updated dependencies []:</summary>

  - @rocket.chat/core-typings@6.10.0-rc.7
  - @rocket.chat/model-typings@0.5.0-rc.7
  </details>

## 0.1.0-rc.6

### Patch Changes

- <details><summary>Updated dependencies []:</summary>

  - @rocket.chat/core-typings@6.10.0-rc.6
  - @rocket.chat/model-typings@0.5.0-rc.6
  </details>

## 0.1.0-rc.5

### Patch Changes

- <details><summary>Updated dependencies []:</summary>

  - @rocket.chat/core-typings@6.10.0-rc.5
  - @rocket.chat/model-typings@0.5.0-rc.5
  </details>

## 0.1.0-rc.4

### Patch Changes

- <details><summary>Updated dependencies []:</summary>

  - @rocket.chat/core-typings@6.10.0-rc.4
  - @rocket.chat/model-typings@0.5.0-rc.4
  </details>

## 0.1.0-rc.3

## 0.0.9

### Patch Changes

- <details><summary>Updated dependencies []:</summary>

  - @rocket.chat/core-typings@6.10.0-rc.3
  - @rocket.chat/model-typings@0.5.0-rc.3
  </details>

## 0.1.0-rc.2

### Patch Changes

- <details><summary>Updated dependencies []:</summary>

  - @rocket.chat/core-typings@6.10.0-rc.2
  - @rocket.chat/model-typings@0.5.0-rc.2
  </details>

## 0.1.0-rc.1

### Patch Changes

- <details><summary>Updated dependencies []:</summary>

  - @rocket.chat/core-typings@6.10.0-rc.1
  - @rocket.chat/model-typings@0.5.0-rc.1
  </details>

## 0.1.0-rc.0

### Minor Changes

- ([#31821](https://github.com/RocketChat/Rocket.Chat/pull/31821)) New runtime for apps in the Apps-Engine based on the Deno platform

### Patch Changes

- <details><summary>Updated dependencies [1240c874a5, eaf2f11a6c, 5f95c4ec6b, f75a2cb4bb, 4f72d62aa7, dfa49bdbb2]:</summary>

  - @rocket.chat/core-typings@6.10.0-rc.0
  - @rocket.chat/model-typings@0.5.0-rc.0

## 0.0.9

### Patch Changes

- <details><summary>Updated dependencies []:</summary>

  - @rocket.chat/core-typings@6.9.3
  - @rocket.chat/model-typings@0.4.4
  </details>

## 0.0.8

### Patch Changes

- <details><summary>Updated dependencies []:</summary>

  - @rocket.chat/core-typings@6.9.2
  - @rocket.chat/model-typings@0.4.3
  </details>

## 0.0.7

### Patch Changes

- <details><summary>Updated dependencies []:</summary>

  - @rocket.chat/core-typings@6.9.1
  - @rocket.chat/model-typings@0.4.2
  </details>

## 0.0.6

### Patch Changes

- <details><summary>Updated dependencies [ff4e396416, 70ab2a7b7b]:</summary>

  - @rocket.chat/core-typings@6.9.0
  - @rocket.chat/model-typings@0.4.1
  </details>

## 0.0.6-rc.2

### Patch Changes

- <details><summary>Updated dependencies []:</summary>

  - @rocket.chat/core-typings@6.9.0-rc.2
  - @rocket.chat/model-typings@0.4.1-rc.2
  </details>

## 0.0.6-rc.1

### Patch Changes

- <details><summary>Updated dependencies []:</summary>

  - @rocket.chat/core-typings@6.9.0-rc.1
  - @rocket.chat/model-typings@0.4.1-rc.1
  </details>

## 0.0.6-rc.0

### Patch Changes

- <details><summary>Updated dependencies [ff4e396416, 70ab2a7b7b]:</summary>

  - @rocket.chat/core-typings@6.9.0-rc.0
  - @rocket.chat/model-typings@0.4.1-rc.0
  </details>

## 0.0.5

### Patch Changes

- ([#32374](https://github.com/RocketChat/Rocket.Chat/pull/32374)) Fixed an issue with some apps that didn't implement executeViewCloseHandler. This causes opened modals to be open forever on UI (unless Esc was clicked). This is because when the UI attempts to close it, it calls the aforementioned handler, and since it didn't exist, apps engine errored out.

  This returned an empty response to the UI, which ignored the response and continued to show the view.

- <details><summary>Updated dependencies [c47a8e3514, da45cb6998, b94ca7c30b, 4aba7c8a26]:</summary>

  - @rocket.chat/core-typings@6.8.0
  - @rocket.chat/model-typings@0.4.0
  </details>

## 0.0.5-rc.2

### Patch Changes

- ([#32374](https://github.com/RocketChat/Rocket.Chat/pull/32374)) Fixed an issue with some apps that didn't implement executeViewCloseHandler. This causes opened modals to be open forever on UI (unless Esc was clicked). This is because when the UI attempts to close it, it calls the aforementioned handler, and since it didn't exist, apps engine errored out.

  This returned an empty response to the UI, which ignored the response and continued to show the view.

- <details><summary>Updated dependencies [b94ca7c30b]:</summary>

  - @rocket.chat/core-typings@6.8.0-rc.2
  - @rocket.chat/model-typings@0.4.0-rc.2
  </details>

## 0.0.5-rc.1

### Patch Changes

- <details><summary>Updated dependencies []:</summary>

  - @rocket.chat/core-typings@6.8.0-rc.1
  - @rocket.chat/model-typings@0.4.0-rc.1
  </details>

## 0.0.5-rc.0

### Patch Changes

- <details><summary>Updated dependencies [c47a8e3514, da45cb6998, 4aba7c8a26]:</summary>

  - @rocket.chat/core-typings@6.8.0-rc.0
  - @rocket.chat/model-typings@0.4.0-rc.0

## 0.0.4

### Patch Changes

- <details><summary>Updated dependencies []:</summary>
  - @rocket.chat/core-typings@6.7.2
  - @rocket.chat/model-typings@0.3.9
  </details>

## 0.0.3

### Patch Changes

- <details><summary>Updated dependencies []:</summary>

  - @rocket.chat/core-typings@6.7.1
  - @rocket.chat/model-typings@0.3.8
  </details>

## 0.0.2

### Patch Changes

- <details><summary>Updated dependencies [b9ef630816, 3eb4dd7f50, 0570f6740a, b9e897a8f5]:</summary>

  - @rocket.chat/core-typings@6.7.0
  - @rocket.chat/model-typings@0.3.7
  </details>

## 0.0.2-rc.4

### Patch Changes

- <details><summary>Updated dependencies []:</summary>

  - @rocket.chat/core-typings@6.7.0-rc.4
  - @rocket.chat/model-typings@0.3.7-rc.4
  </details>

## 0.0.2-rc.3

### Patch Changes

- <details><summary>Updated dependencies []:</summary>

  - @rocket.chat/core-typings@6.7.0-rc.3
  - @rocket.chat/model-typings@0.3.7-rc.3
  </details>

## 0.0.2-rc.2

### Patch Changes

- <details><summary>Updated dependencies []:</summary>

  - @rocket.chat/core-typings@6.7.0-rc.2
  - @rocket.chat/model-typings@0.3.7-rc.2
  </details>

## 0.0.2-rc.1

### Patch Changes

- <details><summary>Updated dependencies []:</summary>

  - @rocket.chat/core-typings@6.7.0-rc.1
  - @rocket.chat/model-typings@0.3.7-rc.1
  </details>

## 0.0.2-rc.0

### Patch Changes

- <details><summary>Updated dependencies [b9ef630816, 3eb4dd7f50, 0570f6740a, b9e897a8f5]:</summary>

  - @rocket.chat/core-typings@6.7.0-rc.0
  - @rocket.chat/model-typings@0.3.7-rc.0
  </details><|MERGE_RESOLUTION|>--- conflicted
+++ resolved
@@ -1,21 +1,15 @@
 # @rocket.chat/apps
 
-<<<<<<< HEAD
-## 0.5.1-rc.3
-=======
-## 0.5.2
->>>>>>> 0432cbd4
-
-### Patch Changes
-
-- <details><summary>Updated dependencies []:</summary>
-
-<<<<<<< HEAD
+## 0.5.3-rc.3
+
+### Patch Changes
+
+- <details><summary>Updated dependencies []:</summary>
   - @rocket.chat/core-typings@7.7.0-rc.3
   - @rocket.chat/model-typings@1.6.1-rc.3
   </details>
 
-## 0.5.1-rc.2
+## 0.5.3-rc.2
 
 ### Patch Changes
 
@@ -25,7 +19,7 @@
   - @rocket.chat/model-typings@1.6.1-rc.2
   </details>
 
-## 0.5.1-rc.1
+## 0.5.3-rc.1
 
 ### Patch Changes
 
@@ -35,7 +29,7 @@
   - @rocket.chat/model-typings@1.6.1-rc.1
   </details>
 
-## 0.5.1-rc.0
+## 0.5.3-rc.0
 
 ### Patch Changes
 
@@ -44,7 +38,14 @@
   - @rocket.chat/apps-engine@1.52.0-rc.0
   - @rocket.chat/model-typings@1.6.1-rc.0
   - @rocket.chat/core-typings@7.7.0-rc.0
-=======
+  </details>
+
+## 0.5.2
+
+### Patch Changes
+
+- <details><summary>Updated dependencies []:</summary>
+
   - @rocket.chat/core-typings@7.6.2
   - @rocket.chat/model-typings@1.6.2
   </details>
@@ -58,7 +59,6 @@
   - @rocket.chat/apps-engine@1.51.1
   - @rocket.chat/core-typings@7.6.1
   - @rocket.chat/model-typings@1.6.1
->>>>>>> 0432cbd4
   </details>
 
 ## 0.5.0
