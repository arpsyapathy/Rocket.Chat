--- conflicted
+++ resolved
@@ -1,47 +1,47 @@
 # @rocket.chat/freeswitch
 
-<<<<<<< HEAD
 ## 1.2.3-rc.3
-=======
+
+### Patch Changes
+
+- <details><summary>Updated dependencies []:</summary>
+  - @rocket.chat/core-typings@7.4.0-rc.3
+  </details>
+
+## 1.2.3-rc.2
+
+### Patch Changes
+
+- <details><summary>Updated dependencies []:</summary>
+
+  - @rocket.chat/core-typings@7.4.0-rc.2
+  </details>
+
+## 1.2.3-rc.1
+
+### Patch Changes
+
+- <details><summary>Updated dependencies []:</summary>
+
+  - @rocket.chat/core-typings@7.4.0-rc.1
+  </details>
+
+## 1.2.3-rc.0
+
+### Patch Changes
+
+- <details><summary>Updated dependencies [89964144e042c8d9282b51efd89e1e684077fdd7, f85da08765a9d3f8c5aabd9291fd08be6dfdeb85, be5031a21bdcda31270d53d319f7d183e77d84d7]:</summary>
+
+  - @rocket.chat/core-typings@7.4.0-rc.0
+  </details>
+
 ## 1.2.3
->>>>>>> aeab9d32
-
-### Patch Changes
-
-- <details><summary>Updated dependencies []:</summary>
-
-<<<<<<< HEAD
-  - @rocket.chat/core-typings@7.4.0-rc.3
-  </details>
-
-## 1.2.3-rc.2
-
-### Patch Changes
-
-- <details><summary>Updated dependencies []:</summary>
-
-  - @rocket.chat/core-typings@7.4.0-rc.2
-  </details>
-
-## 1.2.3-rc.1
-
-### Patch Changes
-
-- <details><summary>Updated dependencies []:</summary>
-
-  - @rocket.chat/core-typings@7.4.0-rc.1
-  </details>
-
-## 1.2.3-rc.0
-
-### Patch Changes
-
-- <details><summary>Updated dependencies [89964144e042c8d9282b51efd89e1e684077fdd7, f85da08765a9d3f8c5aabd9291fd08be6dfdeb85, be5031a21bdcda31270d53d319f7d183e77d84d7]:</summary>
-
-  - @rocket.chat/core-typings@7.4.0-rc.0
-=======
+
+### Patch Changes
+
+- <details><summary>Updated dependencies []:</summary>
+
   - @rocket.chat/core-typings@7.3.3
->>>>>>> aeab9d32
   </details>
 
 ## 1.2.2
