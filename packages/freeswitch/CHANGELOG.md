--- conflicted
+++ resolved
@@ -1,27 +1,28 @@
 # @rocket.chat/freeswitch
 
-<<<<<<< HEAD
-## 1.2.13-rc.1
-=======
+## 1.2.16-rc.1
+
+### Patch Changes
+
+- <details><summary>Updated dependencies []:</summary>
+- @rocket.chat/core-typings@7.8.0-rc.1
+  </details>
+
+## 1.2.13-rc.0
+
+### Patch Changes
+
+- <details><summary>Updated dependencies [3d024a900426c8bbf646e7ebedce0e17c9f7c140, 3779de0e8c5787f266bdeda5052b27c023c65f1c]:</summary>
+
+  - @rocket.chat/core-typings@7.8.0-rc.0
+
+  </details>
+
 ## 1.2.15
->>>>>>> fe8bc08d
-
-### Patch Changes
-
-- <details><summary>Updated dependencies []:</summary>
-
-<<<<<<< HEAD
-  - @rocket.chat/core-typings@7.8.0-rc.1
-  </details>
-
-## 1.2.13-rc.0
-
-### Patch Changes
-
-- <details><summary>Updated dependencies [3d024a900426c8bbf646e7ebedce0e17c9f7c140, 3779de0e8c5787f266bdeda5052b27c023c65f1c]:</summary>
-
-  - @rocket.chat/core-typings@7.8.0-rc.0
-=======
+
+### Patch Changes
+
+- <details><summary>Updated dependencies []:</summary>
   - @rocket.chat/core-typings@7.7.4
   </details>
 
@@ -41,7 +42,7 @@
 - <details><summary>Updated dependencies []:</summary>
 
   - @rocket.chat/core-typings@7.7.2
->>>>>>> fe8bc08d
+
   </details>
 
 ## 1.2.12
