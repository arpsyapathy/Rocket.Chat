{
	"name": "@rocket.chat/freeswitch",
<<<<<<< HEAD
	"version": "1.2.9-rc.3",
=======
	"version": "1.2.10",
>>>>>>> 0432cbd4
	"private": true,
	"devDependencies": {
		"@rocket.chat/jest-presets": "workspace:~",
		"@types/jest": "~29.5.14",
		"eslint": "~8.45.0",
		"jest": "~29.7.0",
		"typescript": "~5.7.2"
	},
	"scripts": {
		"lint": "eslint --ext .js,.jsx,.ts,.tsx .",
		"lint:fix": "eslint --ext .js,.jsx,.ts,.tsx . --fix",
		"test": "jest",
		"build": "rm -rf dist && tsc -p tsconfig.json",
		"dev": "tsc -p tsconfig.json --watch --preserveWatchOutput"
	},
	"main": "./dist/index.js",
	"typings": "./dist/index.d.ts",
	"files": [
		"/dist"
	],
	"dependencies": {
		"@rocket.chat/core-typings": "workspace:^",
		"@rocket.chat/logger": "workspace:^",
		"@rocket.chat/tools": "workspace:^",
		"esl": "github:pierre-lehnen-rc/esl"
	}
}<|MERGE_RESOLUTION|>--- conflicted
+++ resolved
@@ -1,10 +1,6 @@
 {
 	"name": "@rocket.chat/freeswitch",
-<<<<<<< HEAD
-	"version": "1.2.9-rc.3",
-=======
-	"version": "1.2.10",
->>>>>>> 0432cbd4
+	"version": "1.2.11-rc.3",
 	"private": true,
 	"devDependencies": {
 		"@rocket.chat/jest-presets": "workspace:~",
