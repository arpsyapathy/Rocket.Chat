{
	"name": "@rocket.chat/freeswitch",
<<<<<<< HEAD
	"version": "1.2.13-rc.8",
=======
	"version": "1.2.16-rc.1",
>>>>>>> 54e2bc45
	"private": true,
	"devDependencies": {
		"@rocket.chat/jest-presets": "workspace:~",
		"@rocket.chat/tsconfig": "workspace:*",
		"@types/jest": "~29.5.14",
		"eslint": "~8.45.0",
		"jest": "~30.0.0",
		"typescript": "~5.8.3"
	},
	"scripts": {
		"lint": "eslint --ext .js,.jsx,.ts,.tsx .",
		"lint:fix": "eslint --ext .js,.jsx,.ts,.tsx . --fix",
		"test": "jest",
		"build": "rm -rf dist && tsc -p tsconfig.json",
		"dev": "tsc -p tsconfig.json --watch --preserveWatchOutput"
	},
	"main": "./dist/index.js",
	"typings": "./dist/index.d.ts",
	"files": [
		"/dist"
	],
	"dependencies": {
		"@rocket.chat/core-typings": "workspace:^",
		"@rocket.chat/logger": "workspace:^",
		"@rocket.chat/tools": "workspace:^",
		"esl": "github:pierre-lehnen-rc/esl"
	}
}<|MERGE_RESOLUTION|>--- conflicted
+++ resolved
@@ -1,10 +1,6 @@
 {
 	"name": "@rocket.chat/freeswitch",
-<<<<<<< HEAD
-	"version": "1.2.13-rc.8",
-=======
-	"version": "1.2.16-rc.1",
->>>>>>> 54e2bc45
+	"version": "1.2.16-rc.8",
 	"private": true,
 	"devDependencies": {
 		"@rocket.chat/jest-presets": "workspace:~",
