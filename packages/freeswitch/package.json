--- conflicted
+++ resolved
@@ -1,10 +1,6 @@
 {
 	"name": "@rocket.chat/freeswitch",
-<<<<<<< HEAD
-	"version": "1.2.5-rc.0",
-=======
-	"version": "1.2.5",
->>>>>>> fb0f4eaf
+	"version": "1.2.6-rc.0",
 	"private": true,
 	"devDependencies": {
 		"@rocket.chat/jest-presets": "workspace:~",
