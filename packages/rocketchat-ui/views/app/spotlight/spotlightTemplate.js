Template.spotlightTemplate.helpers({
	icon() {
		return RocketChat.roomTypes.getIcon(this.t);
	},

	userStatus() {
		if (this.t === 'd') {
			return 'status-' + (Session.get(`user_${this.name}_status`) || 'offline');
		} else {
			return 'status-' + (RocketChat.roomTypes.getUserStatus(this.t, this.rid || this._id) || 'offline');
		}
<<<<<<< HEAD
		return 'status-offline';
	},

	name() {
		if (RocketChat.settings.get('UI_Use_Real_Name') && this.fname) {
			return this.fname;
		}
		return this.name;
=======
>>>>>>> d2fb60f9
	}
});<|MERGE_RESOLUTION|>--- conflicted
+++ resolved
@@ -9,8 +9,7 @@
 		} else {
 			return 'status-' + (RocketChat.roomTypes.getUserStatus(this.t, this.rid || this._id) || 'offline');
 		}
-<<<<<<< HEAD
-		return 'status-offline';
+
 	},
 
 	name() {
@@ -18,7 +17,5 @@
 			return this.fname;
 		}
 		return this.name;
-=======
->>>>>>> d2fb60f9
 	}
 });