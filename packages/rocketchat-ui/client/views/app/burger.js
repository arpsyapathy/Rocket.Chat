Template.burger.helpers({
	unread() {
		return Session.get('unread');
	},
	isMenuOpen() {
		if (Session.equals('isMenuOpen', true)) {
			return 'menu-opened';
		}
	},
<<<<<<< HEAD
	isOld() {
		return Template.instance().data.old == null ? '' : 'rc-old';
	},
=======
>>>>>>> 79c80940
	embeddedVersion() {
		return RocketChat.Layout.isEmbedded();
	}
});<|MERGE_RESOLUTION|>--- conflicted
+++ resolved
@@ -7,12 +7,6 @@
 			return 'menu-opened';
 		}
 	},
-<<<<<<< HEAD
-	isOld() {
-		return Template.instance().data.old == null ? '' : 'rc-old';
-	},
-=======
->>>>>>> 79c80940
 	embeddedVersion() {
 		return RocketChat.Layout.isEmbedded();
 	}
