--- conflicted
+++ resolved
@@ -75,6 +75,9 @@
 		const inUse = instance.inUse.get();
 		return invalid || inUse;
 	},
+	readOnlyIsDisabled() {
+		return 'disabled';
+	},
 	typeLabel() {
 		return t(Template.instance().type.get() === 'p' ? t('Private_Channel') : t('Public_Channel'));
 	},
@@ -124,13 +127,6 @@
 		const {username} = Blaze.getData(target);
 		t.selectedUsers.set(t.selectedUsers.get().filter(user => user.username !== username));
 	},
-<<<<<<< HEAD
-	'change [name="type"]'(e, t) {
-		t.type.set(e.target.checked ? e.target.value : 'd');
-	},
-	'change [name="readOnly"]'(e, t) {
-		t.readOnly.set(e.target.checked);
-=======
 	'change [name=setTokensRequired]'(e, t) {
 		t.tokensRequired.set(e.currentTarget.checked);
 		t.change();
@@ -138,7 +134,9 @@
 	'change [name=type]'(e, t) {
 		t.type.set(e.target.checked ? e.target.value : 'p');
 		t.change();
->>>>>>> 2aa247ab
+	},
+	'change [name="readOnly"]'(e, t) {
+		t.readOnly.set(e.target.checked);
 	},
 	'input [name="users"]'(e, t) {
 		const input = e.target;
