--- conflicted
+++ resolved
@@ -75,9 +75,6 @@
 		const inUse = instance.inUse.get();
 		return invalid || inUse;
 	},
-	readOnlyIsDisabled() {
-		return 'disabled';
-	},
 	typeLabel() {
 		return t(Template.instance().type.get() === 'p' ? t('Private_Channel') : t('Public_Channel'));
 	},
@@ -131,13 +128,8 @@
 		t.tokensRequired.set(e.currentTarget.checked);
 		t.change();
 	},
-<<<<<<< HEAD
-	'change [name=type]'(e, t) {
-		t.type.set(e.target.checked ? e.target.value : 'p');
-=======
 	'change [name="type"]'(e, t) {
 		t.type.set(e.target.checked ? e.target.value : 'd');
->>>>>>> 298e3a65
 		t.change();
 	},
 	'change [name="readOnly"]'(e, t) {
