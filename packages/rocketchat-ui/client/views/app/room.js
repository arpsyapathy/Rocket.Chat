--- conflicted
+++ resolved
@@ -122,13 +122,10 @@
 };
 
 Template.room.helpers({
-<<<<<<< HEAD
-=======
 	isTranslated() {
 		const sub = ChatSubscription.findOne({ rid: this._id }, { fields: { autoTranslate: 1, autoTranslateLanguage: 1 } });
 		RocketChat.settings.get('AutoTranslate_Enabled') && ((sub != null ? sub.autoTranslate : undefined) === true) && (sub.autoTranslateLanguage != null);
 	},
->>>>>>> 79c80940
 
 	embeddedVersion() {
 		RocketChat.Layout.isEmbedded();
@@ -469,13 +466,13 @@
 		}
 	},
 
-<<<<<<< HEAD
 	'click .edit-room-title'(event) {
 		event.preventDefault();
 		Session.set('editRoomTitle', true);
 		$('.rc-header').addClass('visible');
 		return Meteor.setTimeout(() => $('#room-title-field').focus().select(), 10);
-=======
+	},
+
 	'click .toggle-favorite'(event) {
 		event.stopPropagation();
 		event.preventDefault();
@@ -491,7 +488,6 @@
 		Session.set('editRoomTitle', true);
 		$('.fixed-title').addClass('visible');
 		Meteor.setTimeout(() => $('#room-title-field').focus().select(), 10);
->>>>>>> 79c80940
 	},
 
 	'click .user-image > button'(e, instance) {
@@ -537,7 +533,6 @@
 		chatMessages[RocketChat.openedRoom].input.focus();
 	},
 	'click .message-actions__menu'(e, i) {
-<<<<<<< HEAD
 		let context = $(e.target).parents('.message').data('context');
 		if (!context) {
 			context = 'message';
@@ -577,9 +572,6 @@
 		};
 
 		popover.open(config);
-=======
-		mountPopover(e, i, this);
->>>>>>> 79c80940
 	},
 
 	'click .mention-link'(e, instance) {
@@ -955,13 +947,8 @@
 		}
 	});
 	Tracker.autorun(function() {
-<<<<<<< HEAD
-		const subRoom = ChatSubscription.findOne({rid:template.data._id});
-		if (!subRoom) {
-=======
 		const room = RocketChat.models.Rooms.findOne({ _id: template.data._id });
 		if (!room) {
->>>>>>> 79c80940
 			FlowRouter.go('home');
 		}
 	});
