/* eslint new-cap: [2, {"capIsNewExceptions": ["MD5"]}] */
/* globals popout */

Template.videoFlexTab.helpers({
	openInNewWindow() {
		if (Meteor.isCordova) {
			return true;
		} else {
			return RocketChat.settings.get('Jitsi_Open_New_Window');
		}
	}
});

Template.videoFlexTab.onCreated(function() {
	this.tabBar = Template.currentData().tabBar;
});

Template.videoFlexTab.events({
	'click .join-meeting'(e) {
		$(e.currentTarget).prop('disabled', true);
		Meteor.call('videobridge:join', {rid: this.rid}, (err, result) => {
			console.log(err, result);
			$(e.currentTarget).prop('disabled', false);
			popout.open({
				content: 'mconfLiveView',
				data: {
<<<<<<< HEAD
					source: result ? result.url : 'https://html5-dev.mconf.com/bigbluebutton/api/join?fullName=User+8584148&meetingID=9M62cjZXhurk7vt6HEoyAmF4mxx5HxJHJB&password=mp&checksum=dd84273bbaf31b5ebc631d71a51bb8f2d2defdee',
=======
					source: result.url,
>>>>>>> 6350bcb5
					streamingOptions:  result
				},
				onCloseCallback: () => console.log('bye popout')
			});
		});
		// Get the link and open the iframe
	}
});

// Template.videoFlexTab.onRendered(function() {
// 	this.api = null;

// 	let timeOut = null;

// 	const width = 'auto';
// 	const height = 500;

// 	const configOverwrite = {
// 		desktopSharingChromeExtId: RocketChat.settings.get('Jitsi_Chrome_Extension')
// 	};
// 	const interfaceConfigOverwrite = {};

// 	let jitsiRoomActive = null;

// 	const closePanel = () => {
// 		// Reset things.  Should probably be handled better in closeFlex()
// 		$('.flex-tab').css('max-width', '');
// 		$('.main-content').css('right', '');

// 		this.tabBar.close();

// 		RocketChat.TabBar.updateButton('video', { class: '' });
// 	};

// 	modal.open({
// 		title: t('Video_Conference'),
// 		text: t('Start_video_call'),
// 		type: 'warning',
// 		showCancelButton: true,
// 		confirmButtonText: t('Yes'),
// 		cancelButtonText: t('Cancel'),
// 		html: false
// 	}, (dismiss) => {
// 		if (!dismiss) {
// 			return closePanel();
// 		}
// 		this.timeout = null;
// 		this.autorun(() => {
// 			if (RocketChat.settings.get('Jitsi_Enabled')) {
// 				if (this.tabBar.getState() === 'opened') {
// 					const roomId = Session.get('openedRoom');

// 					const domain = RocketChat.settings.get('Jitsi_Domain');
// 					const jitsiRoom = RocketChat.settings.get('Jitsi_URL_Room_Prefix') + RocketChat.settings.get('uniqueID') + roomId;
// 					const noSsl = RocketChat.settings.get('Jitsi_SSL') ? false : true;

// 					if (jitsiRoomActive !== null && jitsiRoomActive !== jitsiRoom) {
// 						jitsiRoomActive = null;

// 						closePanel();

// 						// Clean up and stop updating timeout.
// 						Meteor.defer(() => this.api && this.api.dispose());
// 						if (timeOut) {
// 							clearInterval(timeOut);
// 						}
// 					} else {
// 						jitsiRoomActive = jitsiRoom;

// 						RocketChat.TabBar.updateButton('video', { class: 'red' });

// 						if (RocketChat.settings.get('Jitsi_Open_New_Window') || Meteor.isCordova) {
// 							Meteor.call('jitsi:updateTimeout', roomId);

// 							timeOut = Meteor.setInterval(() => Meteor.call('jitsi:updateTimeout', roomId), 10*1000);
// 							let newWindow = null;
// 							if (Meteor.isCordova) {
// 								newWindow = window.open(`${ (noSsl ? 'http://' : 'https://') + domain }/${ jitsiRoom }`, '_system');
// 								closePanel();
// 								clearInterval(timeOut);
// 							} else {
// 								newWindow = window.open(`${ (noSsl ? 'http://' : 'https://') + domain }/${ jitsiRoom }`, jitsiRoom);
// 								const closeInterval = setInterval(() => {
// 									if (newWindow.closed !== false) {
// 										closePanel();
// 										clearInterval(closeInterval);
// 										clearInterval(timeOut);
// 									}
// 								}, 300);
// 							}
// 							if (newWindow) {
// 								newWindow.focus();
// 							}



// 						// Lets make sure its loaded before we try to show it.
// 						} else if (typeof JitsiMeetExternalAPI !== 'undefined') {

// 						// Keep it from showing duplicates when re-evaluated on variable change.
// 							if (!$('[id^=jitsiConference]').length) {
// 								this.api = new JitsiMeetExternalAPI(domain, jitsiRoom, width, height, this.$('.video-container').get(0), configOverwrite, interfaceConfigOverwrite, noSsl);

// 								/*
// 								* Hack to send after frame is loaded.
// 								* postMessage converts to events in the jitsi meet iframe.
// 								* For some reason those aren't working right.
// 								*/
// 								Meteor.setTimeout(() => {
// 									this.api.executeCommand('displayName', [Meteor.user().name]);
// 								}, 5000);

// 								Meteor.call('jitsi:updateTimeout', roomId);

// 								timeOut = Meteor.setInterval(() => Meteor.call('jitsi:updateTimeout', roomId), 10*1000);
// 							}

// 							// Execute any commands that might be reactive.  Like name changing.
// 							this.api && this.api.executeCommand('displayName', [Meteor.user().name]);
// 						}
// 					}
// 				} else {
// 					RocketChat.TabBar.updateButton('video', { class: '' });

// 					// Clean up and stop updating timeout.
// 					if (timeOut) {
// 						Meteor.defer(() => this.api && this.api.dispose());
// 						clearInterval(timeOut);
// 					}
// 				}

// 			}

// 		});
// 	});
// });<|MERGE_RESOLUTION|>--- conflicted
+++ resolved
@@ -20,19 +20,16 @@
 		$(e.currentTarget).prop('disabled', true);
 		Meteor.call('videobridge:join', {rid: this.rid}, (err, result) => {
 			console.log(err, result);
-			$(e.currentTarget).prop('disabled', false);
-			popout.open({
-				content: 'mconfLiveView',
-				data: {
-<<<<<<< HEAD
-					source: result ? result.url : 'https://html5-dev.mconf.com/bigbluebutton/api/join?fullName=User+8584148&meetingID=9M62cjZXhurk7vt6HEoyAmF4mxx5HxJHJB&password=mp&checksum=dd84273bbaf31b5ebc631d71a51bb8f2d2defdee',
-=======
-					source: result.url,
->>>>>>> 6350bcb5
-					streamingOptions:  result
-				},
-				onCloseCallback: () => console.log('bye popout')
-			});
+			if (result) {
+				popout.open({
+					content: 'mconfLiveView',
+					data: {
+						source: result.url,
+						streamingOptions:  result
+					},
+					onCloseCallback: () => console.log('bye popout')
+				});
+			}
 		});
 		// Get the link and open the iframe
 	}
