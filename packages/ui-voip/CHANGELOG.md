# @rocket.chat/ui-voip

<<<<<<< HEAD
## 7.0.0-rc.0

### Patch Changes

- ([#35286](https://github.com/RocketChat/Rocket.Chat/pull/35286)) Bumps fuselage and related packages versions to use the most recent releases of each package, especially the fix for the missing track of the fuselage slider component

- ([#35420](https://github.com/RocketChat/Rocket.Chat/pull/35420)) fixes an issue where audio from VoIP calls would sometimes not be played

- <details><summary>Updated dependencies [c7b21f1c1e479533a208771f3e15f064f2c7e3ff]:</summary>

  - @rocket.chat/ui-avatar@13.0.0-rc.0
  - @rocket.chat/ui-client@17.0.0-rc.0
  - @rocket.chat/ui-contexts@17.0.0-rc.0
=======
## 6.0.1

### Patch Changes

- <details><summary>Updated dependencies []:</summary>

  - @rocket.chat/ui-contexts@16.0.1
  - @rocket.chat/ui-avatar@12.0.1
  - @rocket.chat/ui-client@16.0.1
>>>>>>> fb0f4eaf
  </details>

## 6.0.0

### Patch Changes

- ([#34926](https://github.com/RocketChat/Rocket.Chat/pull/34926)) Enables control of video conference ringing and dialing sounds through the call ringer volume user preference, preventing video conf calls from always playing at maximum volume.

- <details><summary>Updated dependencies [89964144e042c8d9282b51efd89e1e684077fdd7]:</summary>

  - @rocket.chat/ui-client@16.0.0
  - @rocket.chat/ui-contexts@16.0.0
  - @rocket.chat/ui-avatar@12.0.0
  </details>

## 6.0.0-rc.5

### Patch Changes

- <details><summary>Updated dependencies []:</summary>

  - @rocket.chat/ui-contexts@16.0.0-rc.5
  - @rocket.chat/ui-avatar@12.0.0-rc.5
  - @rocket.chat/ui-client@16.0.0-rc.5
  </details>

## 6.0.0-rc.4

### Patch Changes

- <details><summary>Updated dependencies []:</summary>

  - @rocket.chat/ui-contexts@16.0.0-rc.4
  - @rocket.chat/ui-avatar@12.0.0-rc.4
  - @rocket.chat/ui-client@16.0.0-rc.4
  </details>

## 6.0.0-rc.3

### Patch Changes

- <details><summary>Updated dependencies []:</summary>
  - @rocket.chat/ui-contexts@16.0.0-rc.3
  - @rocket.chat/ui-avatar@12.0.0-rc.3
  - @rocket.chat/ui-client@16.0.0-rc.3
  </details>

## 6.0.0-rc.2

### Patch Changes

- <details><summary>Updated dependencies []:</summary>

  - @rocket.chat/ui-contexts@16.0.0-rc.2
  - @rocket.chat/ui-avatar@12.0.0-rc.2
  - @rocket.chat/ui-client@16.0.0-rc.2
  </details>

## 6.0.0-rc.1

### Patch Changes

- <details><summary>Updated dependencies []:</summary>

  - @rocket.chat/ui-contexts@16.0.0-rc.1
  - @rocket.chat/ui-avatar@12.0.0-rc.1
  - @rocket.chat/ui-client@16.0.0-rc.1
  </details>

## 6.0.0-rc.0

### Patch Changes

- ([#34926](https://github.com/RocketChat/Rocket.Chat/pull/34926)) Enables control of video conference ringing and dialing sounds through the call ringer volume user preference, preventing video conf calls from always playing at maximum volume.

- <details><summary>Updated dependencies [89964144e042c8d9282b51efd89e1e684077fdd7]:</summary>

  - @rocket.chat/ui-client@16.0.0-rc.0
  - @rocket.chat/ui-contexts@16.0.0-rc.0
  - @rocket.chat/ui-avatar@12.0.0-rc.0
  </details>

## 5.0.3

### Patch Changes

- <details><summary>Updated dependencies []:</summary>

  - @rocket.chat/ui-contexts@15.0.3
  - @rocket.chat/ui-avatar@11.0.3
  - @rocket.chat/ui-client@15.0.3
  </details>

## 5.0.2

### Patch Changes

- <details><summary>Updated dependencies []:</summary>

  - @rocket.chat/ui-contexts@15.0.2
  - @rocket.chat/ui-avatar@11.0.2
  - @rocket.chat/ui-client@15.0.2
  </details>

## 5.0.1

### Patch Changes

- <details><summary>Updated dependencies []:</summary>

  - @rocket.chat/ui-contexts@15.0.1
  - @rocket.chat/ui-avatar@11.0.1
  - @rocket.chat/ui-client@15.0.1
  </details>

## 5.0.0

### Patch Changes

- <details><summary>Updated dependencies [5506c406f4a22145ece065ad2b797225e94423ca]:</summary>

  - @rocket.chat/ui-contexts@15.0.0
  - @rocket.chat/ui-client@15.0.0
  - @rocket.chat/ui-avatar@11.0.0
  </details>

## 5.0.0-rc.5

### Patch Changes

- <details><summary>Updated dependencies []:</summary>

  - @rocket.chat/ui-contexts@15.0.0-rc.5
  - @rocket.chat/ui-avatar@11.0.0-rc.5
  - @rocket.chat/ui-client@15.0.0-rc.5
  </details>

## 5.0.0-rc.4

### Patch Changes

- <details><summary>Updated dependencies []:</summary>

  - @rocket.chat/ui-contexts@15.0.0-rc.4
  - @rocket.chat/ui-avatar@11.0.0-rc.4
  - @rocket.chat/ui-client@15.0.0-rc.4
  </details>

## 5.0.0-rc.3

### Patch Changes

- <details><summary>Updated dependencies []:</summary>

  - @rocket.chat/ui-contexts@15.0.0-rc.3
  - @rocket.chat/ui-avatar@11.0.0-rc.3
  - @rocket.chat/ui-client@15.0.0-rc.3
  </details>

## 5.0.0-rc.2

### Patch Changes

- <details><summary>Updated dependencies []:</summary>

  - @rocket.chat/ui-contexts@15.0.0-rc.2
  - @rocket.chat/ui-avatar@11.0.0-rc.2
  - @rocket.chat/ui-client@15.0.0-rc.2
  </details>

## 5.0.0-rc.1

### Patch Changes

- <details><summary>Updated dependencies []:</summary>

  - @rocket.chat/ui-contexts@15.0.0-rc.1
  - @rocket.chat/ui-avatar@11.0.0-rc.1
  - @rocket.chat/ui-client@15.0.0-rc.1
  </details>

## 5.0.0-rc.0

### Patch Changes

- <details><summary>Updated dependencies [5506c406f4a22145ece065ad2b797225e94423ca]:</summary>

  - @rocket.chat/ui-contexts@15.0.0-rc.0
  - @rocket.chat/ui-client@15.0.0-rc.0
  - @rocket.chat/ui-avatar@11.0.0-rc.0
  </details>

## 4.0.1

### Patch Changes

- <details><summary>Updated dependencies []:</summary>

  - @rocket.chat/ui-contexts@14.0.1
  - @rocket.chat/ui-avatar@10.0.1
  - @rocket.chat/ui-client@14.0.1
  </details>

## 4.0.0

### Patch Changes

- ([#34205](https://github.com/RocketChat/Rocket.Chat/pull/34205)) Fixes an error where the engine would not retry a subprocess restart if the last attempt failed

- ([#34205](https://github.com/RocketChat/Rocket.Chat/pull/34205)) Fixes error propagation when trying to get the status of apps in some cases

- ([#34102](https://github.com/RocketChat/Rocket.Chat/pull/34102)) Fixes an issue preventing VoIP permission updates from being properly reflected in the UI.

- ([#34205](https://github.com/RocketChat/Rocket.Chat/pull/34205)) Fixes wrong data being reported to total failed apps metrics and statistics

- <details><summary>Updated dependencies [76f6239ff1a9f34f163c03c140c4ceba62563b4e, c43220dcd8c1df86a6143d6553964ad2173903b3, 76f6239ff1a9f34f163c03c140c4ceba62563b4e, 76f6239ff1a9f34f163c03c140c4ceba62563b4e, be2ede48ba7774a43189a729b385f441d088b68e]:</summary>

  - @rocket.chat/ui-contexts@14.0.0
  - @rocket.chat/ui-avatar@10.0.0
  - @rocket.chat/ui-client@14.0.0
  </details>

## 4.0.0-rc.3

### Patch Changes

- <details><summary>Updated dependencies []:</summary>

  - @rocket.chat/ui-contexts@14.0.0-rc.3
  - @rocket.chat/ui-avatar@10.0.0-rc.3
  - @rocket.chat/ui-client@14.0.0-rc.3
  </details>

## 4.0.0-rc.2

### Patch Changes

- <details><summary>Updated dependencies [c43220dcd8c1df86a6143d6553964ad2173903b3]:</summary>

  - @rocket.chat/ui-contexts@14.0.0-rc.2
  - @rocket.chat/ui-client@14.0.0-rc.2
  - @rocket.chat/ui-avatar@10.0.0-rc.2
  </details>

## 4.0.0-rc.1

### Patch Changes

- <details><summary>Updated dependencies []:</summary>

  - @rocket.chat/ui-contexts@14.0.0-rc.1
  - @rocket.chat/ui-avatar@10.0.0-rc.1
  - @rocket.chat/ui-client@14.0.0-rc.1
  </details>

## 4.0.0-rc.0

### Patch Changes

- ([#34205](https://github.com/RocketChat/Rocket.Chat/pull/34205)) Fixes an error where the engine would not retry a subprocess restart if the last attempt failed

- ([#34205](https://github.com/RocketChat/Rocket.Chat/pull/34205)) Fixes error propagation when trying to get the status of apps in some cases

- ([#34102](https://github.com/RocketChat/Rocket.Chat/pull/34102)) Fixes an issue preventing VoIP permission updates from being properly reflected in the UI.

- ([#34205](https://github.com/RocketChat/Rocket.Chat/pull/34205)) Fixes wrong data being reported to total failed apps metrics and statistics

- <details><summary>Updated dependencies [76f6239ff1a9f34f163c03c140c4ceba62563b4e, 76f6239ff1a9f34f163c03c140c4ceba62563b4e, 76f6239ff1a9f34f163c03c140c4ceba62563b4e, be2ede48ba7774a43189a729b385f441d088b68e]:</summary>

  - @rocket.chat/ui-contexts@14.0.0-rc.0
  - @rocket.chat/ui-avatar@10.0.0-rc.0
  - @rocket.chat/ui-client@14.0.0-rc.0
  </details>

## 3.0.0

### Patch Changes

- <details><summary>Updated dependencies []:</summary>

  - @rocket.chat/ui-contexts@13.0.0
  - @rocket.chat/ui-avatar@9.0.0
  - @rocket.chat/ui-client@13.0.0
  </details>

## 3.0.0-rc.3

### Patch Changes

- <details><summary>Updated dependencies []:</summary>

  - @rocket.chat/ui-contexts@13.0.0-rc.3
  - @rocket.chat/ui-avatar@9.0.0-rc.3
  - @rocket.chat/ui-client@13.0.0-rc.3
  </details>

## 3.0.0-rc.2

### Patch Changes

- <details><summary>Updated dependencies []:</summary>

  - @rocket.chat/ui-contexts@13.0.0-rc.2
  - @rocket.chat/ui-avatar@9.0.0-rc.2
  - @rocket.chat/ui-client@13.0.0-rc.2
  </details>

## 3.0.0-rc.1

### Patch Changes

- <details><summary>Updated dependencies []:</summary>

  - @rocket.chat/ui-contexts@13.0.0-rc.1
  - @rocket.chat/ui-avatar@9.0.0-rc.1
  - @rocket.chat/ui-client@13.0.0-rc.1
  </details>

## 3.0.0-rc.0

### Patch Changes

- <details><summary>Updated dependencies []:</summary>

  - @rocket.chat/ui-contexts@13.0.0-rc.0
  - @rocket.chat/ui-avatar@9.0.0-rc.0
  - @rocket.chat/ui-client@13.0.0-rc.0
  </details>

## 2.0.0

### Minor Changes

- ([#33592](https://github.com/RocketChat/Rocket.Chat/pull/33592)) Adds ability to collapse/expand sidebar groups

### Patch Changes

- ([#33346](https://github.com/RocketChat/Rocket.Chat/pull/33346)) Implements integration with FreeSwitch to enable VoIP calls for team collaboration workspaces

- <details><summary>Updated dependencies [bcacbb1cee, 9274cf4586, 760ae5c01a]:</summary>

  - @rocket.chat/ui-client@12.0.0
  - @rocket.chat/ui-avatar@8.0.0
  - @rocket.chat/ui-contexts@12.0.0
  </details>

## 2.0.0-rc.6

### Patch Changes

- <details><summary>Updated dependencies []:</summary>

  - @rocket.chat/ui-contexts@12.0.0-rc.6
  - @rocket.chat/ui-avatar@8.0.0-rc.6
  - @rocket.chat/ui-client@12.0.0-rc.6
  </details>

## 2.0.0-rc.5

### Patch Changes

- <details><summary>Updated dependencies []:</summary>

  - @rocket.chat/ui-contexts@12.0.0-rc.5
  - @rocket.chat/ui-avatar@8.0.0-rc.5
  - @rocket.chat/ui-client@12.0.0-rc.5
  </details>

## 2.0.0-rc.4

### Patch Changes

- <details><summary>Updated dependencies []:</summary>

  - @rocket.chat/ui-contexts@12.0.0-rc.4
  - @rocket.chat/ui-avatar@8.0.0-rc.4
  - @rocket.chat/ui-client@12.0.0-rc.4
  </details>

## 2.0.0-rc.3

### Patch Changes

- <details><summary>Updated dependencies []:</summary>

  - @rocket.chat/ui-contexts@12.0.0-rc.3
  - @rocket.chat/ui-avatar@8.0.0-rc.3
  - @rocket.chat/ui-client@12.0.0-rc.3
  </details>

## 2.0.0-rc.2

### Patch Changes

- <details><summary>Updated dependencies []:</summary>

  - @rocket.chat/ui-contexts@12.0.0-rc.2
  - @rocket.chat/ui-avatar@8.0.0-rc.2
  - @rocket.chat/ui-client@12.0.0-rc.2
  </details>

## 2.0.0-rc.1

### Patch Changes

- <details><summary>Updated dependencies []:</summary>

  - @rocket.chat/ui-contexts@12.0.0-rc.1
  - @rocket.chat/ui-avatar@8.0.0-rc.1
  - @rocket.chat/ui-client@12.0.0-rc.1
  </details>

## 2.0.0-rc.0

### Minor Changes

- ([#33592](https://github.com/RocketChat/Rocket.Chat/pull/33592)) Adds ability to collapse/expand sidebar groups

### Patch Changes

- ([#33346](https://github.com/RocketChat/Rocket.Chat/pull/33346)) Implements integration with FreeSwitch to enable VoIP calls for team collaboration workspaces

- <details><summary>Updated dependencies [bcacbb1cee, 9274cf4586, 760ae5c01a]:</summary>

  - @rocket.chat/ui-client@12.0.0-rc.0
  - @rocket.chat/ui-avatar@8.0.0-rc.0
  - @rocket.chat/ui-contexts@12.0.0-rc.0
  </details><|MERGE_RESOLUTION|>--- conflicted
+++ resolved
@@ -1,6 +1,5 @@
 # @rocket.chat/ui-voip
 
-<<<<<<< HEAD
 ## 7.0.0-rc.0
 
 ### Patch Changes
@@ -14,7 +13,8 @@
   - @rocket.chat/ui-avatar@13.0.0-rc.0
   - @rocket.chat/ui-client@17.0.0-rc.0
   - @rocket.chat/ui-contexts@17.0.0-rc.0
-=======
+  </details>
+
 ## 6.0.1
 
 ### Patch Changes
@@ -24,7 +24,6 @@
   - @rocket.chat/ui-contexts@16.0.1
   - @rocket.chat/ui-avatar@12.0.1
   - @rocket.chat/ui-client@16.0.1
->>>>>>> fb0f4eaf
   </details>
 
 ## 6.0.0
