--- conflicted
+++ resolved
@@ -1,72 +1,75 @@
 # @rocket.chat/ui-voip
 
-<<<<<<< HEAD
 ## 9.0.0-rc.3
-=======
-## 8.0.2
->>>>>>> 0432cbd4
-
-### Patch Changes
-
-- <details><summary>Updated dependencies []:</summary>
-
-<<<<<<< HEAD
+
+### Patch Changes
+
+- <details><summary>Updated dependencies []:</summary>
+
   - @rocket.chat/ui-contexts@19.0.0-rc.3
   - @rocket.chat/ui-avatar@15.0.0-rc.3
   - @rocket.chat/ui-client@19.0.0-rc.3
   </details>
 
 ## 9.0.0-rc.2
-=======
+
+### Patch Changes
+
+- <details><summary>Updated dependencies []:</summary>
+
+  - @rocket.chat/ui-contexts@19.0.0-rc.2
+  - @rocket.chat/ui-avatar@15.0.0-rc.2
+  - @rocket.chat/ui-client@19.0.0-rc.2
+  </details>
+
+## 9.0.0-rc.1
+
+### Patch Changes
+
+- <details><summary>Updated dependencies []:</summary>
+
+  - @rocket.chat/ui-contexts@19.0.0-rc.1
+  - @rocket.chat/ui-avatar@15.0.0-rc.1
+  - @rocket.chat/ui-client@19.0.0-rc.1
+  </details>
+
+## 9.0.0-rc.0
+
+### Minor Changes
+
+- ([#35830](https://github.com/RocketChat/Rocket.Chat/pull/35830)) Introduces a new feature which enables dragging the VoIP call widget to change its position on the screen.
+
+- ([#35776](https://github.com/RocketChat/Rocket.Chat/pull/35776)) Improves handling of errors during voice calls
+
+### Patch Changes
+
+- <details><summary>Updated dependencies [aadc7956bdeb281007ef06f158088640a44171df]:</summary>
+
+  - @rocket.chat/ui-client@19.0.0-rc.0
+  - @rocket.chat/ui-contexts@19.0.0-rc.0
+  - @rocket.chat/ui-avatar@15.0.0-rc.0
+  </details>
+
+## 8.0.2
+
+### Patch Changes
+
+- <details><summary>Updated dependencies []:</summary>
+
   - @rocket.chat/ui-contexts@18.0.2
   - @rocket.chat/ui-avatar@14.0.2
   - @rocket.chat/ui-client@18.0.2
   </details>
 
 ## 8.0.1
->>>>>>> 0432cbd4
-
-### Patch Changes
-
-- <details><summary>Updated dependencies []:</summary>
-
-<<<<<<< HEAD
-  - @rocket.chat/ui-contexts@19.0.0-rc.2
-  - @rocket.chat/ui-avatar@15.0.0-rc.2
-  - @rocket.chat/ui-client@19.0.0-rc.2
-  </details>
-
-## 9.0.0-rc.1
-
-### Patch Changes
-
-- <details><summary>Updated dependencies []:</summary>
-
-  - @rocket.chat/ui-contexts@19.0.0-rc.1
-  - @rocket.chat/ui-avatar@15.0.0-rc.1
-  - @rocket.chat/ui-client@19.0.0-rc.1
-  </details>
-
-## 9.0.0-rc.0
-
-### Minor Changes
-
-- ([#35830](https://github.com/RocketChat/Rocket.Chat/pull/35830)) Introduces a new feature which enables dragging the VoIP call widget to change its position on the screen.
-
-- ([#35776](https://github.com/RocketChat/Rocket.Chat/pull/35776)) Improves handling of errors during voice calls
-
-### Patch Changes
-
-- <details><summary>Updated dependencies [aadc7956bdeb281007ef06f158088640a44171df]:</summary>
-
-  - @rocket.chat/ui-client@19.0.0-rc.0
-  - @rocket.chat/ui-contexts@19.0.0-rc.0
-  - @rocket.chat/ui-avatar@15.0.0-rc.0
-=======
+
+### Patch Changes
+
+- <details><summary>Updated dependencies []:</summary>
+
   - @rocket.chat/ui-contexts@18.0.1
   - @rocket.chat/ui-avatar@14.0.1
   - @rocket.chat/ui-client@18.0.1
->>>>>>> 0432cbd4
   </details>
 
 ## 8.0.0
