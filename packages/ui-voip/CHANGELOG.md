--- conflicted
+++ resolved
@@ -1,16 +1,10 @@
 # @rocket.chat/ui-voip
 
-<<<<<<< HEAD
 ## 6.0.0-rc.3
-=======
-## 5.0.3
->>>>>>> aeab9d32
-
-### Patch Changes
-
-- <details><summary>Updated dependencies []:</summary>
-
-<<<<<<< HEAD
+
+### Patch Changes
+
+- <details><summary>Updated dependencies []:</summary>
   - @rocket.chat/ui-contexts@16.0.0-rc.3
   - @rocket.chat/ui-avatar@12.0.0-rc.3
   - @rocket.chat/ui-client@16.0.0-rc.3
@@ -49,11 +43,17 @@
   - @rocket.chat/ui-client@16.0.0-rc.0
   - @rocket.chat/ui-contexts@16.0.0-rc.0
   - @rocket.chat/ui-avatar@12.0.0-rc.0
-=======
+  </details>
+
+## 5.0.3
+
+### Patch Changes
+
+- <details><summary>Updated dependencies []:</summary>
+
   - @rocket.chat/ui-contexts@15.0.3
   - @rocket.chat/ui-avatar@11.0.3
   - @rocket.chat/ui-client@15.0.3
->>>>>>> aeab9d32
   </details>
 
 ## 5.0.2
