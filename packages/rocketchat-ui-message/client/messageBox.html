--- conflicted
+++ resolved
@@ -20,35 +20,10 @@
 				</div>
 			{{/with}}
 			{{#if allowedToSend}}
-<<<<<<< HEAD
-				{{#if showFormattingTips}}
-					<div class="formatting-tips" aria-hidden="true" dir="auto">
-						{{#if markdownParser 'original'}}
-							<b>*{{_ "bold"}}*</b>
-							<i>_{{_ "italics"}}_</i>
-							<span>~<strike>{{_ "strike"}}</strike>~</span>
-						{{/if}}
-						{{#if markdownParser 'marked'}}
-							<b>**{{_ "bold"}}**</b>
-							<i>_{{_ "italics"}}_</i>
-							<span>~~<strike>{{_ "strike"}}</strike>~~</span>
-						{{/if}}
-						{{#if showMarkdown}}
-							<code class="code-colors inline">`{{_ "inline_code"}}`</code>
-							<code class="code-colors inline"><span class="hidden-br"><br></span>```<span class="hidden-br"><br></span><i class="icon-level-down"></i>{{_ "multi"}}<span class="hidden-br"><br></span><i class="icon-level-down"></i>{{_ "line"}}<span class="hidden-br"><br></span><i class="icon-level-down"></i>```</code>
-						{{/if}}
-						{{#if katexSyntax}}
-							<span><a href="https://github.com/Khan/KaTeX/wiki/Function-Support-in-KaTeX" target="_blank">{{katexSyntax}}</a></span>
-						{{/if}}
-						{{#if showMarkdown}}
-							<q><span class="hidden-br"><br></span>&gt;{{_ "quote"}}</q>
-						{{/if}}
-=======
 				{{> messagePopupConfig getPopupConfig}}
 				<label class="rc-message-box__container">
 					<div class="rc-message-box__icon emoji-picker-icon">
 						{{> icon block="rc-input__icon-svg" icon="smile"}}
->>>>>>> 2b79fa1b
 					</div>
 					<textarea autofocus dir="auto" name="msg" maxlength="{{maxMessageLength}}" placeholder="{{_ 'Message'}}" rows="1" class="rc-message-box__textarea js-input-message autogrow-short"></textarea>
 					{{#if sendIcon}}
