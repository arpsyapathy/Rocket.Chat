--- conflicted
+++ resolved
@@ -77,15 +77,11 @@
 						{{#if actionLink.icon}}
 							<i class="{{actionLink.icon}}"></i>
 						{{/if}}
-<<<<<<< HEAD
 						{{#if actionLink.i18nLabel}}
 							{{_ actionLink.i18nLabel}}
 						{{else}}
 							{{actionLink.label}}
 						{{/if}}
-=======
-						{{actionLink.label}}
->>>>>>> a4552a5c
 					</span>
 				</li>
 			{{/each}}
