{
  "name": "@rocket.chat/uikit-playground",
  "private": true,
  "version": "0.3.3-rc.2",
  "type": "module",
  "scripts": {
    "dev": "vite",
    "build": "tsc && vite build",
    "lint": "eslint src --ext ts,tsx --report-unused-disable-directives --max-warnings 0",
    "preview": "vite preview"
  },
  "dependencies": {
    "@codemirror/lang-javascript": "^6.1.9",
    "@codemirror/lang-json": "^6.0.1",
    "@codemirror/tooltip": "^0.19.16",
    "@lezer/highlight": "^1.1.6",
    "@rocket.chat/css-in-js": "~0.31.25",
    "@rocket.chat/fuselage": "^0.57.0",
    "@rocket.chat/fuselage-hooks": "^0.33.1",
    "@rocket.chat/fuselage-polyfills": "~0.31.25",
<<<<<<< HEAD
    "@rocket.chat/fuselage-toastbar": "^0.32.0",
=======
    "@rocket.chat/fuselage-toastbar": "^0.33.0",
>>>>>>> cf778f16
    "@rocket.chat/fuselage-tokens": "^0.33.1",
    "@rocket.chat/fuselage-ui-kit": "workspace:~",
    "@rocket.chat/icons": "^0.36.0",
    "@rocket.chat/logo": "^0.31.30",
    "@rocket.chat/styled": "~0.31.25",
    "@rocket.chat/ui-avatar": "workspace:^",
    "@rocket.chat/ui-contexts": "workspace:~",
    "codemirror": "^6.0.1",
    "eslint4b-prebuilt": "^6.7.2",
    "moment": "^2.29.4",
    "rc-scrollbars": "^1.1.6",
    "react": "^17.0.2",
    "react-beautiful-dnd": "^13.1.1",
    "react-dom": "^17.0.2",
    "react-router-dom": "^6.11.2",
    "react-split-pane": "^0.1.92",
    "react-virtuoso": "^4.7.1",
    "reactflow": "^11.7.2",
    "use-subscription": "^1.8.0"
  },
  "devDependencies": {
    "@types/react": "~17.0.69",
    "@types/react-beautiful-dnd": "^13.1.6",
    "@types/react-dom": "~17.0.22",
    "@types/use-subscription": "^1.0.1",
    "@typescript-eslint/eslint-plugin": "~5.60.1",
    "@typescript-eslint/parser": "~5.60.1",
    "@vitejs/plugin-react": "^4.0.0",
    "eslint": "~8.45.0",
    "eslint-plugin-react-hooks": "^4.6.0",
    "eslint-plugin-react-refresh": "^0.4.4",
    "typescript": "~5.3.3",
    "vite": "^4.3.9"
  },
  "volta": {
    "extends": "../../package.json"
  }
}<|MERGE_RESOLUTION|>--- conflicted
+++ resolved
@@ -18,11 +18,7 @@
     "@rocket.chat/fuselage": "^0.57.0",
     "@rocket.chat/fuselage-hooks": "^0.33.1",
     "@rocket.chat/fuselage-polyfills": "~0.31.25",
-<<<<<<< HEAD
-    "@rocket.chat/fuselage-toastbar": "^0.32.0",
-=======
     "@rocket.chat/fuselage-toastbar": "^0.33.0",
->>>>>>> cf778f16
     "@rocket.chat/fuselage-tokens": "^0.33.1",
     "@rocket.chat/fuselage-ui-kit": "workspace:~",
     "@rocket.chat/icons": "^0.36.0",
