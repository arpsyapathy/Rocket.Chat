--- conflicted
+++ resolved
@@ -15,13 +15,8 @@
     "@codemirror/tooltip": "^0.19.16",
     "@lezer/highlight": "^1.1.6",
     "@rocket.chat/css-in-js": "~0.31.25",
-<<<<<<< HEAD
-    "@rocket.chat/fuselage": "^0.52.0",
-    "@rocket.chat/fuselage-hooks": "^0.33.0",
-=======
     "@rocket.chat/fuselage": "^0.53.2",
     "@rocket.chat/fuselage-hooks": "^0.33.1",
->>>>>>> 5eb3cbb7
     "@rocket.chat/fuselage-polyfills": "~0.31.25",
     "@rocket.chat/fuselage-toastbar": "^0.31.26",
     "@rocket.chat/fuselage-tokens": "^0.33.0",
