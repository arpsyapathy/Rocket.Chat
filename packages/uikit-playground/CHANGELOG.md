--- conflicted
+++ resolved
@@ -1,7 +1,6 @@
 # @rocket.chat/uikit-playground
 
-<<<<<<< HEAD
-## 0.3.2-rc.1
+## 0.3.3-rc.1
 
 ### Patch Changes
 
@@ -12,7 +11,7 @@
   - @rocket.chat/ui-avatar@5.0.0-rc.1
   </details>
 
-## 0.3.2-rc.0
+## 0.3.3-rc.0
 
 ### Patch Changes
 
@@ -21,7 +20,7 @@
   - @rocket.chat/fuselage-ui-kit@9.0.0-rc.0
   - @rocket.chat/ui-contexts@9.0.0-rc.0
   - @rocket.chat/ui-avatar@5.0.0-rc.0
-=======
+  </details>
 ## 0.3.2
 
 ### Patch Changes
@@ -31,7 +30,6 @@
   - @rocket.chat/fuselage-ui-kit@8.0.2
   - @rocket.chat/ui-contexts@8.0.2
   - @rocket.chat/ui-avatar@4.0.2
->>>>>>> 822d32f7
   </details>
 
 ## 0.3.1
