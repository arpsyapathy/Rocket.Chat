# @rocket.chat/uikit-playground

<<<<<<< HEAD
## 0.2.6-rc.7

### Patch Changes

- @rocket.chat/ui-contexts@3.0.0-rc.7
- @rocket.chat/fuselage-ui-kit@3.0.0-rc.7

## 0.2.6-rc.6

### Patch Changes

- @rocket.chat/ui-contexts@3.0.0-rc.6
- @rocket.chat/fuselage-ui-kit@3.0.0-rc.6

## 0.2.6-rc.5

### Patch Changes

- @rocket.chat/ui-contexts@3.0.0-rc.5
- @rocket.chat/fuselage-ui-kit@3.0.0-rc.5

## 0.2.6-rc.4

### Patch Changes

- @rocket.chat/ui-contexts@3.0.0-rc.4
- @rocket.chat/fuselage-ui-kit@3.0.0-rc.4

## 0.2.6-rc.3

### Patch Changes

- @rocket.chat/ui-contexts@3.0.0-rc.3
- @rocket.chat/fuselage-ui-kit@3.0.0-rc.3

## 0.2.6-rc.2

### Patch Changes

- @rocket.chat/ui-contexts@3.0.0-rc.2
- @rocket.chat/fuselage-ui-kit@3.0.0-rc.2

## 0.2.6-rc.1

### Patch Changes

- @rocket.chat/ui-contexts@3.0.0-rc.1
- @rocket.chat/fuselage-ui-kit@3.0.0-rc.1

## 0.2.6-rc.0

### Patch Changes

- Updated dependencies [7da1edf866]
  - @rocket.chat/ui-contexts@3.0.0-rc.0
  - @rocket.chat/fuselage-ui-kit@3.0.0-rc.0
=======
## 0.2.8

### Patch Changes

- @rocket.chat/ui-contexts@2.0.8
- @rocket.chat/fuselage-ui-kit@2.0.8

## 0.2.7

### Patch Changes

- @rocket.chat/ui-contexts@2.0.7
- @rocket.chat/fuselage-ui-kit@2.0.7

## 0.2.6

### Patch Changes

- @rocket.chat/ui-contexts@2.0.6
- @rocket.chat/fuselage-ui-kit@2.0.6
>>>>>>> 133e7444

## 0.2.5

### Patch Changes

- @rocket.chat/ui-contexts@2.0.5
- @rocket.chat/fuselage-ui-kit@2.0.5

## 0.2.4

### Patch Changes

- @rocket.chat/ui-contexts@2.0.4
- @rocket.chat/fuselage-ui-kit@2.0.4

## 0.2.3

### Patch Changes

- @rocket.chat/ui-contexts@2.0.3
- @rocket.chat/fuselage-ui-kit@2.0.3

## 0.2.2

### Patch Changes

- @rocket.chat/ui-contexts@2.0.2
- @rocket.chat/fuselage-ui-kit@2.0.2

## 0.2.1

### Patch Changes

- @rocket.chat/ui-contexts@2.0.1
- @rocket.chat/fuselage-ui-kit@2.0.1

## 0.2.0

### Minor Changes

- 1246a21648: feat: Add missing variants to UIKit button
- f9a748526d: feat: Adding new UIKit components: Callout, Checkbox, Radio Button, Time Picker, Toast Bar, Toggle Switch, Tab Navigation

### Patch Changes

- dc1d8ce92e: feat(fuselage-ui-kit): Introduce `TabsNavigationBlock`
- Updated dependencies [1246a21648]
- Updated dependencies [f9a748526d]
- Updated dependencies [dc1d8ce92e]
- Updated dependencies [074db3b419]
- Updated dependencies [dce4a829fa]
- Updated dependencies [b8f3d5014f]
  - @rocket.chat/fuselage-ui-kit@2.0.0
  - @rocket.chat/ui-contexts@2.0.0

## 0.2.0-rc.5

### Patch Changes

- @rocket.chat/ui-contexts@2.0.0-rc.5
- @rocket.chat/fuselage-ui-kit@2.0.0-rc.5

## 0.2.0-rc.4

### Patch Changes

- @rocket.chat/ui-contexts@2.0.0-rc.4
- @rocket.chat/fuselage-ui-kit@2.0.0-rc.4

## 0.2.0-rc.3

### Patch Changes

- @rocket.chat/ui-contexts@2.0.0-rc.3
- @rocket.chat/fuselage-ui-kit@2.0.0-rc.3

## 0.2.0-rc.2

### Patch Changes

- @rocket.chat/ui-contexts@2.0.0-rc.2
- @rocket.chat/fuselage-ui-kit@2.0.0-rc.2

## 0.2.0-rc.1

### Patch Changes

- @rocket.chat/ui-contexts@2.0.0-rc.1
- @rocket.chat/fuselage-ui-kit@2.0.0-rc.1

## 0.2.0-rc.0

### Minor Changes

- 1246a21648: feat: Add missing variants to UIKit button
- f9a748526d: feat: Adding new UIKit components: Callout, Checkbox, Radio Button, Time Picker, Toast Bar, Toggle Switch, Tab Navigation

### Patch Changes

- dc1d8ce92e: feat(fuselage-ui-kit): Introduce `TabsNavigationBlock`
- Updated dependencies [1246a21648]
- Updated dependencies [f9a748526d]
- Updated dependencies [dc1d8ce92e]
- Updated dependencies [074db3b419]
- Updated dependencies [dce4a829fa]
- Updated dependencies [b8f3d5014f]
  - @rocket.chat/fuselage-ui-kit@2.0.0-rc.0
  - @rocket.chat/ui-contexts@2.0.0-rc.0

## 0.1.8

### Patch Changes

- @rocket.chat/ui-contexts@1.0.8
- @rocket.chat/fuselage-ui-kit@1.0.8

## 0.1.7

### Patch Changes

- @rocket.chat/ui-contexts@1.0.7
- @rocket.chat/fuselage-ui-kit@1.0.7

## 0.1.6

### Patch Changes

- @rocket.chat/ui-contexts@1.0.6
- @rocket.chat/fuselage-ui-kit@1.0.6

## 0.1.5

### Patch Changes

- @rocket.chat/ui-contexts@1.0.5
- @rocket.chat/fuselage-ui-kit@1.0.5

## 0.1.4

### Patch Changes

- @rocket.chat/ui-contexts@1.0.4
- @rocket.chat/fuselage-ui-kit@1.0.4

## 0.1.3

### Patch Changes

- @rocket.chat/ui-contexts@1.0.3
- @rocket.chat/fuselage-ui-kit@1.0.3

## 0.1.2

### Patch Changes

- @rocket.chat/ui-contexts@1.0.2
- @rocket.chat/fuselage-ui-kit@1.0.2

## 0.1.1

### Patch Changes

- @rocket.chat/ui-contexts@1.0.1
- @rocket.chat/fuselage-ui-kit@1.0.1

## 0.1.0

### Minor Changes

- dbdf45b0e5: feat: Introduce contextualBar surface renderer for UiKit blocks

### Patch Changes

- Updated dependencies [e14ec50816]
- Updated dependencies [f76d514341]
- Updated dependencies [dbdf45b0e5]
- Updated dependencies [c0fa567246]
  - @rocket.chat/ui-contexts@1.0.0
  - @rocket.chat/fuselage-ui-kit@1.0.0

## 0.1.0-rc.10

### Patch Changes

- @rocket.chat/ui-contexts@1.0.0-rc.10
- @rocket.chat/fuselage-ui-kit@1.0.0-rc.10

## 0.1.0-rc.9

### Patch Changes

- @rocket.chat/ui-contexts@1.0.0-rc.9
- @rocket.chat/fuselage-ui-kit@1.0.0-rc.9

## 0.1.0-rc.8

### Patch Changes

- @rocket.chat/ui-contexts@1.0.0-rc.8
- @rocket.chat/fuselage-ui-kit@1.0.0-rc.8

## 0.1.0-rc.7

### Patch Changes

- @rocket.chat/ui-contexts@1.0.0-rc.7
- @rocket.chat/fuselage-ui-kit@1.0.0-rc.7

## 0.1.0-rc.6

### Patch Changes

- @rocket.chat/ui-contexts@1.0.0-rc.6
- @rocket.chat/fuselage-ui-kit@1.0.0-rc.6

## 0.1.0-rc.5

### Patch Changes

- @rocket.chat/ui-contexts@1.0.0-rc.5
- @rocket.chat/fuselage-ui-kit@1.0.0-rc.5

## 0.1.0-rc.4

### Patch Changes

- @rocket.chat/ui-contexts@1.0.0-rc.4
- @rocket.chat/fuselage-ui-kit@1.0.0-rc.4

## 0.1.0-rc.3

### Patch Changes

- @rocket.chat/ui-contexts@1.0.0-rc.3
- @rocket.chat/fuselage-ui-kit@1.0.0-rc.3

## 0.1.0-rc.2

### Patch Changes

- Updated dependencies [f76d514341]
  - @rocket.chat/ui-contexts@1.0.0-rc.2
  - @rocket.chat/fuselage-ui-kit@1.0.0-rc.2

## 0.1.0-rc.1

### Patch Changes

- @rocket.chat/ui-contexts@1.0.0-rc.1
- @rocket.chat/fuselage-ui-kit@1.0.0-rc.1

## 0.1.0-rc.0

### Minor Changes

- dbdf45b0e5: feat: Introduce contextualBar surface renderer for UiKit blocks

### Patch Changes

- Updated dependencies [e14ec50816]
- Updated dependencies [dbdf45b0e5]
- Updated dependencies [c0fa567246]
  - @rocket.chat/ui-contexts@1.0.0-rc.0
  - @rocket.chat/fuselage-ui-kit@1.0.0-rc.0<|MERGE_RESOLUTION|>--- conflicted
+++ resolved
@@ -1,6 +1,5 @@
 # @rocket.chat/uikit-playground
 
-<<<<<<< HEAD
 ## 0.2.6-rc.7
 
 ### Patch Changes
@@ -57,7 +56,7 @@
 - Updated dependencies [7da1edf866]
   - @rocket.chat/ui-contexts@3.0.0-rc.0
   - @rocket.chat/fuselage-ui-kit@3.0.0-rc.0
-=======
+
 ## 0.2.8
 
 ### Patch Changes
@@ -78,7 +77,6 @@
 
 - @rocket.chat/ui-contexts@2.0.6
 - @rocket.chat/fuselage-ui-kit@2.0.6
->>>>>>> 133e7444
 
 ## 0.2.5
 
