--- conflicted
+++ resolved
@@ -1,10 +1,6 @@
 {
   "name": "@rocket.chat/peggy-loader",
-<<<<<<< HEAD
-  "version": "0.31.26-rc.0",
-=======
-  "version": "0.31.26",
->>>>>>> e22ea8f1
+  "version": "0.31.27-rc.0",
   "description": "Peggy loader for webpack",
   "keywords": [
     "peggy",
