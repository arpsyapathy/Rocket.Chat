--- conflicted
+++ resolved
@@ -8,19 +8,11 @@
 		check(field, String);
 		check(value, String);
 
-<<<<<<< HEAD
-		if (['desktopNotifications', 'mobilePushNotifications', 'emailNotifications', 'unreadAlert', 'mute'].indexOf(field) === -1) {
-			throw new Meteor.Error('error-invalid-settings', 'Invalid settings field', { method: 'saveNotificationSettings' });
-		}
-
-		if (['all', 'mentions', 'nothing', 'default', 'everything', 'notifications'].indexOf(value) === -1) {
-=======
-		if (['audioNotification', 'desktopNotifications', 'mobilePushNotifications', 'emailNotifications', 'unreadAlert'].indexOf(field) === -1) {
+		if (['audioNotification', 'desktopNotifications', 'mobilePushNotifications', 'emailNotifications', 'unreadAlert', 'mute'].indexOf(field) === -1) {
 			throw new Meteor.Error('error-invalid-settings', 'Invalid settings field', { method: 'saveNotificationSettings' });
 		}
 
 		if (field !== 'audioNotification' && ['all', 'mentions', 'nothing', 'default'].indexOf(value) === -1) {
->>>>>>> b2d5d983
 			throw new Meteor.Error('error-invalid-settings', 'Invalid settings value', { method: 'saveNotificationSettings' });
 		}
 
