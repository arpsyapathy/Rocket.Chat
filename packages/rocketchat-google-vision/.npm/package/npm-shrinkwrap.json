--- conflicted
+++ resolved
@@ -2,15 +2,9 @@
   "lockfileVersion": 1,
   "dependencies": {
     "ajv": {
-<<<<<<< HEAD
-      "version": "5.2.4",
-      "resolved": "https://registry.npmjs.org/ajv/-/ajv-5.2.4.tgz",
-      "from": "ajv@>=5.1.0 <6.0.0"
-=======
       "version": "5.3.0",
       "resolved": "https://registry.npmjs.org/ajv/-/ajv-5.3.0.tgz",
       "integrity": "sha1-RBT/dKUIecII7l/cgm4ywwNUnto="
->>>>>>> b4f04c78
     },
     "ansi-regex": {
       "version": "2.1.1",
@@ -297,20 +291,12 @@
     "globby": {
       "version": "6.1.0",
       "resolved": "https://registry.npmjs.org/globby/-/globby-6.1.0.tgz",
-<<<<<<< HEAD
-      "from": "globby@>=6.1.0 <7.0.0",
-=======
       "integrity": "sha1-9abXDoOV4hyFj7BInWTfAkJNUGw=",
->>>>>>> b4f04c78
       "dependencies": {
         "pify": {
           "version": "2.3.0",
           "resolved": "https://registry.npmjs.org/pify/-/pify-2.3.0.tgz",
-<<<<<<< HEAD
-          "from": "pify@>=2.0.0 <3.0.0"
-=======
           "integrity": "sha1-7RQaasBDqEnqWISY59yosVMw6Qw="
->>>>>>> b4f04c78
         }
       }
     },
@@ -1105,11 +1091,7 @@
     "make-dir": {
       "version": "1.1.0",
       "resolved": "https://registry.npmjs.org/make-dir/-/make-dir-1.1.0.tgz",
-<<<<<<< HEAD
-      "from": "make-dir@>=1.0.0 <2.0.0"
-=======
       "integrity": "sha512-0Pkui4wLJ7rxvmfUvs87skoEaxmu0hCUApF8nonzpl7q//FWp9zu8W61Scz4sd/kUiqDxvUhtoam2efDyiBzcA=="
->>>>>>> b4f04c78
     },
     "methmeth": {
       "version": "1.1.0",
@@ -1194,11 +1176,7 @@
     "pify": {
       "version": "3.0.0",
       "resolved": "https://registry.npmjs.org/pify/-/pify-3.0.0.tgz",
-<<<<<<< HEAD
-      "from": "pify@>=3.0.0 <4.0.0"
-=======
       "integrity": "sha1-5aSs0sEB/fPZpNB/DbxNtJ3SgXY="
->>>>>>> b4f04c78
     },
     "pinkie": {
       "version": "2.0.4",
@@ -1261,15 +1239,9 @@
       "integrity": "sha512-lR3gD69osqm6EYLk9wB/G1W/laGWjzH90t1vEa2xuxHD5KUrSzp9pUSfTm+YC5Nxt2T8nMPEvKlhbQayU7bgFw=="
     },
     "retry-request": {
-<<<<<<< HEAD
-      "version": "3.1.0",
-      "resolved": "https://registry.npmjs.org/retry-request/-/retry-request-3.1.0.tgz",
-      "from": "retry-request@>=3.0.0 <4.0.0"
-=======
       "version": "3.1.1",
       "resolved": "https://registry.npmjs.org/retry-request/-/retry-request-3.1.1.tgz",
       "integrity": "sha512-Sj3M3bC8ODJT+jfVxbTwvORRkFtc/AlDhhiMch5RJalLMAjz6+lIf5Q/Ox2esAM4tXcAYfG4ecNHPtaGNWIqvQ=="
->>>>>>> b4f04c78
     },
     "rgb-hex": {
       "version": "1.0.0",
