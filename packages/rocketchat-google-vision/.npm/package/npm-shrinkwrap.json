--- conflicted
+++ resolved
@@ -2,15 +2,9 @@
   "lockfileVersion": 1,
   "dependencies": {
     "ajv": {
-<<<<<<< HEAD
-      "version": "5.4.0",
-      "resolved": "https://registry.npmjs.org/ajv/-/ajv-5.4.0.tgz",
-      "integrity": "sha1-MtHPCNvIDEMvQm8S4QslEfa0ZHQ="
-=======
       "version": "5.5.0",
       "resolved": "https://registry.npmjs.org/ajv/-/ajv-5.5.0.tgz",
       "integrity": "sha1-6yhAdG6dxIvV4GOjbj/UAMXqtak="
->>>>>>> 546e7e88
     },
     "ansi-regex": {
       "version": "2.1.1",
@@ -1105,15 +1099,9 @@
       "integrity": "sha1-6AomYY5S9cQiKGG7dIUQvRDikIk="
     },
     "mime": {
-<<<<<<< HEAD
-      "version": "1.5.0",
-      "resolved": "https://registry.npmjs.org/mime/-/mime-1.5.0.tgz",
-      "integrity": "sha512-v/jMDoK/qKptnTuC3YUNbIj8uUYvTCIHzVu9BHldKSWja48wusAtfjlcBlqnFrqClu3yf69ScDxBPrIyFnF51g=="
-=======
       "version": "1.6.0",
       "resolved": "https://registry.npmjs.org/mime/-/mime-1.6.0.tgz",
       "integrity": "sha512-x0Vn8spI+wuJ1O6S7gnbaQg8Pxh4NNHb7KSINmEWKiPE4RKOplvijn+NkmYmmRgP68mc70j2EbeTFRsrswaQeg=="
->>>>>>> 546e7e88
     },
     "mime-db": {
       "version": "1.30.0",
