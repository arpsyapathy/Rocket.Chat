{
	"name": "@rocket.chat/agenda",
	"description": "Fork of https://github.com/agenda/agenda",
	"version": "0.0.2",
	"private": true,
	"dependencies": {
		"cron": "~1.8.2",
		"date.js": "~0.3.3",
		"debug": "~4.1.1",
		"human-interval": "^2.0.1",
		"moment-timezone": "~0.5.43",
		"mongodb": "^4.12.1"
	},
	"devDependencies": {
		"@types/debug": "^4.1.8",
<<<<<<< HEAD
		"@types/jest": "~29.5.3",
		"eslint": "~8.45.0",
		"jest": "~29.6.1",
		"ts-jest": "~29.0.5",
		"typescript": "~5.1.6"
=======
		"@types/jest": "~29.5.2",
		"eslint": "~8.43.0",
		"jest": "~29.5.0",
		"ts-jest": "~29.0.5",
		"typescript": "~5.1.3"
>>>>>>> d3c4ef1e
	},
	"scripts": {
		"lint": "eslint --ext .js,.jsx,.ts,.tsx .",
		"lint:fix": "eslint --ext .js,.jsx,.ts,.tsx . --fix",
		"test": "jest",
		"build": "rm -rf dist && tsc -p tsconfig.json"
	},
	"main": "./dist/index.js",
	"typings": "./dist/index.d.ts",
	"files": [
		"/dist"
	]
}<|MERGE_RESOLUTION|>--- conflicted
+++ resolved
@@ -13,19 +13,11 @@
 	},
 	"devDependencies": {
 		"@types/debug": "^4.1.8",
-<<<<<<< HEAD
 		"@types/jest": "~29.5.3",
 		"eslint": "~8.45.0",
 		"jest": "~29.6.1",
 		"ts-jest": "~29.0.5",
 		"typescript": "~5.1.6"
-=======
-		"@types/jest": "~29.5.2",
-		"eslint": "~8.43.0",
-		"jest": "~29.5.0",
-		"ts-jest": "~29.0.5",
-		"typescript": "~5.1.3"
->>>>>>> d3c4ef1e
 	},
 	"scripts": {
 		"lint": "eslint --ext .js,.jsx,.ts,.tsx .",
