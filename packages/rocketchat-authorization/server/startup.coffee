--- conflicted
+++ resolved
@@ -114,12 +114,6 @@
 
 	for permission in permissions
 		RocketChat.models.Permissions.upsert( permission._id, {$set: permission })
-<<<<<<< HEAD
-		for role in permission.roles
-			unless role in roles
-				Roles.createRole role
-				roles.push(role)
-=======
 
 	defaultRoles = [
 		{ name: 'admin', scope: 'Users' }
@@ -129,5 +123,4 @@
 	]
 
 	for role in defaultRoles
-		RocketChat.models.Roles.createOrUpdate role.name, role.scope
->>>>>>> 15d3e44e
+		RocketChat.models.Roles.createOrUpdate role.name, role.scope