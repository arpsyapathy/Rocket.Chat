--- conflicted
+++ resolved
@@ -1,34 +1,38 @@
 # @rocket.chat/ui-video-conf
 
-<<<<<<< HEAD
 ## 19.0.0-rc.3
-=======
-## 18.0.2
->>>>>>> 0432cbd4
-
-### Patch Changes
-
-- <details><summary>Updated dependencies []:</summary>
-
-<<<<<<< HEAD
+
+### Patch Changes
+
+- <details><summary>Updated dependencies []:</summary>
   - @rocket.chat/ui-contexts@19.0.0-rc.3
   - @rocket.chat/ui-avatar@15.0.0-rc.3
   </details>
 
-## 19.0.0-rc.2
-=======
+## 18.0.2
+
+### Patch Changes
+
+- <details><summary>Updated dependencies []:</summary>
   - @rocket.chat/ui-contexts@18.0.2
   - @rocket.chat/ui-avatar@14.0.2
   </details>
 
 ## 18.0.1
->>>>>>> 0432cbd4
-
-### Patch Changes
-
-- <details><summary>Updated dependencies []:</summary>
-
-<<<<<<< HEAD
+
+### Patch Changes
+
+- <details><summary>Updated dependencies []:</summary>
+  - @rocket.chat/ui-contexts@18.0.1
+  - @rocket.chat/ui-avatar@14.0.1
+  </details>
+
+## 19.0.0-rc.2
+
+### Patch Changes
+
+- <details><summary>Updated dependencies []:</summary>
+
   - @rocket.chat/ui-contexts@19.0.0-rc.2
   - @rocket.chat/ui-avatar@15.0.0-rc.2
   </details>
@@ -51,11 +55,6 @@
 
   - @rocket.chat/ui-contexts@19.0.0-rc.0
   - @rocket.chat/ui-avatar@15.0.0-rc.0
-=======
-  - @rocket.chat/ui-contexts@18.0.1
-  - @rocket.chat/ui-avatar@14.0.1
->>>>>>> 0432cbd4
-  </details>
 
 ## 18.0.0
 
