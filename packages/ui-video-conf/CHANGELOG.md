# @rocket.chat/ui-video-conf

<<<<<<< HEAD
## 10.0.0-rc.3
=======
## 9.0.2
>>>>>>> 4dc145f1

### Patch Changes

- <details><summary>Updated dependencies []:</summary>

<<<<<<< HEAD
  - @rocket.chat/ui-contexts@10.0.0-rc.3
  - @rocket.chat/ui-avatar@6.0.0-rc.3
  </details>

## 10.0.0-rc.2

### Patch Changes

- <details><summary>Updated dependencies []:</summary>

  - @rocket.chat/ui-contexts@10.0.0-rc.2
  - @rocket.chat/ui-avatar@6.0.0-rc.2
  </details>

## 10.0.0-rc.1

### Patch Changes

- <details><summary>Updated dependencies []:</summary>

  - @rocket.chat/ui-contexts@10.0.0-rc.1
  - @rocket.chat/ui-avatar@6.0.0-rc.1
  </details>

## 10.0.0-rc.0

### Patch Changes

- ([#32968](https://github.com/RocketChat/Rocket.Chat/pull/32968)) Bumped @rocket.chat/fuselage that fixes the Menu onPointerUp event behavior

- <details><summary>Updated dependencies [8ea6517c4e]:</summary>

  - @rocket.chat/ui-avatar@6.0.0-rc.0
  - @rocket.chat/ui-contexts@10.0.0-rc.0
=======
  - @rocket.chat/ui-contexts@9.0.2
  - @rocket.chat/ui-avatar@5.0.2
>>>>>>> 4dc145f1
  </details>

## 9.0.1

### Patch Changes

- <details><summary>Updated dependencies []:</summary>

  - @rocket.chat/ui-contexts@9.0.1
  - @rocket.chat/ui-avatar@5.0.1
  </details>

## 9.0.0

### Minor Changes

- ([#32793](https://github.com/RocketChat/Rocket.Chat/pull/32793)) New Feature: Video Conference Persistent Chat.
  This feature provides a discussion id for conference provider apps to store the chat messages exchanged during the conferences, so that those users may then access those messages again at any time through Rocket.Chat.

### Patch Changes

- <details><summary>Updated dependencies [2d89a0c448, 4e8aa575a6]:</summary>

  - @rocket.chat/ui-contexts@9.0.0
  - @rocket.chat/ui-avatar@5.0.0
  </details>

## 9.0.0-rc.6

### Patch Changes

- <details><summary>Updated dependencies []:</summary>

  - @rocket.chat/ui-contexts@9.0.0-rc.6
  - @rocket.chat/ui-avatar@5.0.0-rc.6
  </details>

## 9.0.0-rc.5

### Patch Changes

- <details><summary>Updated dependencies []:</summary>

  - @rocket.chat/ui-contexts@9.0.0-rc.5
  - @rocket.chat/ui-avatar@5.0.0-rc.5
  </details>

## 9.0.0-rc.4

### Patch Changes

- <details><summary>Updated dependencies []:</summary>

  - @rocket.chat/ui-contexts@9.0.0-rc.4
  - @rocket.chat/ui-avatar@5.0.0-rc.4
  </details>

## 9.0.0-rc.3

### Patch Changes

- <details><summary>Updated dependencies []:</summary>

  - @rocket.chat/ui-contexts@9.0.0-rc.3
  - @rocket.chat/ui-avatar@5.0.0-rc.3
  </details>

## 9.0.0-rc.2

### Patch Changes

- <details><summary>Updated dependencies []:</summary>

  - @rocket.chat/ui-contexts@9.0.0-rc.2
  - @rocket.chat/ui-avatar@5.0.0-rc.2
  </details>

## 9.0.0-rc.1

### Patch Changes

- <details><summary>Updated dependencies []:</summary>

  - @rocket.chat/ui-contexts@9.0.0-rc.1
  - @rocket.chat/ui-avatar@5.0.0-rc.1
  </details>

## 9.0.0-rc.0

### Minor Changes

- ([#32793](https://github.com/RocketChat/Rocket.Chat/pull/32793)) New Feature: Video Conference Persistent Chat.
  This feature provides a discussion id for conference provider apps to store the chat messages exchanged during the conferences, so that those users may then access those messages again at any time through Rocket.Chat.

### Patch Changes

- <details><summary>Updated dependencies [2d89a0c448, 4e8aa575a6]:</summary>

  - @rocket.chat/ui-contexts@9.0.0-rc.0
  - @rocket.chat/ui-avatar@5.0.0-rc.0
  </details>

## 8.0.2

### Patch Changes

- <details><summary>Updated dependencies []:</summary>

  - @rocket.chat/ui-contexts@8.0.2
  - @rocket.chat/ui-avatar@4.0.2
  </details>

## 8.0.1

### Patch Changes

- <details><summary>Updated dependencies []:</summary>

  - @rocket.chat/ui-contexts@8.0.1
  - @rocket.chat/ui-avatar@4.0.1
  </details>

## 8.0.0

### Minor Changes

- ([#31821](https://github.com/RocketChat/Rocket.Chat/pull/31821)) New runtime for apps in the Apps-Engine based on the Deno platform

### Patch Changes

- <details><summary>Updated dependencies [4f72d62aa7]:</summary>

  - @rocket.chat/ui-contexts@8.0.0
  - @rocket.chat/ui-avatar@4.0.0
  </details>

## 8.0.0-rc.7

### Patch Changes

- <details><summary>Updated dependencies []:</summary>

  - @rocket.chat/ui-contexts@8.0.0-rc.7
  - @rocket.chat/ui-avatar@4.0.0-rc.7
  </details>

## 8.0.0-rc.6

### Patch Changes

- <details><summary>Updated dependencies []:</summary>

  - @rocket.chat/ui-contexts@8.0.0-rc.6
  - @rocket.chat/ui-avatar@4.0.0-rc.6
  </details>

## 8.0.0-rc.5

### Patch Changes

- <details><summary>Updated dependencies []:</summary>

  - @rocket.chat/ui-contexts@8.0.0-rc.5
  - @rocket.chat/ui-avatar@4.0.0-rc.5
  </details>

## 8.0.0-rc.4

### Patch Changes

- <details><summary>Updated dependencies []:</summary>

  - @rocket.chat/ui-contexts@8.0.0-rc.4
  - @rocket.chat/ui-avatar@4.0.0-rc.4
  </details>

## 8.0.0-rc.3

### Patch Changes

- <details><summary>Updated dependencies []:</summary>

  - @rocket.chat/ui-contexts@8.0.0-rc.3
  - @rocket.chat/ui-avatar@4.0.0-rc.3
  </details>

## 8.0.0-rc.2

### Patch Changes

- <details><summary>Updated dependencies []:</summary>

  - @rocket.chat/ui-contexts@8.0.0-rc.2
  - @rocket.chat/ui-avatar@4.0.0-rc.2
  </details>

## 8.0.0-rc.1

### Patch Changes

- <details><summary>Updated dependencies []:</summary>

  - @rocket.chat/ui-contexts@8.0.0-rc.1
  - @rocket.chat/ui-avatar@4.0.0-rc.1
  </details>

## 8.0.0-rc.0

### Minor Changes

- ([#31821](https://github.com/RocketChat/Rocket.Chat/pull/31821)) New runtime for apps in the Apps-Engine based on the Deno platform

### Patch Changes

- <details><summary>Updated dependencies [4f72d62aa7]:</summary>

  - @rocket.chat/ui-contexts@8.0.0-rc.0
  - @rocket.chat/ui-avatar@4.0.0-rc.0

## 7.0.3

### Patch Changes

- <details><summary>Updated dependencies []:</summary>

  - @rocket.chat/ui-contexts@7.0.3
  - @rocket.chat/ui-avatar@3.0.3
  </details>

## 7.0.2

### Patch Changes

- <details><summary>Updated dependencies []:</summary>

  - @rocket.chat/ui-contexts@7.0.2
  - @rocket.chat/ui-avatar@3.0.2
  </details>

## 7.0.1

### Patch Changes

- <details><summary>Updated dependencies []:</summary>

  - @rocket.chat/ui-contexts@7.0.1
  - @rocket.chat/ui-avatar@3.0.1
  </details>

## 7.0.0

### Patch Changes

- <details><summary>Updated dependencies []:</summary>

  - @rocket.chat/ui-contexts@7.0.0
  - @rocket.chat/ui-avatar@3.0.0
  </details>

## 7.0.0-rc.2

### Patch Changes

- <details><summary>Updated dependencies []:</summary>

  - @rocket.chat/ui-contexts@7.0.0-rc.2
  - @rocket.chat/ui-avatar@3.0.0-rc.2
  </details>

## 7.0.0-rc.1

### Patch Changes

- <details><summary>Updated dependencies []:</summary>

  - @rocket.chat/ui-contexts@7.0.0-rc.1
  - @rocket.chat/ui-avatar@3.0.0-rc.1
  </details>

## 7.0.0-rc.0

### Patch Changes

- <details><summary>Updated dependencies []:</summary>

  - @rocket.chat/ui-contexts@7.0.0-rc.0
  - @rocket.chat/ui-avatar@3.0.0-rc.0
  </details>

## 6.0.0

### Patch Changes

- <details><summary>Updated dependencies [c0d54d742a]:</summary>

  - @rocket.chat/ui-contexts@6.0.0
  - @rocket.chat/ui-avatar@2.0.0
  </details>

## 6.0.0-rc.2

### Patch Changes

- <details><summary>Updated dependencies []:</summary>

  - @rocket.chat/ui-contexts@6.0.0-rc.2
  - @rocket.chat/ui-avatar@2.0.0-rc.2
  </details>

## 6.0.0-rc.1

### Patch Changes

- <details><summary>Updated dependencies []:</summary>

  - @rocket.chat/ui-contexts@6.0.0-rc.1
  - @rocket.chat/ui-avatar@2.0.0-rc.1
  </details>

## 6.0.0-rc.0

### Patch Changes

- <details><summary>Updated dependencies [c0d54d742a]:</summary>

  - @rocket.chat/ui-contexts@6.0.0-rc.0
  - @rocket.chat/ui-avatar@2.0.0-rc.0

## 5.0.2

### Patch Changes

- <details><summary>Updated dependencies []:</summary>
  - @rocket.chat/ui-contexts@5.0.2
  - @rocket.chat/ui-avatar@1.0.2
  </details>

## 5.0.1

### Patch Changes

- <details><summary>Updated dependencies []:</summary>

  - @rocket.chat/ui-contexts@5.0.1
  - @rocket.chat/ui-avatar@1.0.1
  </details>

## 5.0.0

### Patch Changes

- <details><summary>Updated dependencies []:</summary>

  - @rocket.chat/ui-contexts@5.0.0
  - @rocket.chat/ui-avatar@1.0.0
  </details>

## 5.0.0-rc.4

### Patch Changes

- <details><summary>Updated dependencies []:</summary>

  - @rocket.chat/ui-contexts@5.0.0-rc.4
  - @rocket.chat/ui-avatar@1.0.0-rc.4
  </details>

## 5.0.0-rc.3

### Patch Changes

- <details><summary>Updated dependencies []:</summary>

  - @rocket.chat/ui-contexts@5.0.0-rc.3
  - @rocket.chat/ui-avatar@1.0.0-rc.3
  </details>

## 5.0.0-rc.2

### Patch Changes

- <details><summary>Updated dependencies []:</summary>

  - @rocket.chat/ui-contexts@5.0.0-rc.2
  - @rocket.chat/ui-avatar@1.0.0-rc.2
  </details>

## 5.0.0-rc.1

### Patch Changes

- <details><summary>Updated dependencies []:</summary>

  - @rocket.chat/ui-contexts@5.0.0-rc.1
  - @rocket.chat/ui-avatar@1.0.0-rc.1
  </details>

## 5.0.0-rc.0

### Patch Changes

- <details><summary>Updated dependencies []:</summary>

  - @rocket.chat/ui-contexts@5.0.0-rc.0
  - @rocket.chat/ui-avatar@1.0.0-rc.0
  </details>

## 4.0.6

### Patch Changes

- <details><summary>Updated dependencies []:</summary>

  - @rocket.chat/ui-contexts@4.0.6
  </details>

## 4.0.5

### Patch Changes

- <details><summary>Updated dependencies []:</summary>

  - @rocket.chat/ui-contexts@4.0.5
  </details>

## 4.0.4

### Patch Changes

- <details><summary>Updated dependencies []:</summary>

  - @rocket.chat/ui-contexts@4.0.4
  </details>

## 4.0.3

### Patch Changes

- <details><summary>Updated dependencies []:</summary>

  - @rocket.chat/ui-contexts@4.0.3
  </details>

## 4.0.2

### Patch Changes

- <details><summary>Updated dependencies []:</summary>

  - @rocket.chat/ui-contexts@4.0.2
  </details>

## 4.0.1

### Patch Changes

- <details><summary>Updated dependencies []:</summary>

  - @rocket.chat/ui-contexts@4.0.1
  </details>

## 4.0.0

### Patch Changes

- ([#31138](https://github.com/RocketChat/Rocket.Chat/pull/31138)) feat(uikit): Move `@rocket.chat/ui-kit` package to the main monorepo

- <details><summary>Updated dependencies [b223cbde14, b2b0035162]:</summary>

  - @rocket.chat/ui-contexts@4.0.0
  </details>

## 4.0.0-rc.7

### Patch Changes

- <details><summary>Updated dependencies []:</summary>

  - @rocket.chat/ui-contexts@4.0.0-rc.7
  </details>

## 4.0.0-rc.6

### Patch Changes

- <details><summary>Updated dependencies []:</summary>

  - @rocket.chat/ui-contexts@4.0.0-rc.6
  </details>

## 4.0.0-rc.5

### Patch Changes

- <details><summary>Updated dependencies []:</summary>

  - @rocket.chat/ui-contexts@4.0.0-rc.5
  </details>

## 4.0.0-rc.4

### Patch Changes

- @rocket.chat/ui-contexts@4.0.0-rc.4

## 4.0.0-rc.3

### Patch Changes

- @rocket.chat/ui-contexts@4.0.0-rc.3

## 4.0.0-rc.2

### Patch Changes

- @rocket.chat/ui-contexts@4.0.0-rc.2

## 4.0.0-rc.1

### Patch Changes

- @rocket.chat/ui-contexts@4.0.0-rc.1

## 4.0.0-rc.0

### Patch Changes

- b223cbde14: feat(uikit): Move `@rocket.chat/ui-kit` package to the main monorepo
- Updated dependencies [b223cbde14]
- Updated dependencies [b2b0035162]
  - @rocket.chat/ui-contexts@4.0.0-rc.0

## 3.0.3

### Patch Changes

- @rocket.chat/ui-contexts@3.0.3

## 3.0.2

### Patch Changes

- @rocket.chat/ui-contexts@3.0.2

## 3.0.1

### Patch Changes

- @rocket.chat/ui-contexts@3.0.1

## 3.0.0

### Patch Changes

- Updated dependencies [7da1edf866]
  - @rocket.chat/ui-contexts@3.0.0

## 3.0.0-rc.19

### Patch Changes

- @rocket.chat/ui-contexts@3.0.0-rc.19

## 3.0.0-rc.18

### Patch Changes

- @rocket.chat/ui-contexts@3.0.0-rc.18

## 3.0.0-rc.17

### Patch Changes

- @rocket.chat/ui-contexts@3.0.0-rc.17

## 3.0.0-rc.16

### Patch Changes

- @rocket.chat/ui-contexts@3.0.0-rc.16

## 3.0.0-rc.15

### Patch Changes

- @rocket.chat/ui-contexts@3.0.0-rc.15

## 3.0.0-rc.14

### Patch Changes

- @rocket.chat/ui-contexts@3.0.0-rc.14

## 3.0.0-rc.13

### Patch Changes

- @rocket.chat/ui-contexts@3.0.0-rc.13

## 3.0.0-rc.12

### Patch Changes

- @rocket.chat/ui-contexts@3.0.0-rc.12

## 3.0.0-rc.11

### Patch Changes

- @rocket.chat/ui-contexts@3.0.0-rc.11

## 3.0.0-rc.10

### Patch Changes

- @rocket.chat/ui-contexts@3.0.0-rc.10

## 3.0.0-rc.9

### Patch Changes

- @rocket.chat/ui-contexts@3.0.0-rc.9

## 3.0.0-rc.8

### Patch Changes

- @rocket.chat/ui-contexts@3.0.0-rc.8

## 3.0.0-rc.7

### Patch Changes

- @rocket.chat/ui-contexts@3.0.0-rc.7

## 3.0.0-rc.6

### Patch Changes

- @rocket.chat/ui-contexts@3.0.0-rc.6

## 3.0.0-rc.5

### Patch Changes

- @rocket.chat/ui-contexts@3.0.0-rc.5

## 3.0.0-rc.4

### Patch Changes

- @rocket.chat/ui-contexts@3.0.0-rc.4

## 3.0.0-rc.3

### Patch Changes

- @rocket.chat/ui-contexts@3.0.0-rc.3

## 3.0.0-rc.2

### Patch Changes

- @rocket.chat/ui-contexts@3.0.0-rc.2

## 3.0.0-rc.1

### Patch Changes

- @rocket.chat/ui-contexts@3.0.0-rc.1

## 3.0.0-rc.0

### Patch Changes

- Updated dependencies [7da1edf866]
  - @rocket.chat/ui-contexts@3.0.0-rc.0

## 2.0.8

### Patch Changes

- @rocket.chat/ui-contexts@2.0.8

## 2.0.7

### Patch Changes

- @rocket.chat/ui-contexts@2.0.7

## 2.0.6

### Patch Changes

- @rocket.chat/ui-contexts@2.0.6

## 2.0.5

### Patch Changes

- @rocket.chat/ui-contexts@2.0.5

## 2.0.4

### Patch Changes

- @rocket.chat/ui-contexts@2.0.4

## 2.0.3

### Patch Changes

- @rocket.chat/ui-contexts@2.0.3

## 2.0.2

### Patch Changes

- @rocket.chat/ui-contexts@2.0.2

## 2.0.1

### Patch Changes

- @rocket.chat/ui-contexts@2.0.1

## 2.0.0

### Patch Changes

- Updated dependencies [074db3b419]
- Updated dependencies [b8f3d5014f]
  - @rocket.chat/ui-contexts@2.0.0

## 2.0.0-rc.5

### Patch Changes

- @rocket.chat/ui-contexts@2.0.0-rc.5

## 2.0.0-rc.4

### Patch Changes

- @rocket.chat/ui-contexts@2.0.0-rc.4

## 2.0.0-rc.3

### Patch Changes

- @rocket.chat/ui-contexts@2.0.0-rc.3

## 2.0.0-rc.2

### Patch Changes

- @rocket.chat/ui-contexts@2.0.0-rc.2

## 2.0.0-rc.1

### Patch Changes

- @rocket.chat/ui-contexts@2.0.0-rc.1

## 2.0.0-rc.0

### Patch Changes

- Updated dependencies [074db3b419]
- Updated dependencies [b8f3d5014f]
  - @rocket.chat/ui-contexts@2.0.0-rc.0

## 1.0.8

### Patch Changes

- @rocket.chat/ui-contexts@1.0.8

## 1.0.7

### Patch Changes

- @rocket.chat/ui-contexts@1.0.7

## 1.0.6

### Patch Changes

- @rocket.chat/ui-contexts@1.0.6

## 1.0.5

### Patch Changes

- @rocket.chat/ui-contexts@1.0.5

## 1.0.4

### Patch Changes

- @rocket.chat/ui-contexts@1.0.4

## 1.0.3

### Patch Changes

- @rocket.chat/ui-contexts@1.0.3

## 1.0.2

### Patch Changes

- @rocket.chat/ui-contexts@1.0.2

## 1.0.1

### Patch Changes

- @rocket.chat/ui-contexts@1.0.1

## 1.0.0

### Patch Changes

- Updated dependencies [e14ec50816]
- Updated dependencies [f76d514341]
  - @rocket.chat/ui-contexts@1.0.0

## 1.0.0-rc.10

### Patch Changes

- @rocket.chat/ui-contexts@1.0.0-rc.10

## 1.0.0-rc.9

### Patch Changes

- @rocket.chat/ui-contexts@1.0.0-rc.9

## 1.0.0-rc.8

### Patch Changes

- @rocket.chat/ui-contexts@1.0.0-rc.8

## 1.0.0-rc.7

### Patch Changes

- @rocket.chat/ui-contexts@1.0.0-rc.7

## 1.0.0-rc.6

### Patch Changes

- @rocket.chat/ui-contexts@1.0.0-rc.6

## 1.0.0-rc.5

### Patch Changes

- @rocket.chat/ui-contexts@1.0.0-rc.5

## 1.0.0-rc.4

### Patch Changes

- @rocket.chat/ui-contexts@1.0.0-rc.4

## 1.0.0-rc.3

### Patch Changes

- @rocket.chat/ui-contexts@1.0.0-rc.3

## 1.0.0-rc.2

### Patch Changes

- Updated dependencies [f76d514341]
  - @rocket.chat/ui-contexts@1.0.0-rc.2

## 1.0.0-rc.1

### Patch Changes

- @rocket.chat/ui-contexts@1.0.0-rc.1

## 1.0.0-rc.0

### Patch Changes

- Updated dependencies [e14ec50816]
  - @rocket.chat/ui-contexts@1.0.0-rc.0<|MERGE_RESOLUTION|>--- conflicted
+++ resolved
@@ -1,16 +1,11 @@
 # @rocket.chat/ui-video-conf
 
-<<<<<<< HEAD
 ## 10.0.0-rc.3
-=======
-## 9.0.2
->>>>>>> 4dc145f1
-
-### Patch Changes
-
-- <details><summary>Updated dependencies []:</summary>
-
-<<<<<<< HEAD
+### Patch Changes
+
+- <details><summary>Updated dependencies []:</summary>
+
+  
   - @rocket.chat/ui-contexts@10.0.0-rc.3
   - @rocket.chat/ui-avatar@6.0.0-rc.3
   </details>
@@ -45,10 +40,14 @@
 
   - @rocket.chat/ui-avatar@6.0.0-rc.0
   - @rocket.chat/ui-contexts@10.0.0-rc.0
-=======
+  </details>
+## 9.0.2
+### Patch Changes
+
+- <details><summary>Updated dependencies []:</summary>
+
   - @rocket.chat/ui-contexts@9.0.2
   - @rocket.chat/ui-avatar@5.0.2
->>>>>>> 4dc145f1
   </details>
 
 ## 9.0.1
