--- conflicted
+++ resolved
@@ -58,13 +58,8 @@
 		"@rocket.chat/fuselage-hooks": "*",
 		"@rocket.chat/icons": "*",
 		"@rocket.chat/styled": "*",
-<<<<<<< HEAD
 		"@rocket.chat/ui-avatar": "workspace:^",
 		"@rocket.chat/ui-contexts": "workspace:^",
-=======
-		"@rocket.chat/ui-avatar": "13.0.0",
-		"@rocket.chat/ui-contexts": "17.0.0",
->>>>>>> baab51f0
 		"react": "~17.0.2",
 		"react-dom": "^17.0.2"
 	},
