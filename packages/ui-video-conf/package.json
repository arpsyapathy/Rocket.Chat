{
	"name": "@rocket.chat/ui-video-conf",
	"version": "0.0.1",
	"private": true,
	"devDependencies": {
		"@babel/core": "~7.20.5",
		"@rocket.chat/css-in-js": "next",
		"@rocket.chat/eslint-config": "workspace:^",
		"@rocket.chat/fuselage": "next",
<<<<<<< HEAD
		"@rocket.chat/fuselage-hooks": "0.31.22",
		"@rocket.chat/icons": "next",
		"@rocket.chat/styled": "0.31.22",
=======
		"@rocket.chat/fuselage-hooks": "next",
		"@rocket.chat/icons": "next",
		"@rocket.chat/styled": "next",
>>>>>>> af9373f1
		"@rocket.chat/ui-contexts": "workspace:^",
		"@storybook/addon-actions": "~6.5.14",
		"@storybook/addon-docs": "~6.5.14",
		"@storybook/addon-essentials": "~6.5.14",
		"@storybook/builder-webpack4": "~6.5.14",
		"@storybook/manager-webpack4": "~6.5.14",
		"@storybook/react": "~6.5.14",
		"@storybook/testing-library": "~0.0.13",
		"@types/babel__core": "^7.1.20",
		"@types/jest": "^27.4.1",
		"eslint": "^8.29.0",
		"eslint-plugin-react": "^7.31.11",
		"eslint-plugin-react-hooks": "^4.6.0",
		"eslint-plugin-storybook": "^0.6.7",
		"jest": "^27.5.1",
		"ts-jest": "^27.1.4",
		"typescript": "~4.5.5"
	},
	"peerDependencies": {
		"@rocket.chat/css-in-js": "*",
		"@rocket.chat/fuselage": "*",
		"@rocket.chat/fuselage-hooks": "*",
		"@rocket.chat/icons": "*",
		"@rocket.chat/styled": "*",
		"@rocket.chat/ui-contexts": "*",
		"react": "^17.0.2",
		"react-dom": "^17.0.2"
	},
	"scripts": {
		"eslint": "eslint --ext .js,.jsx,.ts,.tsx .",
		"eslint:fix": "eslint --ext .js,.jsx,.ts,.tsx . --fix",
		"jest": "jest",
		"build": "tsc -p tsconfig.json",
		"storybook": "start-storybook -p 6006",
		"dev": "tsc -p tsconfig.json --watch --preserveWatchOutput"
	},
	"main": "./dist/index.js",
	"typings": "./dist/index.d.ts",
	"files": [
		"/dist"
	],
	"dependencies": {
		"@rocket.chat/emitter": "next"
	}
}<|MERGE_RESOLUTION|>--- conflicted
+++ resolved
@@ -7,15 +7,9 @@
 		"@rocket.chat/css-in-js": "next",
 		"@rocket.chat/eslint-config": "workspace:^",
 		"@rocket.chat/fuselage": "next",
-<<<<<<< HEAD
-		"@rocket.chat/fuselage-hooks": "0.31.22",
-		"@rocket.chat/icons": "next",
-		"@rocket.chat/styled": "0.31.22",
-=======
 		"@rocket.chat/fuselage-hooks": "next",
 		"@rocket.chat/icons": "next",
 		"@rocket.chat/styled": "next",
->>>>>>> af9373f1
 		"@rocket.chat/ui-contexts": "workspace:^",
 		"@storybook/addon-actions": "~6.5.14",
 		"@storybook/addon-docs": "~6.5.14",
