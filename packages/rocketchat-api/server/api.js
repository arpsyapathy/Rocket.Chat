/* global Restivus, DDP, DDPCommon */
import _ from 'underscore';
const logger = new Logger('API', {});

class API extends Restivus {
	constructor(properties) {
		super(properties);
		this.authMethods = [];
		this.fieldSeparator = '.';
		this.defaultFieldsToExclude = {
			joinCode: 0,
			$loki: 0,
			meta: 0,
			members: 0,
			usernames: 0, // Please use the `channel/dm/group.members` endpoint. This is disabled for performance reasons
			importIds: 0
		};
		this.limitedUserFieldsToExclude = {
			avatarOrigin: 0,
			emails: 0,
			phone: 0,
			statusConnection: 0,
			createdAt: 0,
			lastLogin: 0,
			services: 0,
			requirePasswordChange: 0,
			requirePasswordChangeReason: 0,
			roles: 0,
			statusDefault: 0,
			_updatedAt: 0,
			customFields: 0,
			settings: 0
		};

		this._config.defaultOptionsEndpoint = function _defaultOptionsEndpoint() {
			if (this.request.method === 'OPTIONS' && this.request.headers['access-control-request-method']) {
				if (RocketChat.settings.get('API_Enable_CORS') === true) {
					this.response.writeHead(200, {
						'Access-Control-Allow-Origin': RocketChat.settings.get('API_CORS_Origin'),
						'Access-Control-Allow-Headers': 'Origin, X-Requested-With, Content-Type, Accept, X-User-Id, X-Auth-Token'
					});
				} else {
					this.response.writeHead(405);
					this.response.write('CORS not enabled. Go to "Admin > General > REST Api" to enable it.');
				}
			} else {
				this.response.writeHead(404);
			}

			this.done();
		};
	}

	hasHelperMethods() {
		return RocketChat.API.helperMethods.size !== 0;
	}

	getHelperMethods() {
		return RocketChat.API.helperMethods;
	}

	getHelperMethod(name) {
		return RocketChat.API.helperMethods.get(name);
	}

	addAuthMethod(method) {
		this.authMethods.push(method);
	}

	success(result = {}) {
		if (_.isObject(result)) {
			result.success = true;
		}

		result = {
			statusCode: 200,
			body: result
		};

		logger.debug('Success', result);

		return result;
	}

	failure(result, errorType) {
		if (_.isObject(result)) {
			result.success = false;
		} else {
			result = {
				success: false,
				error: result
			};

			if (errorType) {
				result.errorType = errorType;
			}
		}

		result = {
			statusCode: 400,
			body: result
		};

		logger.debug('Failure', result);

		return result;
	}

	notFound(msg) {
		return {
			statusCode: 404,
			body: {
				success: false,
				error: msg ? msg : 'Resource not found'
			}
		};
	}

	unauthorized(msg) {
		return {
			statusCode: 403,
			body: {
				success: false,
				error: msg ? msg : 'unauthorized'
			}
		};
	}

	addRoute(routes, options, endpoints) {
		//Note: required if the developer didn't provide options
		if (typeof endpoints === 'undefined') {
			endpoints = options;
			options = {};
		}

		//Allow for more than one route using the same option and endpoints
		if (!_.isArray(routes)) {
			routes = [routes];
		}

		const version = this._config.version;

		routes.forEach((route) => {
			//Note: This is required due to Restivus calling `addRoute` in the constructor of itself
			if (this.hasHelperMethods()) {
				Object.keys(endpoints).forEach((method) => {
					if (typeof endpoints[method] === 'function') {
						endpoints[method] = {action: endpoints[method]};
					}

					//Add a try/catch for each endpoint
					const originalAction = endpoints[method].action;
					endpoints[method].action = function _internalRouteActionHandler() {
						const rocketchatRestApiEnd = RocketChat.metrics.rocketchatRestApi.startTimer({
							method,
							version,
							user_agent: this.request.headers['user-agent'],
							entrypoint: route
						});
<<<<<<< HEAD
						logger.debug(`${ this.request.method.toUpperCase() }: ${ this.request.url }`);
=======

						this.logger.debug(`${ this.request.method.toUpperCase() }: ${ this.request.url }`);
>>>>>>> 1070edfe
						let result;
						try {
							result = originalAction.apply(this);
						} catch (e) {
							logger.debug(`${ method } ${ route } threw an error:`, e.stack);
							result = RocketChat.API.v1.failure(e.message, e.error);
						}

						result = result || RocketChat.API.v1.success();

						rocketchatRestApiEnd({
							status: result.statusCode
						});

						return result;
					};

					for (const [name, helperMethod] of this.getHelperMethods()) {
						endpoints[method][name] = helperMethod;
					}

					//Allow the endpoints to make usage of the logger which respects the user's settings
					endpoints[method].logger = logger;
				});
			}

			super.addRoute(route, options, endpoints);
		});
	}

	_initAuth() {
		const loginCompatibility = (bodyParams) => {
			// Grab the username or email that the user is logging in with
			const {user, username, email, password, code} = bodyParams;

			if (password == null) {
				return bodyParams;
			}

			if (_.without(Object.keys(bodyParams), 'user', 'username', 'email', 'password', 'code').length > 0) {
				return bodyParams;
			}

			const auth = {
				password
			};

			if (typeof user === 'string') {
				auth.user = user.includes('@') ? {email: user} : {username: user};
			} else if (username) {
				auth.user = {username};
			} else if (email) {
				auth.user = {email};
			}

			if (auth.user == null) {
				return bodyParams;
			}

			if (auth.password.hashed) {
				auth.password = {
					digest: auth.password,
					algorithm: 'sha-256'
				};
			}

			if (code) {
				return {
					totp: {
						code,
						login: auth
					}
				};
			}

			return auth;
		};

		const self = this;

		this.addRoute('login', {authRequired: false}, {
			post() {
				const args = loginCompatibility(this.bodyParams);
				const getUserInfo = self.getHelperMethod('getUserInfo');

				const invocation = new DDPCommon.MethodInvocation({
					connection: {
						close() {}
					}
				});

				let auth;
				try {
					auth = DDP._CurrentInvocation.withValue(invocation, () => Meteor.call('login', args));
				} catch (error) {
					let e = error;
					if (error.reason === 'User not found') {
						e = {
							error: 'Unauthorized',
							reason: 'Unauthorized'
						};
					}

					return {
						statusCode: 401,
						body: {
							status: 'error',
							error: e.error,
							message: e.reason || e.message
						}
					};
				}

				this.user = Meteor.users.findOne({
					_id: auth.id
				});

				this.userId = this.user._id;

				// Remove tokenExpires to keep the old behavior
				Meteor.users.update({
					_id: this.user._id,
					'services.resume.loginTokens.hashedToken': Accounts._hashLoginToken(auth.token)
				}, {
					$unset: {
						'services.resume.loginTokens.$.when': 1
					}
				});

				const response = {
					status: 'success',
					data: {
						userId: this.userId,
						authToken: auth.token,
						me: getUserInfo(this.user)
					}
				};

				const extraData = self._config.onLoggedIn && self._config.onLoggedIn.call(this);

				if (extraData != null) {
					_.extend(response.data, {
						extra: extraData
					});
				}

				return response;
			}
		});

		const logout = function() {
			// Remove the given auth token from the user's account
			const authToken = this.request.headers['x-auth-token'];
			const hashedToken = Accounts._hashLoginToken(authToken);
			const tokenLocation = self._config.auth.token;
			const index = tokenLocation.lastIndexOf('.');
			const tokenPath = tokenLocation.substring(0, index);
			const tokenFieldName = tokenLocation.substring(index + 1);
			const tokenToRemove = {};
			tokenToRemove[tokenFieldName] = hashedToken;
			const tokenRemovalQuery = {};
			tokenRemovalQuery[tokenPath] = tokenToRemove;

			Meteor.users.update(this.user._id, {
				$pull: tokenRemovalQuery
			});

			const response = {
				status: 'success',
				data: {
					message: 'You\'ve been logged out!'
				}
			};

			// Call the logout hook with the authenticated user attached
			const extraData = self._config.onLoggedOut && self._config.onLoggedOut.call(this);
			if (extraData != null) {
				_.extend(response.data, {
					extra: extraData
				});
			}
			return response;
		};

		/*
			Add a logout endpoint to the API
			After the user is logged out, the onLoggedOut hook is called (see Restfully.configure() for
			adding hook).
		*/
		return this.addRoute('logout', {
			authRequired: true
		}, {
			get() {
				console.warn('Warning: Default logout via GET will be removed in Restivus v1.0. Use POST instead.');
				console.warn('    See https://github.com/kahmali/meteor-restivus/issues/100');
				return logout.call(this);
			},
			post: logout
		});
	}
}

const getUserAuth = function _getUserAuth() {
	const invalidResults = [undefined, null, false];
	return {
		token: 'services.resume.loginTokens.hashedToken',
		user() {
			if (this.bodyParams && this.bodyParams.payload) {
				this.bodyParams = JSON.parse(this.bodyParams.payload);
			}

			for (let i = 0; i < RocketChat.API.v1.authMethods.length; i++) {
				const method = RocketChat.API.v1.authMethods[i];

				if (typeof method === 'function') {
					const result = method.apply(this, arguments);
					if (!invalidResults.includes(result)) {
						return result;
					}
				}
			}

			let token;
			if (this.request.headers['x-auth-token']) {
				token = Accounts._hashLoginToken(this.request.headers['x-auth-token']);
			}

			return {
				userId: this.request.headers['x-user-id'],
				token
			};
		}
	};
};

RocketChat.API = {
	helperMethods: new Map(),
	getUserAuth,
	ApiClass: API
};

const createApi = function _createApi(enableCors) {
	if (!RocketChat.API.v1 || RocketChat.API.v1._config.enableCors !== enableCors) {
		RocketChat.API.v1 = new API({
			version: 'v1',
			useDefaultAuth: true,
			prettyJson: process.env.NODE_ENV === 'development',
			enableCors,
			auth: getUserAuth()
		});
	}

	if (!RocketChat.API.default || RocketChat.API.default._config.enableCors !== enableCors) {
		RocketChat.API.default = new API({
			useDefaultAuth: true,
			prettyJson: process.env.NODE_ENV === 'development',
			enableCors,
			auth: getUserAuth()
		});
	}
};

// register the API to be re-created once the CORS-setting changes.
RocketChat.settings.get('API_Enable_CORS', (key, value) => {
	createApi(value);
});

// also create the API immediately
createApi(!!RocketChat.settings.get('API_Enable_CORS'));<|MERGE_RESOLUTION|>--- conflicted
+++ resolved
@@ -157,12 +157,8 @@
 							user_agent: this.request.headers['user-agent'],
 							entrypoint: route
 						});
-<<<<<<< HEAD
+
 						logger.debug(`${ this.request.method.toUpperCase() }: ${ this.request.url }`);
-=======
-
-						this.logger.debug(`${ this.request.method.toUpperCase() }: ${ this.request.url }`);
->>>>>>> 1070edfe
 						let result;
 						try {
 							result = originalAction.apply(this);
