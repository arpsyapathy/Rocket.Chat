/* global Restivus, DDP, DDPCommon */
import _ from 'underscore';

class API extends Restivus {
	constructor(properties) {
		super(properties);
		this.logger = new Logger(`API ${ properties.version ? properties.version : 'default' } Logger`, {});
		this.helperMethods = new Map(RocketChat.API.helperMethods);
		this.authMethods = [];
		this.fieldSeparator = '.';
		this.defaultFieldsToExclude = {
			joinCode: 0,
			$loki: 0,
			meta: 0,
			members: 0,
			usernames: 0, // Please use the `channel/dm/group.members` endpoint. This is disabled for performance reasons
			importIds: 0
		};
		this.limitedUserFieldsToExclude = {
			avatarOrigin: 0,
			emails: 0,
			phone: 0,
			statusConnection: 0,
			createdAt: 0,
			lastLogin: 0,
			services: 0,
			requirePasswordChange: 0,
			requirePasswordChangeReason: 0,
			roles: 0,
			statusDefault: 0,
			_updatedAt: 0,
			customFields: 0
		};

		this._config.defaultOptionsEndpoint = function _defaultOptionsEndpoint() {
			if (this.request.method === 'OPTIONS' && this.request.headers['access-control-request-method']) {
				if (RocketChat.settings.get('API_Enable_CORS') === true) {
					this.response.writeHead(200, {
						'Access-Control-Allow-Origin': RocketChat.settings.get('API_CORS_Origin'),
						'Access-Control-Allow-Headers': 'Origin, X-Requested-With, Content-Type, Accept, X-User-Id, X-Auth-Token'
					});
				} else {
					this.response.writeHead(405);
					this.response.write('CORS not enabled. Go to "Admin > General > REST Api" to enable it.');
				}
			} else {
				this.response.writeHead(404);
			}

			this.done();
		};
	}

	hasHelperMethods() {
		return RocketChat.API.helperMethods.size !== 0;
	}

	getHelperMethods() {
		return RocketChat.API.helperMethods;
	}

	addAuthMethod(method) {
		this.authMethods.push(method);
	}

	success(result = {}) {
		if (_.isObject(result)) {
			result.success = true;
		}

		return {
			statusCode: 200,
			body: result
		};
	}

	failure(result, errorType) {
		if (_.isObject(result)) {
			result.success = false;
		} else {
			result = {
				success: false,
				error: result
			};

			if (errorType) {
				result.errorType = errorType;
			}
		}

		return {
			statusCode: 400,
			body: result
		};
	}

	notFound(msg) {
		return {
			statusCode: 404,
			body: {
				success: false,
				error: msg ? msg : 'Resource not found'
			}
		};
	}

	unauthorized(msg) {
		return {
			statusCode: 403,
			body: {
				success: false,
				error: msg ? msg : 'unauthorized'
			}
		};
	}

	addRoute(routes, options, endpoints) {
		//Note: required if the developer didn't provide options
		if (typeof endpoints === 'undefined') {
			endpoints = options;
			options = {};
		}

		//Allow for more than one route using the same option and endpoints
		if (!_.isArray(routes)) {
			routes = [routes];
		}

		routes.forEach((route) => {
			//Note: This is required due to Restivus calling `addRoute` in the constructor of itself
			if (this.hasHelperMethods()) {
				Object.keys(endpoints).forEach((method) => {
					if (typeof endpoints[method] === 'function') {
						endpoints[method] = {action: endpoints[method]};
					}

					//Add a try/catch for each endpoint
					const originalAction = endpoints[method].action;
					endpoints[method].action = function _internalRouteActionHandler() {
						this.logger.debug(`${ this.request.method.toUpperCase() }: ${ this.request.url }`);
						let result;
						try {
							result = originalAction.apply(this);
						} catch (e) {
							this.logger.debug(`${ method } ${ route } threw an error:`, e.stack);
							return RocketChat.API.v1.failure(e.message, e.error);
						}

						result = result ? result : RocketChat.API.v1.success();

						if (
							/(channels|groups)\./.test(route)
							&& result
							&& result.body
							&& result.body.success === true
							&& (result.body.channel || result.body.channels || result.body.group || result.body.groups)
						) {
							// TODO: Remove this after three versions have been released. That means at 0.64 this should be gone. ;)
							result.body.developerWarning = '[WARNING]: The "usernames" field has been removed for performance reasons. Please use the "*.members" endpoint to get a list of members/users in a room.';
						}

						return result;
					};

					for (const [name, helperMethod] of this.getHelperMethods()) {
						endpoints[method][name] = helperMethod;
					}

					//Allow the endpoints to make usage of the logger which respects the user's settings
					endpoints[method].logger = this.logger;
				});
			}

			super.addRoute(route, options, endpoints);
		});
	}

	_initAuth() {
		const loginCompatibility = (bodyParams) => {
			// Grab the username or email that the user is logging in with
			const {user, username, email, password, code} = bodyParams;

			if (password == null) {
				return bodyParams;
			}

			if (_.without(Object.keys(bodyParams), 'user', 'username', 'email', 'password', 'code').length > 0) {
				return bodyParams;
			}

			const auth = {
				password
			};

			if (typeof user === 'string') {
				auth.user = user.includes('@') ? {email: user} : {username: user};
			} else if (username) {
				auth.user = {username};
			} else if (email) {
				auth.user = {email};
			}

			if (auth.user == null) {
				return bodyParams;
			}

			if (auth.password.hashed) {
				auth.password = {
					digest: auth.password,
					algorithm: 'sha-256'
				};
			}

			if (code) {
				return {
					totp: {
						code,
						login: auth
					}
				};
			}

			return auth;
		};

		const self = this;

		this.addRoute('login', {authRequired: false}, {
			post() {
				const args = loginCompatibility(this.bodyParams);

				const invocation = new DDPCommon.MethodInvocation({
					connection: {
						close() {}
					}
				});

				let auth;
				try {
					auth = DDP._CurrentInvocation.withValue(invocation, () => Meteor.call('login', args));
				} catch (error) {
					let e = error;
					if (error.reason === 'User not found') {
						e = {
							error: 'Unauthorized',
							reason: 'Unauthorized'
						};
					}

					return {
						statusCode: 401,
						body: {
							status: 'error',
							error: e.error,
							message: e.reason || e.message
						}
					};
				}

				this.user = Meteor.users.findOne({
					_id: auth.id
				});

				this.userId = this.user._id;

				// Remove tokenExpires to keep the old behavior
				Meteor.users.update({
					_id: this.user._id,
					'services.resume.loginTokens.hashedToken': Accounts._hashLoginToken(auth.token)
				}, {
					$unset: {
						'services.resume.loginTokens.$.when': 1
					}
				});

				const response = {
					status: 'success',
					data: {
						userId: this.userId,
						authToken: auth.token
					}
				};

				const extraData = self._config.onLoggedIn && self._config.onLoggedIn.call(this);

				if (extraData != null) {
					_.extend(response.data, {
						extra: extraData
					});
				}

				return response;
			}
		});

		const logout = function() {
			// Remove the given auth token from the user's account
			const authToken = this.request.headers['x-auth-token'];
			const hashedToken = Accounts._hashLoginToken(authToken);
			const tokenLocation = self._config.auth.token;
			const index = tokenLocation.lastIndexOf('.');
			const tokenPath = tokenLocation.substring(0, index);
			const tokenFieldName = tokenLocation.substring(index + 1);
			const tokenToRemove = {};
			tokenToRemove[tokenFieldName] = hashedToken;
			const tokenRemovalQuery = {};
			tokenRemovalQuery[tokenPath] = tokenToRemove;

			Meteor.users.update(this.user._id, {
				$pull: tokenRemovalQuery
			});

			const response = {
				status: 'success',
				data: {
					message: 'You\'ve been logged out!'
				}
			};

			// Call the logout hook with the authenticated user attached
			const extraData = self._config.onLoggedOut && self._config.onLoggedOut.call(this);
			if (extraData != null) {
				_.extend(response.data, {
					extra: extraData
				});
			}
			return response;
		};

		/*
		Add a logout endpoint to the API
		After the user is logged out, the onLoggedOut hook is called (see Restfully.configure() for
		adding hook).
		*/
		return this.addRoute('logout', {
			authRequired: true
		}, {
			get() {
				console.warn('Warning: Default logout via GET will be removed in Restivus v1.0. Use POST instead.');
				console.warn('    See https://github.com/kahmali/meteor-restivus/issues/100');
				return logout.call(this);
			},
			post: logout
		});
	}
}

<<<<<<< HEAD
=======

RocketChat.API = {
	helperMethods: new Map()
};

>>>>>>> 72134404
const getUserAuth = function _getUserAuth() {
	const invalidResults = [undefined, null, false];
	return {
		token: 'services.resume.loginTokens.hashedToken',
		user() {
			if (this.bodyParams && this.bodyParams.payload) {
				this.bodyParams = JSON.parse(this.bodyParams.payload);
			}

			for (let i = 0; i < RocketChat.API.v1.authMethods.length; i++) {
				const method = RocketChat.API.v1.authMethods[i];

				if (typeof method === 'function') {
					const result = method.apply(this, arguments);
					if (!invalidResults.includes(result)) {
						return result;
					}
				}
			}

			let token;
			if (this.request.headers['x-auth-token']) {
				token = Accounts._hashLoginToken(this.request.headers['x-auth-token']);
			}

			return {
				userId: this.request.headers['x-user-id'],
				token
			};
		}
	};
};

<<<<<<< HEAD
RocketChat.API = {
	helperMethods: new Map(),
	getUserAuth,
	ApiClass: API
};

=======
>>>>>>> 72134404
const createApi = function _createApi(enableCors) {
	if (!RocketChat.API.v1 || RocketChat.API.v1._config.enableCors !== enableCors) {
		RocketChat.API.v1 = new API({
			version: 'v1',
			useDefaultAuth: true,
			prettyJson: process.env.NODE_ENV === 'development',
			enableCors,
			auth: getUserAuth()
		});
	}

	if (!RocketChat.API.default || RocketChat.API.default._config.enableCors !== enableCors) {
		RocketChat.API.default = new API({
			useDefaultAuth: true,
			prettyJson: process.env.NODE_ENV === 'development',
			enableCors,
			auth: getUserAuth()
		});
	}
};

// register the API to be re-created once the CORS-setting changes.
RocketChat.settings.get('API_Enable_CORS', (key, value) => {
	createApi(value);
});

// also create the API immediately
createApi(!!RocketChat.settings.get('API_Enable_CORS'));<|MERGE_RESOLUTION|>--- conflicted
+++ resolved
@@ -5,7 +5,6 @@
 	constructor(properties) {
 		super(properties);
 		this.logger = new Logger(`API ${ properties.version ? properties.version : 'default' } Logger`, {});
-		this.helperMethods = new Map(RocketChat.API.helperMethods);
 		this.authMethods = [];
 		this.fieldSeparator = '.';
 		this.defaultFieldsToExclude = {
@@ -328,9 +327,9 @@
 		};
 
 		/*
-		Add a logout endpoint to the API
-		After the user is logged out, the onLoggedOut hook is called (see Restfully.configure() for
-		adding hook).
+			Add a logout endpoint to the API
+			After the user is logged out, the onLoggedOut hook is called (see Restfully.configure() for
+			adding hook).
 		*/
 		return this.addRoute('logout', {
 			authRequired: true
@@ -345,14 +344,6 @@
 	}
 }
 
-<<<<<<< HEAD
-=======
-
-RocketChat.API = {
-	helperMethods: new Map()
-};
-
->>>>>>> 72134404
 const getUserAuth = function _getUserAuth() {
 	const invalidResults = [undefined, null, false];
 	return {
@@ -386,15 +377,12 @@
 	};
 };
 
-<<<<<<< HEAD
 RocketChat.API = {
 	helperMethods: new Map(),
 	getUserAuth,
 	ApiClass: API
 };
 
-=======
->>>>>>> 72134404
 const createApi = function _createApi(enableCors) {
 	if (!RocketChat.API.v1 || RocketChat.API.v1._config.enableCors !== enableCors) {
 		RocketChat.API.v1 = new API({
