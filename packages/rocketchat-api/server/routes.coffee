--- conflicted
+++ resolved
@@ -178,8 +178,7 @@
 		catch e
 			return RocketChat.API.v1.failure e.name + ': ' + e.message
 
-<<<<<<< HEAD
-=======
+
 # Update user
 RocketChat.API.v1.addRoute 'user.update', authRequired: true,
 	post: ->
@@ -209,7 +208,7 @@
 				user: RocketChat.models.Users.findOneById(@bodyParams.userId)
 		catch e
 			return RocketChat.API.v1.failure e.name + ': ' + e.message
->>>>>>> 9f5a1926
+
 
 # Get User Information
 RocketChat.API.v1.addRoute 'user.info', authRequired: true,
@@ -483,56 +482,4 @@
 				body: [rooms: rooms]
 		catch e
 			return RocketChat.API.v1.failure e.name + ': ' + e.message
-	
-
-# udpate existing user accounts
-RocketChat.API.v1.addRoute 'admin.updateUser', authRequired: true,
-	post: ->
-	
-		if RocketChat.authz.hasRole(@userId, 'admin') is false
-			return RocketChat.API.v1.unauthorized()
-		
-		try
-			console.log '[routes.coffee] api/v1/admin.updateUser -> request ', JSON.stringify _.omit @bodyParams, ['password']
-			if !_.isObject @bodyParams
-				return RocketChat.API.v1.failure 'Request body not encoded as valid JSON'
-
-			uid = @bodyParams._id or @bodyParams.id or @bodyParams.uid
-			if uid
-				udata = RocketChat.models.Users.findOneById @bodyParams._id or @bodyParams.id or @bodyParams.uid
-			else udata = RocketChat.models.Users.findOneByUsername @bodyParams.username
-
-			if !udata
-				return RocketChat.API.v1.failure 'Unable to retrieve the requested user. ID: '+uid+". Username: "+@bodyParams.username
-
-			udata = _.extend udata, _.pick @bodyParams, [
-				'name'
-				'username'
-				'email'
-				'password'
-				'requiredPasswordChange'
-				'joinDefaultChannels'
-				'verified'
-				'sendWelcomeEmail'
-			]
-				
-			Meteor.runAsUser this.userId, () =>
-				Meteor.call 'insertOrUpdateUser', _.pick udata, [
-					'_id'
-					'name'
-					'username'
-					'email'
-					'password'
-					'requiredPasswordChange'
-					'joinDefaultChannels'
-					'verified'
-					'sendWelcomeEmail'
-				]
-			return RocketChat.API.v1.success
-				user: RocketChat.models.Users.findOneByUsername udata.username
-				 
-		catch e
-			console.log '[routes.coffee] api/v1/admin.addUpdateUser Error: ', e.message, e.stack
-			return RocketChat.API.v1.failure e.name + ': ' + e.message
-			
-		+	