{
	"name": "@rocket.chat/cron",
<<<<<<< HEAD
	"version": "0.1.16-rc.3",
=======
	"version": "0.1.16",
>>>>>>> aeab9d32
	"private": true,
	"devDependencies": {
		"eslint": "~8.45.0",
		"typescript": "~5.7.2"
	},
	"scripts": {
		"lint": "eslint --ext .js,.jsx,.ts,.tsx .",
		"lint:fix": "eslint --ext .js,.jsx,.ts,.tsx . --fix",
		"build": "rm -rf dist && tsc -p tsconfig.json",
		"dev": "tsc -p tsconfig.json --watch --preserveWatchOutput"
	},
	"main": "./dist/index.js",
	"typings": "./dist/index.d.ts",
	"files": [
		"/dist"
	],
	"dependencies": {
		"@rocket.chat/agenda": "workspace:^",
		"@rocket.chat/core-typings": "workspace:^",
		"@rocket.chat/models": "workspace:^",
		"@rocket.chat/random": "workspace:^",
		"mongodb": "patch:mongodb@npm%3A6.10.0#~/.yarn/patches/mongodb-npm-6.10.0-b914157c35.patch"
	}
}<|MERGE_RESOLUTION|>--- conflicted
+++ resolved
@@ -1,10 +1,6 @@
 {
 	"name": "@rocket.chat/cron",
-<<<<<<< HEAD
-	"version": "0.1.16-rc.3",
-=======
-	"version": "0.1.16",
->>>>>>> aeab9d32
+	"version": "0.1.17-rc.3",
 	"private": true,
 	"devDependencies": {
 		"eslint": "~8.45.0",
