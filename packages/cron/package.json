--- conflicted
+++ resolved
@@ -1,10 +1,6 @@
 {
 	"name": "@rocket.chat/cron",
-<<<<<<< HEAD
-	"version": "0.1.26-rc.1",
-=======
-	"version": "0.1.28",
->>>>>>> fe8bc08d
+	"version": "0.1.29-rc.1",
 	"private": true,
 	"devDependencies": {
 		"@rocket.chat/tsconfig": "workspace:*",
