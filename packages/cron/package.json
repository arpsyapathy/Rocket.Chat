{
	"name": "@rocket.chat/cron",
<<<<<<< HEAD
	"version": "0.1.14-rc.0",
=======
	"version": "0.1.15",
>>>>>>> c21de7b7
	"private": true,
	"devDependencies": {
		"eslint": "~8.45.0",
		"typescript": "~5.7.2"
	},
	"scripts": {
		"lint": "eslint --ext .js,.jsx,.ts,.tsx .",
		"lint:fix": "eslint --ext .js,.jsx,.ts,.tsx . --fix",
		"build": "rm -rf dist && tsc -p tsconfig.json",
		"dev": "tsc -p tsconfig.json --watch --preserveWatchOutput"
	},
	"main": "./dist/index.js",
	"typings": "./dist/index.d.ts",
	"files": [
		"/dist"
	],
	"dependencies": {
		"@rocket.chat/agenda": "workspace:^",
		"@rocket.chat/core-typings": "workspace:^",
		"@rocket.chat/models": "workspace:^",
		"@rocket.chat/random": "workspace:^",
		"mongodb": "patch:mongodb@npm%3A6.10.0#~/.yarn/patches/mongodb-npm-6.10.0-b914157c35.patch"
	}
}<|MERGE_RESOLUTION|>--- conflicted
+++ resolved
@@ -1,10 +1,6 @@
 {
 	"name": "@rocket.chat/cron",
-<<<<<<< HEAD
-	"version": "0.1.14-rc.0",
-=======
-	"version": "0.1.15",
->>>>>>> c21de7b7
+	"version": "0.1.16-rc.0",
 	"private": true,
 	"devDependencies": {
 		"eslint": "~8.45.0",
