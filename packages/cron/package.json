--- conflicted
+++ resolved
@@ -1,10 +1,6 @@
 {
 	"name": "@rocket.chat/cron",
-<<<<<<< HEAD
-	"version": "0.1.4-rc.0",
-=======
-	"version": "0.1.4",
->>>>>>> 12e000d8
+	"version": "0.1.5-rc.0",
 	"private": true,
 	"devDependencies": {
 		"eslint": "~8.45.0",
