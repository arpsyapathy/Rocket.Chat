# @rocket.chat/cron

<<<<<<< HEAD
## 0.1.26-rc.1
=======
## 0.1.28
>>>>>>> fe8bc08d

### Patch Changes

- <details><summary>Updated dependencies []:</summary>

<<<<<<< HEAD
  - @rocket.chat/core-typings@7.8.0-rc.1
  - @rocket.chat/models@1.5.5-rc.1
  </details>

## 0.1.26-rc.0

### Patch Changes

- <details><summary>Updated dependencies [2f8213e4c5b64201eb11c97e6e33d2488df9089d, 2de3aa60aa84bb262d3748065654b4ca7a000858, dc26071ba3e0242d1ea7cf819f05c76ab307b229, 3d024a900426c8bbf646e7ebedce0e17c9f7c140, 3779de0e8c5787f266bdeda5052b27c023c65f1c]:</summary>

  - @rocket.chat/models@1.5.5-rc.0
  - @rocket.chat/core-typings@7.8.0-rc.0
=======
  - @rocket.chat/core-typings@7.7.4
  - @rocket.chat/models@1.5.7
  </details>

## 0.1.27

### Patch Changes

- <details><summary>Updated dependencies []:</summary>

  - @rocket.chat/core-typings@7.7.3
  - @rocket.chat/models@1.5.6
  </details>

## 0.1.26

### Patch Changes

- <details><summary>Updated dependencies []:</summary>

  - @rocket.chat/models@1.5.5
  - @rocket.chat/core-typings@7.7.2
>>>>>>> fe8bc08d
  </details>

## 0.1.25

### Patch Changes

- <details><summary>Updated dependencies [710f6b2bc211ba1d06d701f99d17bf2405d19b32]:</summary>

  - @rocket.chat/models@1.5.4
  - @rocket.chat/core-typings@7.7.1
  </details>

## 0.1.24

### Patch Changes

- <details><summary>Updated dependencies [0c3ac1f67922e25f8122f4e34c22f4d7278ad97a, 6d36fc25a47281aad298edc6fc3a6e981d279f61]:</summary>

  - @rocket.chat/models@1.5.3
  - @rocket.chat/core-typings@7.7.0
  </details>

## 0.1.24-rc.6

### Patch Changes

- <details><summary>Updated dependencies []:</summary>

  - @rocket.chat/core-typings@7.7.0-rc.6
  - @rocket.chat/models@1.5.3-rc.6
  </details>

## 0.1.24-rc.5

### Patch Changes

- <details><summary>Updated dependencies []:</summary>

  - @rocket.chat/core-typings@7.7.0-rc.5
  - @rocket.chat/models@1.5.3-rc.5
  </details>

## 0.1.24-rc.4

### Patch Changes

- <details><summary>Updated dependencies []:</summary>

  - @rocket.chat/core-typings@7.7.1-rc.4
  - @rocket.chat/models@1.5.3-rc.4
  </details>

## 0.1.24-rc.3

### Patch Changes

- <details><summary>Updated dependencies []:</summary>
  - @rocket.chat/core-typings@7.7.0-rc.3
  - @rocket.chat/models@1.5.1-rc.3
  </details>

## 0.1.24-rc.2

### Patch Changes

- <details><summary>Updated dependencies []:</summary>
  - @rocket.chat/core-typings@7.7.0-rc.2
  - @rocket.chat/models@1.5.1-rc.2
  </details>

## 0.1.24-rc.1

### Patch Changes

- <details><summary>Updated dependencies []:</summary>

  - @rocket.chat/core-typings@7.7.0-rc.1
  - @rocket.chat/models@1.5.1-rc.1
  </details>

## 0.1.24-rc.0

### Patch Changes

- <details><summary>Updated dependencies [0c3ac1f67922e25f8122f4e34c22f4d7278ad97a, 6d36fc25a47281aad298edc6fc3a6e981d279f61]:</summary>

  - @rocket.chat/models@1.5.1-rc.0
  - @rocket.chat/core-typings@7.7.0-rc.0
  </details>

## 0.1.23

### Patch Changes

- <details><summary>Updated dependencies []:</summary>
  - @rocket.chat/core-typings@7.6.2
  - @rocket.chat/models@1.5.2
  </details>

## 0.1.22

### Patch Changes

- <details><summary>Updated dependencies []:</summary>

  - @rocket.chat/core-typings@7.6.1
  - @rocket.chat/models@1.5.1
  </details>

## 0.1.21

### Patch Changes

- <details><summary>Updated dependencies [aec9eaa941fe9dad81f38d8d18d1b58edd700eb1, 2c190740d0ff166a4cefe8e833b0b2682a41fab1, 3f1cddac558a1edc68c94d635698e1245c7172e2, 45a93a7713546ed2e3e0b3988e1f989371ebf53a, 5f11fea4ab1dc149f82b7d8c5fc556a2cf09fa5e, a8896a7ed96021f1c0d0b1eb44945ee3f69a080b, d8eb824d242cbbeafb11b1c4a806860e4541ba79, bbd0b0d9ed181a156430e2a446d3b56092e3f645, 47ae69912cd90743e7bf836fdee4be481a01bbba, 4b28126ac94cf1d3312b30ad9863ca02673f49d4]:</summary>

  - @rocket.chat/core-typings@7.6.0
  - @rocket.chat/models@1.5.0
  </details>

## 0.1.21-rc.8

### Patch Changes

- <details><summary>Updated dependencies []:</summary>

  - @rocket.chat/core-typings@7.6.0-rc.8
  - @rocket.chat/models@1.5.0-rc.8
  </details>

## 0.1.21-rc.7

### Patch Changes

- <details><summary>Updated dependencies []:</summary>

  - @rocket.chat/core-typings@7.6.0-rc.7
  - @rocket.chat/models@1.5.0-rc.7
  </details>

## 0.1.21-rc.6

### Patch Changes

- <details><summary>Updated dependencies []:</summary>

  - @rocket.chat/core-typings@7.6.0-rc.6
  - @rocket.chat/models@1.5.0-rc.6
  </details>

## 0.1.21-rc.5

### Patch Changes

- <details><summary>Updated dependencies []:</summary>

  - @rocket.chat/core-typings@7.6.0-rc.5
  - @rocket.chat/models@1.5.0-rc.5
  </details>

## 0.1.21-rc.4

### Patch Changes

- <details><summary>Updated dependencies []:</summary>

  - @rocket.chat/core-typings@7.6.0-rc.4
  - @rocket.chat/models@1.5.0-rc.4
  </details>

## 0.1.21-rc.3

### Patch Changes

- <details><summary>Updated dependencies []:</summary>

  - @rocket.chat/core-typings@7.6.0-rc.3
  - @rocket.chat/models@1.5.0-rc.3
  </details>

## 0.1.21-rc.2

### Patch Changes

- <details><summary>Updated dependencies []:</summary>

  - @rocket.chat/core-typings@7.6.0-rc.2
  - @rocket.chat/models@1.5.0-rc.2
  </details>

## 0.1.21-rc.1

### Patch Changes

- <details><summary>Updated dependencies []:</summary>

  - @rocket.chat/core-typings@7.6.0-rc.1
  - @rocket.chat/models@1.5.0-rc.1
  </details>

## 0.1.21-rc.0

### Patch Changes

- <details><summary>Updated dependencies [aec9eaa941fe9dad81f38d8d18d1b58edd700eb1, 2c190740d0ff166a4cefe8e833b0b2682a41fab1, 3f1cddac558a1edc68c94d635698e1245c7172e2, 45a93a7713546ed2e3e0b3988e1f989371ebf53a, 5f11fea4ab1dc149f82b7d8c5fc556a2cf09fa5e, a8896a7ed96021f1c0d0b1eb44945ee3f69a080b, d8eb824d242cbbeafb11b1c4a806860e4541ba79, bbd0b0d9ed181a156430e2a446d3b56092e3f645, 47ae69912cd90743e7bf836fdee4be481a01bbba, 4b28126ac94cf1d3312b30ad9863ca02673f49d4]:</summary>

  - @rocket.chat/core-typings@7.6.0-rc.0
  - @rocket.chat/models@1.5.0-rc.0
  </details>

## 0.1.20

### Patch Changes

- <details><summary>Updated dependencies []:</summary>

  - @rocket.chat/core-typings@7.5.1
  - @rocket.chat/models@1.4.1
  </details>

## 0.1.19

### Patch Changes

- <details><summary>Updated dependencies [3b5406172c5575f09e9f5a2cb3ff99122900afde, 25592391b04a5a9c5e4be57a3878bca7c7db66b2, c904862b1496cab943e97d28b36d3a24deac21c1, cc4111cf0b1458dd97369baf8969734f337650dc, 4129dbc934f240a9972aa92ab159ee34e518587a]:</summary>

  - @rocket.chat/models@1.4.0
  - @rocket.chat/core-typings@7.5.0
  </details>

## 0.1.19-rc.5

### Patch Changes

- <details><summary>Updated dependencies []:</summary>

  - @rocket.chat/core-typings@7.5.0-rc.5
  - @rocket.chat/models@1.4.0-rc.5
  </details>

## 0.1.19-rc.4

### Patch Changes

- <details><summary>Updated dependencies []:</summary>

  - @rocket.chat/core-typings@7.5.0-rc.4
  - @rocket.chat/models@1.4.0-rc.4
  </details>

## 0.1.19-rc.3

### Patch Changes

- <details><summary>Updated dependencies []:</summary>

  - @rocket.chat/core-typings@7.5.0-rc.3
  - @rocket.chat/models@1.4.0-rc.3
  </details>

## 0.1.19-rc.2

### Patch Changes

- <details><summary>Updated dependencies [cc4111cf0b1458dd97369baf8969734f337650dc]:</summary>

  - @rocket.chat/models@1.4.0-rc.2
  - @rocket.chat/core-typings@7.5.0-rc.2
  </details>

## 0.1.19-rc.1

### Patch Changes

- <details><summary>Updated dependencies []:</summary>

  - @rocket.chat/core-typings@7.5.0-rc.1
  - @rocket.chat/models@1.4.0-rc.1
  </details>

## 0.1.19-rc.0

### Patch Changes

- <details><summary>Updated dependencies [3b5406172c5575f09e9f5a2cb3ff99122900afde, 25592391b04a5a9c5e4be57a3878bca7c7db66b2, c904862b1496cab943e97d28b36d3a24deac21c1, 4129dbc934f240a9972aa92ab159ee34e518587a]:</summary>

  - @rocket.chat/models@1.4.0-rc.0
  - @rocket.chat/core-typings@7.5.0-rc.0
  </details>

## 0.1.18

### Patch Changes

- <details><summary>Updated dependencies []:</summary>

  - @rocket.chat/core-typings@7.4.1
  - @rocket.chat/models@1.3.1
  </details>

## 0.1.17

### Patch Changes

- <details><summary>Updated dependencies [eba8e364e4bef7ed71ebb527738515e8f7914ec7, d5175eeb5be81bab061e5ff8c6991c589bfeb0f4, 0df16c4ca50a6ad8613cfdc11a8ef6cb216fb6a4, 89964144e042c8d9282b51efd89e1e684077fdd7, f80ac66b006080313f4aa5a04706ff9c8790622b, f85da08765a9d3f8c5aabd9291fd08be6dfdeb85, be5031a21bdcda31270d53d319f7d183e77d84d7]:</summary>

  - @rocket.chat/models@1.3.0
  - @rocket.chat/core-typings@7.4.0
  </details>

## 0.1.17-rc.5

### Patch Changes

- <details><summary>Updated dependencies []:</summary>

  - @rocket.chat/core-typings@7.4.0-rc.5
  - @rocket.chat/models@1.3.0-rc.5
  </details>

## 0.1.17-rc.4

### Patch Changes

- <details><summary>Updated dependencies []:</summary>

  - @rocket.chat/core-typings@7.4.0-rc.4
  - @rocket.chat/models@1.3.0-rc.4
  </details>

## 0.1.16-rc.3

### Patch Changes

- <details><summary>Updated dependencies []:</summary>
  - @rocket.chat/core-typings@7.4.0-rc.3
  - @rocket.chat/models@1.3.0-rc.3
  </details>

## 0.1.16-rc.2

### Patch Changes

- <details><summary>Updated dependencies []:</summary>

  - @rocket.chat/core-typings@7.4.0-rc.2
  - @rocket.chat/models@1.3.0-rc.2
  </details>

## 0.1.16-rc.1

### Patch Changes

- <details><summary>Updated dependencies []:</summary>

  - @rocket.chat/core-typings@7.4.0-rc.1
  - @rocket.chat/models@1.3.0-rc.1
  </details>

## 0.1.16-rc.0

### Patch Changes

- <details><summary>Updated dependencies [eba8e364e4bef7ed71ebb527738515e8f7914ec7, d5175eeb5be81bab061e5ff8c6991c589bfeb0f4, 0df16c4ca50a6ad8613cfdc11a8ef6cb216fb6a4, 89964144e042c8d9282b51efd89e1e684077fdd7, f80ac66b006080313f4aa5a04706ff9c8790622b, f85da08765a9d3f8c5aabd9291fd08be6dfdeb85, be5031a21bdcda31270d53d319f7d183e77d84d7]:</summary>

  - @rocket.chat/models@1.3.0-rc.0
  - @rocket.chat/core-typings@7.4.0-rc.0
  </details>

## 0.1.16

### Patch Changes

- <details><summary>Updated dependencies []:</summary>

  - @rocket.chat/core-typings@7.3.3
  - @rocket.chat/models@1.2.3
  </details>

## 0.1.15

### Patch Changes

- <details><summary>Updated dependencies []:</summary>

  - @rocket.chat/core-typings@7.3.2
  - @rocket.chat/models@1.2.2
  </details>

## 0.1.14

### Patch Changes

- <details><summary>Updated dependencies [b7905dfebe48d27d0d774fb23cc579ea9dfd01f4]:</summary>

  - @rocket.chat/models@1.2.1
  - @rocket.chat/core-typings@7.3.1
  </details>

## 0.1.13

### Patch Changes

- <details><summary>Updated dependencies [5506c406f4a22145ece065ad2b797225e94423ca, 8942b0032af976738a7c602fa389803dda30c0dc, bfa92f4dba1a16973d7da5a9c0f5d0df998bf944, c0fa1c884cccab47f4e68dd81457c424cf176f11]:</summary>

  - @rocket.chat/models@1.2.0
  - @rocket.chat/core-typings@7.3.0
  </details>

## 0.1.13-rc.5

### Patch Changes

- <details><summary>Updated dependencies []:</summary>

  - @rocket.chat/core-typings@7.3.0-rc.5
  - @rocket.chat/models@1.2.0-rc.5
  </details>

## 0.1.13-rc.4

### Patch Changes

- <details><summary>Updated dependencies []:</summary>

  - @rocket.chat/core-typings@7.3.0-rc.4
  - @rocket.chat/models@1.2.0-rc.4
  </details>

## 0.1.13-rc.3

### Patch Changes

- <details><summary>Updated dependencies []:</summary>

  - @rocket.chat/core-typings@7.3.0-rc.3
  - @rocket.chat/models@1.2.0-rc.3
  </details>

## 0.1.13-rc.2

### Patch Changes

- <details><summary>Updated dependencies []:</summary>

  - @rocket.chat/core-typings@7.3.0-rc.2
  - @rocket.chat/models@1.2.0-rc.2
  </details>

## 0.1.13-rc.1

### Patch Changes

- <details><summary>Updated dependencies []:</summary>

  - @rocket.chat/core-typings@7.3.0-rc.1
  - @rocket.chat/models@1.2.0-rc.1
  </details>

## 0.1.13-rc.0

### Patch Changes

- <details><summary>Updated dependencies [5506c406f4a22145ece065ad2b797225e94423ca, 8942b0032af976738a7c602fa389803dda30c0dc, bfa92f4dba1a16973d7da5a9c0f5d0df998bf944]:</summary>

  - @rocket.chat/models@1.2.0-rc.0
  - @rocket.chat/core-typings@7.3.0-rc.0
  </details>

## 0.1.12

### Patch Changes

- <details><summary>Updated dependencies []:</summary>

  - @rocket.chat/core-typings@7.2.1
  - @rocket.chat/models@1.1.1
  </details>

## 0.1.11

### Patch Changes

- <details><summary>Updated dependencies [76f6239ff1a9f34f163c03c140c4ceba62563b4e, c43220dcd8c1df86a6143d6553964ad2173903b3, 76f6239ff1a9f34f163c03c140c4ceba62563b4e, 475120dc19fb8cc400fd8af21559cd6f3cc17eb8, 2e4af86f6463166ba4d0b37b153b89ab246e112a, 76f6239ff1a9f34f163c03c140c4ceba62563b4e, 75a14b2e013aca7361cac56316f2b7e8c07d9dc8]:</summary>

  - @rocket.chat/core-typings@7.2.0
  - @rocket.chat/models@1.1.0
  </details>

## 0.1.11-rc.3

### Patch Changes

- <details><summary>Updated dependencies []:</summary>

  - @rocket.chat/core-typings@7.2.0-rc.3
  - @rocket.chat/models@1.1.0-rc.3
  </details>

## 0.1.11-rc.2

### Patch Changes

- <details><summary>Updated dependencies [c43220dcd8c1df86a6143d6553964ad2173903b3]:</summary>

  - @rocket.chat/models@1.1.0-rc.2
  - @rocket.chat/core-typings@7.2.0-rc.2
  </details>

## 0.1.11-rc.1

### Patch Changes

- <details><summary>Updated dependencies []:</summary>

  - @rocket.chat/core-typings@7.2.0-rc.1
  - @rocket.chat/models@1.1.0-rc.1
  </details>

## 0.1.11-rc.0

### Patch Changes

- <details><summary>Updated dependencies [76f6239ff1a9f34f163c03c140c4ceba62563b4e, 76f6239ff1a9f34f163c03c140c4ceba62563b4e, 475120dc19fb8cc400fd8af21559cd6f3cc17eb8, 2e4af86f6463166ba4d0b37b153b89ab246e112a, 76f6239ff1a9f34f163c03c140c4ceba62563b4e, 75a14b2e013aca7361cac56316f2b7e8c07d9dc8]:</summary>

  - @rocket.chat/core-typings@7.2.0-rc.0
  - @rocket.chat/models@1.1.0-rc.0
  </details>

## 0.1.10

### Patch Changes

- <details><summary>Updated dependencies [80e36bfc3938775eb26aa5576f1b9b98896e1cc4, 32d93a0666fa1cbe857d02889e93d9bbf45bd4f0]:</summary>

  - @rocket.chat/core-typings@7.1.0
  - @rocket.chat/models@1.0.1
  </details>

## 0.1.10-rc.3

### Patch Changes

- <details><summary>Updated dependencies []:</summary>

  - @rocket.chat/core-typings@7.1.0-rc.3
  - @rocket.chat/models@1.0.1-rc.3
  </details>

## 0.1.10-rc.2

### Patch Changes

- <details><summary>Updated dependencies []:</summary>

  - @rocket.chat/core-typings@7.1.0-rc.2
  - @rocket.chat/models@1.0.1-rc.2
  </details>

## 0.1.10-rc.1

### Patch Changes

- <details><summary>Updated dependencies []:</summary>

  - @rocket.chat/core-typings@7.1.0-rc.1
  - @rocket.chat/models@1.0.1-rc.1
  </details>

## 0.1.10-rc.0

### Patch Changes

- <details><summary>Updated dependencies [80e36bfc3938775eb26aa5576f1b9b98896e1cc4, 32d93a0666fa1cbe857d02889e93d9bbf45bd4f0]:</summary>

  - @rocket.chat/core-typings@7.1.0-rc.0
  - @rocket.chat/models@1.0.1-rc.0
  </details>

## 0.1.9

### Patch Changes

- <details><summary>Updated dependencies [bcacbb1cee, b338807d76, 3ea02d3cc1, e3629e065b, 03d148524b, 81998f3450, 509143d6dd]:</summary>

  - @rocket.chat/core-typings@7.0.0
  - @rocket.chat/models@1.0.0
  </details>

## 0.1.9-rc.6

### Patch Changes

- <details><summary>Updated dependencies []:</summary>

  - @rocket.chat/core-typings@7.0.0-rc.6
  - @rocket.chat/models@1.0.0-rc.6
  </details>

## 0.1.9-rc.5

### Patch Changes

- <details><summary>Updated dependencies []:</summary>

  - @rocket.chat/core-typings@7.0.0-rc.5
  - @rocket.chat/models@1.0.0-rc.5
  </details>

## 0.1.9-rc.4

### Patch Changes

- <details><summary>Updated dependencies []:</summary>

  - @rocket.chat/core-typings@7.0.0-rc.4
  - @rocket.chat/models@1.0.0-rc.4
  </details>

## 0.1.9-rc.3

### Patch Changes

- <details><summary>Updated dependencies []:</summary>

  - @rocket.chat/core-typings@7.0.0-rc.3
  - @rocket.chat/models@1.0.0-rc.3
  </details>

## 0.1.9-rc.2

### Patch Changes

- <details><summary>Updated dependencies []:</summary>

  - @rocket.chat/core-typings@7.0.0-rc.2
  - @rocket.chat/models@1.0.0-rc.2
  </details>

## 0.1.9-rc.1

### Patch Changes

- <details><summary>Updated dependencies []:</summary>

  - @rocket.chat/core-typings@7.0.0-rc.1
  - @rocket.chat/models@1.0.0-rc.1
  </details>

## 0.1.9-rc.0

### Patch Changes

- <details><summary>Updated dependencies [7726d68374, bcacbb1cee, b338807d76, 3ea02d3cc1, e3629e065b, 03d148524b, 81998f3450, 509143d6dd]:</summary>

  - @rocket.chat/core-typings@7.0.0-rc.0
  - @rocket.chat/models@1.0.0-rc.0
  </details>

## 0.1.8

### Patch Changes

- <details><summary>Updated dependencies [274f4f5881, 927710d778, 12d6307998]:</summary>

  - @rocket.chat/core-typings@6.13.0
  - @rocket.chat/models@0.3.0
  </details>

## 0.1.8-rc.6

### Patch Changes

- <details><summary>Updated dependencies []:</summary>

  - @rocket.chat/core-typings@6.13.0-rc.6
  - @rocket.chat/models@0.3.0-rc.6
  </details>

## 0.1.8-rc.5

### Patch Changes

- <details><summary>Updated dependencies []:</summary>

  - @rocket.chat/core-typings@6.13.0-rc.5
  - @rocket.chat/models@0.3.0-rc.5
  </details>

## 0.1.8-rc.4

### Patch Changes

- <details><summary>Updated dependencies []:</summary>

  - @rocket.chat/core-typings@6.13.0-rc.4
  - @rocket.chat/models@0.3.0-rc.4
  </details>

## 0.1.8-rc.3

### Patch Changes

- <details><summary>Updated dependencies []:</summary>

  - @rocket.chat/core-typings@6.13.0-rc.3
  - @rocket.chat/models@0.3.0-rc.3
  </details>

## 0.1.8-rc.2

### Patch Changes

- <details><summary>Updated dependencies []:</summary>

  - @rocket.chat/core-typings@6.13.0-rc.2
  - @rocket.chat/models@0.3.0-rc.2
  </details>

## 0.1.8-rc.1

### Patch Changes

- <details><summary>Updated dependencies []:</summary>

  - @rocket.chat/core-typings@6.13.0-rc.1
  - @rocket.chat/models@0.3.0-rc.1
  </details>

## 0.1.8-rc.0

### Patch Changes

- <details><summary>Updated dependencies [274f4f5881, 927710d778, 12d6307998]:</summary>

  - @rocket.chat/core-typings@6.13.0-rc.0
  - @rocket.chat/models@0.3.0-rc.0
  </details>

## 0.1.7

### Patch Changes

- <details><summary>Updated dependencies []:</summary>

  - @rocket.chat/core-typings@6.12.1
  - @rocket.chat/models@0.2.4
  </details>

## 0.1.6

### Patch Changes

- <details><summary>Updated dependencies [7937ff741a, 58c0efc732, e28be46db7, 58c0efc732]:</summary>

  - @rocket.chat/core-typings@6.12.0
  - @rocket.chat/models@0.2.3
  </details>

## 0.1.6-rc.6

### Patch Changes

- <details><summary>Updated dependencies []:</summary>

  - @rocket.chat/core-typings@6.12.0-rc.6
  - @rocket.chat/models@0.2.3-rc.6
  </details>

## 0.1.6-rc.5

### Patch Changes

- <details><summary>Updated dependencies []:</summary>

  - @rocket.chat/core-typings@6.12.0-rc.5
  - @rocket.chat/models@0.2.3-rc.5
  </details>

## 0.1.6-rc.4

### Patch Changes

- <details><summary>Updated dependencies []:</summary>

  - @rocket.chat/core-typings@6.12.0-rc.4
  - @rocket.chat/models@0.2.3-rc.4
  </details>

## 0.1.6-rc.3

### Patch Changes

- <details><summary>Updated dependencies []:</summary>

  - @rocket.chat/core-typings@6.12.0-rc.3
  - @rocket.chat/models@0.2.2-rc.3
  </details>

## 0.1.6-rc.2

### Patch Changes

- <details><summary>Updated dependencies []:</summary>

  - @rocket.chat/core-typings@6.12.0-rc.2
  - @rocket.chat/models@0.2.2-rc.2
  </details>

## 0.1.6-rc.1

### Patch Changes

- <details><summary>Updated dependencies []:</summary>

  - @rocket.chat/core-typings@6.12.0-rc.1
  - @rocket.chat/models@0.2.2-rc.1
  </details>

## 0.1.6-rc.0

### Patch Changes

- <details><summary>Updated dependencies [7937ff741a, 58c0efc732, e28be46db7, 58c0efc732]:</summary>

  - @rocket.chat/core-typings@6.12.0-rc.0
  - @rocket.chat/models@0.2.1-rc.0
  </details>

## 0.1.5

### Patch Changes

- <details><summary>Updated dependencies []:</summary>

  - @rocket.chat/core-typings@6.11.2
  - @rocket.chat/models@0.2.2
  </details>

## 0.1.4

### Patch Changes

- <details><summary>Updated dependencies []:</summary>

  - @rocket.chat/core-typings@6.11.1
  - @rocket.chat/models@0.2.1
  </details>

## 0.1.3

### Patch Changes

- <details><summary>Updated dependencies [2d89a0c448, 24f7df4894, b8e5887fb9]:</summary>

  - @rocket.chat/core-typings@6.11.0
  - @rocket.chat/models@0.2.0
  </details>

## 0.1.3-rc.6

### Patch Changes

- <details><summary>Updated dependencies []:</summary>

  - @rocket.chat/core-typings@6.11.0-rc.6
  - @rocket.chat/models@0.2.0-rc.6
  </details>

## 0.1.3-rc.5

### Patch Changes

- <details><summary>Updated dependencies []:</summary>

  - @rocket.chat/core-typings@6.11.0-rc.5
  - @rocket.chat/models@0.2.0-rc.5
  </details>

## 0.1.3-rc.4

### Patch Changes

- <details><summary>Updated dependencies []:</summary>

  - @rocket.chat/core-typings@6.11.0-rc.4
  - @rocket.chat/models@0.2.0-rc.4
  </details>

## 0.1.3-rc.3

### Patch Changes

- <details><summary>Updated dependencies []:</summary>

  - @rocket.chat/core-typings@6.11.0-rc.3
  - @rocket.chat/models@0.2.0-rc.3
  </details>

## 0.1.3-rc.2

### Patch Changes

- <details><summary>Updated dependencies []:</summary>

  - @rocket.chat/core-typings@6.11.0-rc.2
  - @rocket.chat/models@0.2.0-rc.2
  </details>

## 0.1.3-rc.1

### Patch Changes

- <details><summary>Updated dependencies []:</summary>

  - @rocket.chat/core-typings@6.11.0-rc.1
  - @rocket.chat/models@0.2.0-rc.1
  </details>

## 0.1.3-rc.0

### Patch Changes

- <details><summary>Updated dependencies [2d89a0c448, 24f7df4894, b8e5887fb9]:</summary>

  - @rocket.chat/core-typings@6.11.0-rc.0
  - @rocket.chat/models@0.2.0-rc.0
  </details>

## 0.1.2

### Patch Changes

- <details><summary>Updated dependencies [ca6a9d8de8, ca6a9d8de8, ca6a9d8de8, ca6a9d8de8]:</summary>

  - @rocket.chat/core-typings@6.10.2
  - @rocket.chat/models@0.1.2
  </details>

## 0.1.1

### Patch Changes

- <details><summary>Updated dependencies []:</summary>

  - @rocket.chat/core-typings@6.10.1
  - @rocket.chat/models@0.1.1
  </details>

## 0.1.0

### Minor Changes

- ([#31821](https://github.com/RocketChat/Rocket.Chat/pull/31821)) New runtime for apps in the Apps-Engine based on the Deno platform

### Patch Changes

- <details><summary>Updated dependencies [1240c874a5, 5f95c4ec6b, f75a2cb4bb, 4f72d62aa7, dfa49bdbb2]:</summary>

  - @rocket.chat/core-typings@6.10.0
  - @rocket.chat/models@0.1.0
  </details>

## 0.1.0-rc.7

### Patch Changes

- <details><summary>Updated dependencies []:</summary>

  - @rocket.chat/core-typings@6.10.0-rc.7
  - @rocket.chat/models@0.1.0-rc.7
  </details>

## 0.1.0-rc.6

### Patch Changes

- <details><summary>Updated dependencies []:</summary>

  - @rocket.chat/core-typings@6.10.0-rc.6
  - @rocket.chat/models@0.1.0-rc.6
  </details>

## 0.1.0-rc.5

### Patch Changes

- <details><summary>Updated dependencies []:</summary>

  - @rocket.chat/core-typings@6.10.0-rc.5
  - @rocket.chat/models@0.1.0-rc.5
  </details>

## 0.1.0-rc.4

### Patch Changes

- <details><summary>Updated dependencies []:</summary>

  - @rocket.chat/core-typings@6.10.0-rc.4
  - @rocket.chat/models@0.1.0-rc.4
  </details>

## 0.1.0-rc.3

### Patch Changes

- <details><summary>Updated dependencies []:</summary>

  - @rocket.chat/core-typings@6.10.0-rc.3
  - @rocket.chat/models@0.1.0-rc.3
  </details>

## 0.1.0-rc.2

### Patch Changes

- <details><summary>Updated dependencies []:</summary>

  - @rocket.chat/core-typings@6.10.0-rc.2
  - @rocket.chat/models@0.1.0-rc.2
  </details>

## 0.1.0-rc.1

### Patch Changes

- <details><summary>Updated dependencies []:</summary>

  - @rocket.chat/core-typings@6.10.0-rc.1
  - @rocket.chat/models@0.1.0-rc.1
  </details>

## 0.1.0-rc.0

### Minor Changes

- ([#31821](https://github.com/RocketChat/Rocket.Chat/pull/31821)) New runtime for apps in the Apps-Engine based on the Deno platform

### Patch Changes

- <details><summary>Updated dependencies [1240c874a5, 5f95c4ec6b, f75a2cb4bb, 4f72d62aa7, dfa49bdbb2]:</summary>

  - @rocket.chat/core-typings@6.10.0-rc.0
  - @rocket.chat/models@0.1.0-rc.0

## 0.0.38

### Patch Changes

- <details><summary>Updated dependencies []:</summary>

  - @rocket.chat/core-typings@6.9.3
  - @rocket.chat/models@0.0.42
  </details>

## 0.0.37

### Patch Changes

- <details><summary>Updated dependencies []:</summary>

  - @rocket.chat/core-typings@6.9.2
  - @rocket.chat/models@0.0.41
  </details>

## 0.0.36

### Patch Changes

- <details><summary>Updated dependencies []:</summary>

  - @rocket.chat/core-typings@6.9.1
  - @rocket.chat/models@0.0.40
  </details>

## 0.0.35

### Patch Changes

- <details><summary>Updated dependencies [ff4e396416, 70ab2a7b7b]:</summary>

  - @rocket.chat/core-typings@6.9.0
  - @rocket.chat/models@0.0.39
  </details>

## 0.0.35-rc.2

### Patch Changes

- <details><summary>Updated dependencies []:</summary>

  - @rocket.chat/core-typings@6.9.0-rc.2
  - @rocket.chat/models@0.0.39-rc.2
  </details>

## 0.0.35-rc.1

### Patch Changes

- <details><summary>Updated dependencies []:</summary>

  - @rocket.chat/core-typings@6.9.0-rc.1
  - @rocket.chat/models@0.0.39-rc.1
  </details>

## 0.0.35-rc.0

### Patch Changes

- <details><summary>Updated dependencies [ff4e396416, 70ab2a7b7b]:</summary>

  - @rocket.chat/core-typings@6.9.0-rc.0
  - @rocket.chat/models@0.0.39-rc.0
  </details>

## 0.0.34

### Patch Changes

- <details><summary>Updated dependencies [c47a8e3514, b94ca7c30b, 4aba7c8a26]:</summary>

  - @rocket.chat/core-typings@6.8.0
  - @rocket.chat/models@0.0.38
  - @rocket.chat/random@1.2.2
  </details>

## 0.0.34-rc.2

### Patch Changes

- <details><summary>Updated dependencies [b94ca7c30b]:</summary>

  - @rocket.chat/core-typings@6.8.0-rc.2
  - @rocket.chat/models@0.0.38-rc.2
  </details>

## 0.0.34-rc.1

### Patch Changes

- <details><summary>Updated dependencies []:</summary>

  - @rocket.chat/core-typings@6.8.0-rc.1
  - @rocket.chat/models@0.0.37-rc.1
  </details>

## 0.0.34-rc.0

### Patch Changes

- <details><summary>Updated dependencies [c47a8e3514, 4aba7c8a26]:</summary>

  - @rocket.chat/core-typings@6.8.0-rc.0
  - @rocket.chat/models@0.0.36-rc.0
  - @rocket.chat/random@1.2.2

## 0.0.33

### Patch Changes

- <details><summary>Updated dependencies []:</summary>

  - @rocket.chat/core-typings@6.7.2
  - @rocket.chat/models@0.0.37
  </details>

## 0.0.32

### Patch Changes

- <details><summary>Updated dependencies []:</summary>

  - @rocket.chat/core-typings@6.7.1
  - @rocket.chat/models@0.0.36
  </details>

## 0.0.31

### Patch Changes

- <details><summary>Updated dependencies [b9ef630816, 3eb4dd7f50, b9e897a8f5, e203c40471]:</summary>

  - @rocket.chat/core-typings@6.7.0
  - @rocket.chat/models@0.0.35
  - @rocket.chat/random@1.2.2
  </details>

## 0.0.31-rc.4

### Patch Changes

- <details><summary>Updated dependencies []:</summary>

  - @rocket.chat/core-typings@6.7.0-rc.4
  - @rocket.chat/models@0.0.35-rc.4
  </details>

## 0.0.31-rc.3

### Patch Changes

- <details><summary>Updated dependencies []:</summary>

  - @rocket.chat/core-typings@6.7.0-rc.3
  - @rocket.chat/models@0.0.35-rc.3
  </details>

## 0.0.31-rc.2

### Patch Changes

- <details><summary>Updated dependencies []:</summary>

  - @rocket.chat/core-typings@6.7.0-rc.2
  - @rocket.chat/models@0.0.35-rc.2
  </details>

## 0.0.31-rc.1

### Patch Changes

- <details><summary>Updated dependencies []:</summary>

  - @rocket.chat/core-typings@6.7.0-rc.1
  - @rocket.chat/models@0.0.35-rc.1
  </details>

## 0.0.31-rc.0

### Patch Changes

- <details><summary>Updated dependencies [b9ef630816, 3eb4dd7f50, b9e897a8f5, e203c40471]:</summary>

  - @rocket.chat/core-typings@6.7.0-rc.0
  - @rocket.chat/models@0.0.35-rc.0
  - @rocket.chat/random@1.2.2
  </details>

## 0.0.30

### Patch Changes

- <details><summary>Updated dependencies [ada096901a]:</summary>

  - @rocket.chat/models@0.0.34
  - @rocket.chat/core-typings@6.6.6
  </details>

## 0.0.29

### Patch Changes

- <details><summary>Updated dependencies []:</summary>

  - @rocket.chat/core-typings@6.6.5
  - @rocket.chat/models@0.0.33
  </details>

## 0.0.28

### Patch Changes

- <details><summary>Updated dependencies []:</summary>

  - @rocket.chat/core-typings@6.6.4
  - @rocket.chat/models@0.0.32
  </details>

## 0.0.27

### Patch Changes

- <details><summary>Updated dependencies []:</summary>

  - @rocket.chat/core-typings@6.6.3
  - @rocket.chat/models@0.0.31
  </details>

## 0.0.26

### Patch Changes

- <details><summary>Updated dependencies []:</summary>

  - @rocket.chat/core-typings@6.6.2
  - @rocket.chat/models@0.0.30
  </details>

## 0.0.25

### Patch Changes

- <details><summary>Updated dependencies []:</summary>

  - @rocket.chat/core-typings@6.6.1
  - @rocket.chat/models@0.0.29
  </details>

## 0.0.24

### Patch Changes

- ([#31138](https://github.com/RocketChat/Rocket.Chat/pull/31138)) feat(uikit): Move `@rocket.chat/ui-kit` package to the main monorepo

- <details><summary>Updated dependencies [b223cbde14, dbb08ef948, fdd9852079, b4b2cd20a8, db2551906c]:</summary>

  - @rocket.chat/core-typings@6.6.0
  - @rocket.chat/agenda@0.1.0
  - @rocket.chat/models@0.0.28
  - @rocket.chat/random@1.2.2
  </details>

## 0.0.24-rc.7

### Patch Changes

- <details><summary>Updated dependencies []:</summary>

  - @rocket.chat/core-typings@6.6.0-rc.7
  - @rocket.chat/models@0.0.28-rc.7
  </details>

## 0.0.24-rc.6

### Patch Changes

- <details><summary>Updated dependencies []:</summary>

  - @rocket.chat/core-typings@6.6.0-rc.6
  - @rocket.chat/models@0.0.28-rc.6
  </details>

## 0.0.24-rc.5

### Patch Changes

- <details><summary>Updated dependencies []:</summary>

  - @rocket.chat/core-typings@6.6.0-rc.5
  - @rocket.chat/models@0.0.28-rc.5
  </details>

## 0.0.24-rc.4

### Patch Changes

- @rocket.chat/core-typings@6.6.0-rc.4
- @rocket.chat/models@0.0.28-rc.4

## 0.0.24-rc.3

### Patch Changes

- @rocket.chat/core-typings@6.6.0-rc.3
- @rocket.chat/models@0.0.28-rc.3

## 0.0.24-rc.2

### Patch Changes

- @rocket.chat/core-typings@6.6.0-rc.2
- @rocket.chat/models@0.0.28-rc.2

## 0.0.24-rc.1

### Patch Changes

- @rocket.chat/core-typings@6.6.0-rc.1
- @rocket.chat/models@0.0.28-rc.1

## 0.0.24-rc.0

### Patch Changes

- b223cbde14: feat(uikit): Move `@rocket.chat/ui-kit` package to the main monorepo
- Updated dependencies [b223cbde14]
- Updated dependencies [dbb08ef948]
- Updated dependencies [fdd9852079]
- Updated dependencies [b4b2cd20a8]
- Updated dependencies [db2551906c]
  - @rocket.chat/core-typings@6.6.0-rc.0
  - @rocket.chat/agenda@0.1.0-rc.0
  - @rocket.chat/models@0.0.28-rc.0
  - @rocket.chat/random@1.2.2-rc.0

## 0.0.23

### Patch Changes

- @rocket.chat/core-typings@6.5.3
- @rocket.chat/models@0.0.27

## 0.0.22

### Patch Changes

- @rocket.chat/core-typings@6.5.2
- @rocket.chat/models@0.0.26

## 0.0.21

### Patch Changes

- Updated dependencies [c2b224fd82]
  - @rocket.chat/core-typings@6.5.1
  - @rocket.chat/models@0.0.25

## 0.0.20

### Patch Changes

- Updated dependencies [dea1fe9191]
- Updated dependencies [c0ef13a0bf]
- Updated dependencies [5b9d6883bf]
- Updated dependencies [92613680b7]
- Updated dependencies [ec1b2b9846]
- Updated dependencies [5f81a0f3cb]
- Updated dependencies [dea1fe9191]
  - @rocket.chat/core-typings@6.5.0
  - @rocket.chat/models@0.0.24

## 0.0.20-rc.12

### Patch Changes

- @rocket.chat/core-typings@6.5.0-rc.19
- @rocket.chat/models@0.0.24-rc.12

## 0.0.20-rc.11

### Patch Changes

- @rocket.chat/core-typings@6.5.0-rc.18
- @rocket.chat/models@0.0.24-rc.11

## 0.0.20-rc.10

### Patch Changes

- @rocket.chat/core-typings@6.5.0-rc.17
- @rocket.chat/models@0.0.24-rc.10

## 0.0.20-rc.9

### Patch Changes

- @rocket.chat/core-typings@6.5.0-rc.16
- @rocket.chat/models@0.0.24-rc.9

## 0.0.20-rc.8

### Patch Changes

- @rocket.chat/core-typings@6.5.0-rc.15
- @rocket.chat/models@0.0.24-rc.8

## 0.0.20-rc.7

### Patch Changes

- @rocket.chat/core-typings@6.5.0-rc.14
- @rocket.chat/models@0.0.24-rc.7

## 0.0.20-rc.6

### Patch Changes

- @rocket.chat/core-typings@6.5.0-rc.13
- @rocket.chat/models@0.0.24-rc.6

## 0.0.20-rc.5

### Patch Changes

- @rocket.chat/core-typings@6.5.0-rc.12
- @rocket.chat/models@0.0.24-rc.5

## 0.0.20-rc.4

### Patch Changes

- @rocket.chat/core-typings@6.5.0-rc.11
- @rocket.chat/models@0.0.24-rc.4

## 0.0.20-rc.3

### Patch Changes

- @rocket.chat/core-typings@6.5.0-rc.10
- @rocket.chat/models@0.0.24-rc.3

## 0.0.20-rc.2

### Patch Changes

- @rocket.chat/core-typings@6.5.0-rc.9
- @rocket.chat/models@0.0.24-rc.2

## 0.0.20-rc.1

### Patch Changes

- @rocket.chat/core-typings@6.5.0-rc.8
- @rocket.chat/models@0.0.24-rc.1

## 0.0.17-rc.7

### Patch Changes

- @rocket.chat/core-typings@6.5.0-rc.7
- @rocket.chat/models@0.0.21-rc.7

## 0.0.17-rc.6

### Patch Changes

- @rocket.chat/core-typings@6.5.0-rc.6
- @rocket.chat/models@0.0.21-rc.6

## 0.0.17-rc.5

### Patch Changes

- @rocket.chat/core-typings@6.5.0-rc.5
- @rocket.chat/models@0.0.21-rc.5

## 0.0.17-rc.4

### Patch Changes

- @rocket.chat/core-typings@6.5.0-rc.4
- @rocket.chat/models@0.0.21-rc.4

## 0.0.17-rc.3

### Patch Changes

- @rocket.chat/core-typings@6.5.0-rc.3
- @rocket.chat/models@0.0.21-rc.3

## 0.0.17-rc.2

### Patch Changes

- @rocket.chat/core-typings@6.5.0-rc.2
- @rocket.chat/models@0.0.21-rc.2

## 0.0.17-rc.1

### Patch Changes

- @rocket.chat/core-typings@6.5.0-rc.1
- @rocket.chat/models@0.0.21-rc.1

## 0.0.17-rc.0

### Patch Changes

- Updated dependencies [dea1fe9191]
- Updated dependencies [c0ef13a0bf]
- Updated dependencies [5b9d6883bf]
- Updated dependencies [92613680b7]
- Updated dependencies [ec1b2b9846]
- Updated dependencies [5f81a0f3cb]
- Updated dependencies [dea1fe9191]
  - @rocket.chat/core-typings@6.5.0-rc.0
  - @rocket.chat/models@0.0.21-rc.0

## 0.0.19

### Patch Changes

- @rocket.chat/core-typings@6.4.8
- @rocket.chat/models@0.0.23

## 0.0.18

### Patch Changes

- @rocket.chat/core-typings@6.4.7
- @rocket.chat/models@0.0.22

## 0.0.17

### Patch Changes

- @rocket.chat/core-typings@6.4.6
- @rocket.chat/models@0.0.21

## 0.0.16

### Patch Changes

- @rocket.chat/core-typings@6.4.5
- @rocket.chat/models@0.0.20

## 0.0.15

### Patch Changes

- @rocket.chat/core-typings@6.4.4
- @rocket.chat/models@0.0.19

## 0.0.14

### Patch Changes

- @rocket.chat/core-typings@6.4.3
- @rocket.chat/models@0.0.18

## 0.0.13

### Patch Changes

- @rocket.chat/core-typings@6.4.2
- @rocket.chat/models@0.0.17

## 0.0.12

### Patch Changes

- @rocket.chat/core-typings@6.4.1
- @rocket.chat/models@0.0.16

## 0.0.11

### Patch Changes

- 61a106fbf2: Increase cron job check delay to 1 min from 5s.

  This reduces MongoDB requests introduced on 6.3.

- Updated dependencies [239a34e877]
- Updated dependencies [203304782f]
- Updated dependencies [4186eecf05]
- Updated dependencies [ba24f3c21f]
- Updated dependencies [ebab8c4dd8]
- Updated dependencies [1041d4d361]
- Updated dependencies [61128364d6]
- Updated dependencies [d45365436e]
  - @rocket.chat/core-typings@6.4.0
  - @rocket.chat/models@0.0.15
  - @rocket.chat/random@1.2.1

## 0.0.11-rc.5

### Patch Changes

- Updated dependencies [1041d4d361]
  - @rocket.chat/core-typings@6.4.0-rc.5
  - @rocket.chat/models@0.0.15-rc.5

## 0.0.10-rc.4

### Patch Changes

- @rocket.chat/core-typings@6.4.0-rc.4
- @rocket.chat/models@0.0.14-rc.4

## 0.0.11-rc.3

### Patch Changes

- 61a106fbf2: Increase cron job check delay to 1 min from 5s.

  This reduces MongoDB requests introduced on 6.3.

  - @rocket.chat/core-typings@6.4.0-rc.3
  - @rocket.chat/models@0.0.14-rc.3

## 0.0.11-rc.2

### Patch Changes

- @rocket.chat/core-typings@6.4.0-rc.2
- @rocket.chat/models@0.0.14-rc.2

## 0.0.11-rc.1

### Patch Changes

- @rocket.chat/core-typings@6.4.0-rc.1
- @rocket.chat/models@0.0.14-rc.1

## 0.0.11-rc.0

### Patch Changes

- Updated dependencies [239a34e877]
- Updated dependencies [203304782f]
- Updated dependencies [4186eecf05]
- Updated dependencies [ba24f3c21f]
- Updated dependencies [ebab8c4dd8]
- Updated dependencies [61128364d6]
- Updated dependencies [d45365436e]
  - @rocket.chat/core-typings@6.4.0-rc.0
  - @rocket.chat/models@0.0.11-rc.0
  - @rocket.chat/random@1.2.1

## 0.0.10

### Patch Changes

- @rocket.chat/core-typings@6.3.8
- @rocket.chat/models@0.0.14

## 0.0.9

### Patch Changes

- deffcb187c: Increase cron job check delay to 1 min from 5s.

  This reduces MongoDB requests introduced on 6.3.

  - @rocket.chat/core-typings@6.3.7
  - @rocket.chat/models@0.0.13

## 0.0.8

### Patch Changes

- @rocket.chat/core-typings@6.3.6
- @rocket.chat/models@0.0.12

## 0.0.7

### Patch Changes

- @rocket.chat/models@0.0.11
- @rocket.chat/core-typings@6.3.5

## 0.0.6

### Patch Changes

- @rocket.chat/models@0.0.10
- @rocket.chat/core-typings@6.3.4

## 0.0.5

### Patch Changes

- @rocket.chat/core-typings@6.3.3
- @rocket.chat/models@0.0.10

## 0.0.4

### Patch Changes

- @rocket.chat/core-typings@6.3.2
- @rocket.chat/models@0.0.8

## 0.0.3

### Patch Changes

- @rocket.chat/core-typings@6.3.1
- @rocket.chat/models@0.0.7

## 0.0.2

### Patch Changes

- Updated dependencies [e14ec50816]
- Updated dependencies [37c792161f]
- Updated dependencies [9da856cc67]
- Updated dependencies [12d97e16c2]
- Updated dependencies [48ac55f4ea]
  - @rocket.chat/core-typings@6.3.0
  - @rocket.chat/agenda@0.0.2
  - @rocket.chat/models@0.0.6

## 0.0.2-rc.10

### Patch Changes

- @rocket.chat/core-typings@6.3.0-rc.10
- @rocket.chat/models@0.0.6-rc.10

## 0.0.2-rc.9

### Patch Changes

- Updated dependencies [48ac55f4ea]
  - @rocket.chat/core-typings@6.3.0-rc.9
  - @rocket.chat/models@0.0.6-rc.9

## 0.0.2-rc.8

### Patch Changes

- @rocket.chat/core-typings@6.3.0-rc.8
- @rocket.chat/models@0.0.6-rc.8

## 0.0.2-rc.7

### Patch Changes

- @rocket.chat/core-typings@6.3.0-rc.7
- @rocket.chat/models@0.0.6-rc.7

## 0.0.2-rc.6

### Patch Changes

- @rocket.chat/core-typings@6.3.0-rc.6
- @rocket.chat/models@0.0.6-rc.6

## 0.0.2-rc.5

### Patch Changes

- @rocket.chat/core-typings@6.3.0-rc.5
- @rocket.chat/models@0.0.6-rc.5

## 0.0.2-rc.4

### Patch Changes

- @rocket.chat/core-typings@6.3.0-rc.4
- @rocket.chat/models@0.0.6-rc.4

## 0.0.2-rc.3

### Patch Changes

- @rocket.chat/core-typings@6.3.0-rc.3
- @rocket.chat/models@0.0.6-rc.3

## 0.0.2-rc.2

### Patch Changes

- @rocket.chat/core-typings@6.3.0-rc.2
- @rocket.chat/models@0.0.6-rc.2

## 0.0.2-rc.1

### Patch Changes

- @rocket.chat/core-typings@6.3.0-rc.1
- @rocket.chat/models@0.0.6-rc.1

## 0.0.2-rc.0

### Patch Changes

- Updated dependencies [e14ec50816]
- Updated dependencies [37c792161f]
- Updated dependencies [9da856cc67]
- Updated dependencies [12d97e16c2]
  - @rocket.chat/core-typings@6.3.0-rc.0
  - @rocket.chat/agenda@0.0.2-rc.0
  - @rocket.chat/models@0.0.3-rc.0<|MERGE_RESOLUTION|>--- conflicted
+++ resolved
@@ -1,16 +1,10 @@
 # @rocket.chat/cron
 
-<<<<<<< HEAD
-## 0.1.26-rc.1
-=======
-## 0.1.28
->>>>>>> fe8bc08d
-
-### Patch Changes
-
-- <details><summary>Updated dependencies []:</summary>
-
-<<<<<<< HEAD
+## 0.1.29-rc.1
+
+### Patch Changes
+
+- <details><summary>Updated dependencies []:</summary>
   - @rocket.chat/core-typings@7.8.0-rc.1
   - @rocket.chat/models@1.5.5-rc.1
   </details>
@@ -23,7 +17,14 @@
 
   - @rocket.chat/models@1.5.5-rc.0
   - @rocket.chat/core-typings@7.8.0-rc.0
-=======
+
+  </details>
+
+## 0.1.28
+
+### Patch Changes
+
+- <details><summary>Updated dependencies []:</summary>
   - @rocket.chat/core-typings@7.7.4
   - @rocket.chat/models@1.5.7
   </details>
@@ -46,7 +47,7 @@
 
   - @rocket.chat/models@1.5.5
   - @rocket.chat/core-typings@7.7.2
->>>>>>> fe8bc08d
+
   </details>
 
 ## 0.1.25
