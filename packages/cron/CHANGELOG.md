--- conflicted
+++ resolved
@@ -1,6 +1,5 @@
 # @rocket.chat/cron
 
-<<<<<<< HEAD
 ## 0.0.10-rc.4
 
 ### Patch Changes
@@ -49,8 +48,6 @@
   - @rocket.chat/random@1.2.1
 
 ## 0.0.10
-=======
-## 0.0.10
 
 ### Patch Changes
 
@@ -58,7 +55,6 @@
 - @rocket.chat/models@0.0.14
 
 ## 0.0.9
->>>>>>> a9af6b18
 
 ### Patch Changes
 
