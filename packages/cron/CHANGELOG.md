--- conflicted
+++ resolved
@@ -1,14 +1,13 @@
 # @rocket.chat/cron
 
-<<<<<<< HEAD
-## 0.0.7-rc.1
+## 0.0.9-rc.1
 
 ### Patch Changes
 
 - @rocket.chat/core-typings@6.4.0-rc.1
 - @rocket.chat/models@0.0.11-rc.1
 
-## 0.0.7-rc.0
+## 0.0.9-rc.0
 
 ### Patch Changes
 
@@ -22,7 +21,6 @@
   - @rocket.chat/core-typings@6.4.0-rc.0
   - @rocket.chat/models@0.0.11-rc.0
   - @rocket.chat/random@1.2.1
-=======
 ## 0.0.8
 
 ### Patch Changes
@@ -36,7 +34,6 @@
 
 - @rocket.chat/models@0.0.11
 - @rocket.chat/core-typings@6.3.5
->>>>>>> db43ef89
 
 ## 0.0.6
 
