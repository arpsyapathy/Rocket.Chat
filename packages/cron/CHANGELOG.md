# @rocket.chat/cron

<<<<<<< HEAD
## 0.1.20-rc.1
=======
## 0.1.20
>>>>>>> c35ef942

### Patch Changes

- <details><summary>Updated dependencies []:</summary>

<<<<<<< HEAD
  - @rocket.chat/core-typings@7.6.0-rc.1
  - @rocket.chat/models@1.5.0-rc.1
  </details>

## 0.1.20-rc.0

### Patch Changes

- <details><summary>Updated dependencies [aec9eaa941fe9dad81f38d8d18d1b58edd700eb1, 2c190740d0ff166a4cefe8e833b0b2682a41fab1, 3f1cddac558a1edc68c94d635698e1245c7172e2, 45a93a7713546ed2e3e0b3988e1f989371ebf53a, 5f11fea4ab1dc149f82b7d8c5fc556a2cf09fa5e, a8896a7ed96021f1c0d0b1eb44945ee3f69a080b, d8eb824d242cbbeafb11b1c4a806860e4541ba79, bbd0b0d9ed181a156430e2a446d3b56092e3f645, 47ae69912cd90743e7bf836fdee4be481a01bbba, 4b28126ac94cf1d3312b30ad9863ca02673f49d4]:</summary>

  - @rocket.chat/core-typings@7.6.0-rc.0
  - @rocket.chat/models@1.5.0-rc.0
=======
  - @rocket.chat/core-typings@7.5.1
  - @rocket.chat/models@1.4.1
>>>>>>> c35ef942
  </details>

## 0.1.19

### Patch Changes

- <details><summary>Updated dependencies [3b5406172c5575f09e9f5a2cb3ff99122900afde, 25592391b04a5a9c5e4be57a3878bca7c7db66b2, c904862b1496cab943e97d28b36d3a24deac21c1, cc4111cf0b1458dd97369baf8969734f337650dc, 4129dbc934f240a9972aa92ab159ee34e518587a]:</summary>

  - @rocket.chat/models@1.4.0
  - @rocket.chat/core-typings@7.5.0
  </details>

## 0.1.19-rc.5

### Patch Changes

- <details><summary>Updated dependencies []:</summary>

  - @rocket.chat/core-typings@7.5.0-rc.5
  - @rocket.chat/models@1.4.0-rc.5
  </details>

## 0.1.19-rc.4

### Patch Changes

- <details><summary>Updated dependencies []:</summary>

  - @rocket.chat/core-typings@7.5.0-rc.4
  - @rocket.chat/models@1.4.0-rc.4
  </details>

## 0.1.19-rc.3

### Patch Changes

- <details><summary>Updated dependencies []:</summary>

  - @rocket.chat/core-typings@7.5.0-rc.3
  - @rocket.chat/models@1.4.0-rc.3
  </details>

## 0.1.19-rc.2

### Patch Changes

- <details><summary>Updated dependencies [cc4111cf0b1458dd97369baf8969734f337650dc]:</summary>

  - @rocket.chat/models@1.4.0-rc.2
  - @rocket.chat/core-typings@7.5.0-rc.2
  </details>

## 0.1.19-rc.1

### Patch Changes

- <details><summary>Updated dependencies []:</summary>

  - @rocket.chat/core-typings@7.5.0-rc.1
  - @rocket.chat/models@1.4.0-rc.1
  </details>

## 0.1.19-rc.0

### Patch Changes

- <details><summary>Updated dependencies [3b5406172c5575f09e9f5a2cb3ff99122900afde, 25592391b04a5a9c5e4be57a3878bca7c7db66b2, c904862b1496cab943e97d28b36d3a24deac21c1, 4129dbc934f240a9972aa92ab159ee34e518587a]:</summary>

  - @rocket.chat/models@1.4.0-rc.0
  - @rocket.chat/core-typings@7.5.0-rc.0
  </details>

## 0.1.18

### Patch Changes

- <details><summary>Updated dependencies []:</summary>

  - @rocket.chat/core-typings@7.4.1
  - @rocket.chat/models@1.3.1
  </details>

## 0.1.17

### Patch Changes

- <details><summary>Updated dependencies [eba8e364e4bef7ed71ebb527738515e8f7914ec7, d5175eeb5be81bab061e5ff8c6991c589bfeb0f4, 0df16c4ca50a6ad8613cfdc11a8ef6cb216fb6a4, 89964144e042c8d9282b51efd89e1e684077fdd7, f80ac66b006080313f4aa5a04706ff9c8790622b, f85da08765a9d3f8c5aabd9291fd08be6dfdeb85, be5031a21bdcda31270d53d319f7d183e77d84d7]:</summary>

  - @rocket.chat/models@1.3.0
  - @rocket.chat/core-typings@7.4.0
  </details>

## 0.1.17-rc.5

### Patch Changes

- <details><summary>Updated dependencies []:</summary>

  - @rocket.chat/core-typings@7.4.0-rc.5
  - @rocket.chat/models@1.3.0-rc.5
  </details>

## 0.1.17-rc.4

### Patch Changes

- <details><summary>Updated dependencies []:</summary>

  - @rocket.chat/core-typings@7.4.0-rc.4
  - @rocket.chat/models@1.3.0-rc.4
  </details>

## 0.1.16-rc.3

### Patch Changes

- <details><summary>Updated dependencies []:</summary>
  - @rocket.chat/core-typings@7.4.0-rc.3
  - @rocket.chat/models@1.3.0-rc.3
  </details>

## 0.1.16-rc.2

### Patch Changes

- <details><summary>Updated dependencies []:</summary>

  - @rocket.chat/core-typings@7.4.0-rc.2
  - @rocket.chat/models@1.3.0-rc.2
  </details>

## 0.1.16-rc.1

### Patch Changes

- <details><summary>Updated dependencies []:</summary>

  - @rocket.chat/core-typings@7.4.0-rc.1
  - @rocket.chat/models@1.3.0-rc.1
  </details>

## 0.1.16-rc.0

### Patch Changes

- <details><summary>Updated dependencies [eba8e364e4bef7ed71ebb527738515e8f7914ec7, d5175eeb5be81bab061e5ff8c6991c589bfeb0f4, 0df16c4ca50a6ad8613cfdc11a8ef6cb216fb6a4, 89964144e042c8d9282b51efd89e1e684077fdd7, f80ac66b006080313f4aa5a04706ff9c8790622b, f85da08765a9d3f8c5aabd9291fd08be6dfdeb85, be5031a21bdcda31270d53d319f7d183e77d84d7]:</summary>

  - @rocket.chat/models@1.3.0-rc.0
  - @rocket.chat/core-typings@7.4.0-rc.0
  </details>

## 0.1.16

### Patch Changes

- <details><summary>Updated dependencies []:</summary>

  - @rocket.chat/core-typings@7.3.3
  - @rocket.chat/models@1.2.3
  </details>

## 0.1.15

### Patch Changes

- <details><summary>Updated dependencies []:</summary>

  - @rocket.chat/core-typings@7.3.2
  - @rocket.chat/models@1.2.2
  </details>

## 0.1.14

### Patch Changes

- <details><summary>Updated dependencies [b7905dfebe48d27d0d774fb23cc579ea9dfd01f4]:</summary>

  - @rocket.chat/models@1.2.1
  - @rocket.chat/core-typings@7.3.1
  </details>

## 0.1.13

### Patch Changes

- <details><summary>Updated dependencies [5506c406f4a22145ece065ad2b797225e94423ca, 8942b0032af976738a7c602fa389803dda30c0dc, bfa92f4dba1a16973d7da5a9c0f5d0df998bf944, c0fa1c884cccab47f4e68dd81457c424cf176f11]:</summary>

  - @rocket.chat/models@1.2.0
  - @rocket.chat/core-typings@7.3.0
  </details>

## 0.1.13-rc.5

### Patch Changes

- <details><summary>Updated dependencies []:</summary>

  - @rocket.chat/core-typings@7.3.0-rc.5
  - @rocket.chat/models@1.2.0-rc.5
  </details>

## 0.1.13-rc.4

### Patch Changes

- <details><summary>Updated dependencies []:</summary>

  - @rocket.chat/core-typings@7.3.0-rc.4
  - @rocket.chat/models@1.2.0-rc.4
  </details>

## 0.1.13-rc.3

### Patch Changes

- <details><summary>Updated dependencies []:</summary>

  - @rocket.chat/core-typings@7.3.0-rc.3
  - @rocket.chat/models@1.2.0-rc.3
  </details>

## 0.1.13-rc.2

### Patch Changes

- <details><summary>Updated dependencies []:</summary>

  - @rocket.chat/core-typings@7.3.0-rc.2
  - @rocket.chat/models@1.2.0-rc.2
  </details>

## 0.1.13-rc.1

### Patch Changes

- <details><summary>Updated dependencies []:</summary>

  - @rocket.chat/core-typings@7.3.0-rc.1
  - @rocket.chat/models@1.2.0-rc.1
  </details>

## 0.1.13-rc.0

### Patch Changes

- <details><summary>Updated dependencies [5506c406f4a22145ece065ad2b797225e94423ca, 8942b0032af976738a7c602fa389803dda30c0dc, bfa92f4dba1a16973d7da5a9c0f5d0df998bf944]:</summary>

  - @rocket.chat/models@1.2.0-rc.0
  - @rocket.chat/core-typings@7.3.0-rc.0
  </details>

## 0.1.12

### Patch Changes

- <details><summary>Updated dependencies []:</summary>

  - @rocket.chat/core-typings@7.2.1
  - @rocket.chat/models@1.1.1
  </details>

## 0.1.11

### Patch Changes

- <details><summary>Updated dependencies [76f6239ff1a9f34f163c03c140c4ceba62563b4e, c43220dcd8c1df86a6143d6553964ad2173903b3, 76f6239ff1a9f34f163c03c140c4ceba62563b4e, 475120dc19fb8cc400fd8af21559cd6f3cc17eb8, 2e4af86f6463166ba4d0b37b153b89ab246e112a, 76f6239ff1a9f34f163c03c140c4ceba62563b4e, 75a14b2e013aca7361cac56316f2b7e8c07d9dc8]:</summary>

  - @rocket.chat/core-typings@7.2.0
  - @rocket.chat/models@1.1.0
  </details>

## 0.1.11-rc.3

### Patch Changes

- <details><summary>Updated dependencies []:</summary>

  - @rocket.chat/core-typings@7.2.0-rc.3
  - @rocket.chat/models@1.1.0-rc.3
  </details>

## 0.1.11-rc.2

### Patch Changes

- <details><summary>Updated dependencies [c43220dcd8c1df86a6143d6553964ad2173903b3]:</summary>

  - @rocket.chat/models@1.1.0-rc.2
  - @rocket.chat/core-typings@7.2.0-rc.2
  </details>

## 0.1.11-rc.1

### Patch Changes

- <details><summary>Updated dependencies []:</summary>

  - @rocket.chat/core-typings@7.2.0-rc.1
  - @rocket.chat/models@1.1.0-rc.1
  </details>

## 0.1.11-rc.0

### Patch Changes

- <details><summary>Updated dependencies [76f6239ff1a9f34f163c03c140c4ceba62563b4e, 76f6239ff1a9f34f163c03c140c4ceba62563b4e, 475120dc19fb8cc400fd8af21559cd6f3cc17eb8, 2e4af86f6463166ba4d0b37b153b89ab246e112a, 76f6239ff1a9f34f163c03c140c4ceba62563b4e, 75a14b2e013aca7361cac56316f2b7e8c07d9dc8]:</summary>

  - @rocket.chat/core-typings@7.2.0-rc.0
  - @rocket.chat/models@1.1.0-rc.0
  </details>

## 0.1.10

### Patch Changes

- <details><summary>Updated dependencies [80e36bfc3938775eb26aa5576f1b9b98896e1cc4, 32d93a0666fa1cbe857d02889e93d9bbf45bd4f0]:</summary>

  - @rocket.chat/core-typings@7.1.0
  - @rocket.chat/models@1.0.1
  </details>

## 0.1.10-rc.3

### Patch Changes

- <details><summary>Updated dependencies []:</summary>

  - @rocket.chat/core-typings@7.1.0-rc.3
  - @rocket.chat/models@1.0.1-rc.3
  </details>

## 0.1.10-rc.2

### Patch Changes

- <details><summary>Updated dependencies []:</summary>

  - @rocket.chat/core-typings@7.1.0-rc.2
  - @rocket.chat/models@1.0.1-rc.2
  </details>

## 0.1.10-rc.1

### Patch Changes

- <details><summary>Updated dependencies []:</summary>

  - @rocket.chat/core-typings@7.1.0-rc.1
  - @rocket.chat/models@1.0.1-rc.1
  </details>

## 0.1.10-rc.0

### Patch Changes

- <details><summary>Updated dependencies [80e36bfc3938775eb26aa5576f1b9b98896e1cc4, 32d93a0666fa1cbe857d02889e93d9bbf45bd4f0]:</summary>

  - @rocket.chat/core-typings@7.1.0-rc.0
  - @rocket.chat/models@1.0.1-rc.0
  </details>

## 0.1.9

### Patch Changes

- <details><summary>Updated dependencies [bcacbb1cee, b338807d76, 3ea02d3cc1, e3629e065b, 03d148524b, 81998f3450, 509143d6dd]:</summary>

  - @rocket.chat/core-typings@7.0.0
  - @rocket.chat/models@1.0.0
  </details>

## 0.1.9-rc.6

### Patch Changes

- <details><summary>Updated dependencies []:</summary>

  - @rocket.chat/core-typings@7.0.0-rc.6
  - @rocket.chat/models@1.0.0-rc.6
  </details>

## 0.1.9-rc.5

### Patch Changes

- <details><summary>Updated dependencies []:</summary>

  - @rocket.chat/core-typings@7.0.0-rc.5
  - @rocket.chat/models@1.0.0-rc.5
  </details>

## 0.1.9-rc.4

### Patch Changes

- <details><summary>Updated dependencies []:</summary>

  - @rocket.chat/core-typings@7.0.0-rc.4
  - @rocket.chat/models@1.0.0-rc.4
  </details>

## 0.1.9-rc.3

### Patch Changes

- <details><summary>Updated dependencies []:</summary>

  - @rocket.chat/core-typings@7.0.0-rc.3
  - @rocket.chat/models@1.0.0-rc.3
  </details>

## 0.1.9-rc.2

### Patch Changes

- <details><summary>Updated dependencies []:</summary>

  - @rocket.chat/core-typings@7.0.0-rc.2
  - @rocket.chat/models@1.0.0-rc.2
  </details>

## 0.1.9-rc.1

### Patch Changes

- <details><summary>Updated dependencies []:</summary>

  - @rocket.chat/core-typings@7.0.0-rc.1
  - @rocket.chat/models@1.0.0-rc.1
  </details>

## 0.1.9-rc.0

### Patch Changes

- <details><summary>Updated dependencies [7726d68374, bcacbb1cee, b338807d76, 3ea02d3cc1, e3629e065b, 03d148524b, 81998f3450, 509143d6dd]:</summary>

  - @rocket.chat/core-typings@7.0.0-rc.0
  - @rocket.chat/models@1.0.0-rc.0
  </details>

## 0.1.8

### Patch Changes

- <details><summary>Updated dependencies [274f4f5881, 927710d778, 12d6307998]:</summary>

  - @rocket.chat/core-typings@6.13.0
  - @rocket.chat/models@0.3.0
  </details>

## 0.1.8-rc.6

### Patch Changes

- <details><summary>Updated dependencies []:</summary>

  - @rocket.chat/core-typings@6.13.0-rc.6
  - @rocket.chat/models@0.3.0-rc.6
  </details>

## 0.1.8-rc.5

### Patch Changes

- <details><summary>Updated dependencies []:</summary>

  - @rocket.chat/core-typings@6.13.0-rc.5
  - @rocket.chat/models@0.3.0-rc.5
  </details>

## 0.1.8-rc.4

### Patch Changes

- <details><summary>Updated dependencies []:</summary>

  - @rocket.chat/core-typings@6.13.0-rc.4
  - @rocket.chat/models@0.3.0-rc.4
  </details>

## 0.1.8-rc.3

### Patch Changes

- <details><summary>Updated dependencies []:</summary>

  - @rocket.chat/core-typings@6.13.0-rc.3
  - @rocket.chat/models@0.3.0-rc.3
  </details>

## 0.1.8-rc.2

### Patch Changes

- <details><summary>Updated dependencies []:</summary>

  - @rocket.chat/core-typings@6.13.0-rc.2
  - @rocket.chat/models@0.3.0-rc.2
  </details>

## 0.1.8-rc.1

### Patch Changes

- <details><summary>Updated dependencies []:</summary>

  - @rocket.chat/core-typings@6.13.0-rc.1
  - @rocket.chat/models@0.3.0-rc.1
  </details>

## 0.1.8-rc.0

### Patch Changes

- <details><summary>Updated dependencies [274f4f5881, 927710d778, 12d6307998]:</summary>

  - @rocket.chat/core-typings@6.13.0-rc.0
  - @rocket.chat/models@0.3.0-rc.0
  </details>

## 0.1.7

### Patch Changes

- <details><summary>Updated dependencies []:</summary>

  - @rocket.chat/core-typings@6.12.1
  - @rocket.chat/models@0.2.4
  </details>

## 0.1.6

### Patch Changes

- <details><summary>Updated dependencies [7937ff741a, 58c0efc732, e28be46db7, 58c0efc732]:</summary>

  - @rocket.chat/core-typings@6.12.0
  - @rocket.chat/models@0.2.3
  </details>

## 0.1.6-rc.6

### Patch Changes

- <details><summary>Updated dependencies []:</summary>

  - @rocket.chat/core-typings@6.12.0-rc.6
  - @rocket.chat/models@0.2.3-rc.6
  </details>

## 0.1.6-rc.5

### Patch Changes

- <details><summary>Updated dependencies []:</summary>

  - @rocket.chat/core-typings@6.12.0-rc.5
  - @rocket.chat/models@0.2.3-rc.5
  </details>

## 0.1.6-rc.4

### Patch Changes

- <details><summary>Updated dependencies []:</summary>

  - @rocket.chat/core-typings@6.12.0-rc.4
  - @rocket.chat/models@0.2.3-rc.4
  </details>

## 0.1.6-rc.3

### Patch Changes

- <details><summary>Updated dependencies []:</summary>

  - @rocket.chat/core-typings@6.12.0-rc.3
  - @rocket.chat/models@0.2.2-rc.3
  </details>

## 0.1.6-rc.2

### Patch Changes

- <details><summary>Updated dependencies []:</summary>

  - @rocket.chat/core-typings@6.12.0-rc.2
  - @rocket.chat/models@0.2.2-rc.2
  </details>

## 0.1.6-rc.1

### Patch Changes

- <details><summary>Updated dependencies []:</summary>

  - @rocket.chat/core-typings@6.12.0-rc.1
  - @rocket.chat/models@0.2.2-rc.1
  </details>

## 0.1.6-rc.0

### Patch Changes

- <details><summary>Updated dependencies [7937ff741a, 58c0efc732, e28be46db7, 58c0efc732]:</summary>

  - @rocket.chat/core-typings@6.12.0-rc.0
  - @rocket.chat/models@0.2.1-rc.0
  </details>

## 0.1.5

### Patch Changes

- <details><summary>Updated dependencies []:</summary>

  - @rocket.chat/core-typings@6.11.2
  - @rocket.chat/models@0.2.2
  </details>

## 0.1.4

### Patch Changes

- <details><summary>Updated dependencies []:</summary>

  - @rocket.chat/core-typings@6.11.1
  - @rocket.chat/models@0.2.1
  </details>

## 0.1.3

### Patch Changes

- <details><summary>Updated dependencies [2d89a0c448, 24f7df4894, b8e5887fb9]:</summary>

  - @rocket.chat/core-typings@6.11.0
  - @rocket.chat/models@0.2.0
  </details>

## 0.1.3-rc.6

### Patch Changes

- <details><summary>Updated dependencies []:</summary>

  - @rocket.chat/core-typings@6.11.0-rc.6
  - @rocket.chat/models@0.2.0-rc.6
  </details>

## 0.1.3-rc.5

### Patch Changes

- <details><summary>Updated dependencies []:</summary>

  - @rocket.chat/core-typings@6.11.0-rc.5
  - @rocket.chat/models@0.2.0-rc.5
  </details>

## 0.1.3-rc.4

### Patch Changes

- <details><summary>Updated dependencies []:</summary>

  - @rocket.chat/core-typings@6.11.0-rc.4
  - @rocket.chat/models@0.2.0-rc.4
  </details>

## 0.1.3-rc.3

### Patch Changes

- <details><summary>Updated dependencies []:</summary>

  - @rocket.chat/core-typings@6.11.0-rc.3
  - @rocket.chat/models@0.2.0-rc.3
  </details>

## 0.1.3-rc.2

### Patch Changes

- <details><summary>Updated dependencies []:</summary>

  - @rocket.chat/core-typings@6.11.0-rc.2
  - @rocket.chat/models@0.2.0-rc.2
  </details>

## 0.1.3-rc.1

### Patch Changes

- <details><summary>Updated dependencies []:</summary>

  - @rocket.chat/core-typings@6.11.0-rc.1
  - @rocket.chat/models@0.2.0-rc.1
  </details>

## 0.1.3-rc.0

### Patch Changes

- <details><summary>Updated dependencies [2d89a0c448, 24f7df4894, b8e5887fb9]:</summary>

  - @rocket.chat/core-typings@6.11.0-rc.0
  - @rocket.chat/models@0.2.0-rc.0
  </details>

## 0.1.2

### Patch Changes

- <details><summary>Updated dependencies [ca6a9d8de8, ca6a9d8de8, ca6a9d8de8, ca6a9d8de8]:</summary>

  - @rocket.chat/core-typings@6.10.2
  - @rocket.chat/models@0.1.2
  </details>

## 0.1.1

### Patch Changes

- <details><summary>Updated dependencies []:</summary>

  - @rocket.chat/core-typings@6.10.1
  - @rocket.chat/models@0.1.1
  </details>

## 0.1.0

### Minor Changes

- ([#31821](https://github.com/RocketChat/Rocket.Chat/pull/31821)) New runtime for apps in the Apps-Engine based on the Deno platform

### Patch Changes

- <details><summary>Updated dependencies [1240c874a5, 5f95c4ec6b, f75a2cb4bb, 4f72d62aa7, dfa49bdbb2]:</summary>

  - @rocket.chat/core-typings@6.10.0
  - @rocket.chat/models@0.1.0
  </details>

## 0.1.0-rc.7

### Patch Changes

- <details><summary>Updated dependencies []:</summary>

  - @rocket.chat/core-typings@6.10.0-rc.7
  - @rocket.chat/models@0.1.0-rc.7
  </details>

## 0.1.0-rc.6

### Patch Changes

- <details><summary>Updated dependencies []:</summary>

  - @rocket.chat/core-typings@6.10.0-rc.6
  - @rocket.chat/models@0.1.0-rc.6
  </details>

## 0.1.0-rc.5

### Patch Changes

- <details><summary>Updated dependencies []:</summary>

  - @rocket.chat/core-typings@6.10.0-rc.5
  - @rocket.chat/models@0.1.0-rc.5
  </details>

## 0.1.0-rc.4

### Patch Changes

- <details><summary>Updated dependencies []:</summary>

  - @rocket.chat/core-typings@6.10.0-rc.4
  - @rocket.chat/models@0.1.0-rc.4
  </details>

## 0.1.0-rc.3

### Patch Changes

- <details><summary>Updated dependencies []:</summary>

  - @rocket.chat/core-typings@6.10.0-rc.3
  - @rocket.chat/models@0.1.0-rc.3
  </details>

## 0.1.0-rc.2

### Patch Changes

- <details><summary>Updated dependencies []:</summary>

  - @rocket.chat/core-typings@6.10.0-rc.2
  - @rocket.chat/models@0.1.0-rc.2
  </details>

## 0.1.0-rc.1

### Patch Changes

- <details><summary>Updated dependencies []:</summary>

  - @rocket.chat/core-typings@6.10.0-rc.1
  - @rocket.chat/models@0.1.0-rc.1
  </details>

## 0.1.0-rc.0

### Minor Changes

- ([#31821](https://github.com/RocketChat/Rocket.Chat/pull/31821)) New runtime for apps in the Apps-Engine based on the Deno platform

### Patch Changes

- <details><summary>Updated dependencies [1240c874a5, 5f95c4ec6b, f75a2cb4bb, 4f72d62aa7, dfa49bdbb2]:</summary>

  - @rocket.chat/core-typings@6.10.0-rc.0
  - @rocket.chat/models@0.1.0-rc.0

## 0.0.38

### Patch Changes

- <details><summary>Updated dependencies []:</summary>

  - @rocket.chat/core-typings@6.9.3
  - @rocket.chat/models@0.0.42
  </details>

## 0.0.37

### Patch Changes

- <details><summary>Updated dependencies []:</summary>

  - @rocket.chat/core-typings@6.9.2
  - @rocket.chat/models@0.0.41
  </details>

## 0.0.36

### Patch Changes

- <details><summary>Updated dependencies []:</summary>

  - @rocket.chat/core-typings@6.9.1
  - @rocket.chat/models@0.0.40
  </details>

## 0.0.35

### Patch Changes

- <details><summary>Updated dependencies [ff4e396416, 70ab2a7b7b]:</summary>

  - @rocket.chat/core-typings@6.9.0
  - @rocket.chat/models@0.0.39
  </details>

## 0.0.35-rc.2

### Patch Changes

- <details><summary>Updated dependencies []:</summary>

  - @rocket.chat/core-typings@6.9.0-rc.2
  - @rocket.chat/models@0.0.39-rc.2
  </details>

## 0.0.35-rc.1

### Patch Changes

- <details><summary>Updated dependencies []:</summary>

  - @rocket.chat/core-typings@6.9.0-rc.1
  - @rocket.chat/models@0.0.39-rc.1
  </details>

## 0.0.35-rc.0

### Patch Changes

- <details><summary>Updated dependencies [ff4e396416, 70ab2a7b7b]:</summary>

  - @rocket.chat/core-typings@6.9.0-rc.0
  - @rocket.chat/models@0.0.39-rc.0
  </details>

## 0.0.34

### Patch Changes

- <details><summary>Updated dependencies [c47a8e3514, b94ca7c30b, 4aba7c8a26]:</summary>

  - @rocket.chat/core-typings@6.8.0
  - @rocket.chat/models@0.0.38
  - @rocket.chat/random@1.2.2
  </details>

## 0.0.34-rc.2

### Patch Changes

- <details><summary>Updated dependencies [b94ca7c30b]:</summary>

  - @rocket.chat/core-typings@6.8.0-rc.2
  - @rocket.chat/models@0.0.38-rc.2
  </details>

## 0.0.34-rc.1

### Patch Changes

- <details><summary>Updated dependencies []:</summary>

  - @rocket.chat/core-typings@6.8.0-rc.1
  - @rocket.chat/models@0.0.37-rc.1
  </details>

## 0.0.34-rc.0

### Patch Changes

- <details><summary>Updated dependencies [c47a8e3514, 4aba7c8a26]:</summary>

  - @rocket.chat/core-typings@6.8.0-rc.0
  - @rocket.chat/models@0.0.36-rc.0
  - @rocket.chat/random@1.2.2

## 0.0.33

### Patch Changes

- <details><summary>Updated dependencies []:</summary>

  - @rocket.chat/core-typings@6.7.2
  - @rocket.chat/models@0.0.37
  </details>

## 0.0.32

### Patch Changes

- <details><summary>Updated dependencies []:</summary>

  - @rocket.chat/core-typings@6.7.1
  - @rocket.chat/models@0.0.36
  </details>

## 0.0.31

### Patch Changes

- <details><summary>Updated dependencies [b9ef630816, 3eb4dd7f50, b9e897a8f5, e203c40471]:</summary>

  - @rocket.chat/core-typings@6.7.0
  - @rocket.chat/models@0.0.35
  - @rocket.chat/random@1.2.2
  </details>

## 0.0.31-rc.4

### Patch Changes

- <details><summary>Updated dependencies []:</summary>

  - @rocket.chat/core-typings@6.7.0-rc.4
  - @rocket.chat/models@0.0.35-rc.4
  </details>

## 0.0.31-rc.3

### Patch Changes

- <details><summary>Updated dependencies []:</summary>

  - @rocket.chat/core-typings@6.7.0-rc.3
  - @rocket.chat/models@0.0.35-rc.3
  </details>

## 0.0.31-rc.2

### Patch Changes

- <details><summary>Updated dependencies []:</summary>

  - @rocket.chat/core-typings@6.7.0-rc.2
  - @rocket.chat/models@0.0.35-rc.2
  </details>

## 0.0.31-rc.1

### Patch Changes

- <details><summary>Updated dependencies []:</summary>

  - @rocket.chat/core-typings@6.7.0-rc.1
  - @rocket.chat/models@0.0.35-rc.1
  </details>

## 0.0.31-rc.0

### Patch Changes

- <details><summary>Updated dependencies [b9ef630816, 3eb4dd7f50, b9e897a8f5, e203c40471]:</summary>

  - @rocket.chat/core-typings@6.7.0-rc.0
  - @rocket.chat/models@0.0.35-rc.0
  - @rocket.chat/random@1.2.2
  </details>

## 0.0.30

### Patch Changes

- <details><summary>Updated dependencies [ada096901a]:</summary>

  - @rocket.chat/models@0.0.34
  - @rocket.chat/core-typings@6.6.6
  </details>

## 0.0.29

### Patch Changes

- <details><summary>Updated dependencies []:</summary>

  - @rocket.chat/core-typings@6.6.5
  - @rocket.chat/models@0.0.33
  </details>

## 0.0.28

### Patch Changes

- <details><summary>Updated dependencies []:</summary>

  - @rocket.chat/core-typings@6.6.4
  - @rocket.chat/models@0.0.32
  </details>

## 0.0.27

### Patch Changes

- <details><summary>Updated dependencies []:</summary>

  - @rocket.chat/core-typings@6.6.3
  - @rocket.chat/models@0.0.31
  </details>

## 0.0.26

### Patch Changes

- <details><summary>Updated dependencies []:</summary>

  - @rocket.chat/core-typings@6.6.2
  - @rocket.chat/models@0.0.30
  </details>

## 0.0.25

### Patch Changes

- <details><summary>Updated dependencies []:</summary>

  - @rocket.chat/core-typings@6.6.1
  - @rocket.chat/models@0.0.29
  </details>

## 0.0.24

### Patch Changes

- ([#31138](https://github.com/RocketChat/Rocket.Chat/pull/31138)) feat(uikit): Move `@rocket.chat/ui-kit` package to the main monorepo

- <details><summary>Updated dependencies [b223cbde14, dbb08ef948, fdd9852079, b4b2cd20a8, db2551906c]:</summary>

  - @rocket.chat/core-typings@6.6.0
  - @rocket.chat/agenda@0.1.0
  - @rocket.chat/models@0.0.28
  - @rocket.chat/random@1.2.2
  </details>

## 0.0.24-rc.7

### Patch Changes

- <details><summary>Updated dependencies []:</summary>

  - @rocket.chat/core-typings@6.6.0-rc.7
  - @rocket.chat/models@0.0.28-rc.7
  </details>

## 0.0.24-rc.6

### Patch Changes

- <details><summary>Updated dependencies []:</summary>

  - @rocket.chat/core-typings@6.6.0-rc.6
  - @rocket.chat/models@0.0.28-rc.6
  </details>

## 0.0.24-rc.5

### Patch Changes

- <details><summary>Updated dependencies []:</summary>

  - @rocket.chat/core-typings@6.6.0-rc.5
  - @rocket.chat/models@0.0.28-rc.5
  </details>

## 0.0.24-rc.4

### Patch Changes

- @rocket.chat/core-typings@6.6.0-rc.4
- @rocket.chat/models@0.0.28-rc.4

## 0.0.24-rc.3

### Patch Changes

- @rocket.chat/core-typings@6.6.0-rc.3
- @rocket.chat/models@0.0.28-rc.3

## 0.0.24-rc.2

### Patch Changes

- @rocket.chat/core-typings@6.6.0-rc.2
- @rocket.chat/models@0.0.28-rc.2

## 0.0.24-rc.1

### Patch Changes

- @rocket.chat/core-typings@6.6.0-rc.1
- @rocket.chat/models@0.0.28-rc.1

## 0.0.24-rc.0

### Patch Changes

- b223cbde14: feat(uikit): Move `@rocket.chat/ui-kit` package to the main monorepo
- Updated dependencies [b223cbde14]
- Updated dependencies [dbb08ef948]
- Updated dependencies [fdd9852079]
- Updated dependencies [b4b2cd20a8]
- Updated dependencies [db2551906c]
  - @rocket.chat/core-typings@6.6.0-rc.0
  - @rocket.chat/agenda@0.1.0-rc.0
  - @rocket.chat/models@0.0.28-rc.0
  - @rocket.chat/random@1.2.2-rc.0

## 0.0.23

### Patch Changes

- @rocket.chat/core-typings@6.5.3
- @rocket.chat/models@0.0.27

## 0.0.22

### Patch Changes

- @rocket.chat/core-typings@6.5.2
- @rocket.chat/models@0.0.26

## 0.0.21

### Patch Changes

- Updated dependencies [c2b224fd82]
  - @rocket.chat/core-typings@6.5.1
  - @rocket.chat/models@0.0.25

## 0.0.20

### Patch Changes

- Updated dependencies [dea1fe9191]
- Updated dependencies [c0ef13a0bf]
- Updated dependencies [5b9d6883bf]
- Updated dependencies [92613680b7]
- Updated dependencies [ec1b2b9846]
- Updated dependencies [5f81a0f3cb]
- Updated dependencies [dea1fe9191]
  - @rocket.chat/core-typings@6.5.0
  - @rocket.chat/models@0.0.24

## 0.0.20-rc.12

### Patch Changes

- @rocket.chat/core-typings@6.5.0-rc.19
- @rocket.chat/models@0.0.24-rc.12

## 0.0.20-rc.11

### Patch Changes

- @rocket.chat/core-typings@6.5.0-rc.18
- @rocket.chat/models@0.0.24-rc.11

## 0.0.20-rc.10

### Patch Changes

- @rocket.chat/core-typings@6.5.0-rc.17
- @rocket.chat/models@0.0.24-rc.10

## 0.0.20-rc.9

### Patch Changes

- @rocket.chat/core-typings@6.5.0-rc.16
- @rocket.chat/models@0.0.24-rc.9

## 0.0.20-rc.8

### Patch Changes

- @rocket.chat/core-typings@6.5.0-rc.15
- @rocket.chat/models@0.0.24-rc.8

## 0.0.20-rc.7

### Patch Changes

- @rocket.chat/core-typings@6.5.0-rc.14
- @rocket.chat/models@0.0.24-rc.7

## 0.0.20-rc.6

### Patch Changes

- @rocket.chat/core-typings@6.5.0-rc.13
- @rocket.chat/models@0.0.24-rc.6

## 0.0.20-rc.5

### Patch Changes

- @rocket.chat/core-typings@6.5.0-rc.12
- @rocket.chat/models@0.0.24-rc.5

## 0.0.20-rc.4

### Patch Changes

- @rocket.chat/core-typings@6.5.0-rc.11
- @rocket.chat/models@0.0.24-rc.4

## 0.0.20-rc.3

### Patch Changes

- @rocket.chat/core-typings@6.5.0-rc.10
- @rocket.chat/models@0.0.24-rc.3

## 0.0.20-rc.2

### Patch Changes

- @rocket.chat/core-typings@6.5.0-rc.9
- @rocket.chat/models@0.0.24-rc.2

## 0.0.20-rc.1

### Patch Changes

- @rocket.chat/core-typings@6.5.0-rc.8
- @rocket.chat/models@0.0.24-rc.1

## 0.0.17-rc.7

### Patch Changes

- @rocket.chat/core-typings@6.5.0-rc.7
- @rocket.chat/models@0.0.21-rc.7

## 0.0.17-rc.6

### Patch Changes

- @rocket.chat/core-typings@6.5.0-rc.6
- @rocket.chat/models@0.0.21-rc.6

## 0.0.17-rc.5

### Patch Changes

- @rocket.chat/core-typings@6.5.0-rc.5
- @rocket.chat/models@0.0.21-rc.5

## 0.0.17-rc.4

### Patch Changes

- @rocket.chat/core-typings@6.5.0-rc.4
- @rocket.chat/models@0.0.21-rc.4

## 0.0.17-rc.3

### Patch Changes

- @rocket.chat/core-typings@6.5.0-rc.3
- @rocket.chat/models@0.0.21-rc.3

## 0.0.17-rc.2

### Patch Changes

- @rocket.chat/core-typings@6.5.0-rc.2
- @rocket.chat/models@0.0.21-rc.2

## 0.0.17-rc.1

### Patch Changes

- @rocket.chat/core-typings@6.5.0-rc.1
- @rocket.chat/models@0.0.21-rc.1

## 0.0.17-rc.0

### Patch Changes

- Updated dependencies [dea1fe9191]
- Updated dependencies [c0ef13a0bf]
- Updated dependencies [5b9d6883bf]
- Updated dependencies [92613680b7]
- Updated dependencies [ec1b2b9846]
- Updated dependencies [5f81a0f3cb]
- Updated dependencies [dea1fe9191]
  - @rocket.chat/core-typings@6.5.0-rc.0
  - @rocket.chat/models@0.0.21-rc.0

## 0.0.19

### Patch Changes

- @rocket.chat/core-typings@6.4.8
- @rocket.chat/models@0.0.23

## 0.0.18

### Patch Changes

- @rocket.chat/core-typings@6.4.7
- @rocket.chat/models@0.0.22

## 0.0.17

### Patch Changes

- @rocket.chat/core-typings@6.4.6
- @rocket.chat/models@0.0.21

## 0.0.16

### Patch Changes

- @rocket.chat/core-typings@6.4.5
- @rocket.chat/models@0.0.20

## 0.0.15

### Patch Changes

- @rocket.chat/core-typings@6.4.4
- @rocket.chat/models@0.0.19

## 0.0.14

### Patch Changes

- @rocket.chat/core-typings@6.4.3
- @rocket.chat/models@0.0.18

## 0.0.13

### Patch Changes

- @rocket.chat/core-typings@6.4.2
- @rocket.chat/models@0.0.17

## 0.0.12

### Patch Changes

- @rocket.chat/core-typings@6.4.1
- @rocket.chat/models@0.0.16

## 0.0.11

### Patch Changes

- 61a106fbf2: Increase cron job check delay to 1 min from 5s.

  This reduces MongoDB requests introduced on 6.3.

- Updated dependencies [239a34e877]
- Updated dependencies [203304782f]
- Updated dependencies [4186eecf05]
- Updated dependencies [ba24f3c21f]
- Updated dependencies [ebab8c4dd8]
- Updated dependencies [1041d4d361]
- Updated dependencies [61128364d6]
- Updated dependencies [d45365436e]
  - @rocket.chat/core-typings@6.4.0
  - @rocket.chat/models@0.0.15
  - @rocket.chat/random@1.2.1

## 0.0.11-rc.5

### Patch Changes

- Updated dependencies [1041d4d361]
  - @rocket.chat/core-typings@6.4.0-rc.5
  - @rocket.chat/models@0.0.15-rc.5

## 0.0.10-rc.4

### Patch Changes

- @rocket.chat/core-typings@6.4.0-rc.4
- @rocket.chat/models@0.0.14-rc.4

## 0.0.11-rc.3

### Patch Changes

- 61a106fbf2: Increase cron job check delay to 1 min from 5s.

  This reduces MongoDB requests introduced on 6.3.

  - @rocket.chat/core-typings@6.4.0-rc.3
  - @rocket.chat/models@0.0.14-rc.3

## 0.0.11-rc.2

### Patch Changes

- @rocket.chat/core-typings@6.4.0-rc.2
- @rocket.chat/models@0.0.14-rc.2

## 0.0.11-rc.1

### Patch Changes

- @rocket.chat/core-typings@6.4.0-rc.1
- @rocket.chat/models@0.0.14-rc.1

## 0.0.11-rc.0

### Patch Changes

- Updated dependencies [239a34e877]
- Updated dependencies [203304782f]
- Updated dependencies [4186eecf05]
- Updated dependencies [ba24f3c21f]
- Updated dependencies [ebab8c4dd8]
- Updated dependencies [61128364d6]
- Updated dependencies [d45365436e]
  - @rocket.chat/core-typings@6.4.0-rc.0
  - @rocket.chat/models@0.0.11-rc.0
  - @rocket.chat/random@1.2.1

## 0.0.10

### Patch Changes

- @rocket.chat/core-typings@6.3.8
- @rocket.chat/models@0.0.14

## 0.0.9

### Patch Changes

- deffcb187c: Increase cron job check delay to 1 min from 5s.

  This reduces MongoDB requests introduced on 6.3.

  - @rocket.chat/core-typings@6.3.7
  - @rocket.chat/models@0.0.13

## 0.0.8

### Patch Changes

- @rocket.chat/core-typings@6.3.6
- @rocket.chat/models@0.0.12

## 0.0.7

### Patch Changes

- @rocket.chat/models@0.0.11
- @rocket.chat/core-typings@6.3.5

## 0.0.6

### Patch Changes

- @rocket.chat/models@0.0.10
- @rocket.chat/core-typings@6.3.4

## 0.0.5

### Patch Changes

- @rocket.chat/core-typings@6.3.3
- @rocket.chat/models@0.0.10

## 0.0.4

### Patch Changes

- @rocket.chat/core-typings@6.3.2
- @rocket.chat/models@0.0.8

## 0.0.3

### Patch Changes

- @rocket.chat/core-typings@6.3.1
- @rocket.chat/models@0.0.7

## 0.0.2

### Patch Changes

- Updated dependencies [e14ec50816]
- Updated dependencies [37c792161f]
- Updated dependencies [9da856cc67]
- Updated dependencies [12d97e16c2]
- Updated dependencies [48ac55f4ea]
  - @rocket.chat/core-typings@6.3.0
  - @rocket.chat/agenda@0.0.2
  - @rocket.chat/models@0.0.6

## 0.0.2-rc.10

### Patch Changes

- @rocket.chat/core-typings@6.3.0-rc.10
- @rocket.chat/models@0.0.6-rc.10

## 0.0.2-rc.9

### Patch Changes

- Updated dependencies [48ac55f4ea]
  - @rocket.chat/core-typings@6.3.0-rc.9
  - @rocket.chat/models@0.0.6-rc.9

## 0.0.2-rc.8

### Patch Changes

- @rocket.chat/core-typings@6.3.0-rc.8
- @rocket.chat/models@0.0.6-rc.8

## 0.0.2-rc.7

### Patch Changes

- @rocket.chat/core-typings@6.3.0-rc.7
- @rocket.chat/models@0.0.6-rc.7

## 0.0.2-rc.6

### Patch Changes

- @rocket.chat/core-typings@6.3.0-rc.6
- @rocket.chat/models@0.0.6-rc.6

## 0.0.2-rc.5

### Patch Changes

- @rocket.chat/core-typings@6.3.0-rc.5
- @rocket.chat/models@0.0.6-rc.5

## 0.0.2-rc.4

### Patch Changes

- @rocket.chat/core-typings@6.3.0-rc.4
- @rocket.chat/models@0.0.6-rc.4

## 0.0.2-rc.3

### Patch Changes

- @rocket.chat/core-typings@6.3.0-rc.3
- @rocket.chat/models@0.0.6-rc.3

## 0.0.2-rc.2

### Patch Changes

- @rocket.chat/core-typings@6.3.0-rc.2
- @rocket.chat/models@0.0.6-rc.2

## 0.0.2-rc.1

### Patch Changes

- @rocket.chat/core-typings@6.3.0-rc.1
- @rocket.chat/models@0.0.6-rc.1

## 0.0.2-rc.0

### Patch Changes

- Updated dependencies [e14ec50816]
- Updated dependencies [37c792161f]
- Updated dependencies [9da856cc67]
- Updated dependencies [12d97e16c2]
  - @rocket.chat/core-typings@6.3.0-rc.0
  - @rocket.chat/agenda@0.0.2-rc.0
  - @rocket.chat/models@0.0.3-rc.0<|MERGE_RESOLUTION|>--- conflicted
+++ resolved
@@ -1,21 +1,16 @@
 # @rocket.chat/cron
 
-<<<<<<< HEAD
-## 0.1.20-rc.1
-=======
-## 0.1.20
->>>>>>> c35ef942
-
-### Patch Changes
-
-- <details><summary>Updated dependencies []:</summary>
-
-<<<<<<< HEAD
+## 0.1.21-rc.1
+
+### Patch Changes
+
+- <details><summary>Updated dependencies []:</summary>
+
   - @rocket.chat/core-typings@7.6.0-rc.1
   - @rocket.chat/models@1.5.0-rc.1
   </details>
 
-## 0.1.20-rc.0
+## 0.1.21-rc.0
 
 ### Patch Changes
 
@@ -23,10 +18,16 @@
 
   - @rocket.chat/core-typings@7.6.0-rc.0
   - @rocket.chat/models@1.5.0-rc.0
-=======
+  </details>
+
+## 0.1.20
+
+### Patch Changes
+
+- <details><summary>Updated dependencies []:</summary>
+
   - @rocket.chat/core-typings@7.5.1
   - @rocket.chat/models@1.4.1
->>>>>>> c35ef942
   </details>
 
 ## 0.1.19
