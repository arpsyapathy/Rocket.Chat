--- conflicted
+++ resolved
@@ -1,10 +1,6 @@
 {
 	"name": "@rocket.chat/models",
-<<<<<<< HEAD
-	"version": "1.5.5-rc.1",
-=======
-	"version": "1.5.7",
->>>>>>> fe8bc08d
+	"version": "1.5.8-rc.1",
 	"private": true,
 	"devDependencies": {
 		"@rocket.chat/jest-presets": "workspace:~",
