{
	"name": "@rocket.chat/models",
<<<<<<< HEAD
	"version": "0.0.21-rc.7",
=======
	"version": "0.0.23",
>>>>>>> 133e7444
	"private": true,
	"devDependencies": {
		"@types/jest": "~29.5.7",
		"eslint": "~8.45.0",
		"jest": "~29.6.4",
		"ts-jest": "~29.0.5",
		"typescript": "~5.2.2"
	},
	"dependencies": {
		"@rocket.chat/model-typings": "workspace:^"
	},
	"scripts": {
		"lint": "eslint --ext .js,.jsx,.ts,.tsx .",
		"lint:fix": "eslint --ext .js,.jsx,.ts,.tsx . --fix",
		"test": "jest",
		"dev": "tsc --watch --preserveWatchOutput -p tsconfig.json",
		"build": "rm -rf dist && tsc -p tsconfig.json"
	},
	"main": "./dist/index.js",
	"typings": "./dist/index.d.ts",
	"files": [
		"/dist"
	]
}<|MERGE_RESOLUTION|>--- conflicted
+++ resolved
@@ -1,10 +1,6 @@
 {
 	"name": "@rocket.chat/models",
-<<<<<<< HEAD
-	"version": "0.0.21-rc.7",
-=======
-	"version": "0.0.23",
->>>>>>> 133e7444
+	"version": "0.0.24-rc.0",
 	"private": true,
 	"devDependencies": {
 		"@types/jest": "~29.5.7",
