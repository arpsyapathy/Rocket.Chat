# @rocket.chat/models

<<<<<<< HEAD
## 1.4.0-rc.0

### Minor Changes

- ([#35370](https://github.com/RocketChat/Rocket.Chat/pull/35370)) Adds a new "Unit" field to the create/edit department page, allowing users to specify a business unit when creating or editing a department.

### Patch Changes

- ([#35374](https://github.com/RocketChat/Rocket.Chat/pull/35374)) Enforces app limitations on license downgrade by disabling premium marketplace apps, limiting marketplace apps to the oldest 5, and disabling private apps unless grandfathered based on historical statistics.

- ([#35456](https://github.com/RocketChat/Rocket.Chat/pull/35456)) Fixes an issue wit airgapped restrictions being incorrectly applied.

- <details><summary>Updated dependencies [4ce00382e9877c4d9241747fdd4f4223d70b58a7, 3b5406172c5575f09e9f5a2cb3ff99122900afde, c904862b1496cab943e97d28b36d3a24deac21c1, 96432420860651a3279069111972af6ec18c3b8a, bb4ff0db3dcedcc715eb4b69b3f8d5c79ce0cb5f]:</summary>

  - @rocket.chat/rest-typings@7.5.0-rc.0
  - @rocket.chat/model-typings@1.5.0-rc.0
=======
## 1.3.1

### Patch Changes

- <details><summary>Updated dependencies []:</summary>

  - @rocket.chat/rest-typings@7.4.1
  - @rocket.chat/model-typings@1.4.1
>>>>>>> fb0f4eaf
  </details>

## 1.3.0

### Minor Changes

- ([#34208](https://github.com/RocketChat/Rocket.Chat/pull/34208)) Adds a new endpoint `rooms.hide` to hide rooms of any type when provided with the room's ID

- ([#35147](https://github.com/RocketChat/Rocket.Chat/pull/35147)) Allows users to filter by multiple departments & by livechat units on `livechat/rooms` endpoint.

- ([#34958](https://github.com/RocketChat/Rocket.Chat/pull/34958)) Makes Omnichannel converstion start process transactional.

- ([#35208](https://github.com/RocketChat/Rocket.Chat/pull/35208)) Adds the Leader group to rooms' members list for better role visibility and consistency.

### Patch Changes

- ([#35029](https://github.com/RocketChat/Rocket.Chat/pull/35029)) Fixes a bug that caused routing algorithms to ignore the `Livechat_enabled_when_agent_idle` setting, effectively ignoring idle users from being assigned to inquiries.

- <details><summary>Updated dependencies [eba8e364e4bef7ed71ebb527738515e8f7914ec7, d5175eeb5be81bab061e5ff8c6991c589bfeb0f4, 0df16c4ca50a6ad8613cfdc11a8ef6cb216fb6a4, f80ac66b006080313f4aa5a04706ff9c8790622b, dee90e0791de41997e6df6149c4fe07d3a12c003, f85da08765a9d3f8c5aabd9291fd08be6dfdeb85, be5031a21bdcda31270d53d319f7d183e77d84d7]:</summary>

  - @rocket.chat/rest-typings@7.4.0
  - @rocket.chat/model-typings@1.4.0
  </details>

## 1.3.0-rc.5

### Patch Changes

- <details><summary>Updated dependencies []:</summary>

  - @rocket.chat/rest-typings@7.4.0-rc.5
  - @rocket.chat/model-typings@1.4.0-rc.5
  </details>

## 1.3.0-rc.4

### Patch Changes

- <details><summary>Updated dependencies []:</summary>

  - @rocket.chat/rest-typings@7.4.0-rc.4
  - @rocket.chat/model-typings@1.4.0-rc.4
  </details>

## 1.3.0-rc.3

### Patch Changes

- <details><summary>Updated dependencies []:</summary>
  - @rocket.chat/rest-typings@7.4.0-rc.3
  - @rocket.chat/model-typings@1.4.0-rc.3
  </details>

## 1.3.0-rc.2

### Patch Changes

- <details><summary>Updated dependencies []:</summary>

  - @rocket.chat/rest-typings@7.4.0-rc.2
  - @rocket.chat/model-typings@1.4.0-rc.2
  </details>

## 1.3.0-rc.1

### Patch Changes

- <details><summary>Updated dependencies []:</summary>

  - @rocket.chat/rest-typings@7.4.0-rc.1
  - @rocket.chat/model-typings@1.4.0-rc.1
  </details>

## 1.3.0-rc.0

### Minor Changes

- ([#34208](https://github.com/RocketChat/Rocket.Chat/pull/34208)) Adds a new endpoint `rooms.hide` to hide rooms of any type when provided with the room's ID

- ([#35147](https://github.com/RocketChat/Rocket.Chat/pull/35147)) Allows users to filter by multiple departments & by livechat units on `livechat/rooms` endpoint.

- ([#34958](https://github.com/RocketChat/Rocket.Chat/pull/34958)) Makes Omnichannel converstion start process transactional.

- ([#35208](https://github.com/RocketChat/Rocket.Chat/pull/35208)) Adds the Leader group to rooms' members list for better role visibility and consistency.

### Patch Changes

- ([#35029](https://github.com/RocketChat/Rocket.Chat/pull/35029)) Fixes a bug that caused routing algorithms to ignore the `Livechat_enabled_when_agent_idle` setting, effectively ignoring idle users from being assigned to inquiries.

- <details><summary>Updated dependencies [eba8e364e4bef7ed71ebb527738515e8f7914ec7, d5175eeb5be81bab061e5ff8c6991c589bfeb0f4, 0df16c4ca50a6ad8613cfdc11a8ef6cb216fb6a4, f80ac66b006080313f4aa5a04706ff9c8790622b, dee90e0791de41997e6df6149c4fe07d3a12c003, f85da08765a9d3f8c5aabd9291fd08be6dfdeb85, be5031a21bdcda31270d53d319f7d183e77d84d7]:</summary>

  - @rocket.chat/rest-typings@7.4.0-rc.0
  - @rocket.chat/model-typings@1.4.0-rc.0
  </details>

## 1.2.3

### Patch Changes

- <details><summary>Updated dependencies []:</summary>
  - @rocket.chat/rest-typings@7.3.3
  - @rocket.chat/model-typings@1.3.3
  </details>

## 1.2.2

### Patch Changes

- <details><summary>Updated dependencies []:</summary>

  - @rocket.chat/rest-typings@7.3.2
  - @rocket.chat/model-typings@1.3.2
  </details>

## 1.2.1

### Patch Changes

- ([#35112](https://github.com/RocketChat/Rocket.Chat/pull/35112) by [@dionisio-bot](https://github.com/dionisio-bot)) Fixes the queue processing of Omnichannel's waiting queue focusing on 3 main areas:
  - Changes the way we fetch the queue list to not append the public queue by default. This makes the server to not run the public queue always (as it is now) even if there was no work to be done.
  - Changes how the queue executes: previously, it was executed in a kind of chain: We fetched a list of "queues", then we took one, processed it, and after that we scheduled the next run, which could take some time. Now, every TIMEOUT, server will try to process all the queues, 1 by 1, and then schedule the next run for all queues after TIMEOUT. This should speed up chat assignment and reduce waiting time when waiting queue is enabled.
  - Removes the unlockAndRequeue and replcaes it with just unlock. This change shouldn't be noticeable. The original idea of the requeueing was to iterate over the inquiries when 1 wasn't being able to be taken. Idea was to avoid blocking the queue by rotating them instead of fetching the same until it gets routed, however this never worked cause we never modified the global sorting for the inquiries and it kept using the ts as the sorting, which returned always the oldest and ignored the requeing. So we're removing those extra steps as well.
- <details><summary>Updated dependencies [b7905dfebe48d27d0d774fb23cc579ea9dfd01f4]:</summary>

  - @rocket.chat/model-typings@1.3.1
  - @rocket.chat/rest-typings@7.3.1
  </details>

## 1.2.0

### Minor Changes

- ([#34948](https://github.com/RocketChat/Rocket.Chat/pull/34948)) Adds voice calls data to statistics

### Patch Changes

- ([#34858](https://github.com/RocketChat/Rocket.Chat/pull/34858)) Fixes an issue that prevented the apps-engine from reestablishing communications with subprocesses in some cases

- ([#35009](https://github.com/RocketChat/Rocket.Chat/pull/35009)) Fix an issue with apps installations via Marketplace

- <details><summary>Updated dependencies [79cba772bd8ae0a1e084687b47e05f312e85078a, 5506c406f4a22145ece065ad2b797225e94423ca, c75d771c410579d3d7eaabb379871456ded1b111, 8942b0032af976738a7c602fa389803dda30c0dc, 1f54b733eaa91e602baaff74f113c7ef16ddaa89, c0fa1c884cccab47f4e68dd81457c424cf176f11, b4ce5797b7fc52e851aa4afc54c4617fc12cbf72, c8e8518011b8b7d318a2bb2f26b897b196421d76]:</summary>

  - @rocket.chat/model-typings@1.3.0
  - @rocket.chat/sha256@1.0.12
  - @rocket.chat/rest-typings@7.3.0
  </details>

## 1.2.0-rc.5

### Patch Changes

- <details><summary>Updated dependencies []:</summary>

  - @rocket.chat/rest-typings@7.3.0-rc.5
  - @rocket.chat/model-typings@1.3.0-rc.5
  </details>

## 1.2.0-rc.4

### Patch Changes

- <details><summary>Updated dependencies []:</summary>

  - @rocket.chat/rest-typings@7.3.0-rc.4
  - @rocket.chat/model-typings@1.3.0-rc.4
  </details>

## 1.2.0-rc.3

### Patch Changes

- <details><summary>Updated dependencies []:</summary>

  - @rocket.chat/rest-typings@7.3.0-rc.3
  - @rocket.chat/model-typings@1.3.0-rc.3
  </details>

## 1.2.0-rc.2

### Patch Changes

- <details><summary>Updated dependencies []:</summary>

  - @rocket.chat/rest-typings@7.3.0-rc.2
  - @rocket.chat/model-typings@1.3.0-rc.2
  </details>

## 1.2.0-rc.1

### Patch Changes

- <details><summary>Updated dependencies []:</summary>

  - @rocket.chat/rest-typings@7.3.0-rc.1
  - @rocket.chat/model-typings@1.3.0-rc.1
  </details>

## 1.2.0-rc.0

### Minor Changes

- ([#34948](https://github.com/RocketChat/Rocket.Chat/pull/34948)) Adds voice calls data to statistics

### Patch Changes

- ([#34858](https://github.com/RocketChat/Rocket.Chat/pull/34858)) Fixes an issue that prevented the apps-engine from reestablishing communications with subprocesses in some cases

- <details><summary>Updated dependencies [79cba772bd8ae0a1e084687b47e05f312e85078a, 5506c406f4a22145ece065ad2b797225e94423ca, c75d771c410579d3d7eaabb379871456ded1b111, 8942b0032af976738a7c602fa389803dda30c0dc, 1f54b733eaa91e602baaff74f113c7ef16ddaa89, b4ce5797b7fc52e851aa4afc54c4617fc12cbf72, c8e8518011b8b7d318a2bb2f26b897b196421d76]:</summary>

  - @rocket.chat/model-typings@1.3.0-rc.0
  - @rocket.chat/sha256@1.0.12-rc.0
  - @rocket.chat/rest-typings@7.3.0-rc.0
  </details>

## 1.1.1

### Patch Changes

- <details><summary>Updated dependencies []:</summary>

  - @rocket.chat/model-typings@1.2.1
  </details>

## 1.1.0

### Minor Changes

- ([#34004](https://github.com/RocketChat/Rocket.Chat/pull/34004)) Allows Rocket.Chat to store call events.

### Patch Changes

- ([#34858](https://github.com/RocketChat/Rocket.Chat/pull/34858)) Fixes an issue that prevented the apps-engine from reestablishing communications with subprocesses in some cases

- <details><summary>Updated dependencies [76f6239ff1a9f34f163c03c140c4ceba62563b4e, f11efb4011db4efcdbf978d4b76671028daeed6e, 47f24c2fb795eee33cb021d56508298b8a548eec, 76f6239ff1a9f34f163c03c140c4ceba62563b4e, 475120dc19fb8cc400fd8af21559cd6f3cc17eb8, 2e4af86f6463166ba4d0b37b153b89ab246e112a, 76f6239ff1a9f34f163c03c140c4ceba62563b4e]:</summary>

  - @rocket.chat/model-typings@1.2.0
  </details>

## 1.1.0-rc.3

### Patch Changes

- <details><summary>Updated dependencies []:</summary>

  - @rocket.chat/model-typings@1.2.0-rc.3
  </details>

## 1.1.0-rc.2

### Patch Changes

- ([#34858](https://github.com/RocketChat/Rocket.Chat/pull/34858)) Fixes an issue that prevented the apps-engine from reestablishing communications with subprocesses in some cases

- <details><summary>Updated dependencies []:</summary>

  - @rocket.chat/model-typings@1.2.0-rc.2
  </details>

## 1.1.0-rc.1

### Patch Changes

- <details><summary>Updated dependencies []:</summary>

  - @rocket.chat/model-typings@1.2.0-rc.1
  </details>

## 1.1.0-rc.0

### Minor Changes

- ([#34004](https://github.com/RocketChat/Rocket.Chat/pull/34004)) Allows Rocket.Chat to store call events.

### Patch Changes

- <details><summary>Updated dependencies [76f6239ff1a9f34f163c03c140c4ceba62563b4e, f11efb4011db4efcdbf978d4b76671028daeed6e, 47f24c2fb795eee33cb021d56508298b8a548eec, 76f6239ff1a9f34f163c03c140c4ceba62563b4e, 475120dc19fb8cc400fd8af21559cd6f3cc17eb8, 2e4af86f6463166ba4d0b37b153b89ab246e112a, 76f6239ff1a9f34f163c03c140c4ceba62563b4e]:</summary>

  - @rocket.chat/model-typings@1.2.0-rc.0
  </details>

## 1.0.1

### Patch Changes

- <details><summary>Updated dependencies [80e36bfc3938775eb26aa5576f1b9b98896e1cc4, 32d93a0666fa1cbe857d02889e93d9bbf45bd4f0]:</summary>

  - @rocket.chat/model-typings@1.1.0
  </details>

## 1.0.1-rc.3

### Patch Changes

- <details><summary>Updated dependencies []:</summary>

  - @rocket.chat/model-typings@1.1.0-rc.3
  </details>

## 1.0.1-rc.2

### Patch Changes

- <details><summary>Updated dependencies []:</summary>

  - @rocket.chat/model-typings@1.1.0-rc.2
  </details>

## 1.0.1-rc.1

### Patch Changes

- <details><summary>Updated dependencies []:</summary>

  - @rocket.chat/model-typings@1.1.0-rc.1
  </details>

## 1.0.1-rc.0

### Patch Changes

- <details><summary>Updated dependencies [80e36bfc3938775eb26aa5576f1b9b98896e1cc4, 32d93a0666fa1cbe857d02889e93d9bbf45bd4f0]:</summary>

  - @rocket.chat/model-typings@1.1.0-rc.0
  </details>

## 1.0.0

### Major Changes

- ([#32856](https://github.com/RocketChat/Rocket.Chat/pull/32856)) Adds a new collection to store all the workspace cloud tokens to defer the race condition management to MongoDB instead of having to handle it within the settings cache.
  Removes the Cloud_Workspace_Access_Token & Cloud_Workspace_Access_Token_Expires_At settings since they are not going to be used anymore.

### Patch Changes

- <details><summary>Updated dependencies [bcacbb1cee, d9fe5bbe0b, b338807d76, 03d148524b]:</summary>

  - @rocket.chat/model-typings@1.0.0
  </details>

## 1.0.0-rc.6

### Patch Changes

- <details><summary>Updated dependencies []:</summary>

  - @rocket.chat/model-typings@1.0.0-rc.6
  </details>

## 1.0.0-rc.5

### Patch Changes

- <details><summary>Updated dependencies []:</summary>

  - @rocket.chat/model-typings@1.0.0-rc.5
  </details>

## 1.0.0-rc.4

### Patch Changes

- <details><summary>Updated dependencies []:</summary>

  - @rocket.chat/model-typings@1.0.0-rc.4
  </details>

## 1.0.0-rc.3

### Patch Changes

- <details><summary>Updated dependencies []:</summary>

  - @rocket.chat/model-typings@1.0.0-rc.3
  </details>

## 1.0.0-rc.2

### Patch Changes

- <details><summary>Updated dependencies []:</summary>

  - @rocket.chat/model-typings@1.0.0-rc.2
  </details>

## 1.0.0-rc.1

### Patch Changes

- <details><summary>Updated dependencies []:</summary>

  - @rocket.chat/model-typings@1.0.0-rc.1
  </details>

## 1.0.0-rc.0

### Major Changes

- ([#32856](https://github.com/RocketChat/Rocket.Chat/pull/32856)) Adds a new collection to store all the workspace cloud tokens to defer the race condition management to MongoDB instead of having to handle it within the settings cache.
  Removes the Cloud_Workspace_Access_Token & Cloud_Workspace_Access_Token_Expires_At settings since they are not going to be used anymore.

### Patch Changes

- <details><summary>Updated dependencies [7726d68374, bcacbb1cee, d9fe5bbe0b, b338807d76, 03d148524b]:</summary>

  - @rocket.chat/model-typings@1.0.0-rc.0
  </details>

## 0.3.0

### Minor Changes

- ([#32693](https://github.com/RocketChat/Rocket.Chat/pull/32693)) Introduced "create contacts" endpoint to omnichannel

### Patch Changes

- <details><summary>Updated dependencies [9a38c8e13f, 927710d778, 3a161c4310, 12d6307998]:</summary>

  - @rocket.chat/model-typings@0.8.0
  </details>

## 0.3.0-rc.6

### Patch Changes

- <details><summary>Updated dependencies []:</summary>

  - @rocket.chat/model-typings@0.8.0-rc.6
  </details>

## 0.3.0-rc.5

### Patch Changes

- <details><summary>Updated dependencies []:</summary>

  - @rocket.chat/model-typings@0.8.0-rc.5
  </details>

## 0.3.0-rc.4

### Patch Changes

- <details><summary>Updated dependencies []:</summary>

  - @rocket.chat/model-typings@0.8.0-rc.4
  </details>

## 0.3.0-rc.3

### Patch Changes

- <details><summary>Updated dependencies []:</summary>

  - @rocket.chat/model-typings@0.8.0-rc.3
  </details>

## 0.3.0-rc.2

### Patch Changes

- <details><summary>Updated dependencies []:</summary>

  - @rocket.chat/model-typings@0.8.0-rc.2
  </details>

## 0.3.0-rc.1

### Patch Changes

- <details><summary>Updated dependencies []:</summary>

  - @rocket.chat/model-typings@0.8.0-rc.1
  </details>

## 0.3.0-rc.0

### Minor Changes

- ([#32693](https://github.com/RocketChat/Rocket.Chat/pull/32693)) Introduced "create contacts" endpoint to omnichannel

### Patch Changes

- <details><summary>Updated dependencies [9a38c8e13f, 927710d778, 3a161c4310, 12d6307998]:</summary>

  - @rocket.chat/model-typings@0.8.0-rc.0
  </details>

## 0.2.4

### Patch Changes

- <details><summary>Updated dependencies []:</summary>

  - @rocket.chat/model-typings@0.7.1
  </details>

## 0.2.3

### Patch Changes

- <details><summary>Updated dependencies [7f88158036, a14c0678bb, e28be46db7]:</summary>

  - @rocket.chat/model-typings@0.7.0
  </details>

## 0.2.3-rc.6

### Patch Changes

- <details><summary>Updated dependencies []:</summary>

  - @rocket.chat/model-typings@0.7.0-rc.6
  </details>

## 0.2.3-rc.5

### Patch Changes

- <details><summary>Updated dependencies []:</summary>

  - @rocket.chat/model-typings@0.7.0-rc.5
  </details>

## 0.2.3-rc.4

### Patch Changes

- <details><summary>Updated dependencies []:</summary>

  - @rocket.chat/model-typings@0.7.0-rc.4
  </details>

## 0.2.3-rc.3

### Patch Changes

- <details><summary>Updated dependencies []:</summary>

  - @rocket.chat/model-typings@0.7.0-rc.3
  </details>

## 0.2.3-rc.2

### Patch Changes

- <details><summary>Updated dependencies []:</summary>

  - @rocket.chat/model-typings@0.7.0-rc.2
  </details>

## 0.2.3-rc.1

### Patch Changes

- <details><summary>Updated dependencies []:</summary>

  - @rocket.chat/model-typings@0.7.0-rc.1
  </details>

## 0.2.3-rc.0

### Patch Changes

- <details><summary>Updated dependencies [7f88158036, a14c0678bb, e28be46db7]:</summary>

  - @rocket.chat/model-typings@0.7.0-rc.0
  </details>

## 0.2.2

### Patch Changes

- <details><summary>Updated dependencies []:</summary>

  - @rocket.chat/model-typings@0.6.2
  </details>

## 0.2.1

### Patch Changes

- <details><summary>Updated dependencies []:</summary>

  - @rocket.chat/model-typings@0.6.1
  </details>

## 0.2.0

### Minor Changes

- ([#32793](https://github.com/RocketChat/Rocket.Chat/pull/32793)) New Feature: Video Conference Persistent Chat.
  This feature provides a discussion id for conference provider apps to store the chat messages exchanged during the conferences, so that those users may then access those messages again at any time through Rocket.Chat.

### Patch Changes

- <details><summary>Updated dependencies [439faa87d3, 03c8b066f9, 2d89a0c448, 439faa87d3, 264d7d5496]:</summary>

  - @rocket.chat/model-typings@0.6.0
  </details>

## 0.2.0-rc.6

### Patch Changes

- <details><summary>Updated dependencies []:</summary>

  - @rocket.chat/model-typings@0.6.0-rc.6
  </details>

## 0.2.0-rc.5

### Patch Changes

- <details><summary>Updated dependencies []:</summary>

  - @rocket.chat/model-typings@0.6.0-rc.5
  </details>

## 0.2.0-rc.4

### Patch Changes

- <details><summary>Updated dependencies []:</summary>

  - @rocket.chat/model-typings@0.6.0-rc.4
  </details>

## 0.2.0-rc.3

### Patch Changes

- <details><summary>Updated dependencies []:</summary>

  - @rocket.chat/model-typings@0.6.0-rc.3
  </details>

## 0.2.0-rc.2

### Patch Changes

- <details><summary>Updated dependencies []:</summary>

  - @rocket.chat/model-typings@0.6.0-rc.2
  </details>

## 0.2.0-rc.1

### Patch Changes

- <details><summary>Updated dependencies []:</summary>
  - @rocket.chat/model-typings@0.6.0-rc.1
  </details>

## 0.2.0-rc.0

### Minor Changes

- ([#32793](https://github.com/RocketChat/Rocket.Chat/pull/32793)) New Feature: Video Conference Persistent Chat.
  This feature provides a discussion id for conference provider apps to store the chat messages exchanged during the conferences, so that those users may then access those messages again at any time through Rocket.Chat.

### Patch Changes

- <details><summary>Updated dependencies [439faa87d3, 03c8b066f9, 2d89a0c448, 439faa87d3, 264d7d5496]:</summary>

  - @rocket.chat/model-typings@0.6.0-rc.0
  </details>

### Patch Changes

- <details><summary>Updated dependencies []:</summary>
  - @rocket.chat/model-typings@0.5.2
  </details>

## 0.1.1

### Patch Changes

- <details><summary>Updated dependencies []:</summary>

  - @rocket.chat/model-typings@0.5.1
  </details>

## 0.1.0

### Minor Changes

- ([#31821](https://github.com/RocketChat/Rocket.Chat/pull/31821)) New runtime for apps in the Apps-Engine based on the Deno platform

### Patch Changes

- <details><summary>Updated dependencies [eaf2f11a6c, f75a2cb4bb, 4f72d62aa7]:</summary>

  - @rocket.chat/model-typings@0.5.0
  </details>

## 0.1.0-rc.7

### Patch Changes

- <details><summary>Updated dependencies []:</summary>

  - @rocket.chat/model-typings@0.5.0-rc.7
  </details>

## 0.1.0-rc.6

### Patch Changes

- <details><summary>Updated dependencies []:</summary>

  - @rocket.chat/model-typings@0.5.0-rc.6
  </details>

## 0.1.0-rc.5

### Patch Changes

- <details><summary>Updated dependencies []:</summary>

  - @rocket.chat/model-typings@0.5.0-rc.5
  </details>

## 0.1.0-rc.4

### Patch Changes

- <details><summary>Updated dependencies []:</summary>

  - @rocket.chat/model-typings@0.5.0-rc.4
  </details>

## 0.1.0-rc.3

### Patch Changes

- <details><summary>Updated dependencies []:</summary>

  - @rocket.chat/model-typings@0.5.0-rc.3
  </details>

## 0.1.0-rc.2

### Patch Changes

- <details><summary>Updated dependencies []:</summary>

  - @rocket.chat/model-typings@0.5.0-rc.2
  </details>

## 0.1.0-rc.1

### Patch Changes

- <details><summary>Updated dependencies []:</summary>

  - @rocket.chat/model-typings@0.5.0-rc.1
  </details>

## 0.1.0-rc.0

### Minor Changes

- ([#31821](https://github.com/RocketChat/Rocket.Chat/pull/31821)) New runtime for apps in the Apps-Engine based on the Deno platform

### Patch Changes

- <details><summary>Updated dependencies [eaf2f11a6c, f75a2cb4bb, 4f72d62aa7]:</summary>

  - @rocket.chat/model-typings@0.5.0-rc.0

## 0.0.42

### Patch Changes

- <details><summary>Updated dependencies []:</summary>

  - @rocket.chat/model-typings@0.4.4
  </details>

## 0.0.41

### Patch Changes

- <details><summary>Updated dependencies []:</summary>

  - @rocket.chat/model-typings@0.4.3
  </details>

## 0.0.40

### Patch Changes

- <details><summary>Updated dependencies []:</summary>

  - @rocket.chat/model-typings@0.4.2
  </details>

## 0.0.39

### Patch Changes

- <details><summary>Updated dependencies []:</summary>

  - @rocket.chat/model-typings@0.4.1
  </details>

## 0.0.39-rc.2

### Patch Changes

- <details><summary>Updated dependencies []:</summary>

  - @rocket.chat/model-typings@0.4.1-rc.2
  </details>

## 0.0.39-rc.1

### Patch Changes

- <details><summary>Updated dependencies []:</summary>

  - @rocket.chat/model-typings@0.4.1-rc.1
  </details>

## 0.0.39-rc.0

### Patch Changes

- <details><summary>Updated dependencies []:</summary>

  - @rocket.chat/model-typings@0.4.1-rc.0
  </details>

## 0.0.38

### Patch Changes

- <details><summary>Updated dependencies [da45cb6998]:</summary>

  - @rocket.chat/model-typings@0.4.0
  </details>

## 0.0.38-rc.2

### Patch Changes

- <details><summary>Updated dependencies []:</summary>

  - @rocket.chat/model-typings@0.4.0-rc.2
  </details>

## 0.0.38-rc.1

### Patch Changes

- <details><summary>Updated dependencies []:</summary>

  - @rocket.chat/model-typings@0.4.0-rc.1
  </details>

## 0.0.38-rc.0

### Patch Changes

- <details><summary>Updated dependencies [da45cb6998]:</summary>

  - @rocket.chat/model-typings@0.4.0-rc.0

## 0.0.37

### Patch Changes

- <details><summary>Updated dependencies []:</summary>

  - @rocket.chat/model-typings@0.3.9
  </details>

> > > > > > > origin/master

## 0.0.36

### Patch Changes

- <details><summary>Updated dependencies []:</summary>

  - @rocket.chat/model-typings@0.3.8
  </details>

## 0.0.35

### Patch Changes

- ([#32056](https://github.com/RocketChat/Rocket.Chat/pull/32056)) Fix proxified model props were missing context before attribution

- <details><summary>Updated dependencies [0570f6740a]:</summary>

  - @rocket.chat/model-typings@0.3.7
  </details>

## 0.0.35-rc.4

### Patch Changes

- <details><summary>Updated dependencies []:</summary>

  - @rocket.chat/model-typings@0.3.7-rc.4
  </details>

## 0.0.35-rc.3

### Patch Changes

- <details><summary>Updated dependencies []:</summary>

  - @rocket.chat/model-typings@0.3.7-rc.3
  </details>

## 0.0.35-rc.2

### Patch Changes

- <details><summary>Updated dependencies []:</summary>

  - @rocket.chat/model-typings@0.3.7-rc.2
  </details>

## 0.0.35-rc.1

### Patch Changes

- <details><summary>Updated dependencies []:</summary>

  - @rocket.chat/model-typings@0.3.7-rc.1
  </details>

## 0.0.35-rc.0

### Patch Changes

- ([#32056](https://github.com/RocketChat/Rocket.Chat/pull/32056)) Fix proxified model props were missing context before attribution

- <details><summary>Updated dependencies [0570f6740a]:</summary>

  - @rocket.chat/model-typings@0.3.7-rc.0
  </details>

## 0.0.34

### Patch Changes

- ([#32056](https://github.com/RocketChat/Rocket.Chat/pull/32056)) Fix proxified model props were missing context before attribution

- <details><summary>Updated dependencies []:</summary>

  - @rocket.chat/model-typings@0.3.6
  </details>

## 0.0.33

### Patch Changes

- <details><summary>Updated dependencies []:</summary>

  - @rocket.chat/model-typings@0.3.5
  </details>

## 0.0.32

### Patch Changes

- <details><summary>Updated dependencies []:</summary>

  - @rocket.chat/model-typings@0.3.4
  </details>

## 0.0.31

### Patch Changes

- <details><summary>Updated dependencies []:</summary>

  - @rocket.chat/model-typings@0.3.3
  </details>

## 0.0.30

### Patch Changes

- <details><summary>Updated dependencies []:</summary>

  - @rocket.chat/model-typings@0.3.2
  </details>

## 0.0.29

### Patch Changes

- <details><summary>Updated dependencies []:</summary>

  - @rocket.chat/model-typings@0.3.1
  </details>

## 0.0.28

### Patch Changes

- ([#31138](https://github.com/RocketChat/Rocket.Chat/pull/31138)) feat(uikit): Move `@rocket.chat/ui-kit` package to the main monorepo

- <details><summary>Updated dependencies [b223cbde14, fae558bd5d, 2260c04ec6, c8ab6583dc, e7d3cdeef0, b4b2cd20a8]:</summary>

  - @rocket.chat/model-typings@0.3.0
  </details>

## 0.0.28-rc.7

### Patch Changes

- <details><summary>Updated dependencies []:</summary>

  - @rocket.chat/model-typings@0.3.0-rc.7
  </details>

## 0.0.28-rc.6

### Patch Changes

- <details><summary>Updated dependencies []:</summary>

  - @rocket.chat/model-typings@0.3.0-rc.6
  </details>

## 0.0.28-rc.5

### Patch Changes

- <details><summary>Updated dependencies []:</summary>

  - @rocket.chat/model-typings@0.3.0-rc.5
  </details>

## 0.0.28-rc.4

### Patch Changes

- @rocket.chat/model-typings@0.3.0-rc.4

## 0.0.28-rc.3

### Patch Changes

- @rocket.chat/model-typings@0.3.0-rc.3

## 0.0.28-rc.2

### Patch Changes

- @rocket.chat/model-typings@0.3.0-rc.2

## 0.0.28-rc.1

### Patch Changes

- @rocket.chat/model-typings@0.3.0-rc.1

## 0.0.28-rc.0

### Patch Changes

- b223cbde14: feat(uikit): Move `@rocket.chat/ui-kit` package to the main monorepo
- Updated dependencies [b223cbde14]
- Updated dependencies [fae558bd5d]
- Updated dependencies [2260c04ec6]
- Updated dependencies [c8ab6583dc]
- Updated dependencies [e7d3cdeef0]
- Updated dependencies [b4b2cd20a8]
  - @rocket.chat/model-typings@0.3.0-rc.0

## 0.0.27

### Patch Changes

- @rocket.chat/model-typings@0.2.3

## 0.0.26

### Patch Changes

- @rocket.chat/model-typings@0.2.2

## 0.0.25

### Patch Changes

- @rocket.chat/model-typings@0.2.1

## 0.0.24

### Patch Changes

- Updated dependencies [dea1fe9191]
- Updated dependencies [223dce18a3]
- Updated dependencies [ec1b2b9846]
- Updated dependencies [5f81a0f3cb]
  - @rocket.chat/model-typings@0.2.0

## 0.0.24-rc.12

### Patch Changes

- @rocket.chat/model-typings@0.2.0-rc.19

## 0.0.24-rc.11

### Patch Changes

- @rocket.chat/model-typings@0.2.0-rc.18

## 0.0.24-rc.10

### Patch Changes

- @rocket.chat/model-typings@0.2.0-rc.17

## 0.0.24-rc.9

### Patch Changes

- @rocket.chat/model-typings@0.2.0-rc.16

## 0.0.24-rc.8

### Patch Changes

- @rocket.chat/model-typings@0.2.0-rc.15

## 0.0.24-rc.7

### Patch Changes

- @rocket.chat/model-typings@0.2.0-rc.14

## 0.0.24-rc.6

### Patch Changes

- @rocket.chat/model-typings@0.2.0-rc.13

## 0.0.24-rc.5

### Patch Changes

- @rocket.chat/model-typings@0.2.0-rc.12

## 0.0.24-rc.4

### Patch Changes

- @rocket.chat/model-typings@0.2.0-rc.11

## 0.0.24-rc.3

### Patch Changes

- @rocket.chat/model-typings@0.2.0-rc.10

## 0.0.24-rc.2

### Patch Changes

- @rocket.chat/model-typings@0.2.0-rc.9

## 0.0.24-rc.1

### Patch Changes

- @rocket.chat/model-typings@0.2.0-rc.8

## 0.0.21-rc.7

### Patch Changes

- @rocket.chat/model-typings@0.2.0-rc.7

## 0.0.21-rc.6

### Patch Changes

- @rocket.chat/model-typings@0.2.0-rc.6

## 0.0.21-rc.5

### Patch Changes

- @rocket.chat/model-typings@0.2.0-rc.5

## 0.0.21-rc.4

### Patch Changes

- @rocket.chat/model-typings@0.2.0-rc.4

## 0.0.21-rc.3

### Patch Changes

- @rocket.chat/model-typings@0.2.0-rc.3

## 0.0.21-rc.2

### Patch Changes

- @rocket.chat/model-typings@0.2.0-rc.2

## 0.0.21-rc.1

### Patch Changes

- @rocket.chat/model-typings@0.2.0-rc.1

## 0.0.21-rc.0

### Patch Changes

- Updated dependencies [dea1fe9191]
- Updated dependencies [223dce18a3]
- Updated dependencies [ec1b2b9846]
- Updated dependencies [5f81a0f3cb]
  - @rocket.chat/model-typings@0.2.0-rc.0

## 0.0.23

### Patch Changes

- @rocket.chat/model-typings@0.1.8

## 0.0.22

### Patch Changes

- @rocket.chat/model-typings@0.1.7

## 0.0.21

### Patch Changes

- @rocket.chat/model-typings@0.1.6

## 0.0.20

### Patch Changes

- @rocket.chat/model-typings@0.1.5

## 0.0.19

### Patch Changes

- @rocket.chat/model-typings@0.1.4

## 0.0.18

### Patch Changes

- @rocket.chat/model-typings@0.1.3

## 0.0.17

### Patch Changes

- @rocket.chat/model-typings@0.1.2

## 0.0.16

### Patch Changes

- @rocket.chat/model-typings@0.1.1

## 0.0.15

### Patch Changes

- Updated dependencies [4186eecf05]
- Updated dependencies [8a59855fcf]
- Updated dependencies [5cee21468e]
- Updated dependencies [aaefe865a7]
- Updated dependencies [f556518fa1]
- Updated dependencies [ead7c7bef2]
- Updated dependencies [61128364d6]
  - @rocket.chat/model-typings@0.1.0

## 0.0.15-rc.5

### Patch Changes

- @rocket.chat/model-typings@0.1.0-rc.5

## 0.0.14-rc.4

### Patch Changes

- @rocket.chat/model-typings@0.1.0-rc.4

## 0.0.14-rc.3

### Patch Changes

- @rocket.chat/model-typings@0.1.0-rc.3

## 0.0.14-rc.2

### Patch Changes

- @rocket.chat/model-typings@0.1.0-rc.2

## 0.0.14-rc.1

### Patch Changes

- @rocket.chat/model-typings@0.1.0-rc.1

## 0.0.14-rc.0

### Patch Changes

- Updated dependencies [4186eecf05]
- Updated dependencies [8a59855fcf]
- Updated dependencies [5cee21468e]
- Updated dependencies [aaefe865a7]
- Updated dependencies [f556518fa1]
- Updated dependencies [ead7c7bef2]
- Updated dependencies [61128364d6]
  - @rocket.chat/model-typings@0.1.0-rc.0

## 0.0.13

### Patch Changes

- @rocket.chat/model-typings@0.0.13

## 0.0.12

### Patch Changes

- @rocket.chat/model-typings@0.0.12

## 0.0.11

### Patch Changes

- Updated dependencies [92d25b9c7a]
  - @rocket.chat/model-typings@0.0.11

## 0.0.10

### Patch Changes

- Updated dependencies [8a7d5d3898]
  - @rocket.chat/model-typings@0.0.10

## 0.0.9

### Patch Changes

- @rocket.chat/model-typings@0.0.9

## 0.0.8

### Patch Changes

- @rocket.chat/model-typings@0.0.8

## 0.0.7

### Patch Changes

- @rocket.chat/model-typings@0.0.7

## 0.0.6

### Patch Changes

- Updated dependencies [7832a40a6d]
- Updated dependencies [b837cb9f2a]
- Updated dependencies [ee5993625b]
- Updated dependencies [9da856cc67]
- Updated dependencies [0f0b8e17bf]
- Updated dependencies [c31f93ed96]
- Updated dependencies [b837cb9f2a]
- Updated dependencies [916c0dcaf2]
- Updated dependencies [94477bd9f8]
- Updated dependencies [16dca466ea]
  - @rocket.chat/model-typings@0.0.6

## 0.0.6-rc.10

### Patch Changes

- @rocket.chat/model-typings@0.0.6-rc.10

## 0.0.6-rc.9

### Patch Changes

- @rocket.chat/model-typings@0.0.6-rc.9

## 0.0.6-rc.8

### Patch Changes

- @rocket.chat/model-typings@0.0.6-rc.8

## 0.0.6-rc.7

### Patch Changes

- @rocket.chat/model-typings@0.0.6-rc.7

## 0.0.6-rc.6

### Patch Changes

- @rocket.chat/model-typings@0.0.6-rc.6

## 0.0.6-rc.5

### Patch Changes

- @rocket.chat/model-typings@0.0.6-rc.5

## 0.0.6-rc.4

### Patch Changes

- @rocket.chat/model-typings@0.0.6-rc.4

## 0.0.6-rc.3

### Patch Changes

- @rocket.chat/model-typings@0.0.6-rc.3

## 0.0.6-rc.2

### Patch Changes

- @rocket.chat/model-typings@0.0.6-rc.2

## 0.0.6-rc.1

### Patch Changes

- @rocket.chat/model-typings@0.0.6-rc.1

## 0.0.5

### Patch Changes

- @rocket.chat/model-typings@0.0.5

## 0.0.4

## 0.0.3-rc.0

### Patch Changes

- Updated dependencies [7832a40a6d]
- Updated dependencies [b837cb9f2a]
- Updated dependencies [ee5993625b]
- Updated dependencies [9da856cc67]
- Updated dependencies [0f0b8e17bf]
- Updated dependencies [c31f93ed96]
- Updated dependencies [b837cb9f2a]
- Updated dependencies [916c0dcaf2]
- Updated dependencies [94477bd9f8]
- Updated dependencies [16dca466ea]
  - @rocket.chat/model-typings@0.0.3-rc.0

## 0.0.2

### Patch Changes

- Updated dependencies []:
  - @rocket.chat/model-typings@0.0.2<|MERGE_RESOLUTION|>--- conflicted
+++ resolved
@@ -1,6 +1,5 @@
 # @rocket.chat/models
 
-<<<<<<< HEAD
 ## 1.4.0-rc.0
 
 ### Minor Changes
@@ -17,7 +16,8 @@
 
   - @rocket.chat/rest-typings@7.5.0-rc.0
   - @rocket.chat/model-typings@1.5.0-rc.0
-=======
+  </details>
+
 ## 1.3.1
 
 ### Patch Changes
@@ -26,7 +26,6 @@
 
   - @rocket.chat/rest-typings@7.4.1
   - @rocket.chat/model-typings@1.4.1
->>>>>>> fb0f4eaf
   </details>
 
 ## 1.3.0
