--- conflicted
+++ resolved
@@ -1,6 +1,5 @@
 # @rocket.chat/models
 
-<<<<<<< HEAD
 ## 1.5.5-rc.8
 
 ### Patch Changes
@@ -72,9 +71,8 @@
   </details>
 
 ## 1.5.5-rc.1
-=======
+
 ## 1.5.8-rc.1
->>>>>>> 54e2bc45
 
 ### Patch Changes
 
