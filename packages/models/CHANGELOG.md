--- conflicted
+++ resolved
@@ -1,16 +1,10 @@
 # @rocket.chat/models
 
-<<<<<<< HEAD
-## 1.5.5-rc.1
-=======
-## 1.5.7
->>>>>>> fe8bc08d
-
-### Patch Changes
-
-- <details><summary>Updated dependencies []:</summary>
-
-<<<<<<< HEAD
+## 1.5.8-rc.1
+
+### Patch Changes
+
+- <details><summary>Updated dependencies []:</summary>
   - @rocket.chat/rest-typings@7.8.0-rc.1
   - @rocket.chat/model-typings@1.6.5-rc.1
   </details>
@@ -29,8 +23,14 @@
 
   - @rocket.chat/rest-typings@7.8.0-rc.0
   - @rocket.chat/model-typings@1.6.5-rc.0
-=======
-  - @rocket.chat/rest-typings@7.7.4
+  </details>
+
+## 1.5.7
+
+### Patch Changes
+
+- <details><summary>Updated dependencies []:</summary>
+- @rocket.chat/rest-typings@7.7.4
   - @rocket.chat/model-typings@1.6.7
   </details>
 
@@ -52,7 +52,6 @@
 
   - @rocket.chat/rest-typings@7.7.2
   - @rocket.chat/model-typings@1.6.5
->>>>>>> fe8bc08d
   </details>
 
 ## 1.5.4
