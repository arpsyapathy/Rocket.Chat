--- conflicted
+++ resolved
@@ -1,8 +1,4 @@
-<<<<<<< HEAD
-import type { IImporterSelectionContactIdentifier } from '@rocket.chat/core-typings';
-=======
 import type { IImporterShortSelection } from '@rocket.chat/core-typings';
->>>>>>> 916e2050
 import Ajv from 'ajv';
 
 const ajv = new Ajv({
@@ -10,29 +6,6 @@
 });
 
 export type StartImportParamsPOST = {
-<<<<<<< HEAD
-	input: {
-		users: {
-			user_id: string;
-			username: string;
-			email: string;
-			is_deleted: boolean;
-			is_bot: boolean;
-			do_import: boolean;
-			is_email_taken: boolean;
-		}[];
-		channels: {
-			channel_id: string;
-			name: string;
-			creator?: string;
-			is_archived: boolean;
-			do_import: boolean;
-			is_private: boolean;
-			is_direct: boolean;
-		}[];
-		contacts?: IImporterSelectionContactIdentifier[];
-	};
-=======
 	input: IImporterShortSelection;
 };
 
@@ -46,7 +19,6 @@
 		},
 	},
 	required: [],
->>>>>>> 916e2050
 };
 
 const StartImportParamsPostSchema = {
@@ -55,54 +27,9 @@
 		input: {
 			type: 'object',
 			properties: {
-<<<<<<< HEAD
-				users: {
-					type: 'array',
-					items: {
-						type: 'object',
-						properties: {
-							user_id: { type: 'string' },
-							username: { type: 'string' },
-							email: { type: 'string', nullable: true },
-							is_deleted: { type: 'boolean' },
-							is_bot: { type: 'boolean' },
-							do_import: { type: 'boolean' },
-							is_email_taken: { type: 'boolean' },
-						},
-						required: ['user_id', 'username', 'is_deleted', 'is_bot', 'do_import', 'is_email_taken'],
-					},
-				},
-				channels: {
-					type: 'array',
-					items: {
-						type: 'object',
-						properties: {
-							channel_id: { type: 'string' },
-							name: { type: 'string' },
-							creator: { type: 'string' },
-							is_archived: { type: 'boolean' },
-							do_import: { type: 'boolean' },
-							is_private: { type: 'boolean' },
-							is_direct: { type: 'boolean' },
-						},
-						required: ['channel_id', 'name', 'is_archived', 'do_import', 'is_private', 'is_direct'],
-					},
-				},
-				contacts: {
-					type: 'array',
-					items: {
-						type: 'object',
-						properties: {
-							id: { type: 'string' },
-							do_import: { type: 'boolean' },
-						},
-						required: ['id', 'do_import'],
-					},
-				},
-=======
 				users: RecordListSchema,
 				channels: RecordListSchema,
->>>>>>> 916e2050
+				contacts: RecordListSchema,
 			},
 			required: [],
 		},
