import type {
	IOmnichannelCannedResponse,
	ILivechatAgent,
	ILivechatDepartment,
	ILivechatDepartmentRecord,
	ILivechatDepartmentAgents,
	ILivechatMonitor,
	ILivechatTag,
	ILivechatVisitor,
	ILivechatVisitorDTO,
	IMessage,
	IOmnichannelRoom,
	IRoom,
	ISetting,
	ILivechatPriority,
	ILivechatAgentActivity,
	ILivechatCustomField,
	IOmnichannelSystemMessage,
	Serialized,
	ILivechatBusinessHour,
	ILivechatTrigger,
	ILivechatInquiryRecord,
} from '@rocket.chat/core-typings';
import Ajv from 'ajv';
import type { WithId } from 'mongodb';

import type { PaginatedRequest } from '../helpers/PaginatedRequest';
import type { PaginatedResult } from '../helpers/PaginatedResult';
import type { Deprecated } from '../helpers/Deprecated';

type booleanString = 'true' | 'false';

const ajv = new Ajv({
	coerceTypes: true,
	allowUnionTypes: true,
});

type LivechatVisitorsInfo = {
	visitorId: string;
};

const LivechatVisitorsInfoSchema = {
	type: 'object',
	properties: {
		visitorId: {
			type: 'string',
		},
	},
	required: ['visitorId'],
	additionalProperties: false,
};

export const isLivechatVisitorsInfoProps = ajv.compile<LivechatVisitorsInfo>(LivechatVisitorsInfoSchema);

type LivechatRoomOnHold = {
	roomId: IRoom['_id'];
};

const LivechatRoomOnHoldSchema = {
	type: 'object',
	properties: {
		roomId: {
			type: 'string',
		},
	},
	required: ['roomId'],
	additionalProperties: false,
};

export const isLivechatRoomOnHoldProps = ajv.compile<LivechatRoomOnHold>(LivechatRoomOnHoldSchema);

type LivechatDepartmentId = {
	onlyMyDepartments?: booleanString;
	includeAgents?: booleanString;
};

const LivechatDepartmentIdSchema = {
	type: 'object',
	properties: {
		onlyMyDepartments: {
			type: 'string',
			nullable: true,
		},
		includeAgents: {
			type: 'string',
			nullable: true,
		},
	},
	additionalProperties: false,
};

export const isLivechatDepartmentIdProps = ajv.compile<LivechatDepartmentId>(LivechatDepartmentIdSchema);

type LivechatDepartmentAutocomplete = {
	selector: string;
	onlyMyDepartments: booleanString;
};

const LivechatDepartmentAutocompleteSchema = {
	type: 'object',
	properties: {
		selector: {
			type: 'string',
		},
		onlyMyDepartments: {
			type: 'string',
		},
	},
	required: ['selector', 'onlyMyDepartments'],
	additionalProperties: false,
};

export const isLivechatDepartmentAutocompleteProps = ajv.compile<LivechatDepartmentAutocomplete>(LivechatDepartmentAutocompleteSchema);

type LivechatDepartmentDepartmentIdAgentsGET = {
	sort: string;
};

const LivechatDepartmentDepartmentIdAgentsGETSchema = {
	type: 'object',
	properties: {
		sort: {
			type: 'string',
		},
	},
	required: ['sort'],
	additionalProperties: false,
};

export const isLivechatDepartmentDepartmentIdAgentsGETProps = ajv.compile<LivechatDepartmentDepartmentIdAgentsGET>(
	LivechatDepartmentDepartmentIdAgentsGETSchema,
);

type LivechatDepartmentDepartmentIdAgentsPOST = {
	upsert: string[];
	remove: string[];
};

const LivechatDepartmentDepartmentIdAgentsPOSTSchema = {
	type: 'object',
	properties: {
		upsert: {
			type: 'array',
			items: {
				type: 'string',
			},
		},
		remove: {
			type: 'array',
			items: {
				type: 'string',
			},
		},
	},
	required: ['upsert', 'remove'],
	additionalProperties: false,
};

export const isLivechatDepartmentDepartmentIdAgentsPOSTProps = ajv.compile<LivechatDepartmentDepartmentIdAgentsPOST>(
	LivechatDepartmentDepartmentIdAgentsPOSTSchema,
);

type LivechatVisitorTokenGet = {
	token: string;
};

const LivechatVisitorTokenGetSchema = {
	type: 'object',
	properties: {
		token: {
			type: 'string',
		},
	},
	required: ['token'],
	additionalProperties: false,
};

export const isLivechatVisitorTokenGetProps = ajv.compile<LivechatVisitorTokenGet>(LivechatVisitorTokenGetSchema);

type LivechatVisitorTokenDelete = {
	token: string;
};

const LivechatVisitorTokenDeleteSchema = {
	type: 'object',
	properties: {
		token: {
			type: 'string',
		},
	},
	required: ['token'],
	additionalProperties: false,
};

export const isLivechatVisitorTokenDeleteProps = ajv.compile<LivechatVisitorTokenDelete>(LivechatVisitorTokenDeleteSchema);

type LivechatVisitorTokenRoom = {
	token: string;
};

const LivechatVisitorTokenRoomSchema = {
	type: 'object',
	properties: {
		token: {
			type: 'string',
		},
	},
	required: ['token'],
	additionalProperties: false,
};

export const isLivechatVisitorTokenRoomProps = ajv.compile<LivechatVisitorTokenRoom>(LivechatVisitorTokenRoomSchema);

type LivechatVisitorCallStatus = {
	token: string;
	callStatus: string;
	rid: string;
	callId: string;
};

const LivechatVisitorCallStatusSchema = {
	type: 'object',
	properties: {
		token: {
			type: 'string',
		},
		callStatus: {
			type: 'string',
		},
		rid: {
			type: 'string',
		},
		callId: {
			type: 'string',
		},
	},
	required: ['token', 'callStatus', 'rid', 'callId'],
	additionalProperties: false,
};

export const isLivechatVisitorCallStatusProps = ajv.compile<LivechatVisitorCallStatus>(LivechatVisitorCallStatusSchema);

type LivechatVisitorStatus = {
	token: string;
	status: string;
};

const LivechatVisitorStatusSchema = {
	type: 'object',
	properties: {
		token: {
			type: 'string',
		},
		status: {
			type: 'string',
		},
	},
	required: ['token', 'status'],
	additionalProperties: false,
};

export const isLivechatVisitorStatusProps = ajv.compile<LivechatVisitorStatus>(LivechatVisitorStatusSchema);

type LiveChatRoomJoin = {
	roomId: string;
};

const LiveChatRoomJoinSchema = {
	type: 'object',
	properties: {
		roomId: {
			type: 'string',
		},
	},
	required: ['roomId'],
	additionalProperties: false,
};

export const isLiveChatRoomJoinProps = ajv.compile<LiveChatRoomJoin>(LiveChatRoomJoinSchema);

type LiveChatRoomForward = {
	roomId: string;
	userId?: string;
	departmentId?: string;
	comment?: string;
	clientAction?: boolean;
};

const LiveChatRoomForwardSchema = {
	type: 'object',
	properties: {
		roomId: {
			type: 'string',
		},
		userId: {
			type: 'string',
			nullable: true,
		},
		departmentId: {
			type: 'string',
			nullable: true,
		},
		comment: {
			type: 'string',
			nullable: true,
		},
		clientAction: {
			type: 'boolean',
			nullable: true,
		},
	},
	required: ['roomId'],
	additionalProperties: false,
};

export const isLiveChatRoomForwardProps = ajv.compile<LiveChatRoomForward>(LiveChatRoomForwardSchema);

type LivechatMonitorsListProps = PaginatedRequest<{ text: string }>;

const LivechatMonitorsListSchema = {
	type: 'object',
	properties: {
		text: {
			type: 'string',
		},
		count: {
			type: 'number',
			nullable: true,
		},
		offset: {
			type: 'number',
			nullable: true,
		},
		sort: {
			type: 'string',
			nullable: true,
		},
		query: {
			type: 'string',
			nullable: true,
		},
	},
	required: ['text'],
	additionalProperties: false,
};

export const isLivechatMonitorsListProps = ajv.compile<LivechatMonitorsListProps>(LivechatMonitorsListSchema);

type LivechatTagsListProps = PaginatedRequest<{ text: string }, 'name'>;

const LivechatTagsListSchema = {
	type: 'object',
	properties: {
		text: {
			type: 'string',
		},
		count: {
			type: 'number',
			nullable: true,
		},
		offset: {
			type: 'number',
			nullable: true,
		},
		sort: {
			type: 'string',
			nullable: true,
		},
		query: {
			type: 'string',
			nullable: true,
		},
	},
	required: ['text'],
	additionalProperties: false,
};

export const isLivechatTagsListProps = ajv.compile<LivechatTagsListProps>(LivechatTagsListSchema);

type LivechatDepartmentProps = PaginatedRequest<{
	text: string;
	onlyMyDepartments?: booleanString;
	enabled?: booleanString;
	excludeDepartmentId?: string;
}>;

const LivechatDepartmentSchema = {
	type: 'object',
	properties: {
		text: {
			type: 'string',
			nullable: true,
		},
		onlyMyDepartments: {
			type: 'string',
			enum: ['true', 'false'],
			nullable: true,
		},
		enabled: {
			type: 'string',
			nullable: true,
		},
		excludeDepartmentId: {
			type: 'string',
			nullable: true,
		},
		count: {
			type: 'number',
			nullable: true,
		},
		offset: {
			type: 'number',
			nullable: true,
		},
		sort: {
			type: 'string',
			nullable: true,
		},
		query: {
			type: 'string',
			nullable: true,
		},
		fields: {
			type: 'string',
			nullable: true,
		},
	},
	additionalProperties: false,
};

export const isGETLivechatDepartmentProps = ajv.compile<LivechatDepartmentProps>(LivechatDepartmentSchema);

type POSTLivechatDepartmentProps = {
	department: {
		enabled: boolean;
		name: string;
		email: string;
		description?: string;
		showOnRegistration: boolean;
		showOnOfflineForm: boolean;
		requestTagsBeforeClosingChat?: boolean;
		chatClosingTags?: string[];
		fallbackForwardDepartment?: string;
	};
	agents: { agentId: string; count?: number; order?: number }[];
};

const POSTLivechatDepartmentSchema = {
	type: 'object',
	properties: {
		department: {
			type: 'object',
			properties: {
				enabled: {
					type: 'boolean',
				},
				name: {
					type: 'string',
				},
				description: {
					type: 'string',
					nullable: true,
				},
				showOnRegistration: {
					type: 'boolean',
				},
				showOnOfflineForm: {
					type: 'boolean',
				},
				requestTagsBeforeClosingChat: {
					type: 'boolean',
					nullable: true,
				},
				chatClosingTags: {
					type: 'array',
					items: {
						type: 'string',
					},
					nullable: true,
				},
				fallbackForwardDepartment: {
					type: 'string',
					nullable: true,
				},
				email: {
					type: 'string',
				},
			},
			required: ['name', 'email', 'enabled', 'showOnRegistration', 'showOnOfflineForm'],
			additionalProperties: true,
		},
		agents: {
			type: 'array',
			items: {
				type: 'object',
				properties: {
					agentId: {
						type: 'string',
					},
					count: {
						type: 'number',
						nullable: true,
					},
					order: {
						type: 'number',
						nullable: true,
					},
				},
				required: ['agentId'],
				additionalProperties: false,
			},
			nullable: true,
		},
	},
	required: ['department'],
	additionalProperties: false,
};

export const isPOSTLivechatDepartmentProps = ajv.compile<POSTLivechatDepartmentProps>(POSTLivechatDepartmentSchema);

type LivechatDepartmentsAvailableByUnitIdProps = PaginatedRequest<{ text: string; onlyMyDepartments?: 'true' | 'false' }>;

const LivechatDepartmentsAvailableByUnitIdSchema = {
	type: 'object',
	properties: {
		text: {
			type: 'string',
		},
		onlyMyDepartments: {
			type: 'string',
			enum: ['true', 'false'],
			nullable: true,
		},
		count: {
			type: 'number',
			nullable: true,
		},
		offset: {
			type: 'number',
			nullable: true,
		},
		sort: {
			type: 'string',
			nullable: true,
		},
		query: {
			type: 'string',
			nullable: true,
		},
	},
	required: ['text'],
	additionalProperties: false,
};

export const isLivechatDepartmentsAvailableByUnitIdProps = ajv.compile<LivechatDepartmentsAvailableByUnitIdProps>(
	LivechatDepartmentsAvailableByUnitIdSchema,
);

type LivechatDepartmentsByUnitProps = PaginatedRequest<{ text: string }>;

const LivechatDepartmentsByUnitSchema = {
	type: 'object',
	properties: {
		text: {
			type: 'string',
		},
		count: {
			type: 'number',
			nullable: true,
		},
		offset: {
			type: 'number',
			nullable: true,
		},
		sort: {
			type: 'string',
			nullable: true,
		},
		query: {
			type: 'string',
			nullable: true,
		},
	},
	required: ['text'],
	additionalProperties: false,
};

export const isLivechatDepartmentsByUnitProps = ajv.compile<LivechatDepartmentsByUnitProps>(LivechatDepartmentsByUnitSchema);

type LivechatDepartmentsByUnitIdProps = PaginatedRequest;

const LivechatDepartmentsByUnitIdSchema = {
	type: 'object',
	properties: {
		text: {
			type: 'string',
		},
		count: {
			type: 'number',
			nullable: true,
		},
		offset: {
			type: 'number',
			nullable: true,
		},
		sort: {
			type: 'string',
			nullable: true,
		},
		query: {
			type: 'string',
			nullable: true,
		},
	},
	required: ['text'],
	additionalProperties: false,
};

export const isLivechatDepartmentsByUnitIdProps = ajv.compile<LivechatDepartmentsByUnitIdProps>(LivechatDepartmentsByUnitIdSchema);

type LivechatUsersManagerGETProps = PaginatedRequest<{ text?: string; fields?: string }>;

const LivechatUsersManagerGETSchema = {
	type: 'object',
	properties: {
		text: {
			type: 'string',
			nullable: true,
		},
		count: {
			type: 'number',
			nullable: true,
		},
		offset: {
			type: 'number',
			nullable: true,
		},
		sort: {
			type: 'string',
			nullable: true,
		},
		query: {
			type: 'string',
			nullable: true,
		},
		fields: {
			type: 'string',
			nullable: true,
		},
	},
	required: [],
	additionalProperties: false,
};

export const isLivechatUsersManagerGETProps = ajv.compile<LivechatUsersManagerGETProps>(LivechatUsersManagerGETSchema);

type LivechatUsersManagerPOSTProps = PaginatedRequest<{ username: string }>;

const LivechatUsersManagerPOSTSchema = {
	type: 'object',
	properties: {
		username: {
			type: 'string',
		},
		count: {
			type: 'number',
			nullable: true,
		},
		offset: {
			type: 'number',
			nullable: true,
		},
		sort: {
			type: 'string',
			nullable: true,
		},
		query: {
			type: 'string',
			nullable: true,
		},
	},
	required: ['username'],
	additionalProperties: false,
};

export const isLivechatUsersManagerPOSTProps = ajv.compile<LivechatUsersManagerPOSTProps>(LivechatUsersManagerPOSTSchema);

type LivechatQueueProps = {
	agentId?: string;
	includeOfflineAgents?: booleanString;
	departmentId?: string;
	offset: number;
	count: number;
	sort: string;
};

const LivechatQueuePropsSchema = {
	type: 'object',
	properties: {
		agentId: {
			type: 'string',
			nullable: true,
		},
		includeOfflineAgents: {
			type: 'string',
			nullable: true,
		},
		departmentId: {
			type: 'string',
			nullable: true,
		},
		count: {
			type: 'number',
		},
		offset: {
			type: 'number',
		},
		sort: {
			type: 'string',
		},
	},
	required: ['count', 'offset', 'sort'],
	additionalProperties: false,
};

export const isLivechatQueueProps = ajv.compile<LivechatQueueProps>(LivechatQueuePropsSchema);

<<<<<<< HEAD
export type OmnichannelCustomFieldEndpointPayload = {
	defaultValue: string;
	label: string;
	options: string;
	public: false;
	regexp: string;
	required: boolean;
	scope: 'visitor' | 'room';
	type: 'select' | 'input';
	visibility: string;
	_id: string;
};

=======
>>>>>>> 4afcbf64
type CannedResponsesProps = PaginatedRequest<{
	scope?: string;
	departmentId?: string;
	text?: string;
	shortcut?: string;
	tags?: string[];
	createdBy?: string;
}>;

const CannedResponsesPropsSchema = {
	type: 'object',
	properties: {
		scope: {
			type: 'string',
			nullable: true,
		},
		departmentId: {
			type: 'string',
			nullable: true,
		},
		shortcut: {
			type: 'string',
			nullable: true,
		},
		tags: {
			type: 'array',
			items: {
				type: 'string',
			},
			nullable: true,
		},
		createdBy: {
			type: 'string',
			nullable: true,
		},
		text: {
			type: 'string',
			nullable: true,
		},
		count: {
			type: 'number',
			nullable: true,
		},
		offset: {
			type: 'number',
			nullable: true,
		},
		sort: {
			type: 'string',
			nullable: true,
		},
	},
	additionalProperties: false,
};

export const isCannedResponsesProps = ajv.compile<CannedResponsesProps>(CannedResponsesPropsSchema);

type LivechatCustomFieldsProps = PaginatedRequest<{ text?: string }>;

const LivechatCustomFieldsSchema = {
	type: 'object',
	properties: {
		text: {
			type: 'string',
			nullable: true,
		},
		count: {
			type: 'number',
			nullable: true,
		},
		offset: {
			type: 'number',
			nullable: true,
		},
		sort: {
			type: 'string',
			nullable: true,
		},
		query: {
			type: 'string',
			nullable: true,
		},
	},
	additionalProperties: false,
};

export const isLivechatCustomFieldsProps = ajv.compile<LivechatCustomFieldsProps>(LivechatCustomFieldsSchema);

export type LivechatRoomsProps = {
	roomName?: string;
	offset?: number;
	createdAt?: string;
	open?: boolean;
	agents?: string[];
	closedAt?: string;
	departmentId?: string;
	tags?: string[];
	customFields?: string;
	onhold?: boolean;
};

const LivechatRoomsSchema = {
	type: 'object',
	properties: {
		guest: {
			type: 'string',
		},
		fname: {
			type: 'string',
		},
		servedBy: {
			type: 'array',
			items: {
				type: 'string',
			},
		},
		status: {
			type: 'string',
		},
		department: {
			type: 'string',
		},
		from: {
			type: 'string',
		},
		to: {
			type: 'string',
		},
		customFields: {
			type: 'object',
			nullable: true,
		},
		current: {
			type: 'number',
		},
		itemsPerPage: {
			type: 'number',
		},
		tags: {
			type: 'array',
			items: {
				type: 'string',
			},
		},
	},
	required: ['guest', 'fname', 'servedBy', 'status', 'department', 'from', 'to', 'current', 'itemsPerPage'],
	additionalProperties: false,
};

export const isLivechatRoomsProps = ajv.compile<LivechatRoomsProps>(LivechatRoomsSchema);

type LivechatRidMessagesProps = PaginatedRequest;

const LivechatRidMessagesSchema = {
	type: 'object',
	properties: {
		count: {
			type: 'number',
			nullable: true,
		},
		offset: {
			type: 'number',
			nullable: true,
		},
		sort: {
			type: 'string',
			nullable: true,
		},
	},
	required: [],
	additionalProperties: false,
};

export const isLivechatRidMessagesProps = ajv.compile<LivechatRidMessagesProps>(LivechatRidMessagesSchema);

type LivechatUsersAgentProps = PaginatedRequest<{ text?: string }>;

const LivechatUsersAgentSchema = {
	type: 'object',
	properties: {
		text: {
			type: 'string',
			nullable: true,
		},
		count: {
			type: 'number',
			nullable: true,
		},
		offset: {
			type: 'number',
			nullable: true,
		},
		sort: {
			type: 'string',
			nullable: true,
		},
		query: {
			type: 'string',
			nullable: true,
		},
	},
	required: [],
	additionalProperties: false,
};

export const isLivechatUsersAgentProps = ajv.compile<LivechatUsersAgentProps>(LivechatUsersAgentSchema);

type LivechatPrioritiesProps = PaginatedRequest<{ text?: string }>;

const LivechatPrioritiesPropsSchema = {
	type: 'object',
	properties: {
		text: {
			type: 'string',
			nullable: true,
		},
		count: {
			type: 'number',
			nullable: true,
		},
		offset: {
			type: 'number',
			nullable: true,
		},
		sort: {
			type: 'string',
			nullable: true,
		},
		query: {
			type: 'string',
			nullable: true,
		},
	},
	required: [],
	additionalProperties: false,
};

export const isLivechatPrioritiesProps = ajv.compile<LivechatPrioritiesProps>(LivechatPrioritiesPropsSchema);

type POSTOmnichannelContactProps = {
	_id?: string;
	token: string;
	name: string;
	username?: string;
	email?: string;
	phone?: string;
	customFields?: Record<string, unknown>;
	contactManager?: {
		username: string;
	};
};

const POSTOmnichannelContactSchema = {
	type: 'object',
	properties: {
		_id: {
			type: 'string',
			nullable: true,
		},
		token: {
			type: 'string',
		},
		name: {
			type: 'string',
		},
		username: {
			type: 'string',
		},
		email: {
			type: 'string',
			nullable: true,
		},
		phone: {
			type: 'string',
			nullable: true,
		},
		customFields: {
			type: 'object',
			nullable: true,
		},
		contactManager: {
			type: 'object',
			nullable: true,
			properties: {
				username: {
					type: 'string',
				},
			},
		},
	},
	required: ['token', 'name', 'username'],
	additionalProperties: false,
};

export const isPOSTOmnichannelContactProps = ajv.compile<POSTOmnichannelContactProps>(POSTOmnichannelContactSchema);

type GETOmnichannelContactProps = { contactId: string };

const GETOmnichannelContactSchema = {
	type: 'object',
	properties: {
		contactId: {
			type: 'string',
		},
	},
	required: ['contactId'],
	additionalProperties: false,
};

export const isGETOmnichannelContactProps = ajv.compile<GETOmnichannelContactProps>(GETOmnichannelContactSchema);

type GETOmnichannelContactSearchProps = { email: string } | { phone: string };

type LivechatAnalyticsAgentsAverageServiceTimeProps = {
	start: string;
	end: string;
};

const LivechatAnalyticsAgentsAverageServiceTimeSchema = {
	type: 'object',
	properties: {
		start: {
			type: 'string',
		},
		end: {
			type: 'string',
		},
	},
	required: ['start', 'end'],
	additionalProperties: false,
};

export const isLivechatAnalyticsAgentsAverageServiceTimeProps = ajv.compile<LivechatAnalyticsAgentsAverageServiceTimeProps>(
	LivechatAnalyticsAgentsAverageServiceTimeSchema,
);

const GETOmnichannelContactSearchSchema = {
	anyOf: [
		{
			type: 'object',
			properties: {
				email: {
					type: 'string',
				},
			},
			required: ['email'],
			additionalProperties: false,
		},
		{
			type: 'object',
			properties: {
				phone: {
					type: 'string',
				},
			},
			required: ['phone'],
			additionalProperties: false,
		},
	],
};

export const isGETOmnichannelContactSearchProps = ajv.compile<GETOmnichannelContactSearchProps>(GETOmnichannelContactSearchSchema);

type LivechatAnalyticsAgentsTotalServiceTimeProps = {
	start: string;
	end: string;
};

const LivechatAnalyticsAgentsTotalServiceTimeSchema = {
	type: 'object',
	properties: {
		start: {
			type: 'string',
		},
		end: {
			type: 'string',
		},
	},
	required: ['start', 'end'],
	additionalProperties: false,
};

export const isLivechatAnalyticsAgentsTotalServiceTimeProps = ajv.compile<LivechatAnalyticsAgentsTotalServiceTimeProps>(
	LivechatAnalyticsAgentsTotalServiceTimeSchema,
);

type LivechatAnalyticsAgentsAvailableForServiceHistoryProps = {
	start: string;
	end: string;
	fullReport?: string;
};

const LivechatAnalyticsAgentsAvailableForServiceHistorySchema = {
	type: 'object',
	properties: {
		start: {
			type: 'string',
		},
		end: {
			type: 'string',
		},
		fullReport: {
			type: 'string',
			nullable: true,
		},
	},
	required: ['start', 'end'],
	additionalProperties: false,
};

export const isLivechatAnalyticsAgentsAvailableForServiceHistoryProps = ajv.compile<LivechatAnalyticsAgentsAvailableForServiceHistoryProps>(
	LivechatAnalyticsAgentsAvailableForServiceHistorySchema,
);

type LivechatAnalyticsDepartmentsAmountOfChatsProps = {
	start: string;
	end: string;
	answered?: string;
	departmentId?: string;
};

const LivechatAnalyticsDepartmentsAmountOfChatsSchema = {
	type: 'object',
	properties: {
		start: {
			type: 'string',
		},
		end: {
			type: 'string',
		},
		answered: {
			type: 'string',
			nullable: true,
		},
		departmentId: {
			type: 'string',
			nullable: true,
		},
	},
	required: ['start', 'end'],
	additionalProperties: false,
};

export const isLivechatAnalyticsDepartmentsAmountOfChatsProps = ajv.compile<LivechatAnalyticsDepartmentsAmountOfChatsProps>(
	LivechatAnalyticsDepartmentsAmountOfChatsSchema,
);

type LivechatAnalyticsDepartmentsAverageServiceTimeProps = {
	start: string;
	end: string;
	departmentId?: string;
};

const LivechatAnalyticsDepartmentsAverageServiceTimeSchema = {
	type: 'object',
	properties: {
		start: {
			type: 'string',
		},
		end: {
			type: 'string',
		},
		departmentId: {
			type: 'string',
			nullable: true,
		},
	},
	required: ['start', 'end'],
	additionalProperties: false,
};

export const isLivechatAnalyticsDepartmentsAverageServiceTimeProps = ajv.compile<LivechatAnalyticsDepartmentsAverageServiceTimeProps>(
	LivechatAnalyticsDepartmentsAverageServiceTimeSchema,
);

type LivechatAnalyticsDepartmentsAverageChatDurationTimeProps = {
	start: string;
	end: string;
	departmentId?: string;
};

const LivechatAnalyticsDepartmentsAverageChatDurationTimeSchema = {
	type: 'object',
	properties: {
		start: {
			type: 'string',
		},
		end: {
			type: 'string',
		},
		departmentId: {
			type: 'string',
			nullable: true,
		},
	},
	required: ['start', 'end'],
	additionalProperties: false,
};

export const isLivechatAnalyticsDepartmentsAverageChatDurationTimeProps =
	ajv.compile<LivechatAnalyticsDepartmentsAverageChatDurationTimeProps>(LivechatAnalyticsDepartmentsAverageChatDurationTimeSchema);

type LivechatAnalyticsDepartmentsTotalServiceTimeProps = {
	start: string;
	end: string;
	departmentId?: string;
};

const LivechatAnalyticsDepartmentsTotalServiceTimeSchema = {
	type: 'object',
	properties: {
		start: {
			type: 'string',
		},
		end: {
			type: 'string',
		},
		departmentId: {
			type: 'string',
			nullable: true,
		},
	},
	required: ['start', 'end'],
	additionalProperties: false,
};

export const isLivechatAnalyticsDepartmentsTotalServiceTimeProps = ajv.compile<LivechatAnalyticsDepartmentsTotalServiceTimeProps>(
	LivechatAnalyticsDepartmentsTotalServiceTimeSchema,
);

type LivechatAnalyticsDepartmentsAverageWaitingTimeProps = {
	start: string;
	end: string;
	departmentId?: string;
};

const LivechatAnalyticsDepartmentsAverageWaitingTimeSchema = {
	type: 'object',
	properties: {
		start: {
			type: 'string',
		},
		end: {
			type: 'string',
		},
		departmentId: {
			type: 'string',
			nullable: true,
		},
	},
	required: ['start', 'end'],
	additionalProperties: false,
};

export const isLivechatAnalyticsDepartmentsAverageWaitingTimeProps = ajv.compile<LivechatAnalyticsDepartmentsAverageWaitingTimeProps>(
	LivechatAnalyticsDepartmentsAverageWaitingTimeSchema,
);

type LivechatAnalyticsDepartmentsTotalTransferredChatsProps = {
	start: string;
	end: string;
	departmentId?: string;
};

const LivechatAnalyticsDepartmentsTotalTransferredChatsSchema = {
	type: 'object',
	properties: {
		start: {
			type: 'string',
		},
		end: {
			type: 'string',
		},
		departmentId: {
			type: 'string',
			nullable: true,
		},
	},
	required: ['start', 'end'],
	additionalProperties: false,
};

export const isLivechatAnalyticsDepartmentsTotalTransferredChatsProps = ajv.compile<LivechatAnalyticsDepartmentsTotalTransferredChatsProps>(
	LivechatAnalyticsDepartmentsTotalTransferredChatsSchema,
);

type LivechatAnalyticsDepartmentsTotalAbandonedChatsProps = {
	start: string;
	end: string;
	departmentId?: string;
};

const LivechatAnalyticsDepartmentsTotalAbandonedChatsSchema = {
	type: 'object',
	properties: {
		start: {
			type: 'string',
		},
		end: {
			type: 'string',
		},
		departmentId: {
			type: 'string',
			nullable: true,
		},
	},
	required: ['start', 'end'],
	additionalProperties: false,
};

export const isLivechatAnalyticsDepartmentsTotalAbandonedChatsProps = ajv.compile<LivechatAnalyticsDepartmentsTotalAbandonedChatsProps>(
	LivechatAnalyticsDepartmentsTotalAbandonedChatsSchema,
);

type LivechatAnalyticsDepartmentsPercentageAbandonedChatsProps = {
	start: string;
	end: string;
	departmentId?: string;
};

const LivechatAnalyticsDepartmentsPercentageAbandonedChatsSchema = {
	type: 'object',
	properties: {
		start: {
			type: 'string',
		},
		end: {
			type: 'string',
		},
		departmentId: {
			type: 'string',
			nullable: true,
		},
	},
	required: ['start', 'end'],
	additionalProperties: false,
};

export const isLivechatAnalyticsDepartmentsPercentageAbandonedChatsProps =
	ajv.compile<LivechatAnalyticsDepartmentsPercentageAbandonedChatsProps>(LivechatAnalyticsDepartmentsPercentageAbandonedChatsSchema);

type GETAgentNextToken = {
	department?: string;
};

const GETAgentNextTokenSchema = {
	type: 'object',
	properties: {
		department: {
			type: 'string',
			nullable: true,
		},
	},
	additionalProperties: false,
};

export const isGETAgentNextToken = ajv.compile<GETAgentNextToken>(GETAgentNextTokenSchema);

type GETLivechatConfigParams = {
	token?: string;
	department?: string;
	businessUnit?: string;
};

const GETLivechatConfigParamsSchema = {
	type: 'object',
	properties: {
		token: {
			type: 'string',
			nullable: true,
		},
		department: {
			type: 'string',
			nullable: true,
		},
		businessUnit: {
			type: 'string',
			nullable: true,
		},
	},
	additionalProperties: false,
};

export const isGETLivechatConfigParams = ajv.compile<GETLivechatConfigParams>(GETLivechatConfigParamsSchema);

type POSTLivechatCustomFieldParams = {
	token: string;
	key: string;
	value: string;
	overwrite: boolean;
};

const POSTLivechatCustomFieldParamsSchema = {
	type: 'object',
	properties: {
		token: {
			type: 'string',
		},
		key: {
			type: 'string',
		},
		value: {
			type: 'string',
		},
		overwrite: {
			type: 'boolean',
		},
	},
	required: ['token', 'key', 'value', 'overwrite'],
	additionalProperties: false,
};

export const isPOSTLivechatCustomFieldParams = ajv.compile<POSTLivechatCustomFieldParams>(POSTLivechatCustomFieldParamsSchema);

type POSTLivechatCustomFieldsParams = {
	token: string;
	customFields: {
		key: string;
		value: string;
		overwrite: boolean;
	}[];
};

const POSTLivechatCustomFieldsParamsSchema = {
	type: 'object',
	properties: {
		token: {
			type: 'string',
		},
		customFields: {
			type: 'array',
			items: {
				type: 'object',
				properties: {
					key: {
						type: 'string',
					},
					value: {
						type: 'string',
					},
					overwrite: {
						type: 'boolean',
					},
				},
				required: ['key', 'value', 'overwrite'],
				additionalProperties: false,
			},
		},
	},
	required: ['token', 'customFields'],
	additionalProperties: false,
};

export const isPOSTLivechatCustomFieldsParams = ajv.compile<POSTLivechatCustomFieldsParams>(POSTLivechatCustomFieldsParamsSchema);

type GETWebRTCCall = { rid: string };

const GETWebRTCCallSchema = {
	type: 'object',
	properties: {
		rid: {
			type: 'string',
		},
	},
	required: ['rid'],
	additionalProperties: false,
};

export const isGETWebRTCCall = ajv.compile<GETWebRTCCall>(GETWebRTCCallSchema);

type PUTWebRTCCallId = { rid: string; status: string };

const PUTWebRTCCallIdSchema = {
	type: 'object',
	properties: {
		rid: {
			type: 'string',
		},
		status: {
			type: 'string',
		},
	},
	required: ['rid', 'status'],
	additionalProperties: false,
};

export const isPUTWebRTCCallId = ajv.compile<PUTWebRTCCallId>(PUTWebRTCCallIdSchema);

type POSTLivechatTranscriptParams = {
	rid: string;
	token: string;
	email: string;
};

const POSTLivechatTranscriptParamsSchema = {
	type: 'object',
	properties: {
		rid: {
			type: 'string',
		},
		token: {
			type: 'string',
		},
		email: {
			type: 'string',
		},
	},
	required: ['rid', 'token', 'email'],
	additionalProperties: false,
};

export const isPOSTLivechatTranscriptParams = ajv.compile<POSTLivechatTranscriptParams>(POSTLivechatTranscriptParamsSchema);

type POSTLivechatOfflineMessageParams = {
	name: string;
	email: string;
	message: string;
	department?: string;
	host?: string;
};

const POSTLivechatOfflineMessageParamsSchema = {
	type: 'object',
	properties: {
		name: {
			type: 'string',
		},
		email: {
			type: 'string',
		},
		message: {
			type: 'string',
		},
		department: {
			type: 'string',
			nullable: true,
		},
		host: {
			type: 'string',
			nullable: true,
		},
	},
	required: ['name', 'email', 'message'],
	additionalProperties: false,
};

export const isPOSTLivechatOfflineMessageParams = ajv.compile<POSTLivechatOfflineMessageParams>(POSTLivechatOfflineMessageParamsSchema);

type POSTLivechatPageVisitedParams = {
	token: string;
	rid?: string;
	pageInfo: {
		title: string;
		change: string;
		location: {
			href: string;
		};
	};
};

const POSTLivechatPageVisitedParamsSchema = {
	type: 'object',
	properties: {
		token: {
			type: 'string',
		},
		rid: {
			type: 'string',
			nullable: true,
		},
		pageInfo: {
			type: 'object',
			properties: {
				title: {
					type: 'string',
				},
				change: {
					type: 'string',
				},
				location: {
					type: 'object',
					properties: {
						href: {
							type: 'string',
						},
					},
					required: ['href'],
					additionalProperties: false,
				},
			},
			required: ['title', 'change', 'location'],
			additionalProperties: false,
		},
	},
	required: ['token', 'pageInfo'],
	additionalProperties: false,
};

export const isPOSTLivechatPageVisitedParams = ajv.compile<POSTLivechatPageVisitedParams>(POSTLivechatPageVisitedParamsSchema);

type POSTLivechatMessageParams = {
	token: string;
	rid: string;
	msg: string;
	_id?: string;
	agent?: {
		agentId: string;
		username: string;
	};
};

const POSTLivechatMessageParamsSchema = {
	type: 'object',
	properties: {
		token: {
			type: 'string',
		},
		rid: {
			type: 'string',
		},
		msg: {
			type: 'string',
		},
		_id: {
			type: 'string',
			nullable: true,
		},
		agent: {
			type: 'object',
			properties: {
				agentId: {
					type: 'string',
				},
				username: {
					type: 'string',
				},
			},
			required: ['agentId', 'username'],
			additionalProperties: false,
		},
	},
	required: ['token', 'rid', 'msg'],
	additionalProperties: false,
};

export const isPOSTLivechatMessageParams = ajv.compile<POSTLivechatMessageParams>(POSTLivechatMessageParamsSchema);

type GETLivechatMessageIdParams = {
	token: string;
	rid: string;
};

const GETLivechatMessageIdParamsSchema = {
	type: 'object',
	properties: {
		token: {
			type: 'string',
		},
		rid: {
			type: 'string',
		},
	},
	required: ['token', 'rid'],
	additionalProperties: false,
};

export const isGETLivechatMessageIdParams = ajv.compile<GETLivechatMessageIdParams>(GETLivechatMessageIdParamsSchema);

type PUTLivechatMessageIdParams = {
	token: string;
	rid: string;
	msg: string;
};

const PUTLivechatMessageIdParamsSchema = {
	type: 'object',
	properties: {
		token: {
			type: 'string',
		},
		rid: {
			type: 'string',
		},
		msg: {
			type: 'string',
		},
	},
	required: ['token', 'rid', 'msg'],
	additionalProperties: false,
};

export const isPUTLivechatMessageIdParams = ajv.compile<PUTLivechatMessageIdParams>(PUTLivechatMessageIdParamsSchema);

type DELETELivechatMessageIdParams = {
	token: string;
	rid: string;
};

const DELETELivechatMessageIdParamsSchema = {
	type: 'object',
	properties: {
		token: {
			type: 'string',
		},
		rid: {
			type: 'string',
		},
		count: {
			type: 'number',
			nullable: true,
		},
		offset: {
			type: 'number',
			nullable: true,
		},
		sort: {
			type: 'string',
			nullable: true,
		},
	},
	required: ['token', 'rid'],
	additionalProperties: false,
};

export const isDELETELivechatMessageIdParams = ajv.compile<DELETELivechatMessageIdParams>(DELETELivechatMessageIdParamsSchema);

type GETLivechatMessagesHistoryRidParams = PaginatedRequest<{
	searchText?: string;
	token: string;
	ls?: string;
	end?: string;
	limit?: number;
}>;

const GETLivechatMessagesHistoryRidParamsSchema = {
	type: 'object',
	properties: {
		searchText: {
			type: 'string',
			nullable: true,
		},
		token: {
			type: 'string',
		},
		count: {
			type: 'number',
			nullable: true,
		},
		offset: {
			type: 'number',
			nullable: true,
		},
		sort: {
			type: 'string',
			nullable: true,
		},
		ls: {
			type: 'string',
			nullable: true,
		},
		end: {
			type: 'string',
			nullable: true,
		},
		limit: {
			type: 'number',
			nullable: true,
		},
	},
	required: ['token'],
	additionalProperties: false,
};

export const isGETLivechatMessagesHistoryRidParams = ajv.compile<GETLivechatMessagesHistoryRidParams>(
	GETLivechatMessagesHistoryRidParamsSchema,
);

type GETLivechatMessagesParams = {
	visitor: {
		token: string;
	};
	// Must be of at least 1 item
	messages: {
		msg: string;
	}[];
};

const GETLivechatMessagesParamsSchema = {
	type: 'object',
	properties: {
		visitor: {
			type: 'object',
			properties: {
				token: {
					type: 'string',
				},
			},
			required: ['token'],
			additionalProperties: false,
		},
		messages: {
			type: 'array',
			items: {
				type: 'object',
				properties: {
					msg: {
						type: 'string',
					},
				},
				required: ['msg'],
				additionalProperties: false,
			},
			minItems: 1,
		},
	},
	required: ['visitor', 'messages'],
	additionalProperties: false,
};

export const isGETLivechatMessagesParams = ajv.compile<GETLivechatMessagesParams>(GETLivechatMessagesParamsSchema);

type GETLivechatRoomParams = {
	token: string;
	rid?: string;
	agentId?: string;
};

const GETLivechatRoomParamsSchema = {
	type: 'object',
	properties: {
		token: {
			type: 'string',
		},
		rid: {
			type: 'string',
			nullable: true,
		},
		agentId: {
			type: 'string',
			nullable: true,
		},
	},
	required: ['token'],
	additionalProperties: true,
};

export const isGETLivechatRoomParams = ajv.compile<GETLivechatRoomParams>(GETLivechatRoomParamsSchema);

type POSTLivechatRoomCloseParams = {
	token: string;
	rid: string;
};

const POSTLivechatRoomCloseParamsSchema = {
	type: 'object',
	properties: {
		token: {
			type: 'string',
		},
		rid: {
			type: 'string',
		},
	},
	required: ['token', 'rid'],
	additionalProperties: false,
};

export const isPOSTLivechatRoomCloseParams = ajv.compile<POSTLivechatRoomCloseParams>(POSTLivechatRoomCloseParamsSchema);

type POSTLivechatRoomTransferParams = {
	token: string;
	rid: string;
	department: string;
};

const POSTLivechatRoomTransferParamsSchema = {
	type: 'object',
	properties: {
		token: {
			type: 'string',
		},
		rid: {
			type: 'string',
		},
		department: {
			type: 'string',
		},
	},
	required: ['token', 'rid', 'department'],
	additionalProperties: false,
};

export const isPOSTLivechatRoomTransferParams = ajv.compile<POSTLivechatRoomTransferParams>(POSTLivechatRoomTransferParamsSchema);

type POSTLivechatRoomSurveyParams = {
	token: string;
	rid: string;
	data: {
		name: string;
		value: string;
	}[];
};

const POSTLivechatRoomSurveyParamsSchema = {
	type: 'object',
	properties: {
		token: {
			type: 'string',
		},
		rid: {
			type: 'string',
		},
		data: {
			type: 'array',
			items: {
				type: 'object',
				properties: {
					name: {
						type: 'string',
					},
					value: {
						type: 'string',
					},
				},
				required: ['name', 'value'],
				additionalProperties: false,
			},
			minItems: 1,
		},
	},
	required: ['token', 'rid', 'data'],
	additionalProperties: false,
};

export const isPOSTLivechatRoomSurveyParams = ajv.compile<POSTLivechatRoomSurveyParams>(POSTLivechatRoomSurveyParamsSchema);

type PUTLivechatRoomVisitorParams = {
	rid: string;
	oldVisitorId: string;
	newVisitorId: string;
};

const PUTLivechatRoomVisitorParamsSchema = {
	type: 'object',
	properties: {
		rid: {
			type: 'string',
		},
		oldVisitorId: {
			type: 'string',
		},
		newVisitorId: {
			type: 'string',
		},
	},
	required: ['rid', 'oldVisitorId', 'newVisitorId'],
	additionalProperties: false,
};

export const isPUTLivechatRoomVisitorParams = ajv.compile<PUTLivechatRoomVisitorParams>(PUTLivechatRoomVisitorParamsSchema);

type POSTCannedResponsesProps = {
	_id?: string;
	shortcut: string;
	text: string;
	scope: string;
	departmentId?: string;
	tags?: string[];
};

const POSTCannedResponsesPropsSchema = {
	type: 'object',
	properties: {
		_id: {
			type: 'string',
			nullable: true,
		},
		shortcut: {
			type: 'string',
		},
		text: {
			type: 'string',
		},
		scope: {
			type: 'string',
		},
		departmentId: {
			type: 'string',
			nullable: true,
		},
		tags: {
			type: 'array',
			items: {
				type: 'string',
			},
			nullable: true,
		},
	},
	required: ['shortcut', 'text', 'scope'],
	additionalProperties: false,
};

export const isPOSTCannedResponsesProps = ajv.compile<POSTCannedResponsesProps>(POSTCannedResponsesPropsSchema);

type DELETECannedResponsesProps = {
	_id: string;
};

const DELETECannedResponsesPropsSchema = {
	type: 'object',
	properties: {
		_id: {
			type: 'string',
		},
	},
	required: ['_id'],
	additionalProperties: false,
};

export const isDELETECannedResponsesProps = ajv.compile<DELETECannedResponsesProps>(DELETECannedResponsesPropsSchema);

type POSTLivechatUsersTypeProps = {
	username: string;
};

const POSTLivechatUsersTypePropsSchema = {
	type: 'object',
	properties: {
		username: {
			type: 'string',
		},
	},
	required: ['username'],
	additionalProperties: false,
};

export const isPOSTLivechatUsersTypeProps = ajv.compile<POSTLivechatUsersTypeProps>(POSTLivechatUsersTypePropsSchema);

type GETLivechatVisitorsPagesVisitedRoomIdParams = PaginatedRequest;

const GETLivechatVisitorsPagesVisitedRoomIdParamsSchema = {
	type: 'object',
	properties: {
		count: {
			type: 'number',
			nullable: true,
		},
		offset: {
			type: 'number',
			nullable: true,
		},
		sort: {
			type: 'string',
			nullable: true,
		},
	},
	additionalProperties: false,
};

export const isGETLivechatVisitorsPagesVisitedRoomIdParams = ajv.compile<GETLivechatVisitorsPagesVisitedRoomIdParams>(
	GETLivechatVisitorsPagesVisitedRoomIdParamsSchema,
);

type GETLivechatVisitorsChatHistoryRoomRoomIdVisitorVisitorIdParams = PaginatedRequest;

const GETLivechatVisitorsChatHistoryRoomRoomIdVisitorVisitorIdParamsSchema = {
	type: 'object',
	properties: {
		count: {
			type: 'number',
			nullable: true,
		},
		offset: {
			type: 'number',
			nullable: true,
		},
		sort: {
			type: 'string',
			nullable: true,
		},
	},
	additionalProperties: false,
};

export const isGETLivechatVisitorsChatHistoryRoomRoomIdVisitorVisitorIdParams =
	ajv.compile<GETLivechatVisitorsChatHistoryRoomRoomIdVisitorVisitorIdParams>(
		GETLivechatVisitorsChatHistoryRoomRoomIdVisitorVisitorIdParamsSchema,
	);

type GETLivechatVisitorsSearchChatsRoomRoomIdVisitorVisitorIdParams = PaginatedRequest<{
	searchText?: string;
	closedChatsOnly?: string;
	servedChatsOnly?: string;
}>;

const GETLivechatVisitorsSearchChatsRoomRoomIdVisitorVisitorIdParamsSchema = {
	type: 'object',
	properties: {
		count: {
			type: 'number',
			nullable: true,
		},
		offset: {
			type: 'number',
			nullable: true,
		},
		sort: {
			type: 'string',
			nullable: true,
		},
		searchText: {
			type: 'string',
			nullable: true,
		},
		closedChatsOnly: {
			type: 'string',
			nullable: true,
		},
		servedChatsOnly: {
			type: 'string',
			nullable: true,
		},
	},
	additionalProperties: false,
};

export const isGETLivechatVisitorsSearchChatsRoomRoomIdVisitorVisitorIdParams =
	ajv.compile<GETLivechatVisitorsSearchChatsRoomRoomIdVisitorVisitorIdParams>(
		GETLivechatVisitorsSearchChatsRoomRoomIdVisitorVisitorIdParamsSchema,
	);

type GETLivechatVisitorsAutocompleteParams = { selector: string };

const GETLivechatVisitorsAutocompleteParamsSchema = {
	type: 'object',
	properties: {
		selector: {
			type: 'string',
		},
	},
	required: ['selector'],
	additionalProperties: false,
};

export const isGETLivechatVisitorsAutocompleteParams = ajv.compile<GETLivechatVisitorsAutocompleteParams>(
	GETLivechatVisitorsAutocompleteParamsSchema,
);

type GETLivechatVisitorsSearch = PaginatedRequest<{ term?: string }>;

const GETLivechatVisitorsSearchSchema = {
	type: 'object',
	properties: {
		count: {
			type: 'number',
			nullable: true,
		},
		offset: {
			type: 'number',
			nullable: true,
		},
		sort: {
			type: 'string',
			nullable: true,
		},
		term: {
			type: 'string',
			nullable: true,
		},
	},
	required: ['term'],
	additionalProperties: false,
};

export const isGETLivechatVisitorsSearch = ajv.compile<GETLivechatVisitorsSearch>(GETLivechatVisitorsSearchSchema);

type GETLivechatAgentsAgentIdDepartmentsParams = { enabledDepartmentsOnly?: booleanString };

const GETLivechatAgentsAgentIdDepartmentsParamsSchema = {
	type: 'object',
	properties: {
		enabledDepartmentsOnly: {
			type: 'string',
			nullable: true,
		},
	},
	additionalProperties: false,
};

export const isGETLivechatAgentsAgentIdDepartmentsParams = ajv.compile<GETLivechatAgentsAgentIdDepartmentsParams>(
	GETLivechatAgentsAgentIdDepartmentsParamsSchema,
);

type GETBusinessHourParams = { _id?: string; type?: string };

const GETBusinessHourParamsSchema = {
	type: 'object',
	properties: {
		_id: {
			type: 'string',
			nullable: true,
		},
		type: {
			type: 'string',
			nullable: true,
		},
	},
	additionalProperties: false,
};

export const isGETBusinessHourParams = ajv.compile<GETBusinessHourParams>(GETBusinessHourParamsSchema);

type GETLivechatTriggersParams = PaginatedRequest;

const GETLivechatTriggersParamsSchema = {
	type: 'object',
	properties: {
		count: {
			type: 'number',
			nullable: true,
		},
		offset: {
			type: 'number',
			nullable: true,
		},
		sort: {
			type: 'string',
			nullable: true,
		},
	},
	additionalProperties: false,
};

export const isGETLivechatTriggersParams = ajv.compile<GETLivechatTriggersParams>(GETLivechatTriggersParamsSchema);

export type GETLivechatRoomsParams = PaginatedRequest<{
	fields?: string;
	createdAt?: string;
	customFields?: string;
	closedAt?: string;
	agents?: string[];
	roomName?: string;
	departmentId?: string;
	open?: string | boolean;
	onhold?: string | boolean;
	tags?: string[];
}>;

const GETLivechatRoomsParamsSchema = {
	type: 'object',
	properties: {
		count: {
			type: 'number',
			nullable: true,
		},
		offset: {
			type: 'number',
			nullable: true,
		},
		sort: {
			type: 'string',
			nullable: true,
		},
		fields: {
			type: 'string',
			nullable: true,
		},
		createdAt: {
			type: 'string',
			nullable: true,
		},
		customFields: {
			type: 'string',
			nullable: true,
		},
		closedAt: {
			type: 'string',
			nullable: true,
		},
		agents: {
			type: 'array',
			items: {
				type: 'string',
			},
			nullable: true,
		},
		roomName: {
			type: 'string',
			nullable: true,
		},
		departmentId: {
			type: 'string',
			nullable: true,
		},
		open: {
			type: ['string', 'boolean'],
			nullable: true,
		},
		onhold: {
			type: ['string', 'boolean'],
			nullable: true,
		},
		tags: {
			type: 'array',
			items: {
				type: 'string',
			},
			nullable: true,
		},
	},
	additionalProperties: false,
};

export const isGETLivechatRoomsParams = ajv.compile<GETLivechatRoomsParams>(GETLivechatRoomsParamsSchema);

type GETLivechatQueueParams = PaginatedRequest<{ agentId?: string; departmentId?: string; includeOfflineAgents?: string }>;

const GETLivechatQueueParamsSchema = {
	type: 'object',
	properties: {
		count: {
			type: 'number',
			nullable: true,
		},
		offset: {
			type: 'number',
			nullable: true,
		},
		sort: {
			type: 'string',
			nullable: true,
		},
		agentId: {
			type: 'string',
			nullable: true,
		},
		departmentId: {
			type: 'string',
			nullable: true,
		},
		includeOfflineAgents: {
			type: 'string',
			nullable: true,
		},
	},
	additionalProperties: false,
};

export const isGETLivechatQueueParams = ajv.compile<GETLivechatQueueParams>(GETLivechatQueueParamsSchema);

type POSTLivechatFacebookParams = {
	text?: string;
	attachments?: unknown[];
	mid: string;
	page: string;
	token: string;
	first_name: string;
	last_name: string;
};

const POSTLivechatFacebookParamsSchema = {
	type: 'object',
	properties: {
		text: {
			type: 'string',
			nullable: true,
		},
		attachments: {
			type: 'array',
			items: {
				type: 'object',
			},
			nullable: true,
		},
		mid: {
			type: 'string',
		},
		page: {
			type: 'string',
		},
		token: {
			type: 'string',
		},
		first_name: {
			type: 'string',
		},
		last_name: {
			type: 'string',
		},
	},
	// Facebook may send additional props
	additionalProperties: true,
	required: ['mid', 'page', 'token', 'first_name', 'last_name'],
};

export const isPOSTLivechatFacebookParams = ajv.compile<POSTLivechatFacebookParams>(POSTLivechatFacebookParamsSchema);

type GETLivechatInquiriesListParams = PaginatedRequest<{ department?: string }>;

const GETLivechatInquiriesListParamsSchema = {
	type: 'object',
	properties: {
		count: {
			type: 'number',
			nullable: true,
		},
		offset: {
			type: 'number',
			nullable: true,
		},
		sort: {
			type: 'string',
			nullable: true,
		},
		department: {
			type: 'string',
			nullable: true,
		},
	},
	additionalProperties: false,
};

export const isGETLivechatInquiriesListParams = ajv.compile<GETLivechatInquiriesListParams>(GETLivechatInquiriesListParamsSchema);

type POSTLivechatInquiriesTakeParams = {
	inquiryId: string;
	userId?: string;
};

const POSTLivechatInquiriesTakeParamsSchema = {
	type: 'object',
	properties: {
		inquiryId: {
			type: 'string',
		},
		userId: {
			type: 'string',
			nullable: true,
		},
	},
	additionalProperties: false,
	required: ['inquiryId'],
};

export const isPOSTLivechatInquiriesTakeParams = ajv.compile<POSTLivechatInquiriesTakeParams>(POSTLivechatInquiriesTakeParamsSchema);

type GETLivechatInquiriesQueuedParams = PaginatedRequest<{ department?: string }>;

const GETLivechatInquiriesQueuedParamsSchema = {
	type: 'object',
	properties: {
		count: {
			type: 'number',
			nullable: true,
		},
		offset: {
			type: 'number',
			nullable: true,
		},
		sort: {
			type: 'string',
			nullable: true,
		},
		department: {
			type: 'string',
			nullable: true,
		},
	},
	additionalProperties: false,
};

export const isGETLivechatInquiriesQueuedParams = ajv.compile<GETLivechatInquiriesQueuedParams>(GETLivechatInquiriesQueuedParamsSchema);

type GETLivechatInquiriesQueuedForUserParams = PaginatedRequest<{ department?: string }>;

const GETLivechatInquiriesQueuedForUserParamsSchema = {
	type: 'object',
	properties: {
		count: {
			type: 'number',
			nullable: true,
		},
		offset: {
			type: 'number',
			nullable: true,
		},
		sort: {
			type: 'string',
			nullable: true,
		},
		department: {
			type: 'string',
			nullable: true,
		},
	},
	additionalProperties: false,
};

export const isGETLivechatInquiriesQueuedForUserParams = ajv.compile<GETLivechatInquiriesQueuedForUserParams>(
	GETLivechatInquiriesQueuedForUserParamsSchema,
);

type GETLivechatInquiriesGetOneParams = {
	roomId: string;
};

const GETLivechatInquiriesGetOneParamsSchema = {
	type: 'object',
	properties: {
		roomId: {
			type: 'string',
		},
	},
	additionalProperties: false,
	required: ['roomId'],
};

export const isGETLivechatInquiriesGetOneParams = ajv.compile<GETLivechatInquiriesGetOneParams>(GETLivechatInquiriesGetOneParamsSchema);

type GETDashboardTotalizers = {
	start: string;
	end: string;
	departmentId?: string;
};

const GETLivechatAnalyticsDashboardsConversationTotalizersParamsSchema = {
	type: 'object',
	properties: {
		start: {
			type: 'string',
		},
		end: {
			type: 'string',
		},
		departmentId: {
			type: 'string',
			nullable: true,
		},
	},
	additionalProperties: false,
	required: ['start', 'end'],
};

export const isGETDashboardTotalizerParams = ajv.compile<GETDashboardTotalizers>(
	GETLivechatAnalyticsDashboardsConversationTotalizersParamsSchema,
);

type GETDashboardsAgentStatusParams = {
	departmentId?: string;
};

const GETLivechatAnalyticsDashboardsAgentStatusParamsSchema = {
	type: 'object',
	properties: {
		departmentId: {
			type: 'string',
			nullable: true,
		},
	},
	// FE is sending start/end params, since they use the same container for doing all calls.
	// This will prevent FE breaking, but's a TODO for an upcoming engday
	additionalProperties: true,
};

export const isGETDashboardsAgentStatusParams = ajv.compile<GETDashboardsAgentStatusParams>(
	GETLivechatAnalyticsDashboardsAgentStatusParamsSchema,
);

export type OmnichannelEndpoints = {
	'/v1/livechat/appearance': {
		GET: () => {
			appearance: ISetting[];
		};
	};
	'/v1/livechat/visitors.info': {
		GET: (params: LivechatVisitorsInfo) => {
			visitor: ILivechatVisitor;
		};
	};
	'/v1/livechat/room.onHold': {
		POST: (params: LivechatRoomOnHold) => void;
	};
	'/v1/livechat/room.join': {
		GET: (params: LiveChatRoomJoin) => void;
	};
	'/v1/livechat/room.forward': {
		POST: (params: LiveChatRoomForward) => void;
	};
	'/v1/livechat/monitors': {
		GET: (params: LivechatMonitorsListProps) => PaginatedResult<{
			monitors: ILivechatMonitor[];
		}>;
	};
	'/v1/livechat/monitors/:username': {
		GET: () => ILivechatMonitor;
	};
	'/v1/livechat/tags': {
		GET: (params: LivechatTagsListProps) => PaginatedResult<{
			tags: ILivechatTag[];
		}>;
	};
	'/v1/livechat/tags/:tagId': {
		GET: () => ILivechatTag | null;
	};
	'/v1/livechat/department': {
		GET: (params: LivechatDepartmentProps) => PaginatedResult<{
			departments: ILivechatDepartment[];
		}>;
		POST: (params: { department: Partial<ILivechatDepartment>; agents: string[] }) => {
			department: ILivechatDepartment;
			agents: any[];
		};
	};
	'/v1/livechat/department/:_id': {
		GET: (params: LivechatDepartmentId) => {
			department: ILivechatDepartmentRecord | null;
			agents?: ILivechatDepartmentAgents[];
		};
		PUT: (params: { department: Partial<ILivechatDepartment>[]; agents: any[] }) => {
			department: ILivechatDepartment;
			agents: ILivechatDepartmentAgents[];
		};
		DELETE: () => void;
	};
	'/v1/livechat/department.autocomplete': {
		GET: (params: LivechatDepartmentAutocomplete) => {
			items: ILivechatDepartment[];
		};
	};
	'/v1/livechat/department/:departmentId/agents': {
		GET: (params: LivechatDepartmentDepartmentIdAgentsGET) => PaginatedResult<{ agents: ILivechatDepartmentAgents[] }>;
		POST: (params: LivechatDepartmentDepartmentIdAgentsPOST) => void;
	};
	'/v1/livechat/units/:unitId/departments/available': {
		GET: (params: LivechatDepartmentsAvailableByUnitIdProps) => PaginatedResult<{
			departments: ILivechatDepartment[];
		}>;
	};
	'/v1/livechat/departments.by-unit/': {
		GET: (params: LivechatDepartmentsByUnitProps) => PaginatedResult<{
			departments: ILivechatDepartment[];
		}>;
	};

	'/v1/livechat/units/:unitId/departments': {
		GET: (params: LivechatDepartmentsByUnitIdProps) => PaginatedResult<{
			departments: ILivechatDepartment[];
		}>;
	};

	'/v1/livechat/department.listByIds': {
		GET: (params: { ids: string[]; fields?: Record<string, unknown> }) => {
			departments: ILivechatDepartment[];
		};
	};

	'/v1/livechat/custom-fields': {
		GET: (params?: LivechatCustomFieldsProps) => PaginatedResult<{
			customFields: ILivechatCustomField[];
		}>;
	};
	'/v1/livechat/custom-fields/:_id': {
		GET: () => { customField: ILivechatCustomField | null };
	};
	'/v1/livechat/:rid/messages': {
		GET: (params: LivechatRidMessagesProps) => PaginatedResult<{
			messages: IMessage[];
		}>;
	};

	'/v1/livechat/users/:type': {
		GET: (params: LivechatUsersManagerGETProps) => PaginatedResult<{
			users: ILivechatAgent[];
		}>;
		POST: (params: POSTLivechatUsersTypeProps) => { success: boolean };
	};

	'/v1/livechat/users/:type/:_id': {
		GET: () => { user: Pick<ILivechatAgent, '_id' | 'username' | 'name' | 'status' | 'statusLivechat' | 'emails' | 'livechat'> | null };
		DELETE: () => void;
	};

	// For some reason, when using useEndpointData with POST, it's not able to detect the actual type of a path with path params
	// So, we need to define the type of the path params here
	'/v1/livechat/users/manager': {
		GET: (params: LivechatUsersManagerGETProps) => PaginatedResult<{
			users: ILivechatAgent[];
		}>;
		POST: (params: POSTLivechatUsersTypeProps) => { success: boolean };
	};

	'/v1/livechat/users/user': {
		GET: (params: LivechatUsersManagerGETProps) => PaginatedResult<{
			users: ILivechatAgent[];
		}>;
		POST: (params: POSTLivechatUsersTypeProps) => { success: boolean };
	};
	'/v1/livechat/users/manager/:_id': {
		GET: () => { user: Pick<ILivechatAgent, '_id' | 'username' | 'name' | 'status' | 'statusLivechat' | 'emails' | 'livechat'> | null };
		DELETE: () => void;
	};
	'/v1/livechat/users/user/:_id': {
		GET: () => { user: Pick<ILivechatAgent, '_id' | 'username' | 'name' | 'status' | 'statusLivechat' | 'emails' | 'livechat'> | null };
		DELETE: () => void;
	};

	'/v1/livechat/users/agent': {
		GET: (params: PaginatedRequest<{ text?: string }>) => PaginatedResult<{
			users: ILivechatAgent[];
		}>;
		POST: (params: LivechatUsersManagerPOSTProps) => { success: boolean };
	};

	'/v1/livechat/users/agent/:_id': {
		GET: (
			params: PaginatedRequest<{
				text: string;
			}>,
		) => { user: Pick<ILivechatAgent, '_id' | 'username' | 'name' | 'status' | 'statusLivechat' | 'emails' | 'livechat'> };
		DELETE: () => { success: boolean };
	};

	'/v1/livechat/visitor': {
		POST: (params: { visitor: ILivechatVisitorDTO }) => {
			visitor: ILivechatVisitor;
		};
	};

	'/v1/livechat/visitor/:token': {
		GET: (params?: LivechatVisitorTokenGet) => { visitor: ILivechatVisitor };
		DELETE: (params: LivechatVisitorTokenDelete) => {
			visitor: { _id: string; ts: string };
		};
	};

	'/v1/livechat/visitor/:token/room': {
		GET: (params: LivechatVisitorTokenRoom) => { rooms: IOmnichannelRoom[] };
	};

	'/v1/livechat/visitor.callStatus': {
		POST: (params: LivechatVisitorCallStatus) => {
			token: string;
			callStatus: string;
		};
	};

	'/v1/livechat/visitor.status': {
		POST: (params: LivechatVisitorStatus) => {
			token: string;
			status: string;
		};
	};
	'/v1/livechat/agents/:uid/departments': {
		GET: (params: { enableDepartmentsOnly: 'true' | 'false' | '0' | '1' }) => { departments: ILivechatDepartmentAgents[] };
	};

	'/v1/canned-responses': {
		GET: (params: CannedResponsesProps) => PaginatedResult<{
			cannedResponses: IOmnichannelCannedResponse[];
		}>;
		POST: (params: POSTCannedResponsesProps) => void;
		DELETE: (params: DELETECannedResponsesProps) => void;
	};

	'/v1/canned-responses/:_id': {
		GET: () => { cannedResponse: IOmnichannelCannedResponse };
	};

	'/v1/canned-responses.get': {
		GET: () => { responses: IOmnichannelCannedResponse[] };
	};

	'/v1/livechat/webrtc.call': {
		GET: (params: GETWebRTCCall) => { videoCall: { rid: string; provider: string; callStatus: 'ringing' | 'ongoing' } };
	};

	'/v1/livechat/webrtc.call/:callId': {
		PUT: (params: PUTWebRTCCallId) => { status: string | undefined };
	};

	'/v1/livechat/priorities': {
		GET: (params: LivechatPrioritiesProps) => PaginatedResult<{ priorities: ILivechatPriority[] }>;
	};

	'/v1/livechat/priorities/:priorityId': {
		GET: () => ILivechatPriority;
	};

	'/v1/livechat/visitors.search': {
		GET: (params: GETLivechatVisitorsSearch) => PaginatedResult<{ visitors: (ILivechatVisitor & { fname?: string })[] }>;
	};
	'/v1/omnichannel/contact': {
		POST: (params: POSTOmnichannelContactProps) => { contact: string };

		GET: (params: GETOmnichannelContactProps) => { contact: ILivechatVisitor | null };
	};

	'/v1/omnichannel/contact.search': {
		GET: (params: GETOmnichannelContactSearchProps) => { contact: ILivechatVisitor | null };
	};
	'/v1/livechat/agent.info/:rid/:token': {
		GET: () => { agent: ILivechatAgent };
	};
	'/v1/livechat/agent.next/:token': {
		GET: (params: GETAgentNextToken) => { agent: ILivechatAgent } | void;
	};
	'/v1/livechat/config': {
		GET: (params: GETLivechatConfigParams) => {
			config: { [k: string]: string | boolean } & { room?: IOmnichannelRoom; agent?: ILivechatAgent };
		};
	};
	'/v1/livechat/custom.field': {
		POST: (params: POSTLivechatCustomFieldParams) => { field: { key: string; value: string; overwrite: boolean } };
	};
	'/v1/livechat/custom.fields': {
		POST: (params: POSTLivechatCustomFieldsParams) => { fields: { Key: string; value: string; overwrite: boolean }[] };
	};
	'/v1/livechat/transfer.history/:rid': {
		GET: () => PaginatedResult<{ history: Pick<IOmnichannelSystemMessage, 'transferData'>[] }>;
	};
	'/v1/livechat/transcript': {
		POST: (params: POSTLivechatTranscriptParams) => { message: string };
	};
	'/v1/livechat/offline.message': {
		POST: (params: POSTLivechatOfflineMessageParams) => { message: string };
	};
	'/v1/livechat/page.visited': {
		POST: (params: POSTLivechatPageVisitedParams) => { page: { msg: string; navigation: string } } | void;
	};
	'/v1/livechat/message': {
		POST: (params: POSTLivechatMessageParams) => { message: IMessage };
	};
	'/v1/livechat/message/:_id': {
		GET: (parms: GETLivechatMessageIdParams) => { message: IMessage };
		PUT: (params: PUTLivechatMessageIdParams) => { message: IMessage };
		DELETE: (params: DELETELivechatMessageIdParams) => { message: Pick<Serialized<IMessage>, 'ts' | '_id'> };
	};
	'/v1/livechat/messages.history/:rid': {
		GET: (params: GETLivechatMessagesHistoryRidParams) => { messages: IMessage[] };
	};
	'/v1/livechat/messages': {
		POST: (params: GETLivechatMessagesParams) => { messages: { username: string; msg: string; ts: Date }[] };
	};
	'/v1/livechat/room': {
		GET: (params: GETLivechatRoomParams) => { room: IOmnichannelRoom; newRoom: boolean } | IOmnichannelRoom;
	};
	'/v1/livechat/room.close': {
		POST: (params: POSTLivechatRoomCloseParams) => { rid: string; comment: string };
	};
	'/v1/livechat/room.transfer': {
		POST: (params: POSTLivechatRoomTransferParams) => Deprecated<{ room: IOmnichannelRoom }>;
	};
	'/v1/livechat/room.survey': {
		POST: (params: POSTLivechatRoomSurveyParams) => { rid: string; data: unknown };
	};
	'/v1/livechat/room.visitor': {
		PUT: (params: PUTLivechatRoomVisitorParams) => Deprecated<{ room: IOmnichannelRoom }>;
	};
	'/v1/livechat/visitors.pagesVisited/:roomId': {
		GET: (params: GETLivechatVisitorsPagesVisitedRoomIdParams) => PaginatedResult<{ pages: IMessage[] }>;
	};
	'/v1/livechat/visitors.chatHistory/room/:roomId/visitor/:visitorId': {
		GET: (params: GETLivechatVisitorsChatHistoryRoomRoomIdVisitorVisitorIdParams) => PaginatedResult<{ history: IOmnichannelRoom[] }>;
	};
	'/v1/livechat/visitors.searchChats/room/:roomId/visitor/:visitorId': {
		GET: (params: GETLivechatVisitorsSearchChatsRoomRoomIdVisitorVisitorIdParams) => PaginatedResult<{ history: IOmnichannelRoom[] }>;
	};
	'/v1/livechat/visitors.autocomplete': {
		GET: (params: GETLivechatVisitorsAutocompleteParams) => {
			items: (ILivechatVisitor & {
				custom_name: string;
			})[];
		};
	};
	'/v1/livechat/agents/:agentId/departments': {
		GET: (params: GETLivechatAgentsAgentIdDepartmentsParams) => { departments: ILivechatDepartmentAgents[] };
	};
	'/v1/livechat/business-hour': {
		GET: (params: GETBusinessHourParams) => { businessHour: ILivechatBusinessHour };
	};
	'/v1/livechat/triggers': {
		GET: (params: GETLivechatTriggersParams) => { triggers: WithId<ILivechatTrigger>[] };
	};
	'/v1/livechat/triggers/:_id': {
		GET: () => { trigger: ILivechatTrigger | null };
	};
	'/v1/livechat/rooms': {
		GET: (params: GETLivechatRoomsParams) => PaginatedResult<{ rooms: IOmnichannelRoom[] }>;
	};
	'/v1/livechat/queue': {
		GET: (params: GETLivechatQueueParams) => PaginatedResult<{
			queue: {
				_id: string;
				user: { _id: string; userId: string; username: string; status: string };
				department: { _id: string; name: string };
				chats: number;
			}[];
		}>;
	};
	'/v1/livechat/integrations.settings': {
		GET: () => { settings: ISetting[] };
	};
	'/v1/livechat/upload/:rid': {
		POST: () => IMessage & { newRoom: boolean; showConnecting: boolean };
	};
	'/v1/livechat/facebook': {
		POST: (params: POSTLivechatFacebookParams) => { message: IMessage };
	};
	'/v1/livechat/inquiries.list': {
		GET: (params: GETLivechatInquiriesListParams) => PaginatedResult<{ inquiries: ILivechatInquiryRecord[] }>;
	};
	'/v1/livechat/inquiries.take': {
		POST: (params: POSTLivechatInquiriesTakeParams) => { inquiry: ILivechatInquiryRecord };
	};
	'/v1/livechat/inquiries.queued': {
		GET: (params: GETLivechatInquiriesQueuedParams) => PaginatedResult<{ inquiries: ILivechatInquiryRecord[] }>;
	};
	'/v1/livechat/inquiries.queuedForUser': {
		GET: (params: GETLivechatInquiriesQueuedForUserParams) => PaginatedResult<{ inquiries: ILivechatInquiryRecord[] }>;
	};
	'/v1/livechat/inquiries.getOne': {
		GET: (params: GETLivechatInquiriesGetOneParams) => { inquiry: ILivechatInquiryRecord | null };
	};
	'/v1/livechat/analytics/dashboards/conversation-totalizers': {
		GET: (params: GETDashboardTotalizers) => {
			totalizers: { title: string; value: number }[];
		};
	};
	'/v1/livechat/analytics/dashboards/agents-productivity-totalizers': {
		GET: (params: GETDashboardTotalizers) => {
			totalizers: { title: string; value: number }[];
		};
	};
	'/v1/livechat/analytics/dashboards/chats-totalizers': {
		GET: (params: GETDashboardTotalizers) => {
			totalizers: { title: string; value: number }[];
		};
	};
	'/v1/livechat/analytics/dashboards/productivity-totalizers': {
		GET: (params: GETDashboardTotalizers) => {
			totalizers: { title: string; value: number }[];
		};
	};
	'/v1/livechat/analytics/dashboards/charts/chats': {
		GET: (params: GETDashboardTotalizers) => {
			open: number;
			closed: number;
			queued: number;
			onhold: number;
		};
	};
	'/v1/livechat/analytics/dashboards/charts/chats-per-agent': {
		GET: (params: GETDashboardTotalizers) => {
			[k: string]: { open: number; closed: number; onhold: number };
		};
	};
	'/v1/livechat/analytics/dashboards/charts/chats-per-department': {
		GET: (params: GETDashboardTotalizers) => {
			[k: string]: { open: number; closed: number };
		};
	};
	'/v1/livechat/analytics/dashboards/charts/timings': {
		GET: (params: GETDashboardTotalizers) => {
			response: { avg: number; longest: number };
			reaction: { avg: number; longest: number };
			chatDuration: { avg: number; longest: number };
		};
	};
	'/v1/livechat/analytics/dashboards/charts/agents-status': {
		GET: (params: GETDashboardsAgentStatusParams) => { offline: number; away: number; busy: number; available: number };
	};
} & {
	// EE
	'/v1/livechat/analytics/agents/average-service-time': {
		GET: (params: LivechatAnalyticsAgentsAverageServiceTimeProps) => PaginatedResult<{
			agents: {
				_id: string;
				username: string;
				name: string;
				active: boolean;
				averageServiceTimeInSeconds: number;
			}[];
		}>;
	};
	'/v1/livechat/analytics/agents/total-service-time': {
		GET: (params: LivechatAnalyticsAgentsTotalServiceTimeProps) => PaginatedResult<{
			agents: {
				_id: string;
				username: string;
				chats: number;
				serviceTimeDuration: number;
			}[];
		}>;
	};
	'/v1/livechat/analytics/agents/available-for-service-history': {
		GET: (params: LivechatAnalyticsAgentsAvailableForServiceHistoryProps) => PaginatedResult<{
			agents: ILivechatAgentActivity[];
		}>;
	};
	'/v1/livechat/analytics/departments/amount-of-chats': {
		GET: (params: LivechatAnalyticsDepartmentsAmountOfChatsProps) => PaginatedResult<{
			departments: IOmnichannelRoom[];
		}>;
	};
	'/v1/livechat/analytics/departments/average-service-time': {
		GET: (params: LivechatAnalyticsDepartmentsAverageServiceTimeProps) => PaginatedResult<{
			departments: {
				_id: string;
				averageServiceTimeInSeconds: number;
			}[];
		}>;
	};
	'/v1/livechat/analytics/departments/average-chat-duration-time': {
		GET: (params: LivechatAnalyticsDepartmentsAverageChatDurationTimeProps) => PaginatedResult<{
			departments: {
				_id: string;
				averageChatDurationTimeInSeconds: number;
			}[];
		}>;
	};
	'/v1/livechat/analytics/departments/total-service-time': {
		GET: (params: LivechatAnalyticsDepartmentsTotalServiceTimeProps) => PaginatedResult<{
			departments: {
				_id: string;
				serviceTimeDuration: number;
				chats: number;
			}[];
		}>;
	};
	'/v1/livechat/analytics/departments/average-waiting-time': {
		GET: (params: LivechatAnalyticsDepartmentsAverageWaitingTimeProps) => PaginatedResult<{
			departments: {
				_id: string;
				averageWaitingTimeInSeconds: number;
			}[];
		}>;
	};
	'/v1/livechat/analytics/departments/total-transferred-chats': {
		GET: (params: LivechatAnalyticsDepartmentsTotalTransferredChatsProps) => PaginatedResult<{
			departments: {
				_id: string;
				numberOfTransferredRooms: number;
			}[];
		}>;
	};
	'/v1/livechat/analytics/departments/total-abandoned-chats': {
		GET: (params: LivechatAnalyticsDepartmentsTotalAbandonedChatsProps) => PaginatedResult<{
			departments: {
				_id: string;
				abandonedRooms: number;
			}[];
		}>;
	};
	'/v1/livechat/analytics/departments/percentage-abandoned-chats': {
		GET: (params: LivechatAnalyticsDepartmentsPercentageAbandonedChatsProps) => PaginatedResult<{
			departments: {
				_id: string;
				percentageOfAbandonedRooms: number;
			}[];
		}>;
	};
};<|MERGE_RESOLUTION|>--- conflicted
+++ resolved
@@ -725,7 +725,6 @@
 
 export const isLivechatQueueProps = ajv.compile<LivechatQueueProps>(LivechatQueuePropsSchema);
 
-<<<<<<< HEAD
 export type OmnichannelCustomFieldEndpointPayload = {
 	defaultValue: string;
 	label: string;
@@ -739,8 +738,6 @@
 	_id: string;
 };
 
-=======
->>>>>>> 4afcbf64
 type CannedResponsesProps = PaginatedRequest<{
 	scope?: string;
 	departmentId?: string;
