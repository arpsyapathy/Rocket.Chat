--- conflicted
+++ resolved
@@ -252,8 +252,5 @@
 export * from './v1/e2e/e2eUpdateGroupKeyParamsPOST';
 export * from './v1/import';
 export * from './v1/voip';
-<<<<<<< HEAD
 export * from './v1/rooms';
-=======
-export * from './v1/email-inbox';
->>>>>>> 1be4ad24
+export * from './v1/email-inbox';