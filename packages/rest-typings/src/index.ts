// import type { EnterpriseEndpoints } from "@rocket.chat/core-typings";
import type { KeyOfEach } from '@rocket.chat/core-typings';

import type { AppsEndpoints } from './apps';
import type { AutoTranslateEndpoints } from './v1/autoTranslate';
import type { ReplacePlaceholders } from './helpers/ReplacePlaceholders';
import type { AssetsEndpoints } from './v1/assets';
import type { BannersEndpoints } from './v1/banners';
import type { ChannelsEndpoints } from './v1/channels';
import type { ChatEndpoints } from './v1/chat';
import type { CloudEndpoints } from './v1/cloud';
import type { CustomSoundEndpoint } from './v1/customSounds';
import type { CustomUserStatusEndpoints } from './v1/customUserStatus';
import type { DirectoryEndpoint } from './v1/directory';
import type { DnsEndpoints } from './v1/dns';
import type { E2eEndpoints } from './v1/e2e';
import type { EmojiCustomEndpoints } from './v1/emojiCustom';
import type { GroupsEndpoints } from './v1/groups';
import type { ImEndpoints, DmEndpoints } from './v1/dm';
import type { InstancesEndpoints } from './v1/instances';
import type { IntegrationsEndpoints } from './v1/integrations';
import type { InvitesEndpoints } from './v1/invites';
import type { LDAPEndpoints } from './v1/ldap';
import type { LicensesEndpoints } from './v1/licenses';
import type { MiscEndpoints } from './v1/misc';
import type { OmnichannelEndpoints } from './v1/omnichannel';
import type { PermissionsEndpoints } from './v1/permissions';
import type { PresenceEndpoints } from './v1/presence';
import type { PushEndpoints } from './v1/push';
import type { RolesEndpoints } from './v1/roles';
import type { RoomsEndpoints } from './v1/rooms';
import type { SettingsEndpoints } from './v1/settings';
import type { StatisticsEndpoints } from './v1/statistics';
import type { TeamsEndpoints } from './v1/teams';
import type { UsersEndpoints } from './v1/users';
import type { VideoConferenceEndpoints } from './v1/videoConference';
import type { VoipEndpoints } from './v1/voip';
import type { EmailInboxEndpoints } from './v1/email-inbox';
import type { MailerEndpoints } from './v1/mailer';
import type { WebdavEndpoints } from './v1/webdav';
import type { OAuthAppsEndpoint } from './v1/oauthapps';
import type { CommandsEndpoints } from './v1/commands';
import type { MeEndpoints } from './v1/me';
import type { SubscriptionsEndpoints } from './v1/subscriptionsEndpoints';
import type { ImportEndpoints } from './v1/import';
<<<<<<< HEAD
import type { ModerationEndpoints } from './v1/moderation';
=======
import type { FederationEndpoints } from './v1/federation';
>>>>>>> 0e969e97

// eslint-disable-next-line @typescript-eslint/no-empty-interface, @typescript-eslint/naming-convention
export interface Endpoints
	extends ChannelsEndpoints,
		MeEndpoints,
		ModerationEndpoints,
		BannersEndpoints,
		ChatEndpoints,
		CommandsEndpoints,
		CloudEndpoints,
		CommandsEndpoints,
		CustomUserStatusEndpoints,
		DmEndpoints,
		DnsEndpoints,
		DirectoryEndpoint,
		EmojiCustomEndpoints,
		GroupsEndpoints,
		ImEndpoints,
		LDAPEndpoints,
		RoomsEndpoints,
		PushEndpoints,
		RolesEndpoints,
		TeamsEndpoints,
		SettingsEndpoints,
		UsersEndpoints,
		AppsEndpoints,
		OmnichannelEndpoints,
		StatisticsEndpoints,
		LicensesEndpoints,
		MiscEndpoints,
		PermissionsEndpoints,
		PresenceEndpoints,
		InstancesEndpoints,
		IntegrationsEndpoints,
		VoipEndpoints,
		VideoConferenceEndpoints,
		InvitesEndpoints,
		E2eEndpoints,
		AssetsEndpoints,
		CustomSoundEndpoint,
		EmailInboxEndpoints,
		MailerEndpoints,
		WebdavEndpoints,
		OAuthAppsEndpoint,
		SubscriptionsEndpoints,
		AutoTranslateEndpoints,
		FederationEndpoints,
		ImportEndpoints {}

type OperationsByPathPatternAndMethod<
	TEndpoints extends Endpoints,
	TPathPattern extends keyof TEndpoints,
	TMethod extends KeyOfEach<TEndpoints[TPathPattern]> = KeyOfEach<TEndpoints[TPathPattern]>,
> = TMethod extends any
	? {
			pathPattern: TPathPattern;
			method: TMethod;
			fn: TEndpoints[TPathPattern][TMethod];
			path: ReplacePlaceholders<TPathPattern extends string ? TPathPattern : never>;
			params: GetParams<TEndpoints[TPathPattern][TMethod]>;
			result: GetResult<TEndpoints[TPathPattern][TMethod]>;
	  }
	: never;

type OperationsByPathPattern<TEndpoints extends Endpoints, TPathPattern extends keyof TEndpoints> = TPathPattern extends any
	? OperationsByPathPatternAndMethod<TEndpoints, TPathPattern>
	: never;

type Operations = OperationsByPathPattern<Endpoints, keyof Endpoints>;

export type PathPattern = Operations['pathPattern'];

export type Method = Operations['method'];

export type Path = Operations['path'];

type MethodToPathMap = {
	[TOperation in Operations as TOperation['method']]: TOperation['path'];
};

type MethodToPathWithParamsMap = {
	[TOperation in Operations as Parameters<TOperation['fn']> extends { length: 0 } ? never : TOperation['method']]: TOperation['path'];
};

type MethodToPathWithoutParamsMap = {
	[TOperation in Operations as Parameters<TOperation['fn']> extends { length: 0 }
		? TOperation['method']
		: undefined extends Parameters<TOperation['fn']>[0]
		? TOperation['method']
		: never]: TOperation['path'];
};

export type PathFor<TMethod extends Method> = MethodToPathMap[TMethod];

export type PathWithParamsFor<TMethod extends Method> = MethodToPathWithParamsMap[TMethod extends keyof MethodToPathWithParamsMap
	? TMethod
	: never];

export type PathWithoutParamsFor<TMethod extends Method> = MethodToPathWithoutParamsMap[TMethod extends keyof MethodToPathWithoutParamsMap
	? TMethod
	: never];

type MethodToPathPatternToParamsMap = {
	[TMethod in Method]: {
		[TPathPattern in keyof Endpoints]: TMethod extends keyof Endpoints[TPathPattern]
			? Endpoints[TPathPattern][TMethod] extends infer TOperation
				? TOperation extends (...args: any) => any
					? Parameters<TOperation>[0]
					: never
				: never
			: never;
	};
};

type MethodToPathPatternToResultMap = {
	[TMethod in Method]: {
		[TPathPattern in keyof Endpoints]: TMethod extends keyof Endpoints[TPathPattern]
			? Endpoints[TPathPattern][TMethod] extends infer TOperation
				? TOperation extends (...args: any) => any
					? ReturnType<TOperation>
					: never
				: never
			: never;
	};
};

export type ParamsFor<TMethod extends Method, TPathPattern extends PathPattern> = MethodToPathPatternToParamsMap[TMethod][TPathPattern];

export type ResultFor<TMethod extends Method, TPathPattern extends PathPattern> = MethodToPathPatternToResultMap[TMethod][TPathPattern];

export type MatchPathPattern<TPath extends Path> = TPath extends any ? Extract<Operations, { path: TPath }>['pathPattern'] : never;

export type JoinPathPattern<TBasePath extends string, TSubPathPattern extends string> = Extract<
	PathPattern,
	`${TBasePath}/${TSubPathPattern}` | TSubPathPattern
>;

type GetParams<TOperation> = TOperation extends (...args: any) => any ? Parameters<TOperation>[0] : never;

type GetResult<TOperation> = TOperation extends (...args: any) => any ? ReturnType<TOperation> : never;

export type OperationParams<TMethod extends Method, TPathPattern extends PathPattern> = TMethod extends keyof Endpoints[TPathPattern]
	? GetParams<Endpoints[TPathPattern][TMethod]>
	: never;

export type OperationResult<TMethod extends Method, TPathPattern extends PathPattern> = TMethod extends keyof Endpoints[TPathPattern]
	? GetResult<Endpoints[TPathPattern][TMethod]>
	: never;

export type UrlParams<T extends string> = string extends T
	? Record<string, string>
	: T extends `${string}:${infer Param}/${infer Rest}`
	? { [k in Param | keyof UrlParams<Rest>]: string }
	: T extends `${string}:${infer Param}`
	? { [k in Param]: string }
	: undefined | Record<string, never>;

export type MethodOf<TPathPattern extends PathPattern> = TPathPattern extends any ? keyof Endpoints[TPathPattern] : never;

export * from './v1/permissions';
export * from './v1/presence';
export * from './v1/roles';
export * from './v1/settings';
export * from './v1/teams';
export * from './v1/videoConference';
export * from './v1/assets';
export * from './v1/channels';
export * from './v1/subscriptionsEndpoints';
export * from './v1/mailer';
export * from './v1/mailer/MailerParamsPOST';
export * from './v1/mailer/MailerUnsubscribeParamsPOST';
export * from './v1/misc';
export * from './v1/invites';
export * from './v1/dm';
export * from './v1/dm/DmHistoryProps';
export * from './v1/integrations';
export * from './v1/omnichannel';
export * from './v1/oauthapps';
export * from './helpers/PaginatedRequest';
export * from './helpers/PaginatedResult';
export * from './helpers/ReplacePlaceholders';
export * from './helpers/WithItemCount';
export * from './v1/emojiCustom';
export * from './v1/instances';
export * from './v1/users';
export * from './v1/users/UsersSetAvatarParamsPOST';
export * from './v1/users/UsersSetPreferenceParamsPOST';
export * from './v1/users/UsersUpdateOwnBasicInfoParamsPOST';
export * from './v1/users/UsersUpdateParamsPOST';
export * from './v1/users/UsersCheckUsernameAvailabilityParamsGET';
export * from './v1/users/UsersGetAvatarSuggestionParamsGET';
export * from './v1/users/UsersSendConfirmationEmailParamsPOST';
export * from './v1/moderation/ReportHistoryProps';
export * from './v1/moderation/ArchiveReportProps';

export * from './v1/autotranslate/AutotranslateGetSupportedLanguagesParamsGET';
export * from './v1/autotranslate/AutotranslateSaveSettingsParamsPOST';
export * from './v1/autotranslate/AutotranslateTranslateMessageParamsPOST';
export * from './v1/e2e/e2eGetUsersOfRoomWithoutKeyParamsGET';
export * from './v1/e2e/e2eSetRoomKeyIDParamsPOST';
export * from './v1/e2e/e2eSetUserPublicAndPrivateKeysParamsPOST';
export * from './v1/e2e/e2eUpdateGroupKeyParamsPOST';
export * from './v1/import';
export * from './v1/voip';
export * from './v1/email-inbox';
export * from './v1/federation';<|MERGE_RESOLUTION|>--- conflicted
+++ resolved
@@ -43,11 +43,8 @@
 import type { MeEndpoints } from './v1/me';
 import type { SubscriptionsEndpoints } from './v1/subscriptionsEndpoints';
 import type { ImportEndpoints } from './v1/import';
-<<<<<<< HEAD
+import type { FederationEndpoints } from './v1/federation';
 import type { ModerationEndpoints } from './v1/moderation';
-=======
-import type { FederationEndpoints } from './v1/federation';
->>>>>>> 0e969e97
 
 // eslint-disable-next-line @typescript-eslint/no-empty-interface, @typescript-eslint/naming-convention
 export interface Endpoints
