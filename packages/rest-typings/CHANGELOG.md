# @rocket.chat/rest-typings

<<<<<<< HEAD
## 6.8.0-rc.0

### Minor Changes

- ([#31898](https://github.com/RocketChat/Rocket.Chat/pull/31898)) Created a new endpoint to get a filtered and paginated list of users.

- ([#31811](https://github.com/RocketChat/Rocket.Chat/pull/31811)) Convert mute/unmute meteor methods to endpoints

- ([#31898](https://github.com/RocketChat/Rocket.Chat/pull/31898)) Created a new endpoint to resend the welcome email to a given user

### Patch Changes

- ([#32141](https://github.com/RocketChat/Rocket.Chat/pull/32141)) Deprecate `channels.images` in favor of `rooms.images`. `Rooms` endpoints are more broad and should interact with all types of rooms. `Channels` on the other hand are specific to public channels.
  This change is to keep the semantics and conventions of the endpoints
- <details><summary>Updated dependencies [c47a8e3514, 4aba7c8a26]:</summary>

  - @rocket.chat/core-typings@6.8.0-rc.0
  - @rocket.chat/message-parser@0.31.29
  - @rocket.chat/ui-kit@0.33.0
=======
## 6.7.1

### Patch Changes

- <details><summary>Updated dependencies []:</summary>

  - @rocket.chat/core-typings@6.7.1
>>>>>>> f8823622
  </details>

## 6.7.0

### Minor Changes

- ([#32043](https://github.com/RocketChat/Rocket.Chat/pull/32043)) **Added Livechat's new theming settings to Appearance page (available for Premium workspaces)**

  Newly added settings are:

  - `Livechat widget position on the screen`: Changes the widget position between left or right of the viewport
  - `Livechat background`: Changes the message list background. Receives the same value as the CSS's background property.
  - `Hide system messages`: Changes the visibility of system messages displayed on the widget.
  - `Hide "powered by Rocket.Chat"`: Changes the visibility of Rocket.Chat's watermark on the widget.

### Patch Changes

- <details><summary>Updated dependencies [b9ef630816, 3eb4dd7f50, b9e897a8f5, 5ad65ff3da]:</summary>

  - @rocket.chat/core-typings@6.7.0
  - @rocket.chat/message-parser@0.31.29
  - @rocket.chat/ui-kit@0.33.0
  </details>

## 6.7.0-rc.4

### Patch Changes

- <details><summary>Updated dependencies []:</summary>

  - @rocket.chat/core-typings@6.7.0-rc.4
  </details>

## 6.7.0-rc.3

### Patch Changes

- <details><summary>Updated dependencies []:</summary>

  - @rocket.chat/core-typings@6.7.0-rc.3
  </details>

## 6.7.0-rc.2

### Patch Changes

- <details><summary>Updated dependencies []:</summary>

  - @rocket.chat/core-typings@6.7.0-rc.2
  </details>

## 6.7.0-rc.1

### Patch Changes

- <details><summary>Updated dependencies []:</summary>

  - @rocket.chat/core-typings@6.7.0-rc.1
  </details>

## 6.7.0-rc.0

### Minor Changes

- ([#32043](https://github.com/RocketChat/Rocket.Chat/pull/32043)) **Added Livechat's new theming settings to Appearance page (available for Premium workspaces)**

  Newly added settings are:

  - `Livechat widget position on the screen`: Changes the widget position between left or right of the viewport
  - `Livechat background`: Changes the message list background. Receives the same value as the CSS's background property.
  - `Hide system messages`: Changes the visibility of system messages displayed on the widget.
  - `Hide "powered by Rocket.Chat"`: Changes the visibility of Rocket.Chat's watermark on the widget.

### Patch Changes

- <details><summary>Updated dependencies [b9ef630816, 3eb4dd7f50, b9e897a8f5, 5ad65ff3da]:</summary>

  - @rocket.chat/core-typings@6.7.0-rc.0
  - @rocket.chat/message-parser@0.31.29-rc.0
  - @rocket.chat/ui-kit@0.33.0
  </details>

## 6.6.6

### Patch Changes

- <details><summary>Updated dependencies []:</summary>

  - @rocket.chat/core-typings@6.6.6
  </details>

## 6.6.5

### Patch Changes

- <details><summary>Updated dependencies []:</summary>

  - @rocket.chat/core-typings@6.6.5
  </details>

## 6.6.4

### Patch Changes

- <details><summary>Updated dependencies []:</summary>

  - @rocket.chat/core-typings@6.6.4
  </details>

## 6.6.3

### Patch Changes

- <details><summary>Updated dependencies []:</summary>

  - @rocket.chat/core-typings@6.6.3
  </details>

## 6.6.2

### Patch Changes

- <details><summary>Updated dependencies []:</summary>

  - @rocket.chat/core-typings@6.6.2
  </details>

## 6.6.1

### Patch Changes

- <details><summary>Updated dependencies []:</summary>

  - @rocket.chat/core-typings@6.6.1
  </details>

## 6.6.0

### Minor Changes

- ([#30868](https://github.com/RocketChat/Rocket.Chat/pull/30868)) Added `push.info` endpoint to enable users to retrieve info about the workspace's push gateway

- ([#30554](https://github.com/RocketChat/Rocket.Chat/pull/30554)) **Added ‘Reported Users’ Tab to Moderation Console:** Enhances user monitoring by displaying reported users.

### Patch Changes

- ([#31138](https://github.com/RocketChat/Rocket.Chat/pull/31138)) feat(uikit): Move `@rocket.chat/ui-kit` package to the main monorepo

- ([#31349](https://github.com/RocketChat/Rocket.Chat/pull/31349) by [@Subhojit-Dey1234](https://github.com/Subhojit-Dey1234)) feat: Implemented InlineCode handling in Bold, Italic and Strike

- ([#31289](https://github.com/RocketChat/Rocket.Chat/pull/31289)) Added `push.test` POST endpoint for sending test push notification to user (requires `test-push-notifications` permission)

- ([#30478](https://github.com/RocketChat/Rocket.Chat/pull/30478)) Added `chat.getURLPreview` endpoint to enable users to retrieve previews for URL (ready to be provided in message send/update)

- <details><summary>Updated dependencies [b223cbde14, dbb08ef948, fdd9852079, b4b2cd20a8]:</summary>

  - @rocket.chat/ui-kit@0.33.0
  - @rocket.chat/core-typings@6.6.0
  </details>

## 6.6.0-rc.7

### Patch Changes

- <details><summary>Updated dependencies []:</summary>

  - @rocket.chat/core-typings@6.6.0-rc.7
  </details>

## 6.6.0-rc.6

### Patch Changes

- <details><summary>Updated dependencies []:</summary>

  - @rocket.chat/core-typings@6.6.0-rc.6
  </details>

## 6.6.0-rc.5

### Patch Changes

- <details><summary>Updated dependencies []:</summary>

  - @rocket.chat/core-typings@6.6.0-rc.5
  </details>

## 6.6.0-rc.4

### Patch Changes

- @rocket.chat/core-typings@6.6.0-rc.4

## 6.6.0-rc.3

### Patch Changes

- @rocket.chat/core-typings@6.6.0-rc.3

## 6.6.0-rc.2

### Patch Changes

- @rocket.chat/core-typings@6.6.0-rc.2

## 6.6.0-rc.1

### Patch Changes

- @rocket.chat/core-typings@6.6.0-rc.1

## 6.6.0-rc.0

### Minor Changes

- 748e57984d: Added `push.info` endpoint to enable users to retrieve info about the workspace's push gateway
- 2260c04ec6: **Added ‘Reported Users’ Tab to Moderation Console:** Enhances user monitoring by displaying reported users.

### Patch Changes

- b223cbde14: feat(uikit): Move `@rocket.chat/ui-kit` package to the main monorepo
- dbb08ef948: feat: Implemented InlineCode handling in Bold, Italic and Strike
- 7c6198f49f: Added `push.test` POST endpoint for sending test push notification to user (requires `test-push-notifications` permission)
- fdd9852079: Added `chat.getURLPreview` endpoint to enable users to retrieve previews for URL (ready to be provided in message send/update)
- Updated dependencies [b223cbde14]
- Updated dependencies [dbb08ef948]
- Updated dependencies [fdd9852079]
- Updated dependencies [b4b2cd20a8]
  - @rocket.chat/ui-kit@0.33.0-rc.0
  - @rocket.chat/core-typings@6.6.0-rc.0

## 6.5.3

### Patch Changes

- @rocket.chat/core-typings@6.5.3

## 6.5.2

### Patch Changes

- @rocket.chat/core-typings@6.5.2

## 6.5.1

### Patch Changes

- c2b224fd82: fix Federation Regression, builds service correctly
- Updated dependencies [c2b224fd82]
  - @rocket.chat/core-typings@6.5.1

## 6.5.0

### Minor Changes

- 92613680b7: Added option to select between two script engine options for the integrations
- ec1b2b9846: Create a deployment fingerprint to identify possible deployment changes caused by database cloning. A question to the admin will confirm if it's a regular deployment change or an intent of a new deployment and correct identification values as needed.
  The fingerprint is composed by `${siteUrl}${dbConnectionString}` and hashed via `sha256` in `base64`.
  An environment variable named `AUTO_ACCEPT_FINGERPRINT`, when set to `true`, can be used to auto-accept an expected fingerprint change as a regular deployment update.
- a98f3ff303: feat: added `licenses.info` endpoint
- 5f81a0f3cb: Implemented the License library, it is used to handle the functionality like expiration date, modules, limits, etc.
  Also added a version v3 of the license, which contains an extended list of features.
  v2 is still supported, since we convert it to v3 on the fly.

### Patch Changes

- 5b9d6883bf: feat: Improve UI when MAC limits are reached
  feat: Limit endpoints on MAC limit reached
- Updated dependencies [dea1fe9191]
- Updated dependencies [c0ef13a0bf]
- Updated dependencies [5b9d6883bf]
- Updated dependencies [92613680b7]
- Updated dependencies [ec1b2b9846]
- Updated dependencies [a98f3ff303]
- Updated dependencies [5f81a0f3cb]
- Updated dependencies [dea1fe9191]
  - @rocket.chat/core-typings@6.5.0
  - @rocket.chat/license@0.1.0

## 6.5.0-rc.19

### Patch Changes

- @rocket.chat/core-typings@6.5.0-rc.19
- @rocket.chat/license@0.1.0-rc.19

## 6.5.0-rc.18

### Patch Changes

- @rocket.chat/core-typings@6.5.0-rc.18
- @rocket.chat/license@0.1.0-rc.18

## 6.5.0-rc.17

### Patch Changes

- @rocket.chat/core-typings@6.5.0-rc.17
- @rocket.chat/license@0.1.0-rc.17

## 6.5.0-rc.16

### Patch Changes

- @rocket.chat/core-typings@6.5.0-rc.16
- @rocket.chat/license@0.1.0-rc.16

## 6.5.0-rc.15

### Patch Changes

- @rocket.chat/core-typings@6.5.0-rc.15
- @rocket.chat/license@0.1.0-rc.15

## 6.5.0-rc.14

### Patch Changes

- @rocket.chat/core-typings@6.5.0-rc.14
- @rocket.chat/license@0.1.0-rc.14

## 6.5.0-rc.13

### Patch Changes

- @rocket.chat/core-typings@6.5.0-rc.13
- @rocket.chat/license@0.1.0-rc.13

## 6.5.0-rc.12

### Patch Changes

- @rocket.chat/core-typings@6.5.0-rc.12
- @rocket.chat/license@0.1.0-rc.12

## 6.5.0-rc.11

### Patch Changes

- @rocket.chat/core-typings@6.5.0-rc.11
- @rocket.chat/license@0.1.0-rc.11

## 6.5.0-rc.10

### Patch Changes

- @rocket.chat/core-typings@6.5.0-rc.10
- @rocket.chat/license@0.1.0-rc.10

## 6.5.0-rc.9

### Patch Changes

- @rocket.chat/core-typings@6.5.0-rc.9
- @rocket.chat/license@0.1.0-rc.9

## 6.5.0-rc.8

### Patch Changes

- @rocket.chat/core-typings@6.5.0-rc.8
- @rocket.chat/license@0.1.0-rc.8

## 6.5.0-rc.7

### Patch Changes

- @rocket.chat/core-typings@6.5.0-rc.7
- @rocket.chat/license@0.1.0-rc.7

## 6.5.0-rc.6

### Patch Changes

- @rocket.chat/core-typings@6.5.0-rc.6
- @rocket.chat/license@0.1.0-rc.6

## 6.5.0-rc.5

### Patch Changes

- @rocket.chat/core-typings@6.5.0-rc.5
- @rocket.chat/license@0.1.0-rc.5

## 6.5.0-rc.4

### Patch Changes

- @rocket.chat/core-typings@6.5.0-rc.4
- @rocket.chat/license@0.1.0-rc.4

## 6.5.0-rc.3

### Patch Changes

- @rocket.chat/core-typings@6.5.0-rc.3
- @rocket.chat/license@0.1.0-rc.3

## 6.5.0-rc.2

### Patch Changes

- @rocket.chat/core-typings@6.5.0-rc.2
- @rocket.chat/license@0.1.0-rc.2

## 6.5.0-rc.1

### Patch Changes

- @rocket.chat/core-typings@6.5.0-rc.1
- @rocket.chat/license@0.1.0-rc.1

## 6.5.0-rc.0

### Minor Changes

- 92613680b7: Added option to select between two script engine options for the integrations
- ec1b2b9846: Create a deployment fingerprint to identify possible deployment changes caused by database cloning. A question to the admin will confirm if it's a regular deployment change or an intent of a new deployment and correct identification values as needed.
  The fingerprint is composed by `${siteUrl}${dbConnectionString}` and hashed via `sha256` in `base64`.
  An environment variable named `AUTO_ACCEPT_FINGERPRINT`, when set to `true`, can be used to auto-accept an expected fingerprint change as a regular deployment update.
- a98f3ff303: feat: added `licenses.info` endpoint
- 5f81a0f3cb: Implemented the License library, it is used to handle the functionality like expiration date, modules, limits, etc.
  Also added a version v3 of the license, which contains an extended list of features.
  v2 is still supported, since we convert it to v3 on the fly.

### Patch Changes

- 5b9d6883bf: feat: Improve UI when MAC limits are reached
  feat: Limit endpoints on MAC limit reached
- Updated dependencies [dea1fe9191]
- Updated dependencies [c0ef13a0bf]
- Updated dependencies [5b9d6883bf]
- Updated dependencies [92613680b7]
- Updated dependencies [ec1b2b9846]
- Updated dependencies [a98f3ff303]
- Updated dependencies [5f81a0f3cb]
- Updated dependencies [dea1fe9191]
  - @rocket.chat/core-typings@6.5.0-rc.0
  - @rocket.chat/license@0.1.0-rc.0

## 6.4.8

### Patch Changes

- @rocket.chat/core-typings@6.4.8

## 6.4.7

### Patch Changes

- @rocket.chat/core-typings@6.4.7

## 6.4.6

### Patch Changes

- @rocket.chat/core-typings@6.4.6

## 6.4.5

### Patch Changes

- @rocket.chat/core-typings@6.4.5

## 6.4.4

### Patch Changes

- @rocket.chat/core-typings@6.4.4

## 6.4.3

### Patch Changes

- @rocket.chat/core-typings@6.4.3

## 6.4.2

### Patch Changes

- @rocket.chat/core-typings@6.4.2

## 6.4.1

### Patch Changes

- @rocket.chat/core-typings@6.4.1

## 6.4.0

### Minor Changes

- 239a34e877: new: ring mobile users on direct conference calls
- 4186eecf05: Introduce the ability to report an user
- 2db32f0d4a: Add option to select what URL previews should be generated for each message.
- 19aec23cda: New AddUser workflow for Federated Rooms
- ebab8c4dd8: Added Reports Metrics Dashboard to Omnichannel
- 357a3a50fa: feat: high-contrast theme
- 1041d4d361: Added option to select between two script engine options for the integrations
- 93d4912e17: fix: missing params on updateOwnBasicInfo endpoint

### Patch Changes

- 203304782f: Fixed `overrideDestinationChannelEnabled` treated as a required param in `integrations.create` and `integration.update` endpoints
- 9496f1eb97: Deprecate `livechat:getOverviewData` and `livechat:getAgentOverviewData` methods and create API endpoints `livechat/analytics/overview` and `livechat/analytics/agent-overview` to fetch analytics data
- Updated dependencies [239a34e877]
- Updated dependencies [203304782f]
- Updated dependencies [4186eecf05]
- Updated dependencies [ba24f3c21f]
- Updated dependencies [ebab8c4dd8]
- Updated dependencies [1041d4d361]
- Updated dependencies [61128364d6]
- Updated dependencies [d45365436e]
  - @rocket.chat/core-typings@6.4.0

## 6.4.0-rc.5

### Minor Changes

- 1041d4d361: Added option to select between two script engine options for the integrations

### Patch Changes

- Updated dependencies [1041d4d361]
  - @rocket.chat/core-typings@6.4.0-rc.5

## 6.4.0-rc.4

### Patch Changes

- @rocket.chat/core-typings@6.4.0-rc.4

## 6.4.0-rc.3

### Patch Changes

- @rocket.chat/core-typings@6.4.0-rc.3

## 6.4.0-rc.2

### Patch Changes

- @rocket.chat/core-typings@6.4.0-rc.2

## 6.4.0-rc.1

### Patch Changes

- @rocket.chat/core-typings@6.4.0-rc.1

## 6.4.0-rc.0

### Minor Changes

- 239a34e877: new: ring mobile users on direct conference calls
- 4186eecf05: Introduce the ability to report an user
- 2db32f0d4a: Add option to select what URL previews should be generated for each message.
- 19aec23cda: New AddUser workflow for Federated Rooms
- ebab8c4dd8: Added Reports Metrics Dashboard to Omnichannel
- 357a3a50fa: feat: high-contrast theme
- 93d4912e17: fix: missing params on updateOwnBasicInfo endpoint

### Patch Changes

- 203304782f: Fixed `overrideDestinationChannelEnabled` treated as a required param in `integrations.create` and `integration.update` endpoints
- 9496f1eb97: Deprecate `livechat:getOverviewData` and `livechat:getAgentOverviewData` methods and create API endpoints `livechat/analytics/overview` and `livechat/analytics/agent-overview` to fetch analytics data
- Updated dependencies [239a34e877]
- Updated dependencies [203304782f]
- Updated dependencies [4186eecf05]
- Updated dependencies [ba24f3c21f]
- Updated dependencies [ebab8c4dd8]
- Updated dependencies [61128364d6]
- Updated dependencies [d45365436e]
  - @rocket.chat/core-typings@6.4.0-rc.0

## 6.3.8

### Patch Changes

- @rocket.chat/core-typings@6.3.8

## 6.3.7

### Patch Changes

- @rocket.chat/core-typings@6.3.7

## 6.3.6

### Patch Changes

- @rocket.chat/core-typings@6.3.6

## 6.3.5

### Patch Changes

- @rocket.chat/core-typings@6.3.5

## 6.3.4

### Patch Changes

- @rocket.chat/core-typings@6.3.4

## 6.3.3

### Patch Changes

- @rocket.chat/core-typings@6.3.3

## 6.3.2

### Patch Changes

- @rocket.chat/core-typings@6.3.2

## 6.3.1

### Patch Changes

- @rocket.chat/core-typings@6.3.1

## 6.3.0

### Minor Changes

- 74aa677088: feat: Add custom OAuth setting to allow merging users to others from distinct services
- e846d873b7: feat: Introduce Feature Preview page
- 0645f42e12: Reintroduce an user preference to allow users to see all thread messages in the main channel
- 48ac55f4ea: Created new endpoints for creating users in bulk

### Patch Changes

- e14ec50816: Added and Improved Custom Fields form to Registration Flow
- e006013e5f: chore: New Livechat SDK Implementation
- eecd9fc99a: fix: Omnichannel Tags available to be used in the wrong department
- 6a474ff952: Refactored Omnichannel department pages to use best practices, also fixed existing bugs
- 9da856cc67: fix: Resume on-hold chat not working with max-chat's allowed per agent config
- f76d514341: Implemented a visual password verification in the Register User form, My Profile page, and reset password page. With this, the user will know exactly why their password is weak and how to improve it.
- 12d97e16c2: feat: Allow Incoming Webhooks to override destination channel
- Updated dependencies [e14ec50816]
- Updated dependencies [9da856cc67]
- Updated dependencies [12d97e16c2]
- Updated dependencies [48ac55f4ea]
  - @rocket.chat/core-typings@6.3.0

## 6.3.0-rc.10

### Patch Changes

- @rocket.chat/core-typings@6.3.0-rc.10

## 6.3.0-rc.9

### Minor Changes

- 48ac55f4ea: Created new endpoints for creating users in bulk

### Patch Changes

- Updated dependencies [48ac55f4ea]
  - @rocket.chat/core-typings@6.3.0-rc.9

## 6.3.0-rc.8

### Patch Changes

- @rocket.chat/core-typings@6.3.0-rc.8

## 6.3.0-rc.7

### Patch Changes

- @rocket.chat/core-typings@6.3.0-rc.7

## 6.3.0-rc.6

### Patch Changes

- @rocket.chat/core-typings@6.3.0-rc.6

## 6.3.0-rc.5

### Patch Changes

- @rocket.chat/core-typings@6.3.0-rc.5

## 6.3.0-rc.4

### Patch Changes

- @rocket.chat/core-typings@6.3.0-rc.4

## 6.3.0-rc.3

### Patch Changes

- @rocket.chat/core-typings@6.3.0-rc.3

## 6.3.0-rc.2

### Patch Changes

- f76d514341: Implemented a visual password verification in the Register User form, My Profile page, and reset password page. With this, the user will know exactly why their password is weak and how to improve it.
  - @rocket.chat/core-typings@6.3.0-rc.2

## 6.3.0-rc.1

### Patch Changes

- @rocket.chat/core-typings@6.3.0-rc.1

## 6.3.0-rc.0

### Minor Changes

- 74aa677088: feat: Add custom OAuth setting to allow merging users to others from distinct services
- e846d873b7: feat: Introduce Feature Preview page
- 0645f42e12: Reintroduce an user preference to allow users to see all thread messages in the main channel

### Patch Changes

- e14ec50816: Added and Improved Custom Fields form to Registration Flow
- e006013e5f: chore: New Livechat SDK Implementation
- eecd9fc99a: fix: Omnichannel Tags available to be used in the wrong department
- 6a474ff952: Refactored Omnichannel department pages to use best practices, also fixed existing bugs
- 9da856cc67: fix: Resume on-hold chat not working with max-chat's allowed per agent config
- 12d97e16c2: feat: Allow Incoming Webhooks to override destination channel
- Updated dependencies [e14ec50816]
- Updated dependencies [9da856cc67]
- Updated dependencies [12d97e16c2]
  - @rocket.chat/core-typings@6.3.0-rc.0

## 6.2.10

### Patch Changes

- @rocket.chat/core-typings@6.2.10

## 6.2.9

### Patch Changes

- @rocket.chat/core-typings@6.2.9

## 6.2.7

### Patch Changes

- Updated dependencies []:
  - @rocket.chat/core-typings@6.2.7

## 6.2.6

### Patch Changes

- Updated dependencies []:
  - @rocket.chat/core-typings@6.2.6<|MERGE_RESOLUTION|>--- conflicted
+++ resolved
@@ -1,6 +1,5 @@
 # @rocket.chat/rest-typings
 
-<<<<<<< HEAD
 ## 6.8.0-rc.0
 
 ### Minor Changes
@@ -20,7 +19,6 @@
   - @rocket.chat/core-typings@6.8.0-rc.0
   - @rocket.chat/message-parser@0.31.29
   - @rocket.chat/ui-kit@0.33.0
-=======
 ## 6.7.1
 
 ### Patch Changes
@@ -28,7 +26,6 @@
 - <details><summary>Updated dependencies []:</summary>
 
   - @rocket.chat/core-typings@6.7.1
->>>>>>> f8823622
   </details>
 
 ## 6.7.0
