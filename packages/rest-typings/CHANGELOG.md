--- conflicted
+++ resolved
@@ -1,6 +1,5 @@
 # @rocket.chat/rest-typings
 
-<<<<<<< HEAD
 ## 6.13.0-rc.0
 
 ### Minor Changes
@@ -23,7 +22,7 @@
 
   - @rocket.chat/core-typings@6.13.0-rc.0
   - @rocket.chat/message-parser@0.31.30-rc.0
-=======
+  </details>
 ## 6.12.1
 
 ### Patch Changes
@@ -32,7 +31,6 @@
 
   - @rocket.chat/message-parser@0.31.30
   - @rocket.chat/core-typings@6.12.1
->>>>>>> e22ea8f1
   </details>
 
 ## 6.12.0
