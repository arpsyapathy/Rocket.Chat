--- conflicted
+++ resolved
@@ -1,6 +1,5 @@
 # @rocket.chat/rest-typings
 
-<<<<<<< HEAD
 ## 6.4.0-rc.1
 
 ### Patch Changes
@@ -31,7 +30,6 @@
 - Updated dependencies [61128364d6]
 - Updated dependencies [d45365436e]
   - @rocket.chat/core-typings@6.4.0-rc.0
-=======
 ## 6.3.6
 
 ### Patch Changes
@@ -43,7 +41,6 @@
 ### Patch Changes
 
 - @rocket.chat/core-typings@6.3.5
->>>>>>> db43ef89
 
 ## 6.3.4
 
