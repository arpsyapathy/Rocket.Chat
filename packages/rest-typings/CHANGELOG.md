# @rocket.chat/rest-typings

<<<<<<< HEAD
## 7.5.0-rc.0

### Minor Changes

- ([#35370](https://github.com/RocketChat/Rocket.Chat/pull/35370)) Adds a new "Unit" field to the create/edit department page, allowing users to specify a business unit when creating or editing a department.

- ([#34983](https://github.com/RocketChat/Rocket.Chat/pull/34983)) feat: Adds OpenAPI support

- ([#35258](https://github.com/RocketChat/Rocket.Chat/pull/35258)) Introduces `/v1/audit.settings` endpoint for querying changed settings audit events

### Patch Changes

- ([#35546](https://github.com/RocketChat/Rocket.Chat/pull/35546)) Restores `roomName` property in the `GET /groups.messages` endpoint to fix unintended removal.

- <details><summary>Updated dependencies [25592391b04a5a9c5e4be57a3878bca7c7db66b2, c904862b1496cab943e97d28b36d3a24deac21c1, 335f19f5d08b7348263b574e4133ecf93145a79c]:</summary>

  - @rocket.chat/core-typings@7.5.0-rc.0
  - @rocket.chat/message-parser@0.31.32-rc.0
=======
## 7.4.1

### Patch Changes

- <details><summary>Updated dependencies []:</summary>

  - @rocket.chat/core-typings@7.4.1
>>>>>>> fb0f4eaf
  </details>

## 7.4.0

### Minor Changes

- ([#34208](https://github.com/RocketChat/Rocket.Chat/pull/34208)) Adds a new endpoint `rooms.hide` to hide rooms of any type when provided with the room's ID

- ([#35147](https://github.com/RocketChat/Rocket.Chat/pull/35147)) Allows users to filter by multiple departments & by livechat units on `livechat/rooms` endpoint.

### Patch Changes

- ([#34926](https://github.com/RocketChat/Rocket.Chat/pull/34926)) Enables control of video conference ringing and dialing sounds through the call ringer volume user preference, preventing video conf calls from always playing at maximum volume.

- <details><summary>Updated dependencies [89964144e042c8d9282b51efd89e1e684077fdd7, f85da08765a9d3f8c5aabd9291fd08be6dfdeb85, be5031a21bdcda31270d53d319f7d183e77d84d7]:</summary>

  - @rocket.chat/core-typings@7.4.0
  </details>

## 7.4.0-rc.5

### Patch Changes

- <details><summary>Updated dependencies []:</summary>

  - @rocket.chat/core-typings@7.4.0-rc.5
  </details>

## 7.4.0-rc.4

### Patch Changes

- <details><summary>Updated dependencies []:</summary>

  - @rocket.chat/core-typings@7.4.0-rc.4
  </details>

## 7.4.0-rc.3

### Patch Changes

- <details><summary>Updated dependencies []:</summary>
  - @rocket.chat/core-typings@7.4.0-rc.3
  </details>

## 7.4.0-rc.2

### Patch Changes

- <details><summary>Updated dependencies []:</summary>

  - @rocket.chat/core-typings@7.4.0-rc.2
  </details>

## 7.4.0-rc.1

### Patch Changes

- <details><summary>Updated dependencies []:</summary>

  - @rocket.chat/core-typings@7.4.0-rc.1
  </details>

## 7.4.0-rc.0

### Minor Changes

- ([#34208](https://github.com/RocketChat/Rocket.Chat/pull/34208)) Adds a new endpoint `rooms.hide` to hide rooms of any type when provided with the room's ID

- ([#35147](https://github.com/RocketChat/Rocket.Chat/pull/35147)) Allows users to filter by multiple departments & by livechat units on `livechat/rooms` endpoint.

### Patch Changes

- ([#34926](https://github.com/RocketChat/Rocket.Chat/pull/34926)) Enables control of video conference ringing and dialing sounds through the call ringer volume user preference, preventing video conf calls from always playing at maximum volume.

- <details><summary>Updated dependencies [89964144e042c8d9282b51efd89e1e684077fdd7, f85da08765a9d3f8c5aabd9291fd08be6dfdeb85, be5031a21bdcda31270d53d319f7d183e77d84d7]:</summary>

  - @rocket.chat/core-typings@7.4.0-rc.0
  </details>

## 7.3.3

### Patch Changes

- <details><summary>Updated dependencies []:</summary>
  - @rocket.chat/core-typings@7.3.3
  </details>

## 7.3.2

### Patch Changes

- <details><summary>Updated dependencies []:</summary>

  - @rocket.chat/core-typings@7.3.2
  </details>

## 7.3.1

### Patch Changes

- <details><summary>Updated dependencies []:</summary>

  - @rocket.chat/core-typings@7.3.1
  </details>

## 7.3.0

### Minor Changes

- ([#34940](https://github.com/RocketChat/Rocket.Chat/pull/34940)) Allows agents and managers to close Omnichannel rooms that for some reason ended up in a bad state. This "bad state" could be a room that appears open but it's closed. Now, the endpoint `livechat/room.closeByUser` will accept an optional `forceClose` parameter that will allow users to bypass most state checks we do on rooms and perform the room closing again so its state can be recovered.

- ([#34153](https://github.com/RocketChat/Rocket.Chat/pull/34153)) Adds `rooms.membersOrderedByRole` endpoint to retrieve members of groups and channels sorted according to their respective role in the room.

### Patch Changes

- ([#34864](https://github.com/RocketChat/Rocket.Chat/pull/34864)) Allows users to fetch the `packageValue` of settings when calling `/settings` endpoint via `includeDefaults` query param.

- ([#35009](https://github.com/RocketChat/Rocket.Chat/pull/35009)) Fix an issue with apps installations via Marketplace

- <details><summary>Updated dependencies [8942b0032af976738a7c602fa389803dda30c0dc, bfa92f4dba1a16973d7da5a9c0f5d0df998bf944]:</summary>

  - @rocket.chat/core-typings@7.3.0
  </details>

## 7.3.0-rc.5

### Patch Changes

- <details><summary>Updated dependencies []:</summary>

  - @rocket.chat/core-typings@7.3.0-rc.5
  </details>

## 7.3.0-rc.4

### Patch Changes

- <details><summary>Updated dependencies []:</summary>

  - @rocket.chat/core-typings@7.3.0-rc.4
  </details>

## 7.3.0-rc.3

### Patch Changes

- <details><summary>Updated dependencies []:</summary>

  - @rocket.chat/core-typings@7.3.0-rc.3
  </details>

## 7.3.0-rc.2

### Patch Changes

- <details><summary>Updated dependencies []:</summary>

  - @rocket.chat/core-typings@7.3.0-rc.2
  </details>

## 7.3.0-rc.1

### Patch Changes

- <details><summary>Updated dependencies []:</summary>

  - @rocket.chat/core-typings@7.3.0-rc.1
  </details>

## 7.3.0-rc.0

### Minor Changes

- ([#34940](https://github.com/RocketChat/Rocket.Chat/pull/34940)) Allows agents and managers to close Omnichannel rooms that for some reason ended up in a bad state. This "bad state" could be a room that appears open but it's closed. Now, the endpoint `livechat/room.closeByUser` will accept an optional `forceClose` parameter that will allow users to bypass most state checks we do on rooms and perform the room closing again so its state can be recovered.

- ([#34153](https://github.com/RocketChat/Rocket.Chat/pull/34153)) Adds `rooms.membersOrderedByRole` endpoint to retrieve members of groups and channels sorted according to their respective role in the room.

### Patch Changes

- ([#34864](https://github.com/RocketChat/Rocket.Chat/pull/34864)) Allows users to fetch the `packageValue` of settings when calling `/settings` endpoint via `includeDefaults` query param.

- <details><summary>Updated dependencies [8942b0032af976738a7c602fa389803dda30c0dc, bfa92f4dba1a16973d7da5a9c0f5d0df998bf944]:</summary>

  - @rocket.chat/core-typings@7.3.0-rc.0
  </details>

## 7.2.1

### Patch Changes

- <details><summary>Updated dependencies []:</summary>

  - @rocket.chat/core-typings@7.2.1
  </details>

## 7.2.0

### Minor Changes

- ([#34194](https://github.com/RocketChat/Rocket.Chat/pull/34194)) Adds a new `contacts.checkExistence` endpoint, which allows identifying whether there's already a registered contact using a given email, phone, id or visitor to source association.

- ([#33549](https://github.com/RocketChat/Rocket.Chat/pull/33549)) Adds a new callout in the subscription page to inform users of subscription upgrade eligibility when applicable.

### Patch Changes

- ([#34205](https://github.com/RocketChat/Rocket.Chat/pull/34205)) Fixes an error where the engine would not retry a subprocess restart if the last attempt failed

- ([#34205](https://github.com/RocketChat/Rocket.Chat/pull/34205)) Fixes error propagation when trying to get the status of apps in some cases

- ([#34205](https://github.com/RocketChat/Rocket.Chat/pull/34205)) Fixes wrong data being reported to total failed apps metrics and statistics

- <details><summary>Updated dependencies [76f6239ff1a9f34f163c03c140c4ceba62563b4e, 76f6239ff1a9f34f163c03c140c4ceba62563b4e, 475120dc19fb8cc400fd8af21559cd6f3cc17eb8, 2e4af86f6463166ba4d0b37b153b89ab246e112a, 76f6239ff1a9f34f163c03c140c4ceba62563b4e, 75a14b2e013aca7361cac56316f2b7e8c07d9dc8]:</summary>

  - @rocket.chat/core-typings@7.2.0
  </details>

## 7.2.0-rc.3

### Patch Changes

- <details><summary>Updated dependencies []:</summary>

  - @rocket.chat/core-typings@7.2.0-rc.3
  </details>

## 7.2.0-rc.2

### Patch Changes

- <details><summary>Updated dependencies []:</summary>

  - @rocket.chat/core-typings@7.2.0-rc.2
  </details>

## 7.2.0-rc.1

### Patch Changes

- <details><summary>Updated dependencies []:</summary>

  - @rocket.chat/core-typings@7.2.0-rc.1
  </details>

## 7.2.0-rc.0

### Minor Changes

- ([#34194](https://github.com/RocketChat/Rocket.Chat/pull/34194)) Adds a new `contacts.checkExistence` endpoint, which allows identifying whether there's already a registered contact using a given email, phone, id or visitor to source association.

- ([#33549](https://github.com/RocketChat/Rocket.Chat/pull/33549)) Adds a new callout in the subscription page to inform users of subscription upgrade eligibility when applicable.

### Patch Changes

- ([#34205](https://github.com/RocketChat/Rocket.Chat/pull/34205)) Fixes an error where the engine would not retry a subprocess restart if the last attempt failed

- ([#34205](https://github.com/RocketChat/Rocket.Chat/pull/34205)) Fixes error propagation when trying to get the status of apps in some cases

- ([#34205](https://github.com/RocketChat/Rocket.Chat/pull/34205)) Fixes wrong data being reported to total failed apps metrics and statistics

- <details><summary>Updated dependencies [76f6239ff1a9f34f163c03c140c4ceba62563b4e, 76f6239ff1a9f34f163c03c140c4ceba62563b4e, 475120dc19fb8cc400fd8af21559cd6f3cc17eb8, 2e4af86f6463166ba4d0b37b153b89ab246e112a, 76f6239ff1a9f34f163c03c140c4ceba62563b4e, 75a14b2e013aca7361cac56316f2b7e8c07d9dc8]:</summary>

  - @rocket.chat/core-typings@7.2.0-rc.0
  </details>

## 7.1.0

### Minor Changes

- ([#33810](https://github.com/RocketChat/Rocket.Chat/pull/33810)) Adds cursor pagination on chat.syncMessages endpoint

- ([#32727](https://github.com/RocketChat/Rocket.Chat/pull/32727)) These changes aims to add:
  - A brand-new omnichannel contact profile
  - The ability to communicate with known contacts only
  - Communicate with verified contacts only
  - Merge verified contacts across different channels
  - Block contact channels
  - Resolve conflicting contact information when registered via different channels
  - An advanced contact center filters

### Patch Changes

- <details><summary>Updated dependencies [80e36bfc3938775eb26aa5576f1b9b98896e1cc4, 32d93a0666fa1cbe857d02889e93d9bbf45bd4f0]:</summary>

  - @rocket.chat/core-typings@7.1.0
  </details>

## 7.1.0-rc.3

### Patch Changes

- <details><summary>Updated dependencies []:</summary>

  - @rocket.chat/core-typings@7.1.0-rc.3
  </details>

## 7.1.0-rc.2

### Patch Changes

- <details><summary>Updated dependencies []:</summary>

  - @rocket.chat/core-typings@7.1.0-rc.2
  </details>

## 7.1.0-rc.1

### Patch Changes

- <details><summary>Updated dependencies []:</summary>

  - @rocket.chat/core-typings@7.1.0-rc.1
  </details>

## 7.1.0-rc.0

### Minor Changes

- ([#33810](https://github.com/RocketChat/Rocket.Chat/pull/33810)) Adds cursor pagination on chat.syncMessages endpoint

- ([#32727](https://github.com/RocketChat/Rocket.Chat/pull/32727)) These changes aims to add:
  - A brand-new omnichannel contact profile
  - The ability to communicate with known contacts only
  - Communicate with verified contacts only
  - Merge verified contacts across different channels
  - Block contact channels
  - Resolve conflicting contact information when registered via different channels
  - An advanced contact center filters

### Patch Changes

- <details><summary>Updated dependencies [80e36bfc3938775eb26aa5576f1b9b98896e1cc4, 32d93a0666fa1cbe857d02889e93d9bbf45bd4f0]:</summary>

  - @rocket.chat/core-typings@7.1.0-rc.0
  </details>

## 7.0.0

### Major Changes

- ([#33474](https://github.com/RocketChat/Rocket.Chat/pull/33474)) Removes deprecated endpoint `pw.getPolicyReset`. Moving forward, use the `pw.getPolicy` endpoint.

- ([#31889](https://github.com/RocketChat/Rocket.Chat/pull/31889)) Removed upsert behavior on `users.update` endpoint (`joinDefaultChannels` param or empty `userId` are not allowed anymore)

- ([#33802](https://github.com/RocketChat/Rocket.Chat/pull/33802)) Changes groups messages listing endpoint by moving query params from the 'query' attribute to standard query parameters.

- ([#33471](https://github.com/RocketChat/Rocket.Chat/pull/33471)) Removes deprecated endpoint `channels.images`. Moving forward, use `rooms.images` endpoint.

- ([#33650](https://github.com/RocketChat/Rocket.Chat/pull/33650)) Changes custom emoji listing endpoint by moving query params from the 'query' attribute to standard query parameters.

- ([#33801](https://github.com/RocketChat/Rocket.Chat/pull/33801)) Changes channels messages listing endpoint by moving query params from the 'query' attribute to standard query parameters.

- ([#33787](https://github.com/RocketChat/Rocket.Chat/pull/33787)) Changes settings public listing endpoint by moving query params from the 'query' attribute to standard query parameters.

- ([#33453](https://github.com/RocketChat/Rocket.Chat/pull/33453)) Removes deprecated `livechat/inquiries.queued` endpoint. Moving forward use the `livechat/inquiries.queuedForUser` endpoint.

- ([#33470](https://github.com/RocketChat/Rocket.Chat/pull/33470)) Removes deprecated endpoints `licenses.isEnterprise` and `licenses.get`. Moving forward use the endpoint `licenses.info.`

- ([#33807](https://github.com/RocketChat/Rocket.Chat/pull/33807)) Changes ims and dms messages listing endpoint by moving query params from the 'query' attribute to standard query parameters.

- ([#32532](https://github.com/RocketChat/Rocket.Chat/pull/32532)) Removed `meteor/check` from `chat` endpoints

- ([#33630](https://github.com/RocketChat/Rocket.Chat/pull/33630)) Changes the payload of the startImport endpoint to decrease the amount of data it requires

- ([#33461](https://github.com/RocketChat/Rocket.Chat/pull/33461)) Removes deprecated endpoint `livechat/room.visitor`.

### Patch Changes

- ([#33346](https://github.com/RocketChat/Rocket.Chat/pull/33346)) Implements integration with FreeSwitch to enable VoIP calls for team collaboration workspaces

- Removed the deprecated "Compatible Sandbox" option from integration scripts and the dependencies that this sandbox mode relied on.

- ([#33328](https://github.com/RocketChat/Rocket.Chat/pull/33328)) Allows authorized users to reset the encryption key for end-to-end encrypted rooms. This aims to prevent situations where all users of a room have lost the encryption key, and as such, the access to the room.

- <details><summary>Updated dependencies [687f1efd5f, bcacbb1cee, b338807d76, debd3ffa22, 3ea02d3cc1, e3629e065b, 03d148524b, 81998f3450, 509143d6dd]:</summary>

  - @rocket.chat/ui-kit@0.37.0
  - @rocket.chat/core-typings@7.0.0
  </details>

## 7.0.0-rc.6

### Patch Changes

- <details><summary>Updated dependencies []:</summary>

  - @rocket.chat/core-typings@7.0.0-rc.6
  </details>

## 7.0.0-rc.5

### Major Changes

- ([#33802](https://github.com/RocketChat/Rocket.Chat/pull/33802)) Changes groups messages listing endpoint by moving query params from the 'query' attribute to standard query parameters.

- ([#33801](https://github.com/RocketChat/Rocket.Chat/pull/33801)) Changes channels messages listing endpoint by moving query params from the 'query' attribute to standard query parameters.

- ([#33787](https://github.com/RocketChat/Rocket.Chat/pull/33787)) Changes settings public listing endpoint by moving query params from the 'query' attribute to standard query parameters.

- ([#33807](https://github.com/RocketChat/Rocket.Chat/pull/33807)) Changes ims and dms messages listing endpoint by moving query params from the 'query' attribute to standard query parameters.

### Patch Changes

- <details><summary>Updated dependencies []:</summary>

  - @rocket.chat/core-typings@7.0.0-rc.5
  </details>

## 7.0.0-rc.4

### Patch Changes

- <details><summary>Updated dependencies []:</summary>

  - @rocket.chat/core-typings@7.0.0-rc.4
  </details>

## 7.0.0-rc.3

### Patch Changes

- <details><summary>Updated dependencies []:</summary>

  - @rocket.chat/core-typings@7.0.0-rc.3
  </details>

## 7.0.0-rc.2

### Patch Changes

- <details><summary>Updated dependencies []:</summary>

  - @rocket.chat/core-typings@7.0.0-rc.2
  </details>

## 7.0.0-rc.1

### Patch Changes

- <details><summary>Updated dependencies []:</summary>

  - @rocket.chat/core-typings@7.0.0-rc.1
  </details>

## 7.0.0-rc.0

### Major Changes

- ([#33474](https://github.com/RocketChat/Rocket.Chat/pull/33474)) Removes deprecated endpoint `pw.getPolicyReset`. Moving forward, use the `pw.getPolicy` endpoint.

- ([#31889](https://github.com/RocketChat/Rocket.Chat/pull/31889)) Removed upsert behavior on `users.update` endpoint (`joinDefaultChannels` param or empty `userId` are not allowed anymore)

- ([#33471](https://github.com/RocketChat/Rocket.Chat/pull/33471)) Removes deprecated endpoint `channels.images`. Moving forward, use `rooms.images` endpoint.

- ([#33650](https://github.com/RocketChat/Rocket.Chat/pull/33650)) Changes custom emoji listing endpoint by moving query params from the 'query' attribute to standard query parameters.

- ([#33453](https://github.com/RocketChat/Rocket.Chat/pull/33453)) Removes deprecated `livechat/inquiries.queued` endpoint. Moving forward use the `livechat/inquiries.queuedForUser` endpoint.

- ([#33470](https://github.com/RocketChat/Rocket.Chat/pull/33470)) Removes deprecated endpoints `licenses.isEnterprise` and `licenses.get`. Moving forward use the endpoint `licenses.info.`

- ([#32532](https://github.com/RocketChat/Rocket.Chat/pull/32532)) Removed `meteor/check` from `chat` endpoints

- ([#33630](https://github.com/RocketChat/Rocket.Chat/pull/33630)) Changes the payload of the startImport endpoint to decrease the amount of data it requires

- ([#33461](https://github.com/RocketChat/Rocket.Chat/pull/33461)) Removes deprecated endpoint `livechat/room.visitor`.

### Patch Changes

- ([#33346](https://github.com/RocketChat/Rocket.Chat/pull/33346)) Implements integration with FreeSwitch to enable VoIP calls for team collaboration workspaces

- Removed the deprecated "Compatible Sandbox" option from integration scripts and the dependencies that this sandbox mode relied on.

- ([#33328](https://github.com/RocketChat/Rocket.Chat/pull/33328)) Allows authorized users to reset the encryption key for end-to-end encrypted rooms. This aims to prevent situations where all users of a room have lost the encryption key, and as such, the access to the room.

- <details><summary>Updated dependencies [7726d68374, 687f1efd5f, bcacbb1cee, b338807d76, debd3ffa22, 3ea02d3cc1, e3629e065b, 03d148524b, 81998f3450, 509143d6dd]:</summary>

  - @rocket.chat/core-typings@7.0.0-rc.0
  - @rocket.chat/ui-kit@0.37.0-rc.0
  </details>

## 6.13.0

### Minor Changes

- ([#32682](https://github.com/RocketChat/Rocket.Chat/pull/32682)) Added support for specifying a unit on departments' creation and update

- ([#32729](https://github.com/RocketChat/Rocket.Chat/pull/32729)) Implemented "omnichannel/contacts.update" endpoint to update contacts

- ([#33011](https://github.com/RocketChat/Rocket.Chat/pull/33011)) Return `parent` and `team` information when calling `rooms.info` endpoint

- ([#32693](https://github.com/RocketChat/Rocket.Chat/pull/32693)) Introduced "create contacts" endpoint to omnichannel

- ([#33177](https://github.com/RocketChat/Rocket.Chat/pull/33177)) New `teams.listChildren` endpoint that allows users listing rooms & discussions from teams. Only the discussions from the team's main room are returned.

- ([#33225](https://github.com/RocketChat/Rocket.Chat/pull/33225)) Implemented new feature preview for Sidepanel

### Patch Changes

- <details><summary>Updated dependencies [274f4f5881, 79c16d315a, 927710d778, 12d6307998]:</summary>

  - @rocket.chat/core-typings@6.13.0
  - @rocket.chat/message-parser@0.31.31
  </details>

## 6.13.0-rc.6

### Patch Changes

- <details><summary>Updated dependencies []:</summary>

  - @rocket.chat/core-typings@6.13.0-rc.6
  </details>

## 6.13.0-rc.5

### Patch Changes

- <details><summary>Updated dependencies []:</summary>

  - @rocket.chat/core-typings@6.13.0-rc.5
  </details>

## 6.13.0-rc.4

### Patch Changes

- <details><summary>Updated dependencies []:</summary>

  - @rocket.chat/core-typings@6.13.0-rc.4
  </details>

## 6.13.0-rc.3

### Patch Changes

- <details><summary>Updated dependencies []:</summary>

  - @rocket.chat/core-typings@6.13.0-rc.3
  </details>

## 6.13.0-rc.2

### Patch Changes

- <details><summary>Updated dependencies []:</summary>

  - @rocket.chat/core-typings@6.13.0-rc.2
  </details>

## 6.13.0-rc.1

### Patch Changes

- <details><summary>Updated dependencies []:</summary>

  - @rocket.chat/core-typings@6.13.0-rc.1
  </details>

## 6.13.0-rc.0

### Minor Changes

- ([#32682](https://github.com/RocketChat/Rocket.Chat/pull/32682)) Added support for specifying a unit on departments' creation and update

- ([#32729](https://github.com/RocketChat/Rocket.Chat/pull/32729)) Implemented "omnichannel/contacts.update" endpoint to update contacts

- ([#33011](https://github.com/RocketChat/Rocket.Chat/pull/33011)) Return `parent` and `team` information when calling `rooms.info` endpoint

- ([#32693](https://github.com/RocketChat/Rocket.Chat/pull/32693)) Introduced "create contacts" endpoint to omnichannel

- ([#33177](https://github.com/RocketChat/Rocket.Chat/pull/33177)) New `teams.listChildren` endpoint that allows users listing rooms & discussions from teams. Only the discussions from the team's main room are returned.

- ([#33225](https://github.com/RocketChat/Rocket.Chat/pull/33225)) Implemented new feature preview for Sidepanel

### Patch Changes

- <details><summary>Updated dependencies [274f4f5881, 79c16d315a, 927710d778, 12d6307998]:</summary>

  - @rocket.chat/core-typings@6.13.0-rc.0
  - @rocket.chat/message-parser@0.31.30-rc.0
  </details>

## 6.12.1

### Patch Changes

- <details><summary>Updated dependencies [3cbb9f6252]:</summary>

  - @rocket.chat/message-parser@0.31.30
  - @rocket.chat/core-typings@6.12.1
  </details>

## 6.12.0

### Minor Changes

- ([#32868](https://github.com/RocketChat/Rocket.Chat/pull/32868)) Added `sidepanel` field to `teams.create` and `rooms.saveRoomSettings` endpoints

### Patch Changes

- ([#31525](https://github.com/RocketChat/Rocket.Chat/pull/31525)) Fix: Show correct user info actions for non-members in channels.

- <details><summary>Updated dependencies [c11f3722df, 7937ff741a, 58c0efc732, e28be46db7, 58c0efc732]:</summary>

  - @rocket.chat/ui-kit@0.36.1
  - @rocket.chat/core-typings@6.12.0
  </details>

## 6.12.0-rc.6

### Patch Changes

- <details><summary>Updated dependencies []:</summary>

  - @rocket.chat/core-typings@6.12.0-rc.6
  </details>

## 6.12.0-rc.5

### Patch Changes

- <details><summary>Updated dependencies []:</summary>

  - @rocket.chat/core-typings@6.12.0-rc.5
  </details>

## 6.12.0-rc.4

### Patch Changes

- <details><summary>Updated dependencies []:</summary>

  - @rocket.chat/core-typings@6.12.0-rc.4
  </details>

## 6.12.0-rc.3

### Patch Changes

- <details><summary>Updated dependencies []:</summary>
  - @rocket.chat/core-typings@6.12.0-rc.3
  </details>

## 6.12.0-rc.2

### Patch Changes

- <details><summary>Updated dependencies []:</summary>

  - @rocket.chat/core-typings@6.12.0-rc.2
  </details>

## 6.12.0-rc.1

### Patch Changes

- <details><summary>Updated dependencies []:</summary>

  - @rocket.chat/core-typings@6.12.0-rc.1
  </details>

## 6.12.0-rc.0

### Minor Changes

- ([#32868](https://github.com/RocketChat/Rocket.Chat/pull/32868)) Added `sidepanel` field to `teams.create` and `rooms.saveRoomSettings` endpoints

### Patch Changes

- ([#31525](https://github.com/RocketChat/Rocket.Chat/pull/31525)) Fix: Show correct user info actions for non-members in channels.

- <details><summary>Updated dependencies [c11f3722df, 7937ff741a, 58c0efc732, e28be46db7, 58c0efc732]:</summary>

  - @rocket.chat/ui-kit@0.36.1-rc.0
  - @rocket.chat/core-typings@6.12.0-rc.0
  </details>

## 6.11.2

### Patch Changes

- <details><summary>Updated dependencies []:</summary>

  - @rocket.chat/core-typings@6.11.2
  </details>

## 6.11.1

### Patch Changes

- <details><summary>Updated dependencies []:</summary>

  - @rocket.chat/core-typings@6.11.1
  </details>

## 6.11.0

### Minor Changes

- ([#32800](https://github.com/RocketChat/Rocket.Chat/pull/32800)) Added the ability to filter chats by `queued` on the Current Chats Omnichannel page

### Patch Changes

- ([#32719](https://github.com/RocketChat/Rocket.Chat/pull/32719)) Added the `user` param to apps-engine update method call, allowing apps' new `onUpdate` hook to know who triggered the update.

- <details><summary>Updated dependencies [2d89a0c448, 24f7df4894, b8e5887fb9]:</summary>

  - @rocket.chat/core-typings@6.11.0
  - @rocket.chat/ui-kit@0.36.0
  </details>

## 6.11.0-rc.6

### Patch Changes

- <details><summary>Updated dependencies []:</summary>

  - @rocket.chat/core-typings@6.11.0-rc.6
  </details>

## 6.11.0-rc.5

### Patch Changes

- <details><summary>Updated dependencies []:</summary>

  - @rocket.chat/core-typings@6.11.0-rc.5
  </details>

## 6.11.0-rc.4

### Patch Changes

- <details><summary>Updated dependencies []:</summary>

  - @rocket.chat/core-typings@6.11.0-rc.4
  </details>

## 6.11.0-rc.3

### Patch Changes

- <details><summary>Updated dependencies []:</summary>

  - @rocket.chat/core-typings@6.11.0-rc.3
  </details>

## 6.11.0-rc.2

### Patch Changes

- <details><summary>Updated dependencies []:</summary>

  - @rocket.chat/core-typings@6.11.0-rc.2
  </details>

## 6.11.0-rc.1

### Patch Changes

- <details><summary>Updated dependencies []:</summary>

  - @rocket.chat/core-typings@6.11.0-rc.1
  </details>

## 6.11.0-rc.0

### Minor Changes

- ([#32800](https://github.com/RocketChat/Rocket.Chat/pull/32800)) Added the ability to filter chats by `queued` on the Current Chats Omnichannel page

### Patch Changes

- ([#32719](https://github.com/RocketChat/Rocket.Chat/pull/32719)) Added the `user` param to apps-engine update method call, allowing apps' new `onUpdate` hook to know who triggered the update.

- <details><summary>Updated dependencies [2d89a0c448, 24f7df4894, b8e5887fb9]:</summary>

  - @rocket.chat/core-typings@6.11.0-rc.0
  - @rocket.chat/ui-kit@0.36.0-rc.0
  </details>

## 6.10.2

### Patch Changes

- ([#32935](https://github.com/RocketChat/Rocket.Chat/pull/32935)) Fixed an issue that prevented apps from being updated or uninstalled in some cases

- ([#32935](https://github.com/RocketChat/Rocket.Chat/pull/32935)) Fixed an issue that prevented apps from handling errors during execution in some cases

- ([#32935](https://github.com/RocketChat/Rocket.Chat/pull/32935)) Improved Apps-Engine installation to prevent start up errors on manual installation setups

- ([#32935](https://github.com/RocketChat/Rocket.Chat/pull/32935)) Fixed an issue that caused the video conference button on rooms to not recognize a video conference provider app in some cases

- <details><summary>Updated dependencies [ca6a9d8de8, ca6a9d8de8, ca6a9d8de8, ca6a9d8de8]:</summary>

  - @rocket.chat/core-typings@6.10.2
  </details>

## 6.10.1

### Patch Changes

- <details><summary>Updated dependencies []:</summary>

  - @rocket.chat/core-typings@6.10.1
  </details>

## 6.10.0

### Minor Changes

- ([#32197](https://github.com/RocketChat/Rocket.Chat/pull/32197)) Async End-to-End Encrypted rooms key distribution process. Users now don't need to be online to get the keys of their subscribed encrypted rooms, the key distribution process is now async and users can recieve keys even when they are not online.

- ([#31821](https://github.com/RocketChat/Rocket.Chat/pull/31821)) New runtime for apps in the Apps-Engine based on the Deno platform

### Patch Changes

- ([#32653](https://github.com/RocketChat/Rocket.Chat/pull/32653)) Prevent E2EE key reset on startup due to possible race conditions

- ([#31750](https://github.com/RocketChat/Rocket.Chat/pull/31750)) Don't show Join default channels option on edit user form.

- <details><summary>Updated dependencies [a565999ae0, 1240c874a5, 5f95c4ec6b, f75a2cb4bb, 4f72d62aa7, dfa49bdbb2]:</summary>

  - @rocket.chat/ui-kit@0.35.0
  - @rocket.chat/core-typings@6.10.0
  </details>

## 6.10.0-rc.7

### Patch Changes

- <details><summary>Updated dependencies []:</summary>

  - @rocket.chat/core-typings@6.10.0-rc.7
  </details>

## 6.10.0-rc.6

### Patch Changes

- <details><summary>Updated dependencies []:</summary>

  - @rocket.chat/core-typings@6.10.0-rc.6
  </details>

## 6.10.0-rc.5

### Patch Changes

- <details><summary>Updated dependencies []:</summary>

  - @rocket.chat/core-typings@6.10.0-rc.5
  </details>

## 6.10.0-rc.4

### Patch Changes

- <details><summary>Updated dependencies []:</summary>

  - @rocket.chat/core-typings@6.10.0-rc.4
  </details>

## 6.10.0-rc.3

### Patch Changes

- <details><summary>Updated dependencies []:</summary>

  - @rocket.chat/core-typings@6.10.0-rc.3
  </details>

## 6.10.0-rc.2

### Patch Changes

- <details><summary>Updated dependencies []:</summary>

  - @rocket.chat/core-typings@6.10.0-rc.2
  </details>

## 6.10.0-rc.1

### Patch Changes

- <details><summary>Updated dependencies []:</summary>

  - @rocket.chat/core-typings@6.10.0-rc.1
  </details>

## 6.10.0-rc.0

### Minor Changes

- ([#32197](https://github.com/RocketChat/Rocket.Chat/pull/32197)) Async End-to-End Encrypted rooms key distribution process. Users now don't need to be online to get the keys of their subscribed encrypted rooms, the key distribution process is now async and users can recieve keys even when they are not online.

- ([#31821](https://github.com/RocketChat/Rocket.Chat/pull/31821)) New runtime for apps in the Apps-Engine based on the Deno platform

### Patch Changes

- ([#32653](https://github.com/RocketChat/Rocket.Chat/pull/32653)) Prevent E2EE key reset on startup due to possible race conditions

- ([#31750](https://github.com/RocketChat/Rocket.Chat/pull/31750)) Don't show Join default channels option on edit user form.

- <details><summary>Updated dependencies [a565999ae0, 1240c874a5, 5f95c4ec6b, f75a2cb4bb, 4f72d62aa7, dfa49bdbb2]:</summary>

  - @rocket.chat/ui-kit@0.35.0-rc.0
  - @rocket.chat/core-typings@6.10.0-rc.0

## 6.9.3

### Patch Changes

- <details><summary>Updated dependencies []:</summary>

  - @rocket.chat/core-typings@6.9.3
  </details>

## 6.9.2

### Patch Changes

- <details><summary>Updated dependencies []:</summary>

  - @rocket.chat/core-typings@6.9.2
  </details>

## 6.9.1

### Patch Changes

- <details><summary>Updated dependencies []:</summary>

  - @rocket.chat/core-typings@6.9.1
  </details>

## 6.9.0

### Minor Changes

- ([#32364](https://github.com/RocketChat/Rocket.Chat/pull/32364)) Fixed issue with "Export room as file" feature (`rooms.export` endpoint) generating an empty export when given an invalid date

### Patch Changes

- <details><summary>Updated dependencies [ff4e396416, ee5cdfc367, 70ab2a7b7b]:</summary>

  - @rocket.chat/core-typings@6.9.0
  - @rocket.chat/ui-kit@0.34.0
  </details>

## 6.9.0-rc.2

### Patch Changes

- <details><summary>Updated dependencies []:</summary>

  - @rocket.chat/core-typings@6.9.0-rc.2
  </details>

## 6.9.0-rc.1

### Patch Changes

- <details><summary>Updated dependencies []:</summary>

  - @rocket.chat/core-typings@6.9.0-rc.1
  </details>

## 6.9.0-rc.0

### Minor Changes

- ([#32364](https://github.com/RocketChat/Rocket.Chat/pull/32364)) Fixed issue with "Export room as file" feature (`rooms.export` endpoint) generating an empty export when given an invalid date

### Patch Changes

- <details><summary>Updated dependencies [ff4e396416, ee5cdfc367, 70ab2a7b7b]:</summary>

  - @rocket.chat/core-typings@6.9.0-rc.0
  - @rocket.chat/ui-kit@0.34.0-rc.0
  </details>

## 6.8.0

### Minor Changes

- ([#31898](https://github.com/RocketChat/Rocket.Chat/pull/31898)) Created a new endpoint to get a filtered and paginated list of users.

- ([#31811](https://github.com/RocketChat/Rocket.Chat/pull/31811)) Convert mute/unmute meteor methods to endpoints

- ([#31898](https://github.com/RocketChat/Rocket.Chat/pull/31898)) Created a new endpoint to resend the welcome email to a given user

### Patch Changes

- ([#32374](https://github.com/RocketChat/Rocket.Chat/pull/32374)) Fixed an issue with some apps that didn't implement executeViewCloseHandler. This causes opened modals to be open forever on UI (unless Esc was clicked). This is because when the UI attempts to close it, it calls the aforementioned handler, and since it didn't exist, apps engine errored out.

  This returned an empty response to the UI, which ignored the response and continued to show the view.

- ([#32141](https://github.com/RocketChat/Rocket.Chat/pull/32141)) Deprecate `channels.images` in favor of `rooms.images`. `Rooms` endpoints are more broad and should interact with all types of rooms. `Channels` on the other hand are specific to public channels.
  This change is to keep the semantics and conventions of the endpoints
- <details><summary>Updated dependencies [c47a8e3514, b94ca7c30b, 4aba7c8a26]:</summary>

  - @rocket.chat/core-typings@6.8.0
  - @rocket.chat/message-parser@0.31.29
  - @rocket.chat/ui-kit@0.33.0
  </details>

## 6.8.0-rc.2

### Patch Changes

- ([#32374](https://github.com/RocketChat/Rocket.Chat/pull/32374)) Fixed an issue with some apps that didn't implement executeViewCloseHandler. This causes opened modals to be open forever on UI (unless Esc was clicked). This is because when the UI attempts to close it, it calls the aforementioned handler, and since it didn't exist, apps engine errored out.

  This returned an empty response to the UI, which ignored the response and continued to show the view.

- <details><summary>Updated dependencies [b94ca7c30b]:</summary>

  - @rocket.chat/core-typings@6.8.0-rc.2
  </details>

## 6.8.0-rc.1

### Patch Changes

- <details><summary>Updated dependencies []:</summary>

  - @rocket.chat/core-typings@6.8.0-rc.1
  </details>

## 6.8.0-rc.0

### Minor Changes

- ([#31898](https://github.com/RocketChat/Rocket.Chat/pull/31898)) Created a new endpoint to get a filtered and paginated list of users.

- ([#31811](https://github.com/RocketChat/Rocket.Chat/pull/31811)) Convert mute/unmute meteor methods to endpoints

- ([#31898](https://github.com/RocketChat/Rocket.Chat/pull/31898)) Created a new endpoint to resend the welcome email to a given user

### Patch Changes

- ([#32141](https://github.com/RocketChat/Rocket.Chat/pull/32141)) Deprecate `channels.images` in favor of `rooms.images`. `Rooms` endpoints are more broad and should interact with all types of rooms. `Channels` on the other hand are specific to public channels.
  This change is to keep the semantics and conventions of the endpoints
- <details><summary>Updated dependencies [c47a8e3514, 4aba7c8a26]:</summary>

  - @rocket.chat/core-typings@6.8.0-rc.0
  - @rocket.chat/message-parser@0.31.29
  - @rocket.chat/ui-kit@0.33.0

## 6.7.2

- <details><summary>Updated dependencies []:</summary>

  - @rocket.chat/core-typings@6.7.2
  </details>

> > > > > > > origin/master

## 6.7.1

### Patch Changes

- <details><summary>Updated dependencies []:</summary>

  - @rocket.chat/core-typings@6.7.1
  </details>

## 6.7.0

### Minor Changes

- ([#32043](https://github.com/RocketChat/Rocket.Chat/pull/32043)) **Added Livechat's new theming settings to Appearance page (available for Premium workspaces)**

  Newly added settings are:

  - `Livechat widget position on the screen`: Changes the widget position between left or right of the viewport
  - `Livechat background`: Changes the message list background. Receives the same value as the CSS's background property.
  - `Hide system messages`: Changes the visibility of system messages displayed on the widget.
  - `Hide "powered by Rocket.Chat"`: Changes the visibility of Rocket.Chat's watermark on the widget.

### Patch Changes

- <details><summary>Updated dependencies [b9ef630816, 3eb4dd7f50, b9e897a8f5, 5ad65ff3da]:</summary>

  - @rocket.chat/core-typings@6.7.0
  - @rocket.chat/message-parser@0.31.29
  - @rocket.chat/ui-kit@0.33.0
  </details>

## 6.7.0-rc.4

### Patch Changes

- <details><summary>Updated dependencies []:</summary>

  - @rocket.chat/core-typings@6.7.0-rc.4
  </details>

## 6.7.0-rc.3

### Patch Changes

- <details><summary>Updated dependencies []:</summary>

  - @rocket.chat/core-typings@6.7.0-rc.3
  </details>

## 6.7.0-rc.2

### Patch Changes

- <details><summary>Updated dependencies []:</summary>

  - @rocket.chat/core-typings@6.7.0-rc.2
  </details>

## 6.7.0-rc.1

### Patch Changes

- <details><summary>Updated dependencies []:</summary>

  - @rocket.chat/core-typings@6.7.0-rc.1
  </details>

## 6.7.0-rc.0

### Minor Changes

- ([#32043](https://github.com/RocketChat/Rocket.Chat/pull/32043)) **Added Livechat's new theming settings to Appearance page (available for Premium workspaces)**

  Newly added settings are:

  - `Livechat widget position on the screen`: Changes the widget position between left or right of the viewport
  - `Livechat background`: Changes the message list background. Receives the same value as the CSS's background property.
  - `Hide system messages`: Changes the visibility of system messages displayed on the widget.
  - `Hide "powered by Rocket.Chat"`: Changes the visibility of Rocket.Chat's watermark on the widget.

### Patch Changes

- <details><summary>Updated dependencies [b9ef630816, 3eb4dd7f50, b9e897a8f5, 5ad65ff3da]:</summary>

  - @rocket.chat/core-typings@6.7.0-rc.0
  - @rocket.chat/message-parser@0.31.29-rc.0
  - @rocket.chat/ui-kit@0.33.0
  </details>

## 6.6.6

### Patch Changes

- <details><summary>Updated dependencies []:</summary>

  - @rocket.chat/core-typings@6.6.6
  </details>

## 6.6.5

### Patch Changes

- <details><summary>Updated dependencies []:</summary>

  - @rocket.chat/core-typings@6.6.5
  </details>

## 6.6.4

### Patch Changes

- <details><summary>Updated dependencies []:</summary>

  - @rocket.chat/core-typings@6.6.4
  </details>

## 6.6.3

### Patch Changes

- <details><summary>Updated dependencies []:</summary>

  - @rocket.chat/core-typings@6.6.3
  </details>

## 6.6.2

### Patch Changes

- <details><summary>Updated dependencies []:</summary>

  - @rocket.chat/core-typings@6.6.2
  </details>

## 6.6.1

### Patch Changes

- <details><summary>Updated dependencies []:</summary>

  - @rocket.chat/core-typings@6.6.1
  </details>

## 6.6.0

### Minor Changes

- ([#30868](https://github.com/RocketChat/Rocket.Chat/pull/30868)) Added `push.info` endpoint to enable users to retrieve info about the workspace's push gateway

- ([#30554](https://github.com/RocketChat/Rocket.Chat/pull/30554)) **Added ‘Reported Users’ Tab to Moderation Console:** Enhances user monitoring by displaying reported users.

### Patch Changes

- ([#31138](https://github.com/RocketChat/Rocket.Chat/pull/31138)) feat(uikit): Move `@rocket.chat/ui-kit` package to the main monorepo

- ([#31349](https://github.com/RocketChat/Rocket.Chat/pull/31349) by [@Subhojit-Dey1234](https://github.com/Subhojit-Dey1234)) feat: Implemented InlineCode handling in Bold, Italic and Strike

- ([#31289](https://github.com/RocketChat/Rocket.Chat/pull/31289)) Added `push.test` POST endpoint for sending test push notification to user (requires `test-push-notifications` permission)

- ([#30478](https://github.com/RocketChat/Rocket.Chat/pull/30478)) Added `chat.getURLPreview` endpoint to enable users to retrieve previews for URL (ready to be provided in message send/update)

- <details><summary>Updated dependencies [b223cbde14, dbb08ef948, fdd9852079, b4b2cd20a8]:</summary>

  - @rocket.chat/ui-kit@0.33.0
  - @rocket.chat/core-typings@6.6.0
  </details>

## 6.6.0-rc.7

### Patch Changes

- <details><summary>Updated dependencies []:</summary>

  - @rocket.chat/core-typings@6.6.0-rc.7
  </details>

## 6.6.0-rc.6

### Patch Changes

- <details><summary>Updated dependencies []:</summary>

  - @rocket.chat/core-typings@6.6.0-rc.6
  </details>

## 6.6.0-rc.5

### Patch Changes

- <details><summary>Updated dependencies []:</summary>

  - @rocket.chat/core-typings@6.6.0-rc.5
  </details>

## 6.6.0-rc.4

### Patch Changes

- @rocket.chat/core-typings@6.6.0-rc.4

## 6.6.0-rc.3

### Patch Changes

- @rocket.chat/core-typings@6.6.0-rc.3

## 6.6.0-rc.2

### Patch Changes

- @rocket.chat/core-typings@6.6.0-rc.2

## 6.6.0-rc.1

### Patch Changes

- @rocket.chat/core-typings@6.6.0-rc.1

## 6.6.0-rc.0

### Minor Changes

- 748e57984d: Added `push.info` endpoint to enable users to retrieve info about the workspace's push gateway
- 2260c04ec6: **Added ‘Reported Users’ Tab to Moderation Console:** Enhances user monitoring by displaying reported users.

### Patch Changes

- b223cbde14: feat(uikit): Move `@rocket.chat/ui-kit` package to the main monorepo
- dbb08ef948: feat: Implemented InlineCode handling in Bold, Italic and Strike
- 7c6198f49f: Added `push.test` POST endpoint for sending test push notification to user (requires `test-push-notifications` permission)
- fdd9852079: Added `chat.getURLPreview` endpoint to enable users to retrieve previews for URL (ready to be provided in message send/update)
- Updated dependencies [b223cbde14]
- Updated dependencies [dbb08ef948]
- Updated dependencies [fdd9852079]
- Updated dependencies [b4b2cd20a8]
  - @rocket.chat/ui-kit@0.33.0-rc.0
  - @rocket.chat/core-typings@6.6.0-rc.0

## 6.5.3

### Patch Changes

- @rocket.chat/core-typings@6.5.3

## 6.5.2

### Patch Changes

- @rocket.chat/core-typings@6.5.2

## 6.5.1

### Patch Changes

- c2b224fd82: fix Federation Regression, builds service correctly
- Updated dependencies [c2b224fd82]
  - @rocket.chat/core-typings@6.5.1

## 6.5.0

### Minor Changes

- 92613680b7: Added option to select between two script engine options for the integrations
- ec1b2b9846: Create a deployment fingerprint to identify possible deployment changes caused by database cloning. A question to the admin will confirm if it's a regular deployment change or an intent of a new deployment and correct identification values as needed.
  The fingerprint is composed by `${siteUrl}${dbConnectionString}` and hashed via `sha256` in `base64`.
  An environment variable named `AUTO_ACCEPT_FINGERPRINT`, when set to `true`, can be used to auto-accept an expected fingerprint change as a regular deployment update.
- a98f3ff303: feat: added `licenses.info` endpoint
- 5f81a0f3cb: Implemented the License library, it is used to handle the functionality like expiration date, modules, limits, etc.
  Also added a version v3 of the license, which contains an extended list of features.
  v2 is still supported, since we convert it to v3 on the fly.

### Patch Changes

- 5b9d6883bf: feat: Improve UI when MAC limits are reached
  feat: Limit endpoints on MAC limit reached
- Updated dependencies [dea1fe9191]
- Updated dependencies [c0ef13a0bf]
- Updated dependencies [5b9d6883bf]
- Updated dependencies [92613680b7]
- Updated dependencies [ec1b2b9846]
- Updated dependencies [a98f3ff303]
- Updated dependencies [5f81a0f3cb]
- Updated dependencies [dea1fe9191]
  - @rocket.chat/core-typings@6.5.0
  - @rocket.chat/license@0.1.0

## 6.5.0-rc.19

### Patch Changes

- @rocket.chat/core-typings@6.5.0-rc.19
- @rocket.chat/license@0.1.0-rc.19

## 6.5.0-rc.18

### Patch Changes

- @rocket.chat/core-typings@6.5.0-rc.18
- @rocket.chat/license@0.1.0-rc.18

## 6.5.0-rc.17

### Patch Changes

- @rocket.chat/core-typings@6.5.0-rc.17
- @rocket.chat/license@0.1.0-rc.17

## 6.5.0-rc.16

### Patch Changes

- @rocket.chat/core-typings@6.5.0-rc.16
- @rocket.chat/license@0.1.0-rc.16

## 6.5.0-rc.15

### Patch Changes

- @rocket.chat/core-typings@6.5.0-rc.15
- @rocket.chat/license@0.1.0-rc.15

## 6.5.0-rc.14

### Patch Changes

- @rocket.chat/core-typings@6.5.0-rc.14
- @rocket.chat/license@0.1.0-rc.14

## 6.5.0-rc.13

### Patch Changes

- @rocket.chat/core-typings@6.5.0-rc.13
- @rocket.chat/license@0.1.0-rc.13

## 6.5.0-rc.12

### Patch Changes

- @rocket.chat/core-typings@6.5.0-rc.12
- @rocket.chat/license@0.1.0-rc.12

## 6.5.0-rc.11

### Patch Changes

- @rocket.chat/core-typings@6.5.0-rc.11
- @rocket.chat/license@0.1.0-rc.11

## 6.5.0-rc.10

### Patch Changes

- @rocket.chat/core-typings@6.5.0-rc.10
- @rocket.chat/license@0.1.0-rc.10

## 6.5.0-rc.9

### Patch Changes

- @rocket.chat/core-typings@6.5.0-rc.9
- @rocket.chat/license@0.1.0-rc.9

## 6.5.0-rc.8

### Patch Changes

- @rocket.chat/core-typings@6.5.0-rc.8
- @rocket.chat/license@0.1.0-rc.8

## 6.5.0-rc.7

### Patch Changes

- @rocket.chat/core-typings@6.5.0-rc.7
- @rocket.chat/license@0.1.0-rc.7

## 6.5.0-rc.6

### Patch Changes

- @rocket.chat/core-typings@6.5.0-rc.6
- @rocket.chat/license@0.1.0-rc.6

## 6.5.0-rc.5

### Patch Changes

- @rocket.chat/core-typings@6.5.0-rc.5
- @rocket.chat/license@0.1.0-rc.5

## 6.5.0-rc.4

### Patch Changes

- @rocket.chat/core-typings@6.5.0-rc.4
- @rocket.chat/license@0.1.0-rc.4

## 6.5.0-rc.3

### Patch Changes

- @rocket.chat/core-typings@6.5.0-rc.3
- @rocket.chat/license@0.1.0-rc.3

## 6.5.0-rc.2

### Patch Changes

- @rocket.chat/core-typings@6.5.0-rc.2
- @rocket.chat/license@0.1.0-rc.2

## 6.5.0-rc.1

### Patch Changes

- @rocket.chat/core-typings@6.5.0-rc.1
- @rocket.chat/license@0.1.0-rc.1

## 6.5.0-rc.0

### Minor Changes

- 92613680b7: Added option to select between two script engine options for the integrations
- ec1b2b9846: Create a deployment fingerprint to identify possible deployment changes caused by database cloning. A question to the admin will confirm if it's a regular deployment change or an intent of a new deployment and correct identification values as needed.
  The fingerprint is composed by `${siteUrl}${dbConnectionString}` and hashed via `sha256` in `base64`.
  An environment variable named `AUTO_ACCEPT_FINGERPRINT`, when set to `true`, can be used to auto-accept an expected fingerprint change as a regular deployment update.
- a98f3ff303: feat: added `licenses.info` endpoint
- 5f81a0f3cb: Implemented the License library, it is used to handle the functionality like expiration date, modules, limits, etc.
  Also added a version v3 of the license, which contains an extended list of features.
  v2 is still supported, since we convert it to v3 on the fly.

### Patch Changes

- 5b9d6883bf: feat: Improve UI when MAC limits are reached
  feat: Limit endpoints on MAC limit reached
- Updated dependencies [dea1fe9191]
- Updated dependencies [c0ef13a0bf]
- Updated dependencies [5b9d6883bf]
- Updated dependencies [92613680b7]
- Updated dependencies [ec1b2b9846]
- Updated dependencies [a98f3ff303]
- Updated dependencies [5f81a0f3cb]
- Updated dependencies [dea1fe9191]
  - @rocket.chat/core-typings@6.5.0-rc.0
  - @rocket.chat/license@0.1.0-rc.0

## 6.4.8

### Patch Changes

- @rocket.chat/core-typings@6.4.8

## 6.4.7

### Patch Changes

- @rocket.chat/core-typings@6.4.7

## 6.4.6

### Patch Changes

- @rocket.chat/core-typings@6.4.6

## 6.4.5

### Patch Changes

- @rocket.chat/core-typings@6.4.5

## 6.4.4

### Patch Changes

- @rocket.chat/core-typings@6.4.4

## 6.4.3

### Patch Changes

- @rocket.chat/core-typings@6.4.3

## 6.4.2

### Patch Changes

- @rocket.chat/core-typings@6.4.2

## 6.4.1

### Patch Changes

- @rocket.chat/core-typings@6.4.1

## 6.4.0

### Minor Changes

- 239a34e877: new: ring mobile users on direct conference calls
- 4186eecf05: Introduce the ability to report an user
- 2db32f0d4a: Add option to select what URL previews should be generated for each message.
- 19aec23cda: New AddUser workflow for Federated Rooms
- ebab8c4dd8: Added Reports Metrics Dashboard to Omnichannel
- 357a3a50fa: feat: high-contrast theme
- 1041d4d361: Added option to select between two script engine options for the integrations
- 93d4912e17: fix: missing params on updateOwnBasicInfo endpoint

### Patch Changes

- 203304782f: Fixed `overrideDestinationChannelEnabled` treated as a required param in `integrations.create` and `integration.update` endpoints
- 9496f1eb97: Deprecate `livechat:getOverviewData` and `livechat:getAgentOverviewData` methods and create API endpoints `livechat/analytics/overview` and `livechat/analytics/agent-overview` to fetch analytics data
- Updated dependencies [239a34e877]
- Updated dependencies [203304782f]
- Updated dependencies [4186eecf05]
- Updated dependencies [ba24f3c21f]
- Updated dependencies [ebab8c4dd8]
- Updated dependencies [1041d4d361]
- Updated dependencies [61128364d6]
- Updated dependencies [d45365436e]
  - @rocket.chat/core-typings@6.4.0

## 6.4.0-rc.5

### Minor Changes

- 1041d4d361: Added option to select between two script engine options for the integrations

### Patch Changes

- Updated dependencies [1041d4d361]
  - @rocket.chat/core-typings@6.4.0-rc.5

## 6.4.0-rc.4

### Patch Changes

- @rocket.chat/core-typings@6.4.0-rc.4

## 6.4.0-rc.3

### Patch Changes

- @rocket.chat/core-typings@6.4.0-rc.3

## 6.4.0-rc.2

### Patch Changes

- @rocket.chat/core-typings@6.4.0-rc.2

## 6.4.0-rc.1

### Patch Changes

- @rocket.chat/core-typings@6.4.0-rc.1

## 6.4.0-rc.0

### Minor Changes

- 239a34e877: new: ring mobile users on direct conference calls
- 4186eecf05: Introduce the ability to report an user
- 2db32f0d4a: Add option to select what URL previews should be generated for each message.
- 19aec23cda: New AddUser workflow for Federated Rooms
- ebab8c4dd8: Added Reports Metrics Dashboard to Omnichannel
- 357a3a50fa: feat: high-contrast theme
- 93d4912e17: fix: missing params on updateOwnBasicInfo endpoint

### Patch Changes

- 203304782f: Fixed `overrideDestinationChannelEnabled` treated as a required param in `integrations.create` and `integration.update` endpoints
- 9496f1eb97: Deprecate `livechat:getOverviewData` and `livechat:getAgentOverviewData` methods and create API endpoints `livechat/analytics/overview` and `livechat/analytics/agent-overview` to fetch analytics data
- Updated dependencies [239a34e877]
- Updated dependencies [203304782f]
- Updated dependencies [4186eecf05]
- Updated dependencies [ba24f3c21f]
- Updated dependencies [ebab8c4dd8]
- Updated dependencies [61128364d6]
- Updated dependencies [d45365436e]
  - @rocket.chat/core-typings@6.4.0-rc.0

## 6.3.8

### Patch Changes

- @rocket.chat/core-typings@6.3.8

## 6.3.7

### Patch Changes

- @rocket.chat/core-typings@6.3.7

## 6.3.6

### Patch Changes

- @rocket.chat/core-typings@6.3.6

## 6.3.5

### Patch Changes

- @rocket.chat/core-typings@6.3.5

## 6.3.4

### Patch Changes

- @rocket.chat/core-typings@6.3.4

## 6.3.3

### Patch Changes

- @rocket.chat/core-typings@6.3.3

## 6.3.2

### Patch Changes

- @rocket.chat/core-typings@6.3.2

## 6.3.1

### Patch Changes

- @rocket.chat/core-typings@6.3.1

## 6.3.0

### Minor Changes

- 74aa677088: feat: Add custom OAuth setting to allow merging users to others from distinct services
- e846d873b7: feat: Introduce Feature Preview page
- 0645f42e12: Reintroduce an user preference to allow users to see all thread messages in the main channel
- 48ac55f4ea: Created new endpoints for creating users in bulk

### Patch Changes

- e14ec50816: Added and Improved Custom Fields form to Registration Flow
- e006013e5f: chore: New Livechat SDK Implementation
- eecd9fc99a: fix: Omnichannel Tags available to be used in the wrong department
- 6a474ff952: Refactored Omnichannel department pages to use best practices, also fixed existing bugs
- 9da856cc67: fix: Resume on-hold chat not working with max-chat's allowed per agent config
- f76d514341: Implemented a visual password verification in the Register User form, My Profile page, and reset password page. With this, the user will know exactly why their password is weak and how to improve it.
- 12d97e16c2: feat: Allow Incoming Webhooks to override destination channel
- Updated dependencies [e14ec50816]
- Updated dependencies [9da856cc67]
- Updated dependencies [12d97e16c2]
- Updated dependencies [48ac55f4ea]
  - @rocket.chat/core-typings@6.3.0

## 6.3.0-rc.10

### Patch Changes

- @rocket.chat/core-typings@6.3.0-rc.10

## 6.3.0-rc.9

### Minor Changes

- 48ac55f4ea: Created new endpoints for creating users in bulk

### Patch Changes

- Updated dependencies [48ac55f4ea]
  - @rocket.chat/core-typings@6.3.0-rc.9

## 6.3.0-rc.8

### Patch Changes

- @rocket.chat/core-typings@6.3.0-rc.8

## 6.3.0-rc.7

### Patch Changes

- @rocket.chat/core-typings@6.3.0-rc.7

## 6.3.0-rc.6

### Patch Changes

- @rocket.chat/core-typings@6.3.0-rc.6

## 6.3.0-rc.5

### Patch Changes

- @rocket.chat/core-typings@6.3.0-rc.5

## 6.3.0-rc.4

### Patch Changes

- @rocket.chat/core-typings@6.3.0-rc.4

## 6.3.0-rc.3

### Patch Changes

- @rocket.chat/core-typings@6.3.0-rc.3

## 6.3.0-rc.2

### Patch Changes

- f76d514341: Implemented a visual password verification in the Register User form, My Profile page, and reset password page. With this, the user will know exactly why their password is weak and how to improve it.
  - @rocket.chat/core-typings@6.3.0-rc.2

## 6.3.0-rc.1

### Patch Changes

- @rocket.chat/core-typings@6.3.0-rc.1

## 6.3.0-rc.0

### Minor Changes

- 74aa677088: feat: Add custom OAuth setting to allow merging users to others from distinct services
- e846d873b7: feat: Introduce Feature Preview page
- 0645f42e12: Reintroduce an user preference to allow users to see all thread messages in the main channel

### Patch Changes

- e14ec50816: Added and Improved Custom Fields form to Registration Flow
- e006013e5f: chore: New Livechat SDK Implementation
- eecd9fc99a: fix: Omnichannel Tags available to be used in the wrong department
- 6a474ff952: Refactored Omnichannel department pages to use best practices, also fixed existing bugs
- 9da856cc67: fix: Resume on-hold chat not working with max-chat's allowed per agent config
- 12d97e16c2: feat: Allow Incoming Webhooks to override destination channel
- Updated dependencies [e14ec50816]
- Updated dependencies [9da856cc67]
- Updated dependencies [12d97e16c2]
  - @rocket.chat/core-typings@6.3.0-rc.0

## 6.2.10

### Patch Changes

- @rocket.chat/core-typings@6.2.10

## 6.2.9

### Patch Changes

- @rocket.chat/core-typings@6.2.9

## 6.2.7

### Patch Changes

- Updated dependencies []:
  - @rocket.chat/core-typings@6.2.7

## 6.2.6

### Patch Changes

- Updated dependencies []:
  - @rocket.chat/core-typings@6.2.6<|MERGE_RESOLUTION|>--- conflicted
+++ resolved
@@ -1,6 +1,5 @@
 # @rocket.chat/rest-typings
 
-<<<<<<< HEAD
 ## 7.5.0-rc.0
 
 ### Minor Changes
@@ -19,7 +18,8 @@
 
   - @rocket.chat/core-typings@7.5.0-rc.0
   - @rocket.chat/message-parser@0.31.32-rc.0
-=======
+  </details>
+
 ## 7.4.1
 
 ### Patch Changes
@@ -27,7 +27,6 @@
 - <details><summary>Updated dependencies []:</summary>
 
   - @rocket.chat/core-typings@7.4.1
->>>>>>> fb0f4eaf
   </details>
 
 ## 7.4.0
