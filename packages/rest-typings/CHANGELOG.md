# @rocket.chat/rest-typings

<<<<<<< HEAD
## 6.3.0-rc.0

### Minor Changes

- 74aa677088: feat: Add custom OAuth setting to allow merging users to others from distinct services
- e846d873b7: feat: Introduce Feature Preview page
- 0645f42e12: Reintroduce an user preference to allow users to see all thread messages in the main channel

### Patch Changes

- e14ec50816: Added and Improved Custom Fields form to Registration Flow
- e006013e5f: chore: New Livechat SDK Implementation
- eecd9fc99a: fix: Omnichannel Tags available to be used in the wrong department
- 6a474ff952: Refactored Omnichannel department pages to use best practices, also fixed existing bugs
- 9da856cc67: fix: Resume on-hold chat not working with max-chat's allowed per agent config
- 12d97e16c2: feat: Allow Incoming Webhooks to override destination channel
- Updated dependencies [e14ec50816]
- Updated dependencies [9da856cc67]
- Updated dependencies [12d97e16c2]
  - @rocket.chat/core-typings@6.3.0-rc.0
=======
## 6.2.9

### Patch Changes

- @rocket.chat/core-typings@6.2.9

## 6.2.7

### Patch Changes

- Updated dependencies []:
  - @rocket.chat/core-typings@6.2.7
>>>>>>> c45ae5f7

## 6.2.6

### Patch Changes

- Updated dependencies []:
  - @rocket.chat/core-typings@6.2.6<|MERGE_RESOLUTION|>--- conflicted
+++ resolved
@@ -1,6 +1,5 @@
 # @rocket.chat/rest-typings
 
-<<<<<<< HEAD
 ## 6.3.0-rc.0
 
 ### Minor Changes
@@ -21,7 +20,7 @@
 - Updated dependencies [9da856cc67]
 - Updated dependencies [12d97e16c2]
   - @rocket.chat/core-typings@6.3.0-rc.0
-=======
+
 ## 6.2.9
 
 ### Patch Changes
@@ -34,7 +33,6 @@
 
 - Updated dependencies []:
   - @rocket.chat/core-typings@6.2.7
->>>>>>> c45ae5f7
 
 ## 6.2.6
 
