--- conflicted
+++ resolved
@@ -1,62 +1,62 @@
 # @rocket.chat/rest-typings
 
-<<<<<<< HEAD
 ## 7.7.0-rc.3
-=======
+
+### Patch Changes
+
+- <details><summary>Updated dependencies []:</summary>
+  - @rocket.chat/core-typings@7.7.0-rc.3
+  </details>
+
+## 7.7.0-rc.2
+
+### Patch Changes
+
+- <details><summary>Updated dependencies []:</summary>
+
+  - @rocket.chat/core-typings@7.7.0-rc.2
+  </details>
+
+## 7.7.0-rc.1
+
+### Patch Changes
+
+- <details><summary>Updated dependencies []:</summary>
+
+  - @rocket.chat/core-typings@7.7.0-rc.1
+  </details>
+
+## 7.7.0-rc.0
+
+### Minor Changes
+
+- ([#35416](https://github.com/RocketChat/Rocket.Chat/pull/35416)) Improve the `/api/apps/:id/logs` endpoint to accept filters
+
+- ([#35416](https://github.com/RocketChat/Rocket.Chat/pull/35416)) Add a new endpoint `/api/apps/logs` that allows for fetching logs without a filter for app id
+
+### Patch Changes
+
+- ([#36019](https://github.com/RocketChat/Rocket.Chat/pull/36019)) Adds new endpoint to handle contact's conflicting data
+
+- <details><summary>Updated dependencies []:</summary>
+
+  - @rocket.chat/core-typings@7.7.0-rc.0
+    </details>
+
 ## 7.6.2
->>>>>>> 0432cbd4
-
-### Patch Changes
-
-- <details><summary>Updated dependencies []:</summary>
-
-<<<<<<< HEAD
-  - @rocket.chat/core-typings@7.7.0-rc.3
-  </details>
-
-## 7.7.0-rc.2
-=======
+
+### Patch Changes
+
+- <details><summary>Updated dependencies []:</summary>
   - @rocket.chat/core-typings@7.6.2
   </details>
 
 ## 7.6.1
->>>>>>> 0432cbd4
-
-### Patch Changes
-
-- <details><summary>Updated dependencies []:</summary>
-
-<<<<<<< HEAD
-  - @rocket.chat/core-typings@7.7.0-rc.2
-  </details>
-
-## 7.7.0-rc.1
-
-### Patch Changes
-
-- <details><summary>Updated dependencies []:</summary>
-
-  - @rocket.chat/core-typings@7.7.0-rc.1
-  </details>
-
-## 7.7.0-rc.0
-
-### Minor Changes
-
-- ([#35416](https://github.com/RocketChat/Rocket.Chat/pull/35416)) Improve the `/api/apps/:id/logs` endpoint to accept filters
-
-- ([#35416](https://github.com/RocketChat/Rocket.Chat/pull/35416)) Add a new endpoint `/api/apps/logs` that allows for fetching logs without a filter for app id
-
-### Patch Changes
-
-- ([#36019](https://github.com/RocketChat/Rocket.Chat/pull/36019)) Adds new endpoint to handle contact's conflicting data
-
-- <details><summary>Updated dependencies []:</summary>
-
-  - @rocket.chat/core-typings@7.7.0-rc.0
-=======
-  - @rocket.chat/core-typings@7.6.1
->>>>>>> 0432cbd4
+
+### Patch Changes
+
+- <details><summary>Updated dependencies []:</summary>
+- @rocket.chat/core-typings@7.6.1
   </details>
 
 ## 7.6.0
