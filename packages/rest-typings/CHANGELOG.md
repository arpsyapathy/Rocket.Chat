--- conflicted
+++ resolved
@@ -1,6 +1,5 @@
 # @rocket.chat/rest-typings
 
-<<<<<<< HEAD
 ## 6.3.0-rc.0
 
 ### Minor Changes
@@ -21,13 +20,12 @@
 - Updated dependencies [9da856cc67]
 - Updated dependencies [12d97e16c2]
   - @rocket.chat/core-typings@6.3.0-rc.0
-=======
+
 ## 6.2.10
 
 ### Patch Changes
 
 - @rocket.chat/core-typings@6.2.10
->>>>>>> 09a4d49e
 
 ## 6.2.9
 
