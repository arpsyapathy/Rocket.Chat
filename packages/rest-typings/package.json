{
	"name": "@rocket.chat/rest-typings",
	"version": "0.0.1",
	"private": true,
	"devDependencies": {
		"@rocket.chat/eslint-config": "workspace:^",
		"@types/jest": "~29.5.0",
		"eslint": "^8.29.0",
		"jest": "~29.5.0",
		"jest-environment-jsdom": "~29.5.0",
		"mongodb": "^4.12.1",
		"ts-jest": "~29.0.5",
		"typescript": "~5.0.2"
	},
	"scripts": {
		"lint": "eslint --ext .js,.jsx,.ts,.tsx .",
		"lint:fix": "eslint --ext .js,.jsx,.ts,.tsx . --fix",
		"test": "jest",
		"dev": "tsc --watch --preserveWatchOutput -p tsconfig.json",
		"build": "rm -rf dist && tsc -p tsconfig.json"
	},
	"main": "./dist/index.js",
	"typings": "./dist/index.d.ts",
	"files": [
		"/dist"
	],
	"dependencies": {
<<<<<<< HEAD
		"@rocket.chat/apps-engine": "1.38.1",
=======
		"@rocket.chat/apps-engine": "1.38.2",
>>>>>>> b058a362
		"@rocket.chat/core-typings": "workspace:^",
		"@rocket.chat/message-parser": "next",
		"@rocket.chat/ui-kit": "next",
		"ajv": "^8.11.0"
	},
	"volta": {
		"extends": "../../package.json"
	}
}<|MERGE_RESOLUTION|>--- conflicted
+++ resolved
@@ -25,11 +25,7 @@
 		"/dist"
 	],
 	"dependencies": {
-<<<<<<< HEAD
-		"@rocket.chat/apps-engine": "1.38.1",
-=======
 		"@rocket.chat/apps-engine": "1.38.2",
->>>>>>> b058a362
 		"@rocket.chat/core-typings": "workspace:^",
 		"@rocket.chat/message-parser": "next",
 		"@rocket.chat/ui-kit": "next",
