{
	"name": "@rocket.chat/rest-typings",
<<<<<<< HEAD
	"version": "6.2.6",
=======
	"version": "6.2.9",
	"private": true,
>>>>>>> abf74673
	"devDependencies": {
		"@rocket.chat/eslint-config": "workspace:^",
		"@types/jest": "~29.5.2",
		"eslint": "~8.43.0",
		"jest": "~29.5.0",
		"jest-environment-jsdom": "~29.5.0",
		"mongodb": "^4.12.1",
		"ts-jest": "~29.0.5",
		"typescript": "~5.1.3"
	},
	"scripts": {
		"lint": "eslint --ext .js,.jsx,.ts,.tsx .",
		"lint:fix": "eslint --ext .js,.jsx,.ts,.tsx . --fix",
		"test": "jest",
		"dev": "tsc --watch --preserveWatchOutput -p tsconfig.json",
		"build": "rm -rf dist && tsc -p tsconfig.json"
	},
	"main": "./dist/index.js",
	"typings": "./dist/index.d.ts",
	"files": [
		"/dist"
	],
	"dependencies": {
		"@rocket.chat/apps-engine": "1.39.1",
		"@rocket.chat/core-typings": "workspace:^",
		"@rocket.chat/message-parser": "next",
		"@rocket.chat/ui-kit": "next",
		"ajv": "^8.11.0",
		"ajv-formats": "^2.1.1"
	},
	"volta": {
		"extends": "../../package.json"
	}
}<|MERGE_RESOLUTION|>--- conflicted
+++ resolved
@@ -1,11 +1,6 @@
 {
 	"name": "@rocket.chat/rest-typings",
-<<<<<<< HEAD
-	"version": "6.2.6",
-=======
 	"version": "6.2.9",
-	"private": true,
->>>>>>> abf74673
 	"devDependencies": {
 		"@rocket.chat/eslint-config": "workspace:^",
 		"@types/jest": "~29.5.2",
