{
	"name": "@rocket.chat/model-typings",
<<<<<<< HEAD
	"version": "1.6.5-rc.1",
=======
	"version": "1.6.7",
>>>>>>> fe8bc08d
	"private": true,
	"devDependencies": {
		"@types/node-rsa": "^1.1.4",
		"eslint": "~8.45.0",
		"mongodb": "6.10.0",
		"typescript": "~5.8.3"
	},
	"scripts": {
		"lint": "eslint --ext .js,.jsx,.ts,.tsx .",
		"lint:fix": "eslint --ext .js,.jsx,.ts,.tsx . --fix",
		"build": "rm -rf dist && tsc -p tsconfig.json"
	},
	"main": "./dist/index.js",
	"typings": "./dist/index.d.ts",
	"files": [
		"/dist"
	],
	"dependencies": {
		"@rocket.chat/core-typings": "workspace:^"
	}
}<|MERGE_RESOLUTION|>--- conflicted
+++ resolved
@@ -1,10 +1,6 @@
 {
 	"name": "@rocket.chat/model-typings",
-<<<<<<< HEAD
-	"version": "1.6.5-rc.1",
-=======
-	"version": "1.6.7",
->>>>>>> fe8bc08d
+	"version": "1.6.8-rc.1",
 	"private": true,
 	"devDependencies": {
 		"@types/node-rsa": "^1.1.4",
