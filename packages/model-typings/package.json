{
	"name": "@rocket.chat/model-typings",
<<<<<<< HEAD
	"version": "1.6.5-rc.8",
=======
	"version": "1.6.8-rc.1",
>>>>>>> 54e2bc45
	"private": true,
	"devDependencies": {
		"@types/node-rsa": "^1.1.4",
		"eslint": "~8.45.0",
		"mongodb": "6.10.0",
		"typescript": "~5.8.3"
	},
	"scripts": {
		"lint": "eslint --ext .js,.jsx,.ts,.tsx .",
		"lint:fix": "eslint --ext .js,.jsx,.ts,.tsx . --fix",
		"build": "rm -rf dist && tsc -p tsconfig.json"
	},
	"main": "./dist/index.js",
	"typings": "./dist/index.d.ts",
	"files": [
		"/dist"
	],
	"dependencies": {
		"@rocket.chat/core-typings": "workspace:^"
	}
}<|MERGE_RESOLUTION|>--- conflicted
+++ resolved
@@ -1,10 +1,6 @@
 {
 	"name": "@rocket.chat/model-typings",
-<<<<<<< HEAD
-	"version": "1.6.5-rc.8",
-=======
-	"version": "1.6.8-rc.1",
->>>>>>> 54e2bc45
+	"version": "1.6.8-rc.8",
 	"private": true,
 	"devDependencies": {
 		"@types/node-rsa": "^1.1.4",
