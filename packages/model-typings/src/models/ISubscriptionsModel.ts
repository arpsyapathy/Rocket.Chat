<<<<<<< HEAD
import type { ISubscription, IRole, IUser, IRoom, RoomType, SpotlightUser, IUserWithRoleInfo } from '@rocket.chat/core-typings';
import type { FindOptions, FindCursor, UpdateResult, DeleteResult, Document, AggregateOptions, Filter, InsertOneResult } from 'mongodb';
=======
import type { ISubscription, IRole, IUser, IRoom, RoomType, SpotlightUser, AtLeast } from '@rocket.chat/core-typings';
import type {
	FindOptions,
	FindCursor,
	UpdateResult,
	DeleteResult,
	Document,
	AggregateOptions,
	Filter,
	InsertOneResult,
	InsertManyResult,
} from 'mongodb';
>>>>>>> e666487c

import type { IBaseModel } from './IBaseModel';

export interface ISubscriptionsModel extends IBaseModel<ISubscription> {
	getBadgeCount(uid: string): Promise<number>;

	findOneByRoomIdAndUserId(rid: string, uid: string, options?: FindOptions<ISubscription>): Promise<ISubscription | null>;

	findByUserIdAndRoomIds(userId: string, roomIds: Array<string>, options?: FindOptions<ISubscription>): FindCursor<ISubscription>;

	findByRoomId(roomId: string, options?: FindOptions<ISubscription>): FindCursor<ISubscription>;

	findUnarchivedByRoomId(roomId: string, options?: FindOptions<ISubscription>): FindCursor<ISubscription>;

	findByRoomIdAndNotUserId(roomId: string, userId: string, options?: FindOptions<ISubscription>): FindCursor<ISubscription>;

	findByLivechatRoomIdAndNotUserId(roomId: string, userId: string, options?: FindOptions<ISubscription>): FindCursor<ISubscription>;

	countByRoomIdAndUserId(rid: string, uid: string | undefined): Promise<number>;

	countUnarchivedByRoomId(rid: string): Promise<number>;

	isUserInRole(uid: IUser['_id'], roleId: IRole['_id'], rid?: IRoom['_id']): Promise<boolean>;

	setAsReadByRoomIdAndUserId(
		rid: string,
		uid: string,
		readThreads?: boolean,
		alert?: boolean,
		options?: FindOptions<ISubscription>,
	): ReturnType<IBaseModel<ISubscription>['update']>;

	removeRolesByUserId(uid: IUser['_id'], roles: IRole['_id'][], rid: IRoom['_id']): Promise<UpdateResult>;

	findUsersInRoles(roles: IRole['_id'][], rid: string | undefined): Promise<FindCursor<IUser>>;

	findUsersInRoles(roles: IRole['_id'][], rid: string | undefined, options: FindOptions<IUser>): Promise<FindCursor<IUser>>;

	findUsersInRoles<P extends Document = IUser>(
		roles: IRole['_id'][],
		rid: string | undefined,
		options: FindOptions<P extends IUser ? IUser : P>,
	): Promise<FindCursor<P>>;

	findUsersInRoles<P extends Document = IUser>(
		roles: IRole['_id'][],
		rid: IRoom['_id'] | undefined,
		options?: FindOptions<P extends IUser ? IUser : P>,
	): Promise<FindCursor<P>>;

	addRolesByUserId(uid: IUser['_id'], roles: IRole['_id'][], rid?: IRoom['_id']): Promise<UpdateResult>;

	isUserInRoleScope(uid: IUser['_id'], rid?: IRoom['_id']): Promise<boolean>;

	updateAllRoomTypesByRoomId(roomId: IRoom['_id'], roomType: RoomType): Promise<void>;

	updateAllRoomNamesByRoomId(roomId: IRoom['_id'], name: string, fname: string): Promise<void>;

	findByRolesAndRoomId({ roles, rid }: { roles: string; rid?: string }, options?: FindOptions<ISubscription>): FindCursor<ISubscription>;

	findByUserIdAndTypes(userId: string, types: ISubscription['t'][], options?: FindOptions<ISubscription>): FindCursor<ISubscription>;

	removeByRoomId(roomId: string): Promise<number>;

	findConnectedUsersExcept(
		userId: string,
		searchTerm: string,
		exceptions: string[],
		searchFields: string[],
		extraConditions: Filter<IUser>,
		limit: number,
		roomType?: ISubscription['t'],
		{ startsWith, endsWith }?: { startsWith?: string | false; endsWith?: string | false },
		options?: AggregateOptions,
	): Promise<SpotlightUser[]>;

	findPaginatedActiveHighestRoleUsers(
		searchTerm: string,
		rid: IRoom['_id'],
		searchFields: string[],
		options?: FindOptions<IUser>,
		extraQuery?: Filter<IUser & { __rooms: IRoom['_id'][] }>,
		{ startsWith = false, endsWith = false }?: { startsWith?: string | false; endsWith?: string | false },
	): Promise<{ members: IUserWithRoleInfo[]; totalCount: { total: number }; ids: { allMembersIds: string[] } }[]>;

	incUnreadForRoomIdExcludingUserIds(roomId: IRoom['_id'], userIds: IUser['_id'][], inc: number): Promise<UpdateResult | Document>;

	setAlertForRoomIdExcludingUserId(roomId: IRoom['_id'], userId: IUser['_id']): Promise<UpdateResult | Document>;

	setOpenForRoomIdExcludingUserId(roomId: IRoom['_id'], userId: IUser['_id']): Promise<UpdateResult | Document>;

	updateNameAndFnameByRoomId(roomId: string, name: string, fname: string): Promise<UpdateResult | Document>;

	setGroupE2EKey(_id: string, key: string): Promise<ISubscription | null>;

	setGroupE2ESuggestedKey(_id: string, key: string): Promise<UpdateResult | Document>;

	unsetGroupE2ESuggestedKey(_id: string): Promise<UpdateResult | Document>;

	setOnHoldByRoomId(roomId: string): Promise<UpdateResult>;
	unsetOnHoldByRoomId(roomId: string): Promise<UpdateResult>;

	updateUnreadAlertById(_id: string, unreadAlert: ISubscription['unreadAlert']): Promise<UpdateResult>;
	updateNotificationsPrefById(
		_id: string,
		notificationPref: { value: number; origin: string } | null,
		notificationField: keyof ISubscription,
		notificationPrefOrigin: keyof ISubscription,
	): Promise<UpdateResult>;
	updateHideMentionStatusById(_id: string, hideMentionStatus: boolean): Promise<UpdateResult>;
	updateDisableNotificationsById(_id: string, disableNotifications: boolean): Promise<UpdateResult>;
	clearAudioNotificationValueById(_id: string): Promise<UpdateResult>;
	updateHideUnreadStatusById(_id: string, hideUnreadStatus: boolean): Promise<UpdateResult>;
	updateAudioNotificationValueById(_id: string, audioNotificationValue: string): Promise<UpdateResult>;
	updateAutoTranslateLanguageById(_id: string, autoTranslateLanguage: string): Promise<UpdateResult>;

	removeByVisitorToken(token: string): Promise<DeleteResult>;

	updateMuteGroupMentions(_id: string, muteGroupMentions: boolean): Promise<UpdateResult>;
	findByRoomIds(roomIds: string[]): FindCursor<ISubscription>;
	changeDepartmentByRoomId(rid: string, department: string): Promise<UpdateResult>;

	roleBaseQuery(userId: string, scope?: string): Filter<ISubscription> | void;

	getAutoTranslateLanguagesByRoomAndNotUser(rid: string, userId: string): Promise<(string | undefined)[]>;

	findByRidWithoutE2EKey(rid: string, options: FindOptions<ISubscription>): FindCursor<ISubscription>;
	findByUserId(userId: string, options?: FindOptions<ISubscription>): FindCursor<ISubscription>;
	cachedFindByUserId(userId: string, options?: FindOptions<ISubscription>): FindCursor<ISubscription>;
	updateAutoTranslateById(_id: string, autoTranslate: boolean): Promise<UpdateResult>;
	findAlwaysNotifyDesktopUsersByRoomId(roomId: string): FindCursor<ISubscription>;

	findOneByRoomNameAndUserId(roomName: string, userId: string): Promise<ISubscription | null>;
	findDontNotifyDesktopUsersByRoomId(roomId: string): FindCursor<ISubscription>;

	findByUserIdWithoutE2E(userId: string, options?: FindOptions<ISubscription>): FindCursor<ISubscription>;
	resetUserE2EKey(userId: string): Promise<UpdateResult | Document>;
	findAlwaysNotifyMobileUsersByRoomId(roomId: string): FindCursor<ISubscription>;

	findWithSendEmailByRoomId(roomId: string): FindCursor<ISubscription>;
	findOneByRoomIdAndUsername(roomId: string, username: string, options: FindOptions<ISubscription>): Promise<ISubscription | null>;
	findDontNotifyMobileUsersByRoomId(roomId: string): FindCursor<ISubscription>;

	findByTypeAndUserId(type: ISubscription['t'], userId: string, options?: FindOptions<ISubscription>): FindCursor<ISubscription>;

	findByType(types: ISubscription['t'][], options?: FindOptions<ISubscription>): FindCursor<ISubscription>;

	findByUserIdAndRoles(userId: string, roles: string[], options?: FindOptions<ISubscription>): FindCursor<ISubscription>;
	getLastSeen(options?: FindOptions<ISubscription>): Promise<Date | undefined>;
	findByRoomWithUserHighlights(roomId: string, options?: FindOptions<ISubscription>): FindCursor<ISubscription>;
	findByUserIdAndType(userId: string, type: ISubscription['t'], options?: FindOptions<ISubscription>): FindCursor<ISubscription>;
	findByUserIdExceptType(
		userId: string,
		typeException: ISubscription['t'],
		options?: FindOptions<ISubscription>,
	): FindCursor<ISubscription>;
	findByRoomIdAndRoles(roomId: string, roles: string[], options?: FindOptions<ISubscription>): FindCursor<ISubscription>;
	findByRoomIdAndUserIds(roomId: string, userIds: string[], options?: FindOptions<ISubscription>): FindCursor<ISubscription>;
	findByUserIdUpdatedAfter(userId: string, updatedAt: Date, options?: FindOptions<ISubscription>): FindCursor<ISubscription>;

	findByRoomIdAndUserIdsOrAllMessages(roomId: string, userIds: string[]): FindCursor<ISubscription>;

	getMinimumLastSeenByRoomId(rid: string): Promise<ISubscription | null>;

	setAsUnreadByRoomIdAndUserId(roomId: string, userId: string, firstMessageUnreadTimestamp: Date): Promise<UpdateResult>;
	findUnreadByUserId(userId: string): FindCursor<ISubscription>;

	archiveByRoomId(roomId: string): Promise<UpdateResult | Document>;
	unarchiveByRoomId(roomId: string): Promise<UpdateResult | Document>;
	updateNameAndAlertByRoomId(roomId: string, name: string, fname: string): Promise<UpdateResult | Document>;
	findByRoomIdWhenUsernameExists(rid: string, options?: FindOptions<ISubscription>): FindCursor<ISubscription>;
	setCustomFieldsDirectMessagesByUserId(userId: string, fields: Record<string, any>): Promise<UpdateResult | Document>;
	setFavoriteByRoomIdAndUserId(roomId: string, userId: string, favorite?: boolean): Promise<UpdateResult>;
	hideByRoomIdAndUserId(roomId: string, userId: string): Promise<UpdateResult>;
	findByRoomIdWhenUserIdExists(rid: string, options?: FindOptions<ISubscription>): FindCursor<ISubscription>;
	updateNameAndFnameById(_id: string, name: string, fname: string): Promise<UpdateResult | Document>;
	setUserUsernameByUserId(userId: string, username: string): Promise<UpdateResult | Document>;
	updateFnameByRoomId(rid: string, fname: string): Promise<UpdateResult | Document>;
	updateDisplayNameByRoomId(roomId: string, fname: string): Promise<UpdateResult | Document>;
	setNameForDirectRoomsWithOldName(oldName: string, name: string): Promise<UpdateResult | Document>;

	updateDirectNameAndFnameByName(name: string, newName?: string, newFname?: string): Promise<UpdateResult | Document>;

	incGroupMentionsAndUnreadForRoomIdExcludingUserId(
		roomId: string,
		userId: string,
		incGroup?: number,
		incUnread?: number,
	): Promise<UpdateResult | Document>;
	unsetBlockedByRoomId(rid: string, blocked: string, blocker: string): Promise<UpdateResult[]>;
	setLastReplyForRoomIdAndUserIds(roomId: string, uids: string, lr: Date): Promise<UpdateResult | Document>;
	updateCustomFieldsByRoomId(rid: string, cfields: Record<string, any>): Promise<UpdateResult | Document>;
	setOpenForRoomIdAndUserIds(roomId: string, uids: string[]): Promise<UpdateResult | Document>;

	setAlertForRoomIdAndUserIds(roomId: string, uids: string[]): Promise<UpdateResult | Document>;
	updateTypeByRoomId(roomId: string, type: ISubscription['t']): Promise<UpdateResult | Document>;
	setBlockedByRoomId(rid: string, blocked: string, blocker: string): Promise<UpdateResult[]>;
	incUserMentionsAndUnreadForRoomIdAndUserIds(
		roomId: string,
		userIds: string[],
		incUser?: number,
		incUnread?: number,
	): Promise<UpdateResult | Document>;

	ignoreUser(data: { _id: string; ignoredUser: string; ignore?: boolean }): Promise<UpdateResult>;

	addRoleById(_id: string, role: string): Promise<UpdateResult>;

	removeRoleById(_id: string, role: string): Promise<UpdateResult>;
	updateDirectFNameByName(name: string, fname: string): Promise<UpdateResult | Document>;
	setArchivedByUsername(username: string, archived: boolean): Promise<UpdateResult | Document>;
	updateUserHighlights(userId: string, userHighlights: any): Promise<UpdateResult | Document>;
	updateNotificationUserPreferences(
		userId: string,
		userPref: string | number | boolean,
		notificationField: keyof ISubscription,
		notificationOriginField: keyof ISubscription,
	): Promise<UpdateResult | Document>;
	clearNotificationUserPreferences(
		userId: string,
		notificationField: string,
		notificationOriginField: string,
	): Promise<UpdateResult | Document>;
	removeByUserId(userId: string): Promise<number>;
	createWithRoomAndUser(room: IRoom, user: IUser, extraData?: Record<string, any>): Promise<InsertOneResult<ISubscription>>;
	createWithRoomAndManyUsers(
		room: IRoom,
		users: { user: AtLeast<IUser, '_id' | 'username' | 'name' | 'settings'>; extraData: Record<string, any> }[],
	): Promise<InsertManyResult<ISubscription>>;
	removeByRoomIdsAndUserId(rids: string[], userId: string): Promise<number>;
	removeByRoomIdAndUserId(roomId: string, userId: string): Promise<number>;

	removeByRoomIds(rids: string[]): Promise<DeleteResult>;

	addUnreadThreadByRoomIdAndUserIds(
		rid: string,
		users: string[],
		tmid: string,
		data: { groupMention?: boolean; userMention?: boolean },
	): Promise<UpdateResult | Document | void>;
	removeUnreadThreadByRoomIdAndUserId(rid: string, userId: string, tmid: string, clearAlert?: boolean): Promise<UpdateResult>;

	removeUnreadThreadsByRoomId(rid: string, tunread: string[]): Promise<UpdateResult | Document>;
	countByRoomIdAndRoles(roomId: string, roles: string[]): Promise<number>;
	countByRoomId(roomId: string): Promise<number>;
	countByUserId(userId: string): Promise<number>;
	openByRoomIdAndUserId(roomId: string, userId: string): Promise<UpdateResult>;
	countByRoomIdAndNotUserId(rid: string, uid: string): Promise<number>;
	countByRoomIdWhenUsernameExists(rid: string): Promise<number>;
}<|MERGE_RESOLUTION|>--- conflicted
+++ resolved
@@ -1,8 +1,4 @@
-<<<<<<< HEAD
-import type { ISubscription, IRole, IUser, IRoom, RoomType, SpotlightUser, IUserWithRoleInfo } from '@rocket.chat/core-typings';
-import type { FindOptions, FindCursor, UpdateResult, DeleteResult, Document, AggregateOptions, Filter, InsertOneResult } from 'mongodb';
-=======
-import type { ISubscription, IRole, IUser, IRoom, RoomType, SpotlightUser, AtLeast } from '@rocket.chat/core-typings';
+import type { ISubscription, IRole, IUser, IRoom, IUserWithRoleInfo, RoomType, SpotlightUser, AtLeast } from '@rocket.chat/core-typings';
 import type {
 	FindOptions,
 	FindCursor,
@@ -14,7 +10,6 @@
 	InsertOneResult,
 	InsertManyResult,
 } from 'mongodb';
->>>>>>> e666487c
 
 import type { IBaseModel } from './IBaseModel';
 
