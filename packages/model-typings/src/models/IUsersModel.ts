import type {
	IUser,
	IRole,
	IRoom,
	ILivechatAgent,
	UserStatus,
	ILoginToken,
	IPersonalAccessToken,
	AtLeast,
	ILivechatAgentStatus,
} from '@rocket.chat/core-typings';
<<<<<<< HEAD
import type { Document, UpdateResult, FindCursor, FindOptions, Filter, FilterOperators, InsertOneResult, DeleteResult } from 'mongodb';
=======
import type { Document, UpdateResult, FindCursor, FindOptions, Filter, InsertOneResult, DeleteResult, ModifyResult } from 'mongodb';
>>>>>>> 16cb0eab

import type { FindPaginated, IBaseModel } from './IBaseModel';

export interface IUsersModel extends IBaseModel<IUser> {
	addRolesByUserId(uid: IUser['_id'], roles: IRole['_id'][]): Promise<UpdateResult>;
	findUsersInRoles<T = IUser>(roles: IRole['_id'][], scope?: null, options?: any): FindCursor<T>;
	findPaginatedUsersInRoles<T = IUser>(roles: IRole['_id'][], options?: any): FindPaginated<FindCursor<T>>;
	findOneByIdWithEmailAddress(uid: IUser['_id'], options?: FindOptions<IUser>): Promise<IUser | null>;
	findOneByUsername<T = IUser>(username: string, options?: any): Promise<T>;
	findOneAgentById<T = ILivechatAgent>(_id: string, options: any): Promise<T>;
	findUsersInRolesWithQuery<T = IUser>(roles: IRole['_id'] | IRole['_id'][], query: any, options: any): FindCursor<T>;
	findPaginatedUsersInRolesWithQuery<T = IUser>(
		roles: IRole['_id'] | IRole['_id'][],
		query: any,
		options: any,
	): FindPaginated<FindCursor<T>>;
	findOneByUsernameAndRoomIgnoringCase<T = IUser>(username: string, rid: IRoom['_id'], options: any): FindCursor<T>;
	findOneByIdAndLoginHashedToken<T = IUser>(_id: string, token: any, options?: any): FindCursor<T>;
	findByActiveUsersExcept<T = IUser>(
		searchTerm: any,
		exceptions: any,
		options: any,
		searchFields: any,
		extraQuery?: any,
		params?: { startsWith?: boolean; endsWith?: boolean },
	): FindCursor<T>;
	findPaginatedByActiveUsersExcept<T = IUser>(
		searchTerm: any,
		exceptions: any,
		searchFields: any,
		options?: any,
		extraQuery?: any,
		params?: { startsWith?: boolean; endsWith?: boolean },
	): FindPaginated<FindCursor<T>>;
	countActiveUsersExcept(
		searchTerm: string,
		exceptions: IUser['_id'][],
		searchFields: string[],
		extraQuery?: FilterOperators<string>[],
		params?: { startsWith?: boolean; endsWith?: boolean },
	): Promise<number>;
	findPaginatedActiveUsersByIds<T = IUser>(
		searchTerm: string,
		searchFields: string[],
		ids: IUser['_id'][],
		options?: FindOptions<IUser>,
		extraQuery?: FilterOperators<string>[],
		params?: { startsWith?: boolean; endsWith?: boolean },
	): FindPaginated<FindCursor<T>>;

	findPaginatedByActiveLocalUsersExcept<T = IUser>(
		searchTerm: any,
		exceptions: any,
		options: any,
		forcedSearchFields: any,
		localDomain: any,
	): FindPaginated<FindCursor<T>>;

	findPaginatedByActiveExternalUsersExcept<T = IUser>(
		searchTerm: any,
		exceptions: any,
		options: any,
		forcedSearchFields: any,
		localDomain: any,
	): FindPaginated<FindCursor<T>>;

	findActive<T = IUser>(options?: any): FindCursor<T>;

	findActiveByIds<T = IUser>(userIds: any, options?: any): FindCursor<T>;

	findByIds<T = IUser>(userIds: any, options?: any): FindCursor<T>;

	findOneByUsernameIgnoringCase<T = IUser>(username: any, options?: any): Promise<T>;

	findOneWithoutLDAPByUsernameIgnoringCase<T = IUser>(username: string, options?: any): Promise<T>;

	findOneByLDAPId<T = IUser>(id: any, attribute?: any): Promise<T>;

	findOneByAppId<T = IUser>(appId: string, options?: FindOptions<IUser>): Promise<T | null>;

	findLDAPUsers<T = IUser>(options?: any): FindCursor<T>;

	findConnectedLDAPUsers<T = IUser>(options?: any): FindCursor<T>;

	isUserInRole(userId: IUser['_id'], roleId: IRole['_id']): Promise<boolean>;

	getDistinctFederationDomains(): any;

	getNextLeastBusyAgent(
		department: any,
		ignoreAgentId: any,
	): Promise<{ agentId: string; username: string; lastRoutingTime: Date; departments: any[]; count: number }>;
	getLastAvailableAgentRouted(
		department: any,
		ignoreAgentId: any,
	): Promise<{ agentId: string; username: string; lastRoutingTime: Date; departments: any[] }>;

	setLastRoutingTime(userId: any): Promise<number>;

	setLivechatStatusIf(userId: string, status: ILivechatAgentStatus, conditions?: any, extraFields?: any): Promise<UpdateResult>;
	getAgentAndAmountOngoingChats(
		userId: any,
	): Promise<{ agentId: string; username: string; lastAssignTime: Date; lastRoutingTime: Date; queueInfo: { chats: number } }>;

	findAllResumeTokensByUserId(userId: any): any;

	findActiveByUsernameOrNameRegexWithExceptionsAndConditions<T = IUser>(
		termRegex: any,
		exceptions: any,
		conditions: any,
		options: any,
	): FindCursor<T>;

	countAllAgentsStatus({ departmentId }: { departmentId?: any }): any;

	getTotalOfRegisteredUsersByDate({ start, end, options }: { start: any; end: any; options?: any }): Promise<Document[]>;
	// TODO change back to below when convert model to TS
	// Promise<
	// 	{
	// 		date: string;
	// 		users: number;
	// 		type: 'users';
	// 	}[]
	// >;

	getUserLanguages(): any;

	updateStatusText(_id: any, statusText: any): any;

	updateStatusByAppId(appId: any, status: any): any;

	openAgentsBusinessHoursByBusinessHourId(businessHourIds: any): any;

	openAgentBusinessHoursByBusinessHourIdsAndAgentId(businessHourIds: string[], agentId: string): Promise<UpdateResult | Document>;

	addBusinessHourByAgentIds(agentIds: string[], businessHourId: string): any;

	makeAgentsWithinBusinessHourAvailable(agentIds?: string[]): Promise<UpdateResult | Document>;

	removeBusinessHourByAgentIds(agentIds: any, businessHourId: any): any;

	openBusinessHourToAgentsWithoutDepartment(agentIdsWithDepartment: any, businessHourId: any): any;

	closeBusinessHourToAgentsWithoutDepartment(agentIdsWithDepartment: any, businessHourId: any): any;

	closeAgentsBusinessHoursByBusinessHourIds(businessHourIds: any): any;

	updateLivechatStatusBasedOnBusinessHours(userIds?: any): any;

	setLivechatStatusActiveBasedOnBusinessHours(userId: any): any;

	isAgentWithinBusinessHours(agentId: string): Promise<boolean>;

	removeBusinessHoursFromAllUsers(): any;

	resetTOTPById(userId: any): any;

	unsetLoginTokens(userId: any): any;

	unsetOneLoginToken(userId: IUser['_id'], token: string): Promise<UpdateResult>;

	removeNonPATLoginTokensExcept(userId: any, authToken: any): any;

	removeRoomsByRoomIdsAndUserId(rids: any, userId: any): any;

	removeRolesByUserId(uid: IUser['_id'], roles: IRole['_id'][]): Promise<UpdateResult>;

	isUserInRoleScope(uid: IUser['_id']): Promise<boolean>;

	addBannerById(_id: any, banner: any): any;

	findOneByAgentUsername(username: any, options: any): any;

	findOneByExtension(extension: any, options?: any): any;

	findByExtensions(extensions: any, options?: any): FindCursor<IUser>;

	getVoipExtensionByUserId(userId: any, options: any): any;

	setExtension(userId: any, extension: any): any;

	unsetExtension(userId: any): any;

	getAvailableAgentsIncludingExt(includeExt: any, text: any, options: any): FindPaginated<FindCursor<ILivechatAgent>>;

	findActiveUsersTOTPEnable(options: any): any;

	countActiveUsersTOTPEnable(options: any): Promise<number>;

	findActiveUsersEmail2faEnable(options: any): any;

	countActiveUsersEmail2faEnable(options: any): Promise<number>;

	findActiveByIdsOrUsernames(userIds: string[], options?: any): FindCursor<IUser>;

	setAsFederated(userId: string): any;

	removeRoomByRoomId(rid: any): any;

	findOneByResetToken(token: string, options: FindOptions<IUser>): Promise<IUser | null>;

	updateStatusById(
		userId: string,
		{
			statusDefault,
			status,
			statusConnection,
			statusText,
		}: { statusDefault?: string; status: UserStatus; statusConnection: UserStatus; statusText?: string },
	): Promise<UpdateResult>;

	setFederationAvatarUrlById(userId: string, federationAvatarUrl: string): Promise<void>;

	findSearchedServerNamesByUserId(userId: string): Promise<string[]>;

	addServerNameToSearchedServerNamesList(userId: string, serverName: string): Promise<UpdateResult>;

	removeServerNameFromSearchedServerNamesList(userId: string, serverName: string): Promise<UpdateResult>;

	countFederatedExternalUsers(): Promise<number>;
	findOnlineUserFromList(userList: string[], isLivechatEnabledWhenAgentIdle?: boolean): FindCursor<IUser>;
	getUnavailableAgents(
		departmentId?: string,
		extraQuery?: Document,
	): Promise<
		{
			agentId: string;
			username: string;
			lastAssignTime: string;
			lastRoutingTime: string;
			livechat: { maxNumberSimultaneousChat: number };
			queueInfo: { chats: number };
		}[]
	>;
	findOneOnlineAgentByUserList(
		userList: string[] | string,
		options?: FindOptions<IUser>,
		isLivechatEnabledWhenAgentIdle?: boolean,
	): Promise<IUser | null>;

	findBotAgents(usernameList?: string[]): FindCursor<IUser>;
	removeAllRoomsByUserId(userId: string): Promise<UpdateResult>;
	removeRoomByUserId(userId: string, rid: string): Promise<UpdateResult>;
	addRoomByUserId(userId: string, rid: string): Promise<UpdateResult>;
	addRoomByUserIds(uids: string[], rid: string): Promise<UpdateResult>;
	removeRoomByRoomIds(rids: string[]): Promise<UpdateResult | Document>;
	getLoginTokensByUserId(userId: string): FindCursor<ILoginToken>;
	addPersonalAccessTokenToUser(data: { userId: string; loginTokenObject: IPersonalAccessToken }): Promise<UpdateResult>;
	removePersonalAccessTokenOfUser(data: {
		userId: string;
		loginTokenObject: AtLeast<IPersonalAccessToken, 'type' | 'name'>;
	}): Promise<UpdateResult>;
	findPersonalAccessTokenByTokenNameAndUserId(data: { userId: string; tokenName: string }): Promise<IPersonalAccessToken | null>;
	setOperator(userId: string, operator: boolean): Promise<UpdateResult>;
	checkOnlineAgents(agentId?: string): Promise<boolean>;
	findOnlineAgents(agentId?: string): FindCursor<ILivechatAgent>;
	countOnlineAgents(agentId: string): Promise<number>;
	findOneBotAgent(): Promise<ILivechatAgent | null>;
	findOneOnlineAgentById(agentId: string, isLivechatEnabledWhenAgentIdle?: boolean): Promise<ILivechatAgent | null>;
	findAgents(): FindCursor<ILivechatAgent>;
	countAgents(): Promise<number>;
	getNextAgent(ignoreAgentId?: string, extraQuery?: Filter<IUser>): Promise<{ agentId: string; username: string } | null>;
	getNextBotAgent(ignoreAgentId?: string): Promise<{ agentId: string; username: string } | null>;
	setLivechatStatus(userId: string, status: ILivechatAgentStatus): Promise<UpdateResult>;
	makeAgentUnavailableAndUnsetExtension(userId: string): Promise<UpdateResult>;
	setLivechatData(userId: string, data?: Record<string, any>): Promise<UpdateResult>;
	closeOffice(): Promise<void>;
	openOffice(): Promise<void>;
	getAgentInfo(
		agentId: string,
		showAgentEmail?: boolean,
	): Promise<Pick<ILivechatAgent, '_id' | 'name' | 'username' | 'phone' | 'customFields' | 'status' | 'livechat'> | null>;
	roleBaseQuery(userId: string): { _id: string };
	setE2EPublicAndPrivateKeysByUserId(userId: string, e2e: { public_key: string; private_key: string }): Promise<UpdateResult>;
	rocketMailUnsubscribe(userId: string, createdAt: string): Promise<number>;
	fetchKeysByUserId(userId: string): Promise<{ public_key: string; private_key: string } | Record<string, never>>;
	disable2FAAndSetTempSecretByUserId(userId: string, tempSecret: string): Promise<UpdateResult>;
	enable2FAAndSetSecretAndCodesByUserId(userId: string, secret: string, codes: string[]): Promise<UpdateResult>;
	disable2FAByUserId(userId: string): Promise<UpdateResult>;
	update2FABackupCodesByUserId(userId: string, codes: string[]): Promise<UpdateResult>;
	enableEmail2FAByUserId(userId: string): Promise<UpdateResult>;
	disableEmail2FAByUserId(userId: string): Promise<UpdateResult>;
	findByIdsWithPublicE2EKey(userIds: string[], options?: FindOptions<IUser>): FindCursor<IUser>;
	resetE2EKey(userId: string): Promise<UpdateResult>;
	removeExpiredEmailCodeOfUserId(userId: string): Promise<UpdateResult>;
	removeEmailCodeByUserId(userId: string): Promise<UpdateResult>;
	increaseInvalidEmailCodeAttempt(userId: string): Promise<UpdateResult>;
	maxInvalidEmailCodeAttemptsReached(userId: string, maxAttemtps: number): Promise<boolean>;
	addEmailCodeByUserId(userId: string, code: string, expire: Date): Promise<UpdateResult>;
	findActiveUsersInRoles(roles: string[], options?: FindOptions<IUser>): FindCursor<IUser>;
	countActiveUsersInRoles(roles: string[], options?: FindOptions<IUser>): Promise<number>;
	findOneByUsernameAndServiceNameIgnoringCase(
		username: string,
		userId: string,
		serviceName: string,
		options?: FindOptions<IUser>,
	): Promise<IUser | null>;
	findOneByEmailAddressAndServiceNameIgnoringCase(
		emailAddress: string,
		userId: string,
		serviceName: string,
		options?: FindOptions<IUser>,
	): Promise<IUser | null>;
	findOneByEmailAddress(emailAddress: string, options?: FindOptions<IUser>): Promise<IUser | null>;
	findOneWithoutLDAPByEmailAddress(emailAddress: string, options?: FindOptions<IUser>): Promise<IUser | null>;
	findOneAdmin(userId: string, options?: FindOptions<IUser>): Promise<IUser | null>;
	findOneByIdAndLoginToken(userId: string, loginToken: string, options?: FindOptions<IUser>): Promise<IUser | null>;
	findOneActiveById(userId: string, options?: FindOptions<IUser>): Promise<IUser | null>;
	findOneByIdOrUsername(userId: string, options?: FindOptions<IUser>): Promise<IUser | null>;
	findOneByRolesAndType(roles: string[], type: string, options?: FindOptions<IUser>): Promise<IUser | null>;
	findNotOfflineByIds(userIds: string[], options?: FindOptions<IUser>): FindCursor<IUser>;
	findUsersNotOffline(options?: FindOptions<IUser>): FindCursor<IUser>;
	countUsersNotOffline(options?: FindOptions<IUser>): Promise<number>;
	findNotIdUpdatedFrom(userId: string, updatedFrom: Date, options?: FindOptions<IUser>): FindCursor<IUser>;
	findByRoomId(roomId: string, options?: FindOptions<IUser>): FindCursor<IUser>;
	findByUsername(username: string, options?: FindOptions<IUser>): FindCursor<IUser>;
	findByUsernames(usernames: string[], options?: FindOptions<IUser>): FindCursor<IUser>;
	findByUsernamesIgnoringCase(usernames: string[], options?: FindOptions<IUser>): FindCursor<IUser>;
	findActiveByUserIds(userIds: string[], options?: FindOptions<IUser>): FindCursor<IUser>;
	findActiveLocalGuests(idsExceptions: string[], options?: FindOptions<IUser>): FindCursor<IUser>;
	countActiveLocalGuests(idsExceptions: string[]): Promise<number>;
	findUsersByNameOrUsername(name: string, options?: FindOptions<IUser>): FindCursor<IUser>;
	findByUsernameNameOrEmailAddress(nameOrUsernameOrEmail: string, options?: FindOptions<IUser>): FindCursor<IUser>;
	findCrowdUsers(options?: FindOptions<IUser>): FindCursor<IUser>;
	getLastLogin(options?: FindOptions<IUser>): Promise<Date | undefined>;
	findUsersByUsernames<T = IUser>(usernames: string[], options?: FindOptions<IUser>): FindCursor<T>;
	findUsersByIds(userIds: string[], options?: FindOptions<IUser>): FindCursor<IUser>;
	findUsersWithUsernameByIds(userIds: string[], options?: FindOptions<IUser>): FindCursor<IUser>;
	findUsersWithUsernameByIdsNotOffline(userIds: string[], options?: FindOptions<IUser>): FindCursor<IUser>;
	getOldest(options?: FindOptions<IUser>): Promise<IUser | null>;
	findActiveRemoteUsers(options?: FindOptions<IUser>): FindCursor<IUser>;
	findActiveFederated(options?: FindOptions<IUser>): FindCursor<IUser>;
	getSAMLByIdAndSAMLProvider(userId: string, samlProvider: string): Promise<IUser | null>;
	findBySAMLNameIdOrIdpSession(samlNameId: string, idpSession: string): FindCursor<IUser>;
	findBySAMLInResponseTo(inResponseTo: string): FindCursor<IUser>;
	addImportIds(userId: string, importIds: string | string[]): Promise<UpdateResult>;
	updateInviteToken(userId: string, token: string): Promise<UpdateResult>;
	updateLastLoginById(userId: string): Promise<UpdateResult>;
	addPasswordToHistory(userId: string, password: string, passwordHistoryAmount: number): Promise<UpdateResult>;
	setServiceId(userId: string, serviceName: string, serviceId: string): Promise<UpdateResult>;
	setUsername(userId: string, username: string): Promise<UpdateResult>;
	setEmail(userId: string, email: string): Promise<UpdateResult>;
	setEmailVerified(userId: string, email: string): Promise<UpdateResult>;
	setName(userId: string, name: string): Promise<UpdateResult>;
	unsetName(userId: string): Promise<UpdateResult>;
	setCustomFields(userId: string, customFields: Record<string, unknown>): Promise<UpdateResult>;
	setAvatarData(userId: string, origin: string, etag?: Date | null | string): Promise<UpdateResult>;
	unsetAvatarData(userId: string): Promise<UpdateResult>;
	setUserActive(userId: string, active: boolean): Promise<UpdateResult>;
	setAllUsersActive(active: boolean): Promise<UpdateResult | Document>;
	setActiveNotLoggedInAfterWithRole(latestLastLoginDate: Date, role?: string, active?: boolean): Promise<UpdateResult | Document>;
	unsetRequirePasswordChange(userId: string): Promise<UpdateResult>;
	resetPasswordAndSetRequirePasswordChange(
		userId: string,
		requirePasswordChange: boolean,
		requirePasswordChangeReason: string,
	): Promise<UpdateResult>;
	setLanguage(userId: string, language: string): Promise<UpdateResult>;
	setProfile(userId: string, profile: Record<string, unknown>): Promise<UpdateResult>;
	setBio(userId: string, bio?: string): Promise<UpdateResult>;
	setNickname(userId: string, nickname?: string): Promise<UpdateResult>;
	clearSettings(userId: string): Promise<UpdateResult>;
	setPreferences(userId: string, preferences: Record<string, unknown>): Promise<UpdateResult>;
	setTwoFactorAuthorizationHashAndUntilForUserIdAndToken(userId: string, token: string, hash: string, until: Date): Promise<UpdateResult>;
	setUtcOffset(userId: string, utcOffset: number): Promise<UpdateResult>;
	saveUserById(userId: string, user: Partial<IUser>): Promise<UpdateResult>;
	setReason(userId: string, reason: string): Promise<UpdateResult>;
	unsetReason(userId: string): Promise<UpdateResult>;
	bannerExistsById(userId: string, bannerId: string): Promise<boolean>;
	setBannerReadById(userId: string, bannerId: string): Promise<UpdateResult>;
	removeBannerById(userId: string, bannerId: string): Promise<UpdateResult>;
	removeSamlServiceSession(userId: string): Promise<UpdateResult>;
	updateDefaultStatus(userId: string, status: string): Promise<UpdateResult>;
	setSamlInResponseTo(userId: string, inResponseTo: string): Promise<UpdateResult>;
	create(data: Partial<IUser>): Promise<InsertOneResult<IUser>>;
	removeById(userId: string): Promise<DeleteResult>;
	removeLivechatData(userId: string): Promise<UpdateResult>;
	getUsersToSendOfflineEmail(userIds: string[]): FindCursor<Pick<IUser, 'name' | 'username' | 'emails' | 'settings' | 'language'>>;
	countActiveUsersByService(service: string, options?: FindOptions<IUser>): Promise<number>;
	getActiveLocalUserCount(): Promise<number>;
	getActiveLocalGuestCount(exceptions?: IUser['_id'] | IUser['_id'][]): Promise<number>;
	removeOlderResumeTokensByUserId(userId: string, fromDate: Date): Promise<UpdateResult>;
	findAllUsersWithPendingAvatar(): FindCursor<IUser>;
	updateCustomFieldsById(userId: string, customFields: Record<string, unknown>): Promise<UpdateResult>;
	countRoomMembers(roomId: string): Promise<number>;
	countRemote(options?: FindOptions<IUser>): Promise<number>;
	findOneByImportId(importId: string, options?: FindOptions<IUser>): Promise<IUser | null>;
	removeAgent(_id: string): Promise<UpdateResult>;
	findAgentsWithDepartments<T = ILivechatAgent>(
		role: string,
		query: Filter<IUser>,
		options: FindOptions<IUser>,
	): Promise<{ sortedResults: (T & { departments: string[] })[]; totalCount: { total: number }[] }[]>;
	countByRole(roleName: string): Promise<number>;
	removeEmailCodeOfUserId(userId: string): Promise<UpdateResult>;
	incrementInvalidEmailCodeAttempt(userId: string): Promise<ModifyResult<IUser>>;
}<|MERGE_RESOLUTION|>--- conflicted
+++ resolved
@@ -9,11 +9,17 @@
 	AtLeast,
 	ILivechatAgentStatus,
 } from '@rocket.chat/core-typings';
-<<<<<<< HEAD
-import type { Document, UpdateResult, FindCursor, FindOptions, Filter, FilterOperators, InsertOneResult, DeleteResult } from 'mongodb';
-=======
-import type { Document, UpdateResult, FindCursor, FindOptions, Filter, InsertOneResult, DeleteResult, ModifyResult } from 'mongodb';
->>>>>>> 16cb0eab
+import type {
+	Document,
+	UpdateResult,
+	FindCursor,
+	FindOptions,
+	Filter,
+	FilterOperators,
+	InsertOneResult,
+	DeleteResult,
+	ModifyResult,
+} from 'mongodb';
 
 import type { FindPaginated, IBaseModel } from './IBaseModel';
 
