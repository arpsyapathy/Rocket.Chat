import type { Document, UpdateResult, FindCursor, FindOptions, Filter, InsertOneResult, DeleteResult } from 'mongodb';
import type {
	IUser,
	IRole,
	IRoom,
	ILivechatAgent,
	UserStatus,
	ILoginToken,
	IPersonalAccessToken,
	AtLeast,
} from '@rocket.chat/core-typings';

import type { FindPaginated, IBaseModel } from './IBaseModel';

export interface IUsersModel extends IBaseModel<IUser> {
	addRolesByUserId(uid: IUser['_id'], roles: IRole['_id'][]): Promise<UpdateResult>;
	findUsersInRoles<T = IUser>(roles: IRole['_id'][], scope?: null, options?: any): FindCursor<T>;
	findPaginatedUsersInRoles<T = IUser>(roles: IRole['_id'][], options?: any): FindPaginated<FindCursor<T>>;
	findOneByUsername<T = IUser>(username: string, options?: any): Promise<T>;
	findOneAgentById<T = ILivechatAgent>(_id: string, options: any): Promise<T>;
	findUsersInRolesWithQuery<T = IUser>(roles: IRole['_id'] | IRole['_id'][], query: any, options: any): FindCursor<T>;
	findPaginatedUsersInRolesWithQuery<T = IUser>(
		roles: IRole['_id'] | IRole['_id'][],
		query: any,
		options: any,
	): FindPaginated<FindCursor<T>>;
	findOneByUsernameAndRoomIgnoringCase<T = IUser>(username: string, rid: IRoom['_id'], options: any): FindCursor<T>;
	findOneByIdAndLoginHashedToken<T = IUser>(_id: string, token: any, options?: any): FindCursor<T>;
	findByActiveUsersExcept<T = IUser>(
		searchTerm: any,
		exceptions: any,
		options: any,
		searchFields: any,
		extraQuery?: any,
		params?: { startsWith?: boolean; endsWith?: boolean },
	): FindCursor<T>;
	findPaginatedByActiveUsersExcept<T = IUser>(
		searchTerm: any,
		exceptions: any,
		options: any,
		searchFields: any,
		extraQuery?: any,
		params?: { startsWith?: boolean; endsWith?: boolean },
	): FindPaginated<FindCursor<T>>;

	findPaginatedByActiveLocalUsersExcept<T = IUser>(
		searchTerm: any,
		exceptions: any,
		options: any,
		forcedSearchFields: any,
		localDomain: any,
	): FindPaginated<FindCursor<T>>;

	findPaginatedByActiveExternalUsersExcept<T = IUser>(
		searchTerm: any,
		exceptions: any,
		options: any,
		forcedSearchFields: any,
		localDomain: any,
	): FindPaginated<FindCursor<T>>;

	findActive<T = IUser>(options?: any): FindCursor<T>;

	findActiveByIds<T = IUser>(userIds: any, options?: any): FindCursor<T>;

	findByIds<T = IUser>(userIds: any, options?: any): FindCursor<T>;

<<<<<<< HEAD
	findByUsernames<T = IUser>(usernames: IUser['username'][], options: any): FindCursor<T>;

	findOneByUsernameIgnoringCase<T = IUser>(username: any, options: any): Promise<T>;
=======
	findOneByUsernameIgnoringCase<T = IUser>(username: any, options?: any): Promise<T>;
>>>>>>> 38422261

	findOneByLDAPId<T = IUser>(id: any, attribute?: any): Promise<T>;

	findOneByAppId<T = IUser>(appId: string, options?: FindOptions<IUser>): Promise<T | null>;

	findLDAPUsers<T = IUser>(options?: any): FindCursor<T>;

	findConnectedLDAPUsers<T = IUser>(options?: any): FindCursor<T>;

	isUserInRole(userId: IUser['_id'], roleId: IRole['_id']): Promise<boolean>;

	getDistinctFederationDomains(): any;

	getNextLeastBusyAgent(
		department: any,
		ignoreAgentId: any,
	): Promise<{ agentId: string; username: string; lastRoutingTime: Date; departments: any[]; count: number }>;
	getLastAvailableAgentRouted(
		department: any,
		ignoreAgentId: any,
	): Promise<{ agentId: string; username: string; lastRoutingTime: Date; departments: any[] }>;

	setLastRoutingTime(userId: any): Promise<number>;

	setLivechatStatusIf(userId: any, status: any, conditions?: any, extraFields?: any): Promise<UpdateResult>;
	getAgentAndAmountOngoingChats(
		userId: any,
	): Promise<{ agentId: string; username: string; lastAssignTime: Date; lastRoutingTime: Date; queueInfo: { chats: number } }>;

	findAllResumeTokensByUserId(userId: any): any;

	findActiveByUsernameOrNameRegexWithExceptionsAndConditions<T = IUser>(
		termRegex: any,
		exceptions: any,
		conditions: any,
		options: any,
	): FindCursor<T>;

	countAllAgentsStatus({ departmentId }: { departmentId?: any }): any;

	getTotalOfRegisteredUsersByDate({ start, end, options }: { start: any; end: any; options?: any }): Promise<Document[]>;
	// TODO change back to below when convert model to TS
	// Promise<
	// 	{
	// 		date: string;
	// 		users: number;
	// 		type: 'users';
	// 	}[]
	// >;

	getUserLanguages(): any;

	updateStatusText(_id: any, statusText: any): any;

	updateStatusByAppId(appId: any, status: any): any;

	openAgentsBusinessHoursByBusinessHourId(businessHourIds: any): any;

	openAgentBusinessHoursByBusinessHourIdsAndAgentId(businessHourIds: any, agentId: any): any;

	addBusinessHourByAgentIds(agentIds: any, businessHourId: any): any;

	removeBusinessHourByAgentIds(agentIds: any, businessHourId: any): any;

	openBusinessHourToAgentsWithoutDepartment(agentIdsWithDepartment: any, businessHourId: any): any;

	closeBusinessHourToAgentsWithoutDepartment(agentIdsWithDepartment: any, businessHourId: any): any;

	closeAgentsBusinessHoursByBusinessHourIds(businessHourIds: any): any;

	updateLivechatStatusBasedOnBusinessHours(userIds?: any): any;

	setLivechatStatusActiveBasedOnBusinessHours(userId: any): any;

	isAgentWithinBusinessHours(agentId: any): Promise<any>;

	removeBusinessHoursFromAllUsers(): any;

	resetTOTPById(userId: any): any;

	unsetLoginTokens(userId: any): any;

	unsetOneLoginToken(userId: IUser['_id'], token: string): Promise<UpdateResult>;

	removeNonPATLoginTokensExcept(userId: any, authToken: any): any;

	removeRoomsByRoomIdsAndUserId(rids: any, userId: any): any;

	removeRolesByUserId(uid: IUser['_id'], roles: IRole['_id'][]): Promise<UpdateResult>;

	isUserInRoleScope(uid: IUser['_id']): Promise<boolean>;

	addBannerById(_id: any, banner: any): any;

	findOneByAgentUsername(username: any, options: any): any;

	findOneByExtension(extension: any, options?: any): any;

	findByExtensions(extensions: any, options?: any): FindCursor<IUser>;

	getVoipExtensionByUserId(userId: any, options: any): any;

	setExtension(userId: any, extension: any): any;

	unsetExtension(userId: any): any;

	getAvailableAgentsIncludingExt(includeExt: any, text: any, options: any): FindPaginated<FindCursor<ILivechatAgent>>;

	findActiveUsersTOTPEnable(options: any): any;

	countActiveUsersTOTPEnable(options: any): Promise<number>;

	findActiveUsersEmail2faEnable(options: any): any;

	countActiveUsersEmail2faEnable(options: any): Promise<number>;

	findActiveByIdsOrUsernames(userIds: string[], options?: any): FindCursor<IUser>;

	setAsFederated(userId: string): any;

	removeRoomByRoomId(rid: any): any;

	findOneByResetToken(token: string, options: FindOptions<IUser>): Promise<IUser | null>;

	updateStatusById(
		userId: string,
		{
			statusDefault,
			status,
			statusConnection,
			statusText,
		}: { statusDefault?: string; status: UserStatus; statusConnection: UserStatus; statusText?: string },
	): Promise<UpdateResult>;

	setFederationAvatarUrlById(userId: string, federationAvatarUrl: string): Promise<void>;

	findSearchedServerNamesByUserId(userId: string): Promise<string[]>;

	addServerNameToSearchedServerNamesList(userId: string, serverName: string): Promise<UpdateResult>;

	removeServerNameFromSearchedServerNamesList(userId: string, serverName: string): Promise<UpdateResult>;
	findOnlineUserFromList(userList: string[], isLivechatEnabledWhenAgentIdle?: boolean): FindCursor<IUser>;
	getUnavailableAgents(
		departmentId?: string,
		extraQuery?: Document,
	): Promise<
		{
			agentId: string;
			username: string;
			lastAssignTime: string;
			lastRoutingTime: string;
			livechat: { maxNumberSimultaneousChat: number };
			queueInfo: { chats: number };
		}[]
	>;
	findOneOnlineAgentByUserList(
		userList: string[] | string,
		options?: FindOptions<IUser>,
		isLivechatEnabledWhenAgentIdle?: boolean,
	): Promise<IUser | null>;

	findBotAgents(usernameList: string[]): FindCursor<IUser>;
	removeAllRoomsByUserId(userId: string): Promise<UpdateResult>;
	removeRoomByUserId(userId: string, rid: string): Promise<UpdateResult>;
	addRoomByUserId(userId: string, rid: string): Promise<UpdateResult>;
	removeRoomByRoomIds(rids: string[]): Promise<UpdateResult | Document>;
	getLoginTokensByUserId(userId: string): FindCursor<ILoginToken>;
	addPersonalAccessTokenToUser(data: { userId: string; loginTokenObject: IPersonalAccessToken }): Promise<UpdateResult>;
	removePersonalAccessTokenOfUser(data: {
		userId: string;
		loginTokenObject: AtLeast<IPersonalAccessToken, 'type' | 'name'>;
	}): Promise<UpdateResult>;
	findPersonalAccessTokenByTokenNameAndUserId(data: { userId: string; tokenName: string }): Promise<IPersonalAccessToken | null>;
	setOperator(userId: string, operator: boolean): Promise<UpdateResult>;
	checkOnlineAgents(agentId: string): Promise<boolean>;
	findOnlineAgents(agentId: string): FindCursor<ILivechatAgent>;
	countOnlineAgents(agentId: string): Promise<number>;
	findOneBotAgent(): Promise<ILivechatAgent | null>;
	findOneOnlineAgentById(agentId: string, isLivechatEnabledWhenAgentIdle?: boolean): Promise<ILivechatAgent | null>;
	findAgents(): FindCursor<ILivechatAgent>;
	countAgents(): Promise<number>;
	getNextAgent(ignoreAgentId?: string, extraQuery?: Filter<IUser>): Promise<{ agentId: string; username: string } | null>;
	getNextBotAgent(ignoreAgentId?: string): Promise<{ agentId: string; username: string } | null>;
	setLivechatStatus(userId: string, status: UserStatus): Promise<UpdateResult>;
	setLivechatData(userId: string, data?: Record<string, any>): Promise<UpdateResult>;
	closeOffice(): Promise<void>;
	openOffice(): Promise<void>;
	getAgentInfo(
		agentId: string,
		showAgentEmail?: boolean,
	): Promise<Pick<ILivechatAgent, '_id' | 'name' | 'username' | 'phone' | 'customFields' | 'status' | 'livechat'> | null>;
	roleBaseQuery(userId: string): { _id: string };
	setE2EPublicAndPrivateKeysByUserId(userId: string, e2e: { public_key: string; private_key: string }): Promise<UpdateResult>;
	rocketMailUnsubscribe(userId: string, createdAt: string): Promise<number>;
	fetchKeysByUserId(userId: string): Promise<{ public_key: string; private_key: string } | Record<string, never>>;
	disable2FAAndSetTempSecretByUserId(userId: string, tempSecret: string): Promise<UpdateResult>;
	enable2FAAndSetSecretAndCodesByUserId(userId: string, secret: string, codes: string[]): Promise<UpdateResult>;
	disable2FAByUserId(userId: string): Promise<UpdateResult>;
	update2FABackupCodesByUserId(userId: string, codes: string[]): Promise<UpdateResult>;
	enableEmail2FAByUserId(userId: string): Promise<UpdateResult>;
	disableEmail2FAByUserId(userId: string): Promise<UpdateResult>;
	findByIdsWithPublicE2EKey(userIds: string[], options?: FindOptions<IUser>): FindCursor<IUser>;
	resetE2EKey(userId: string): Promise<UpdateResult>;
	removeExpiredEmailCodesOfUserId(userId: string): Promise<UpdateResult>;
	removeEmailCodeByUserIdAndCode(userId: string, code: string): Promise<UpdateResult>;
	addEmailCodeByUserId(userId: string, code: string, expire: Date): Promise<UpdateResult>;
	findActiveUsersInRoles(roles: string[], options?: FindOptions<IUser>): FindCursor<IUser>;
	countActiveUsersInRoles(roles: string[], options?: FindOptions<IUser>): Promise<number>;
	findOneByUsernameAndServiceNameIgnoringCase(
		username: string,
		userId: string,
		serviceName: string,
		options?: FindOptions<IUser>,
	): Promise<IUser | null>;
	findOneByEmailAddressAndServiceNameIgnoringCase(
		emailAddress: string,
		userId: string,
		serviceName: string,
		options?: FindOptions<IUser>,
	): Promise<IUser | null>;
	findOneByEmailAddress(emailAddress: string, options?: FindOptions<IUser>): Promise<IUser | null>;
	findOneAdmin(userId: string, options?: FindOptions<IUser>): Promise<IUser | null>;
	findOneByIdAndLoginToken(userId: string, loginToken: string, options?: FindOptions<IUser>): Promise<IUser | null>;
	findOneActiveById(userId: string, options?: FindOptions<IUser>): Promise<IUser | null>;
	findOneByIdOrUsername(userId: string, options?: FindOptions<IUser>): Promise<IUser | null>;
	findOneByRolesAndType(roles: string[], type: string, options?: FindOptions<IUser>): Promise<IUser | null>;
	findNotOfflineByIds(userIds: string[], options?: FindOptions<IUser>): FindCursor<IUser>;
	findUsersNotOffline(options?: FindOptions<IUser>): FindCursor<IUser>;
	countUsersNotOffline(options?: FindOptions<IUser>): Promise<number>;
	findNotIdUpdatedFrom(userId: string, updatedFrom: Date, options?: FindOptions<IUser>): FindCursor<IUser>;
	findByRoomId(roomId: string, options?: FindOptions<IUser>): FindCursor<IUser>;
	findByUsername(username: string, options?: FindOptions<IUser>): FindCursor<IUser>;
	findByUsernames(usernames: string[], options?: FindOptions<IUser>): FindCursor<IUser>;
	findByUsernamesIgnoringCase(usernames: string[], options?: FindOptions<IUser>): FindCursor<IUser>;
	findActiveByUserIds(userIds: string[], options?: FindOptions<IUser>): FindCursor<IUser>;
	findActiveLocalGuests(idsExceptions: string[], options?: FindOptions<IUser>): FindCursor<IUser>;
	countActiveLocalGuests(idsExceptions: string[]): Promise<number>;
	findUsersByNameOrUsername(name: string, options?: FindOptions<IUser>): FindCursor<IUser>;
	findByUsernameNameOrEmailAddress(nameOrUsernameOrEmail: string, options?: FindOptions<IUser>): FindCursor<IUser>;
	findCrowdUsers(options?: FindOptions<IUser>): FindCursor<IUser>;
	getLastLogin(options?: FindOptions<IUser>): Promise<Date | undefined>;
	findUsersByUsernames(usernames: string[], options?: FindOptions<IUser>): FindCursor<IUser>;
	findUsersByIds(userIds: string[], options?: FindOptions<IUser>): FindCursor<IUser>;
	findUsersWithUsernameByIds(userIds: string[], options?: FindOptions<IUser>): FindCursor<IUser>;
	findUsersWithUsernameByIdsNotOffline(userIds: string[], options?: FindOptions<IUser>): FindCursor<IUser>;
	getOldest(options?: FindOptions<IUser>): Promise<IUser | null>;
	findActiveRemoteUsers(options?: FindOptions<IUser>): FindCursor<IUser>;
	findActiveFederated(options?: FindOptions<IUser>): FindCursor<IUser>;
	getSAMLByIdAndSAMLProvider(userId: string, samlProvider: string): Promise<IUser | null>;
	findBySAMLNameIdOrIdpSession(samlNameId: string, idpSession: string): FindCursor<IUser>;
	findBySAMLInResponseTo(inResponseTo: string): FindCursor<IUser>;
	addImportIds(userId: string, importIds: Array<{ service: string; id: string }>): Promise<UpdateResult>;
	updateInviteToken(userId: string, token: string): Promise<UpdateResult>;
	updateLastLoginById(userId: string): Promise<UpdateResult>;
	addPasswordToHistory(userId: string, password: string, passwordHistoryAmount: number): Promise<UpdateResult>;
	setServiceId(userId: string, serviceName: string, serviceId: string): Promise<UpdateResult>;
	setUsername(userId: string, username: string): Promise<UpdateResult>;
	setEmail(userId: string, email: string): Promise<UpdateResult>;
	setEmailVerified(userId: string, email: string): Promise<UpdateResult>;
	setName(userId: string, name: string): Promise<UpdateResult>;
	unsetName(userId: string): Promise<UpdateResult>;
	setCustomFields(userId: string, customFields: Record<string, unknown>): Promise<UpdateResult>;
	setAvatarData(userId: string, origin: string, etag?: Date | null | string): Promise<UpdateResult>;
	unsetAvatarData(userId: string): Promise<UpdateResult>;
	setUserActive(userId: string, active: boolean): Promise<UpdateResult>;
	setAllUsersActive(active: boolean): Promise<UpdateResult | Document>;
	setActiveNotLoggedInAfterWithRole(latestLastLoginDate: Date, role?: string, active?: boolean): Promise<UpdateResult | Document>;
	unsetRequirePasswordChange(userId: string): Promise<UpdateResult>;
	resetPasswordAndSetRequirePasswordChange(
		userId: string,
		requirePasswordChange: boolean,
		requirePasswordChangeReason: string,
	): Promise<UpdateResult>;
	setLanguage(userId: string, language: string): Promise<UpdateResult>;
	setProfile(userId: string, profile: Record<string, unknown>): Promise<UpdateResult>;
	setBio(userId: string, bio?: string): Promise<UpdateResult>;
	setNickname(userId: string, nickname?: string): Promise<UpdateResult>;
	clearSettings(userId: string): Promise<UpdateResult>;
	setPreferences(userId: string, preferences: Record<string, unknown>): Promise<UpdateResult>;
	setTwoFactorAuthorizationHashAndUntilForUserIdAndToken(userId: string, token: string, hash: string, until: Date): Promise<UpdateResult>;
	setUtcOffset(userId: string, utcOffset: number): Promise<UpdateResult>;
	saveUserById(userId: string, user: Partial<IUser>): Promise<UpdateResult>;
	setReason(userId: string, reason: string): Promise<UpdateResult>;
	unsetReason(userId: string): Promise<UpdateResult>;
	bannerExistsById(userId: string, bannerId: string): Promise<boolean>;
	setBannerReadById(userId: string, bannerId: string): Promise<UpdateResult>;
	removeBannerById(userId: string, bannerId: string): Promise<UpdateResult>;
	removeSamlServiceSession(userId: string): Promise<UpdateResult>;
	updateDefaultStatus(userId: string, status: string): Promise<UpdateResult>;
	setSamlInResponseTo(userId: string, inResponseTo: string): Promise<UpdateResult>;
	create(data: Partial<IUser>): Promise<InsertOneResult<IUser>>;
	removeById(userId: string): Promise<DeleteResult>;
	removeLivechatData(userId: string): Promise<UpdateResult>;
	getUsersToSendOfflineEmail(userIds: string[]): FindCursor<Pick<IUser, 'name' | 'username' | 'emails' | 'settings' | 'language'>>;
	countActiveUsersByService(service: string, options?: FindOptions<IUser>): Promise<number>;
	getActiveLocalUserCount(): Promise<number>;
	getActiveLocalGuestCount(): Promise<number>;
	removeOlderResumeTokensByUserId(userId: string, fromDate: Date): Promise<UpdateResult>;
	findAllUsersWithPendingAvatar(): FindCursor<IUser>;
	updateCustomFieldsById(userId: string, customFields: Record<string, unknown>): Promise<UpdateResult>;
	countRoomMembers(roomId: string): Promise<number>;
	countRemote(options?: FindOptions<IUser>): Promise<number>;
	findOneByImportId(importId: string, options?: FindOptions<IUser>): Promise<IUser | null>;
}<|MERGE_RESOLUTION|>--- conflicted
+++ resolved
@@ -65,13 +65,9 @@
 
 	findByIds<T = IUser>(userIds: any, options?: any): FindCursor<T>;
 
-<<<<<<< HEAD
-	findByUsernames<T = IUser>(usernames: IUser['username'][], options: any): FindCursor<T>;
-
-	findOneByUsernameIgnoringCase<T = IUser>(username: any, options: any): Promise<T>;
-=======
+	findByUsernames<T = IUser>(usernames: IUser['username'][], options?: any): FindCursor<T>;
+
 	findOneByUsernameIgnoringCase<T = IUser>(username: any, options?: any): Promise<T>;
->>>>>>> 38422261
 
 	findOneByLDAPId<T = IUser>(id: any, attribute?: any): Promise<T>;
 
