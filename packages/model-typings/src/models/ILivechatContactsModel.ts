import type { ILivechatContact } from '@rocket.chat/core-typings';
<<<<<<< HEAD
import type { ModifyResult } from 'mongodb';
=======
import type { FindCursor, FindOptions } from 'mongodb';
>>>>>>> d6617823

import type { FindPaginated, IBaseModel } from './IBaseModel';

export interface ILivechatContactsModel extends IBaseModel<ILivechatContact> {
	upsertContact(contactId: string, data: Partial<ILivechatContact>): Promise<ModifyResult<ILivechatContact>>;
	updateContact(contactId: string, data: Partial<ILivechatContact>): Promise<ILivechatContact>;
	findPaginatedContacts(searchText?: string, options?: FindOptions): FindPaginated<FindCursor<ILivechatContact>>;
}<|MERGE_RESOLUTION|>--- conflicted
+++ resolved
@@ -1,9 +1,5 @@
 import type { ILivechatContact } from '@rocket.chat/core-typings';
-<<<<<<< HEAD
-import type { ModifyResult } from 'mongodb';
-=======
-import type { FindCursor, FindOptions } from 'mongodb';
->>>>>>> d6617823
+import type { ModifyResult, FindCursor, FindOptions } from 'mongodb';
 
 import type { FindPaginated, IBaseModel } from './IBaseModel';
 
