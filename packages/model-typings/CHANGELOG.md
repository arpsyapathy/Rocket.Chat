--- conflicted
+++ resolved
@@ -1,6 +1,5 @@
 # @rocket.chat/model-typings
 
-<<<<<<< HEAD
 ## 0.8.0-rc.0
 
 ### Minor Changes
@@ -18,7 +17,7 @@
 - <details><summary>Updated dependencies [274f4f5881, 927710d778, 12d6307998]:</summary>
 
   - @rocket.chat/core-typings@6.13.0-rc.0
-=======
+  </details>
 ## 0.7.1
 
 ### Patch Changes
@@ -26,7 +25,6 @@
 - <details><summary>Updated dependencies []:</summary>
 
   - @rocket.chat/core-typings@6.12.1
->>>>>>> e22ea8f1
   </details>
 
 ## 0.7.0
