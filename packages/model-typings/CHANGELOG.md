# @rocket.chat/model-typings

<<<<<<< HEAD
## 1.6.5-rc.8

### Patch Changes

- <details><summary>Updated dependencies []:</summary>

  - @rocket.chat/core-typings@7.8.0-rc.8
  </details>

## 1.6.5-rc.7

### Patch Changes

- <details><summary>Updated dependencies []:</summary>

  - @rocket.chat/core-typings@7.8.0-rc.7
  </details>

## 1.6.5-rc.6

### Patch Changes

- <details><summary>Updated dependencies []:</summary>

  - @rocket.chat/core-typings@7.8.0-rc.6
  </details>

## 1.6.5-rc.5

### Patch Changes

- <details><summary>Updated dependencies []:</summary>

  - @rocket.chat/core-typings@7.8.0-rc.5
  </details>

## 1.6.5-rc.4

### Patch Changes

- <details><summary>Updated dependencies []:</summary>

  - @rocket.chat/core-typings@7.8.0-rc.4
  </details>

## 1.6.5-rc.3

### Patch Changes

- <details><summary>Updated dependencies []:</summary>

  - @rocket.chat/core-typings@7.8.0-rc.3
  </details>

## 1.6.5-rc.2

### Patch Changes

- <details><summary>Updated dependencies []:</summary>

  - @rocket.chat/core-typings@7.8.0-rc.2
  </details>

## 1.6.5-rc.1
=======
## 1.6.8-rc.1
>>>>>>> 54e2bc45

### Patch Changes

- <details><summary>Updated dependencies []:</summary>
  - @rocket.chat/core-typings@7.8.0-rc.1
  </details>

## 1.6.5-rc.0

### Patch Changes

- ([#36116](https://github.com/RocketChat/Rocket.Chat/pull/36116)) Fixed contacts being marked as `known` after editing a custom field, or resolving conflicts by adding a new model function that only updates the `customFields` or `conflictingFields` prop.

- ([#36236](https://github.com/RocketChat/Rocket.Chat/pull/36236)) Fixes the `channels.counters`, `groups.counters` and `im.counters` endpoint to include only active users in members count.

- <details><summary>Updated dependencies [3d024a900426c8bbf646e7ebedce0e17c9f7c140, 3779de0e8c5787f266bdeda5052b27c023c65f1c]:</summary>

  - @rocket.chat/core-typings@7.8.0-rc.0
  </details>

## 1.6.7

### Patch Changes

- <details><summary>Updated dependencies []:</summary>
  - @rocket.chat/core-typings@7.7.4
  </details>

## 1.6.6

### Patch Changes

- <details><summary>Updated dependencies []:</summary>

  - @rocket.chat/core-typings@7.7.3
  </details>

## 1.6.5

### Patch Changes

- <details><summary>Updated dependencies []:</summary>

  - @rocket.chat/core-typings@7.7.2
  </details>

## 1.6.4

### Patch Changes

- ([#36200](https://github.com/RocketChat/Rocket.Chat/pull/36200) by [@dionisio-bot](https://github.com/dionisio-bot)) Fixed contacts being marked as `known` after editing a custom field, or resolving conflicts by adding a new model function that only updates the `customFields` or `conflictingFields` prop.

- <details><summary>Updated dependencies []:</summary>

  - @rocket.chat/core-typings@7.7.1
  </details>

## 1.6.3

### Patch Changes

- ([#35797](https://github.com/RocketChat/Rocket.Chat/pull/35797)) Fixes the room history pruning behavior when filesOnly is true to ensure only file-type attachments are removed, preserving quotes and non-file attachments.

- <details><summary>Updated dependencies []:</summary>

  - @rocket.chat/core-typings@7.7.0
  </details>

## 1.6.3-rc.6

### Patch Changes

- <details><summary>Updated dependencies []:</summary>

  - @rocket.chat/core-typings@7.7.0-rc.6
  </details>

## 1.6.3-rc.5

### Patch Changes

- <details><summary>Updated dependencies []:</summary>

  - @rocket.chat/core-typings@7.7.0-rc.5
  </details>

## 1.6.3-rc.4

### Patch Changes

- <details><summary>Updated dependencies []:</summary>

  - @rocket.chat/core-typings@7.7.1-rc.4
  </details>

## 1.6.3-rc.3

### Patch Changes

- <details><summary>Updated dependencies []:</summary>
  - @rocket.chat/core-typings@7.7.0-rc.3
  </details>

## 1.6.3-rc.2

### Patch Changes

- <details><summary>Updated dependencies []:</summary>
  - @rocket.chat/core-typings@7.7.0-rc.2
  </details>

## 1.6.3-rc.1

### Patch Changes

- <details><summary>Updated dependencies []:</summary>

  - @rocket.chat/core-typings@7.7.0-rc.1
  </details>

## 1.6.3-rc.0

### Patch Changes

- ([#35797](https://github.com/RocketChat/Rocket.Chat/pull/35797)) Fixes the room history pruning behavior when filesOnly is true to ensure only file-type attachments are removed, preserving quotes and non-file attachments.

- <details><summary>Updated dependencies []:</summary>

  - @rocket.chat/core-typings@7.7.0-rc.0
  </details>

## 1.6.2

### Patch Changes

- <details><summary>Updated dependencies []:</summary>
  - @rocket.chat/core-typings@7.6.2
  </details>

## 1.6.1

### Patch Changes

- <details><summary>Updated dependencies []:</summary>
- @rocket.chat/core-typings@7.6.1
</details>

## 1.6.0

### Minor Changes

- ([#35721](https://github.com/RocketChat/Rocket.Chat/pull/35721)) Enhances the `/api/apps/installed` and `/api/apps/:id/status` endpoints so they get apps' status across the cluster in High-Availability and Microservices deployments

- ([#34494](https://github.com/RocketChat/Rocket.Chat/pull/34494)) Implements auditing events for `/v1/users.update` API endpoint

### Patch Changes

- ([#35497](https://github.com/RocketChat/Rocket.Chat/pull/35497)) Fixes an issue where the app's logs index was not being created by default sometimes, also set to be always 30 days

- ([#35722](https://github.com/RocketChat/Rocket.Chat/pull/35722)) Fixes the behavior of "Maximum number of simultaneous chats" settings, making them more predictable. Previously, we applied a single limit per operation, being the order: `Department > Agent > Global`. This caused the department limit to take prescedence over agent's specific limit, causing some unwanted side effects.

  The new way of applying the filter is as follows:

  - An agent can accept chats from multiple departments, respecting each department’s limit individually.
  - The total number of active chats (across all departments) must not exceed the configured Agent-Level or Global limit.
  - If neither the Agent-Level nor Global Limit is set, only department-specific limits apply.
  - If no limits are set at any level, there is no restriction on the number of chats an agent can handle.

- <details><summary>Updated dependencies [aec9eaa941fe9dad81f38d8d18d1b58edd700eb1, 2c190740d0ff166a4cefe8e833b0b2682a41fab1, d8eb824d242cbbeafb11b1c4a806860e4541ba79, bbd0b0d9ed181a156430e2a446d3b56092e3f645, 47ae69912cd90743e7bf836fdee4be481a01bbba, 4b28126ac94cf1d3312b30ad9863ca02673f49d4]:</summary>

  - @rocket.chat/core-typings@7.6.0
  </details>

## 1.6.0-rc.8

### Patch Changes

- <details><summary>Updated dependencies []:</summary>

  - @rocket.chat/core-typings@7.6.0-rc.8
  </details>

## 1.6.0-rc.7

### Patch Changes

- <details><summary>Updated dependencies []:</summary>

  - @rocket.chat/core-typings@7.6.0-rc.7
  </details>

## 1.6.0-rc.6

### Patch Changes

- <details><summary>Updated dependencies []:</summary>

  - @rocket.chat/core-typings@7.6.0-rc.6
  </details>

## 1.6.0-rc.5

### Patch Changes

- <details><summary>Updated dependencies []:</summary>

  - @rocket.chat/core-typings@7.6.0-rc.5
  </details>

## 1.6.0-rc.4

### Patch Changes

- <details><summary>Updated dependencies []:</summary>

  - @rocket.chat/core-typings@7.6.0-rc.4
  </details>

## 1.6.0-rc.3

### Patch Changes

- <details><summary>Updated dependencies []:</summary>

  - @rocket.chat/core-typings@7.6.0-rc.3
  </details>

## 1.6.0-rc.2

### Patch Changes

- <details><summary>Updated dependencies []:</summary>

  - @rocket.chat/core-typings@7.6.0-rc.2
  </details>

## 1.6.0-rc.1

### Patch Changes

- <details><summary>Updated dependencies []:</summary>

  - @rocket.chat/core-typings@7.6.0-rc.1
  </details>

## 1.6.0-rc.0

### Minor Changes

- ([#35721](https://github.com/RocketChat/Rocket.Chat/pull/35721)) Enhances the `/api/apps/installed` and `/api/apps/:id/status` endpoints so they get apps' status across the cluster in High-Availability and Microservices deployments

- ([#34494](https://github.com/RocketChat/Rocket.Chat/pull/34494)) Implements auditing events for `/v1/users.update` API endpoint

### Patch Changes

- ([#35497](https://github.com/RocketChat/Rocket.Chat/pull/35497)) Fixes an issue where the app's logs index was not being created by default sometimes, also set to be always 30 days

- ([#35722](https://github.com/RocketChat/Rocket.Chat/pull/35722)) Fixes the behavior of "Maximum number of simultaneous chats" settings, making them more predictable. Previously, we applied a single limit per operation, being the order: `Department > Agent > Global`. This caused the department limit to take prescedence over agent's specific limit, causing some unwanted side effects.

  The new way of applying the filter is as follows:

  - An agent can accept chats from multiple departments, respecting each department’s limit individually.
  - The total number of active chats (across all departments) must not exceed the configured Agent-Level or Global limit.
  - If neither the Agent-Level nor Global Limit is set, only department-specific limits apply.
  - If no limits are set at any level, there is no restriction on the number of chats an agent can handle.

- <details><summary>Updated dependencies [aec9eaa941fe9dad81f38d8d18d1b58edd700eb1, 2c190740d0ff166a4cefe8e833b0b2682a41fab1, d8eb824d242cbbeafb11b1c4a806860e4541ba79, bbd0b0d9ed181a156430e2a446d3b56092e3f645, 47ae69912cd90743e7bf836fdee4be481a01bbba, 4b28126ac94cf1d3312b30ad9863ca02673f49d4]:</summary>

  - @rocket.chat/core-typings@7.6.0-rc.0
  </details>

## 1.5.1

### Patch Changes

- <details><summary>Updated dependencies []:</summary>

  - @rocket.chat/core-typings@7.5.1
  </details>

## 1.5.0

### Minor Changes

- ([#35370](https://github.com/RocketChat/Rocket.Chat/pull/35370)) Adds a new "Unit" field to the create/edit department page, allowing users to specify a business unit when creating or editing a department.

### Patch Changes

- ([#35374](https://github.com/RocketChat/Rocket.Chat/pull/35374)) Enforces app limitations on license downgrade by disabling premium marketplace apps, limiting marketplace apps to the oldest 5, and disabling private apps unless grandfathered based on historical statistics.

- <details><summary>Updated dependencies [25592391b04a5a9c5e4be57a3878bca7c7db66b2, c904862b1496cab943e97d28b36d3a24deac21c1]:</summary>

  - @rocket.chat/core-typings@7.5.0
  </details>

## 1.5.0-rc.5

### Patch Changes

- <details><summary>Updated dependencies []:</summary>

  - @rocket.chat/core-typings@7.5.0-rc.5
  </details>

## 1.5.0-rc.4

### Patch Changes

- <details><summary>Updated dependencies []:</summary>

  - @rocket.chat/core-typings@7.5.0-rc.4
  </details>

## 1.5.0-rc.3

### Patch Changes

- <details><summary>Updated dependencies []:</summary>

  - @rocket.chat/core-typings@7.5.0-rc.3
  </details>

## 1.5.0-rc.2

### Patch Changes

- <details><summary>Updated dependencies []:</summary>

  - @rocket.chat/core-typings@7.5.0-rc.2
  </details>

## 1.5.0-rc.1

### Patch Changes

- <details><summary>Updated dependencies []:</summary>

  - @rocket.chat/core-typings@7.5.0-rc.1
  </details>

## 1.5.0-rc.0

### Minor Changes

- ([#35370](https://github.com/RocketChat/Rocket.Chat/pull/35370)) Adds a new "Unit" field to the create/edit department page, allowing users to specify a business unit when creating or editing a department.

### Patch Changes

- ([#35374](https://github.com/RocketChat/Rocket.Chat/pull/35374)) Enforces app limitations on license downgrade by disabling premium marketplace apps, limiting marketplace apps to the oldest 5, and disabling private apps unless grandfathered based on historical statistics.

- <details><summary>Updated dependencies [25592391b04a5a9c5e4be57a3878bca7c7db66b2, c904862b1496cab943e97d28b36d3a24deac21c1]:</summary>

  - @rocket.chat/core-typings@7.5.0-rc.0
  </details>

## 1.4.1

### Patch Changes

- <details><summary>Updated dependencies []:</summary>

  - @rocket.chat/core-typings@7.4.1
  </details>

## 1.4.0

### Minor Changes

- ([#35147](https://github.com/RocketChat/Rocket.Chat/pull/35147)) Allows users to filter by multiple departments & by livechat units on `livechat/rooms` endpoint.

- ([#34958](https://github.com/RocketChat/Rocket.Chat/pull/34958)) Makes Omnichannel converstion start process transactional.

- ([#33816](https://github.com/RocketChat/Rocket.Chat/pull/33816) by [@matheusbsilva137](https://github.com/matheusbsilva137)) Replaces Livechat Visitors by Contacts on workspaces' MAC count.
  This allows a more accurate and potentially smaller MAC count in case Contact Identification is enabled, since multiple visitors may be associated to the same contact.
- ([#35208](https://github.com/RocketChat/Rocket.Chat/pull/35208)) Adds the Leader group to rooms' members list for better role visibility and consistency.

### Patch Changes

- ([#35029](https://github.com/RocketChat/Rocket.Chat/pull/35029)) Fixes a bug that caused routing algorithms to ignore the `Livechat_enabled_when_agent_idle` setting, effectively ignoring idle users from being assigned to inquiries.

- <details><summary>Updated dependencies [89964144e042c8d9282b51efd89e1e684077fdd7, f85da08765a9d3f8c5aabd9291fd08be6dfdeb85, be5031a21bdcda31270d53d319f7d183e77d84d7]:</summary>

  - @rocket.chat/core-typings@7.4.0
  </details>

## 1.4.0-rc.5

### Patch Changes

- <details><summary>Updated dependencies []:</summary>

  - @rocket.chat/core-typings@7.4.0-rc.5
  </details>

## 1.4.0-rc.4

### Patch Changes

- <details><summary>Updated dependencies []:</summary>

  - @rocket.chat/core-typings@7.4.0-rc.4
  </details>

## 1.4.0-rc.3

### Patch Changes

- <details><summary>Updated dependencies []:</summary>
  - @rocket.chat/core-typings@7.4.0-rc.3
  </details>

## 1.4.0-rc.2

### Patch Changes

- <details><summary>Updated dependencies []:</summary>

  - @rocket.chat/core-typings@7.4.0-rc.2
  </details>

## 1.4.0-rc.1

### Patch Changes

- <details><summary>Updated dependencies []:</summary>

  - @rocket.chat/core-typings@7.4.0-rc.1
  </details>

## 1.4.0-rc.0

### Minor Changes

- ([#35147](https://github.com/RocketChat/Rocket.Chat/pull/35147)) Allows users to filter by multiple departments & by livechat units on `livechat/rooms` endpoint.

- ([#34958](https://github.com/RocketChat/Rocket.Chat/pull/34958)) Makes Omnichannel converstion start process transactional.

- ([#33816](https://github.com/RocketChat/Rocket.Chat/pull/33816) by [@matheusbsilva137](https://github.com/matheusbsilva137)) Replaces Livechat Visitors by Contacts on workspaces' MAC count.
  This allows a more accurate and potentially smaller MAC count in case Contact Identification is enabled, since multiple visitors may be associated to the same contact.
- ([#35208](https://github.com/RocketChat/Rocket.Chat/pull/35208)) Adds the Leader group to rooms' members list for better role visibility and consistency.

### Patch Changes

- ([#35029](https://github.com/RocketChat/Rocket.Chat/pull/35029)) Fixes a bug that caused routing algorithms to ignore the `Livechat_enabled_when_agent_idle` setting, effectively ignoring idle users from being assigned to inquiries.

- <details><summary>Updated dependencies [89964144e042c8d9282b51efd89e1e684077fdd7, f85da08765a9d3f8c5aabd9291fd08be6dfdeb85, be5031a21bdcda31270d53d319f7d183e77d84d7]:</summary>

  - @rocket.chat/core-typings@7.4.0-rc.0
  </details>

## 1.3.3

### Patch Changes

- <details><summary>Updated dependencies []:</summary>

  - @rocket.chat/core-typings@7.3.3
  </details>

## 1.3.2

### Patch Changes

- <details><summary>Updated dependencies []:</summary>

  - @rocket.chat/core-typings@7.3.2
  </details>

## 1.3.1

### Patch Changes

- ([#35112](https://github.com/RocketChat/Rocket.Chat/pull/35112) by [@dionisio-bot](https://github.com/dionisio-bot)) Fixes the queue processing of Omnichannel's waiting queue focusing on 3 main areas:
  - Changes the way we fetch the queue list to not append the public queue by default. This makes the server to not run the public queue always (as it is now) even if there was no work to be done.
  - Changes how the queue executes: previously, it was executed in a kind of chain: We fetched a list of "queues", then we took one, processed it, and after that we scheduled the next run, which could take some time. Now, every TIMEOUT, server will try to process all the queues, 1 by 1, and then schedule the next run for all queues after TIMEOUT. This should speed up chat assignment and reduce waiting time when waiting queue is enabled.
  - Removes the unlockAndRequeue and replcaes it with just unlock. This change shouldn't be noticeable. The original idea of the requeueing was to iterate over the inquiries when 1 wasn't being able to be taken. Idea was to avoid blocking the queue by rotating them instead of fetching the same until it gets routed, however this never worked cause we never modified the global sorting for the inquiries and it kept using the ts as the sorting, which returned always the oldest and ignored the requeing. So we're removing those extra steps as well.
- <details><summary>Updated dependencies []:</summary>

  - @rocket.chat/core-typings@7.3.1
  </details>

## 1.3.0

### Minor Changes

- ([#33060](https://github.com/RocketChat/Rocket.Chat/pull/33060)) Added `departmentsAllowedToForward` property to departments returned in the `livechat/config` endpoint

- ([#34948](https://github.com/RocketChat/Rocket.Chat/pull/34948)) Adds voice calls data to statistics

### Patch Changes

- ([#35009](https://github.com/RocketChat/Rocket.Chat/pull/35009)) Fix an issue with apps installations via Marketplace

- ([#34210](https://github.com/RocketChat/Rocket.Chat/pull/34210)) Fixes livechat conversations not being assigned to the contact manager even when the "Assign new conversations to the contact manager" setting is enabled

- <details><summary>Updated dependencies [8942b0032af976738a7c602fa389803dda30c0dc, bfa92f4dba1a16973d7da5a9c0f5d0df998bf944]:</summary>

  - @rocket.chat/core-typings@7.3.0
  </details>

## 1.3.0-rc.5

### Patch Changes

- <details><summary>Updated dependencies []:</summary>

  - @rocket.chat/core-typings@7.3.0-rc.5
  </details>

## 1.3.0-rc.4

### Patch Changes

- <details><summary>Updated dependencies []:</summary>

  - @rocket.chat/core-typings@7.3.0-rc.4
  </details>

## 1.3.0-rc.3

### Patch Changes

- <details><summary>Updated dependencies []:</summary>

  - @rocket.chat/core-typings@7.3.0-rc.3
  </details>

## 1.3.0-rc.2

### Patch Changes

- <details><summary>Updated dependencies []:</summary>

  - @rocket.chat/core-typings@7.3.0-rc.2
  </details>

## 1.3.0-rc.1

### Patch Changes

- <details><summary>Updated dependencies []:</summary>

  - @rocket.chat/core-typings@7.3.0-rc.1
  </details>

## 1.3.0-rc.0

### Minor Changes

- ([#33060](https://github.com/RocketChat/Rocket.Chat/pull/33060)) Added `departmentsAllowedToForward` property to departments returned in the `livechat/config` endpoint

- ([#34948](https://github.com/RocketChat/Rocket.Chat/pull/34948)) Adds voice calls data to statistics

### Patch Changes

- ([#34210](https://github.com/RocketChat/Rocket.Chat/pull/34210)) Fixes livechat conversations not being assigned to the contact manager even when the "Assign new conversations to the contact manager" setting is enabled

- <details><summary>Updated dependencies [8942b0032af976738a7c602fa389803dda30c0dc, bfa92f4dba1a16973d7da5a9c0f5d0df998bf944]:</summary>

  - @rocket.chat/core-typings@7.3.0-rc.0
  </details>

## 1.2.1

### Patch Changes

- <details><summary>Updated dependencies []:</summary>

  - @rocket.chat/core-typings@7.2.1
  </details>

## 1.2.0

### Minor Changes

- ([#34004](https://github.com/RocketChat/Rocket.Chat/pull/34004)) Allows Rocket.Chat to store call events.

- ([#33895](https://github.com/RocketChat/Rocket.Chat/pull/33895)) Adds statistics related to the new **Contact Identification** feature:
  - `totalContacts`: Total number of contacts;
  - `totalUnknownContacts`: Total number of unknown contacts;
  - `totalMergedContacts`: Total number of merged contacts;
  - `totalConflicts`: Total number of merge conflicts;
  - `totalResolvedConflicts`: Total number of resolved conflicts;
  - `totalBlockedContacts`: Total number of blocked contacts;
  - `totalPartiallyBlockedContacts`: Total number of partially blocked contacts;
  - `totalFullyBlockedContacts`: Total number of fully blocked contacts;
  - `totalVerifiedContacts`: Total number of verified contacts;
  - `avgChannelsPerContact`: Average number of channels per contact;
  - `totalContactsWithoutChannels`: Number of contacts without channels;
  - `totalImportedContacts`: Total number of imported contacts;
  - `totalUpsellViews`: Total number of "Advanced Contact Management" Upsell CTA views;
  - `totalUpsellClicks`: Total number of "Advanced Contact Management" Upsell CTA clicks;

### Patch Changes

- ([#34205](https://github.com/RocketChat/Rocket.Chat/pull/34205)) Fixes an error where the engine would not retry a subprocess restart if the last attempt failed

- ([#34137](https://github.com/RocketChat/Rocket.Chat/pull/34137)) Fixes Unit's `numDepartments` property not being updated after a department is removed

- ([#34156](https://github.com/RocketChat/Rocket.Chat/pull/34156)) Fixes "Average first response time" and "Best first response time" metrics being associated with the last agent who served the room (instead of the first one)

- ([#34205](https://github.com/RocketChat/Rocket.Chat/pull/34205)) Fixes error propagation when trying to get the status of apps in some cases

- ([#34205](https://github.com/RocketChat/Rocket.Chat/pull/34205)) Fixes wrong data being reported to total failed apps metrics and statistics

- <details><summary>Updated dependencies [76f6239ff1a9f34f163c03c140c4ceba62563b4e, 76f6239ff1a9f34f163c03c140c4ceba62563b4e, 475120dc19fb8cc400fd8af21559cd6f3cc17eb8, 2e4af86f6463166ba4d0b37b153b89ab246e112a, 76f6239ff1a9f34f163c03c140c4ceba62563b4e, 75a14b2e013aca7361cac56316f2b7e8c07d9dc8]:</summary>

  - @rocket.chat/core-typings@7.2.0
  </details>

## 1.2.0-rc.3

### Patch Changes

- <details><summary>Updated dependencies []:</summary>

  - @rocket.chat/core-typings@7.2.0-rc.3
  </details>

## 1.2.0-rc.2

### Patch Changes

- <details><summary>Updated dependencies []:</summary>

  - @rocket.chat/core-typings@7.2.0-rc.2
  </details>

## 1.2.0-rc.1

### Patch Changes

- <details><summary>Updated dependencies []:</summary>

  - @rocket.chat/core-typings@7.2.0-rc.1
  </details>

## 1.2.0-rc.0

### Minor Changes

- ([#34004](https://github.com/RocketChat/Rocket.Chat/pull/34004)) Allows Rocket.Chat to store call events.

- ([#33895](https://github.com/RocketChat/Rocket.Chat/pull/33895)) Adds statistics related to the new **Contact Identification** feature:
  - `totalContacts`: Total number of contacts;
  - `totalUnknownContacts`: Total number of unknown contacts;
  - `totalMergedContacts`: Total number of merged contacts;
  - `totalConflicts`: Total number of merge conflicts;
  - `totalResolvedConflicts`: Total number of resolved conflicts;
  - `totalBlockedContacts`: Total number of blocked contacts;
  - `totalPartiallyBlockedContacts`: Total number of partially blocked contacts;
  - `totalFullyBlockedContacts`: Total number of fully blocked contacts;
  - `totalVerifiedContacts`: Total number of verified contacts;
  - `avgChannelsPerContact`: Average number of channels per contact;
  - `totalContactsWithoutChannels`: Number of contacts without channels;
  - `totalImportedContacts`: Total number of imported contacts;
  - `totalUpsellViews`: Total number of "Advanced Contact Management" Upsell CTA views;
  - `totalUpsellClicks`: Total number of "Advanced Contact Management" Upsell CTA clicks;

### Patch Changes

- ([#34205](https://github.com/RocketChat/Rocket.Chat/pull/34205)) Fixes an error where the engine would not retry a subprocess restart if the last attempt failed

- ([#34137](https://github.com/RocketChat/Rocket.Chat/pull/34137)) Fixes Unit's `numDepartments` property not being updated after a department is removed

- ([#34156](https://github.com/RocketChat/Rocket.Chat/pull/34156)) Fixes "Average first response time" and "Best first response time" metrics being associated with the last agent who served the room (instead of the first one)

- ([#34205](https://github.com/RocketChat/Rocket.Chat/pull/34205)) Fixes error propagation when trying to get the status of apps in some cases

- ([#34205](https://github.com/RocketChat/Rocket.Chat/pull/34205)) Fixes wrong data being reported to total failed apps metrics and statistics

- <details><summary>Updated dependencies [76f6239ff1a9f34f163c03c140c4ceba62563b4e, 76f6239ff1a9f34f163c03c140c4ceba62563b4e, 475120dc19fb8cc400fd8af21559cd6f3cc17eb8, 2e4af86f6463166ba4d0b37b153b89ab246e112a, 76f6239ff1a9f34f163c03c140c4ceba62563b4e, 75a14b2e013aca7361cac56316f2b7e8c07d9dc8]:</summary>

  - @rocket.chat/core-typings@7.2.0-rc.0
  </details>

## 1.1.0

### Minor Changes

- ([#32727](https://github.com/RocketChat/Rocket.Chat/pull/32727)) These changes aims to add:
  - A brand-new omnichannel contact profile
  - The ability to communicate with known contacts only
  - Communicate with verified contacts only
  - Merge verified contacts across different channels
  - Block contact channels
  - Resolve conflicting contact information when registered via different channels
  - An advanced contact center filters

### Patch Changes

- ([#32991](https://github.com/RocketChat/Rocket.Chat/pull/32991)) Fixes an issue where updating custom emojis didn’t work as expected, ensuring that uploaded emojis now update correctly and display without any caching problems.

- <details><summary>Updated dependencies [80e36bfc3938775eb26aa5576f1b9b98896e1cc4, 32d93a0666fa1cbe857d02889e93d9bbf45bd4f0]:</summary>

  - @rocket.chat/core-typings@7.1.0
  </details>

## 1.1.0-rc.3

### Patch Changes

- <details><summary>Updated dependencies []:</summary>

  - @rocket.chat/core-typings@7.1.0-rc.3
  </details>

## 1.1.0-rc.2

### Patch Changes

- <details><summary>Updated dependencies []:</summary>

  - @rocket.chat/core-typings@7.1.0-rc.2
  </details>

## 1.1.0-rc.1

### Patch Changes

- <details><summary>Updated dependencies []:</summary>

  - @rocket.chat/core-typings@7.1.0-rc.1
  </details>

## 1.1.0-rc.0

### Minor Changes

- ([#32727](https://github.com/RocketChat/Rocket.Chat/pull/32727)) These changes aims to add:
  - A brand-new omnichannel contact profile
  - The ability to communicate with known contacts only
  - Communicate with verified contacts only
  - Merge verified contacts across different channels
  - Block contact channels
  - Resolve conflicting contact information when registered via different channels
  - An advanced contact center filters

### Patch Changes

- ([#32991](https://github.com/RocketChat/Rocket.Chat/pull/32991)) Fixes an issue where updating custom emojis didn’t work as expected, ensuring that uploaded emojis now update correctly and display without any caching problems.

- <details><summary>Updated dependencies [80e36bfc3938775eb26aa5576f1b9b98896e1cc4, 32d93a0666fa1cbe857d02889e93d9bbf45bd4f0]:</summary>

  - @rocket.chat/core-typings@7.1.0-rc.0
  </details>

## 1.0.0

### Major Changes

- ([#32856](https://github.com/RocketChat/Rocket.Chat/pull/32856)) Adds a new collection to store all the workspace cloud tokens to defer the race condition management to MongoDB instead of having to handle it within the settings cache.
  Removes the Cloud_Workspace_Access_Token & Cloud_Workspace_Access_Token_Expires_At settings since they are not going to be used anymore.

### Patch Changes

- ([#33346](https://github.com/RocketChat/Rocket.Chat/pull/33346)) Implements integration with FreeSwitch to enable VoIP calls for team collaboration workspaces

- ([#33435](https://github.com/RocketChat/Rocket.Chat/pull/33435)) Fixes an issue causing server to not notify users via websocket of new E2EE keys suggested by other users to them when running in development environments.

- ([#33328](https://github.com/RocketChat/Rocket.Chat/pull/33328)) Allows authorized users to reset the encryption key for end-to-end encrypted rooms. This aims to prevent situations where all users of a room have lost the encryption key, and as such, the access to the room.

- <details><summary>Updated dependencies [bcacbb1cee, b338807d76, 3ea02d3cc1, e3629e065b, 03d148524b, 81998f3450, 509143d6dd]:</summary>

  - @rocket.chat/core-typings@7.0.0
  </details>

## 1.0.0-rc.6

### Patch Changes

- <details><summary>Updated dependencies []:</summary>

  - @rocket.chat/core-typings@7.0.0-rc.6
  </details>

## 1.0.0-rc.5

### Patch Changes

- <details><summary>Updated dependencies []:</summary>

  - @rocket.chat/core-typings@7.0.0-rc.5
  </details>

## 1.0.0-rc.4

### Patch Changes

- <details><summary>Updated dependencies []:</summary>

  - @rocket.chat/core-typings@7.0.0-rc.4
  </details>

## 1.0.0-rc.3

### Patch Changes

- <details><summary>Updated dependencies []:</summary>

  - @rocket.chat/core-typings@7.0.0-rc.3
  </details>

## 1.0.0-rc.2

### Patch Changes

- <details><summary>Updated dependencies []:</summary>

  - @rocket.chat/core-typings@7.0.0-rc.2
  </details>

## 1.0.0-rc.1

### Patch Changes

- <details><summary>Updated dependencies []:</summary>

  - @rocket.chat/core-typings@7.0.0-rc.1
  </details>

## 1.0.0-rc.0

### Major Changes

- ([#32856](https://github.com/RocketChat/Rocket.Chat/pull/32856)) Adds a new collection to store all the workspace cloud tokens to defer the race condition management to MongoDB instead of having to handle it within the settings cache.
  Removes the Cloud_Workspace_Access_Token & Cloud_Workspace_Access_Token_Expires_At settings since they are not going to be used anymore.

### Minor Changes

- ([#33569](https://github.com/RocketChat/Rocket.Chat/pull/33569)) Adds a `source` field to livechat visitors, which stores the channel (eg API, widget, SMS, email-inbox, app) that's been used by the visitor to send messages.
  Uses the new `source` field to assure each visitor is linked to a single source, so that each connection through a distinct channel creates a new visitor.

### Patch Changes

- ([#33346](https://github.com/RocketChat/Rocket.Chat/pull/33346)) Implements integration with FreeSwitch to enable VoIP calls for team collaboration workspaces

- ([#33435](https://github.com/RocketChat/Rocket.Chat/pull/33435)) Fixes an issue causing server to not notify users via websocket of new E2EE keys suggested by other users to them when running in development environments.

- ([#33328](https://github.com/RocketChat/Rocket.Chat/pull/33328)) Allows authorized users to reset the encryption key for end-to-end encrypted rooms. This aims to prevent situations where all users of a room have lost the encryption key, and as such, the access to the room.

- <details><summary>Updated dependencies [7726d68374, bcacbb1cee, b338807d76, 3ea02d3cc1, e3629e065b, 03d148524b, 81998f3450, 509143d6dd]:</summary>

  - @rocket.chat/core-typings@7.0.0-rc.0
  </details>

## 0.8.0

### Minor Changes

- ([#32682](https://github.com/RocketChat/Rocket.Chat/pull/32682)) Added support for specifying a unit on departments' creation and update

- ([#32693](https://github.com/RocketChat/Rocket.Chat/pull/32693)) Introduced "create contacts" endpoint to omnichannel

- ([#33177](https://github.com/RocketChat/Rocket.Chat/pull/33177)) New `teams.listChildren` endpoint that allows users listing rooms & discussions from teams. Only the discussions from the team's main room are returned.

- ([#33225](https://github.com/RocketChat/Rocket.Chat/pull/33225)) Implemented new feature preview for Sidepanel

### Patch Changes

- <details><summary>Updated dependencies [274f4f5881, 927710d778, 12d6307998]:</summary>

  - @rocket.chat/core-typings@6.13.0
  </details>

## 0.8.0-rc.6

### Patch Changes

- <details><summary>Updated dependencies []:</summary>

  - @rocket.chat/core-typings@6.13.0-rc.6
  </details>

## 0.8.0-rc.5

### Patch Changes

- <details><summary>Updated dependencies []:</summary>

  - @rocket.chat/core-typings@6.13.0-rc.5
  </details>

## 0.8.0-rc.4

### Patch Changes

- <details><summary>Updated dependencies []:</summary>

  - @rocket.chat/core-typings@6.13.0-rc.4
  </details>

## 0.8.0-rc.3

### Patch Changes

- <details><summary>Updated dependencies []:</summary>

  - @rocket.chat/core-typings@6.13.0-rc.3
  </details>

## 0.8.0-rc.2

### Patch Changes

- <details><summary>Updated dependencies []:</summary>

  - @rocket.chat/core-typings@6.13.0-rc.2
  </details>

## 0.8.0-rc.1

### Patch Changes

- <details><summary>Updated dependencies []:</summary>

  - @rocket.chat/core-typings@6.13.0-rc.1
  </details>

## 0.8.0-rc.0

### Minor Changes

- ([#32682](https://github.com/RocketChat/Rocket.Chat/pull/32682)) Added support for specifying a unit on departments' creation and update

- ([#32693](https://github.com/RocketChat/Rocket.Chat/pull/32693)) Introduced "create contacts" endpoint to omnichannel

- ([#33177](https://github.com/RocketChat/Rocket.Chat/pull/33177)) New `teams.listChildren` endpoint that allows users listing rooms & discussions from teams. Only the discussions from the team's main room are returned.

- ([#33225](https://github.com/RocketChat/Rocket.Chat/pull/33225)) Implemented new feature preview for Sidepanel

### Patch Changes

- <details><summary>Updated dependencies [274f4f5881, 927710d778, 12d6307998]:</summary>

  - @rocket.chat/core-typings@6.13.0-rc.0
  </details>

## 0.7.1

### Patch Changes

- <details><summary>Updated dependencies []:</summary>

  - @rocket.chat/core-typings@6.12.1
  </details>

## 0.7.0

### Minor Changes

- ([#32868](https://github.com/RocketChat/Rocket.Chat/pull/32868)) Added `sidepanel` field to `teams.create` and `rooms.saveRoomSettings` endpoints

### Patch Changes

- ([#32986](https://github.com/RocketChat/Rocket.Chat/pull/32986)) Fixed login with third-party apps not working without the "Manage OAuth Apps" permission

- ([#33054](https://github.com/RocketChat/Rocket.Chat/pull/33054)) Fixed issue with livechat analytics in a given date range considering conversation data from the following day

- <details><summary>Updated dependencies [7937ff741a, 58c0efc732, e28be46db7, 58c0efc732]:</summary>

  - @rocket.chat/core-typings@6.12.0
  </details>

## 0.7.0-rc.6

### Patch Changes

- <details><summary>Updated dependencies []:</summary>

  - @rocket.chat/core-typings@6.12.0-rc.6
  </details>

## 0.7.0-rc.5

### Patch Changes

- <details><summary>Updated dependencies []:</summary>

  - @rocket.chat/core-typings@6.12.0-rc.5
  </details>

## 0.7.0-rc.4

### Patch Changes

- <details><summary>Updated dependencies []:</summary>

  - @rocket.chat/core-typings@6.12.0-rc.4
  </details>

## 0.6.2

### Patch Changes

- <details><summary>Updated dependencies []:</summary>

  - @rocket.chat/core-typings@6.11.2
  </details>

## 0.7.0-rc.3

### Patch Changes

- <details><summary>Updated dependencies []:</summary>

  - @rocket.chat/core-typings@6.12.0-rc.3
  </details>

## 0.7.0-rc.2

### Patch Changes

- <details><summary>Updated dependencies []:</summary>

  - @rocket.chat/core-typings@6.12.0-rc.2
  </details>

## 0.7.0-rc.1

### Patch Changes

- <details><summary>Updated dependencies []:</summary>

  - @rocket.chat/core-typings@6.12.0-rc.1
  </details>

## 0.7.0-rc.0

### Minor Changes

- ([#32868](https://github.com/RocketChat/Rocket.Chat/pull/32868)) Added `sidepanel` field to `teams.create` and `rooms.saveRoomSettings` endpoints

### Patch Changes

- ([#32986](https://github.com/RocketChat/Rocket.Chat/pull/32986)) Fixed login with third-party apps not working without the "Manage OAuth Apps" permission

- ([#33054](https://github.com/RocketChat/Rocket.Chat/pull/33054)) Fixed issue with livechat analytics in a given date range considering conversation data from the following day

- <details><summary>Updated dependencies [7937ff741a, 58c0efc732, e28be46db7, 58c0efc732]:</summary>

  - @rocket.chat/core-typings@6.12.0-rc.0
  </details>
  </details>

## 0.6.0

### Minor Changes

- ([#32493](https://github.com/RocketChat/Rocket.Chat/pull/32493)) Fixed Livechat rooms being displayed in the Engagement Dashboard's "Channels" tab

- ([#32752](https://github.com/RocketChat/Rocket.Chat/pull/32752)) Added system messages support for Omnichannel PDF transcripts and email transcripts. Currently these transcripts don't render system messages and is shown as an empty message in PDF/email. This PR adds this support for all valid livechat system messages.

  Also added a new setting under transcripts, to toggle the inclusion of system messages in email and PDF transcripts.

- ([#32793](https://github.com/RocketChat/Rocket.Chat/pull/32793)) New Feature: Video Conference Persistent Chat.
  This feature provides a discussion id for conference provider apps to store the chat messages exchanged during the conferences, so that those users may then access those messages again at any time through Rocket.Chat.
- ([#32493](https://github.com/RocketChat/Rocket.Chat/pull/32493)) Improved Engagement Dashboard's "Channels" tab performance by not returning rooms that had no activity in the analyzed period

- ([#32800](https://github.com/RocketChat/Rocket.Chat/pull/32800)) Added the ability to filter chats by `queued` on the Current Chats Omnichannel page

### Patch Changes

- <details><summary>Updated dependencies [2d89a0c448, 24f7df4894, b8e5887fb9]:</summary>

  - @rocket.chat/core-typings@6.11.0
  </details>

## 0.6.0-rc.6

### Patch Changes

- <details><summary>Updated dependencies []:</summary>

  - @rocket.chat/core-typings@6.11.0-rc.6
  </details>

## 0.6.0-rc.5

### Patch Changes

- <details><summary>Updated dependencies []:</summary>

  - @rocket.chat/core-typings@6.11.0-rc.5
  </details>

## 0.6.0-rc.4

### Patch Changes

- <details><summary>Updated dependencies []:</summary>

  - @rocket.chat/core-typings@6.11.0-rc.4
  </details>

## 0.6.0-rc.3

### Patch Changes

- <details><summary>Updated dependencies []:</summary>

  - @rocket.chat/core-typings@6.11.0-rc.3
  </details>

## 0.6.0-rc.2

### Patch Changes

- <details><summary>Updated dependencies []:</summary>

  - @rocket.chat/core-typings@6.11.0-rc.2
  </details>

## 0.6.0-rc.1

### Patch Changes

- <details><summary>Updated dependencies []:</summary>

  - @rocket.chat/core-typings@6.11.0-rc.1
  </details>

## 0.6.0-rc.0

### Minor Changes

- ([#32493](https://github.com/RocketChat/Rocket.Chat/pull/32493)) Fixed Livechat rooms being displayed in the Engagement Dashboard's "Channels" tab

- ([#32752](https://github.com/RocketChat/Rocket.Chat/pull/32752)) Added system messages support for Omnichannel PDF transcripts and email transcripts. Currently these transcripts don't render system messages and is shown as an empty message in PDF/email. This PR adds this support for all valid livechat system messages.

  Also added a new setting under transcripts, to toggle the inclusion of system messages in email and PDF transcripts.

- ([#32793](https://github.com/RocketChat/Rocket.Chat/pull/32793)) New Feature: Video Conference Persistent Chat.
  This feature provides a discussion id for conference provider apps to store the chat messages exchanged during the conferences, so that those users may then access those messages again at any time through Rocket.Chat.
- ([#32493](https://github.com/RocketChat/Rocket.Chat/pull/32493)) Improved Engagement Dashboard's "Channels" tab performance by not returning rooms that had no activity in the analyzed period

- ([#32800](https://github.com/RocketChat/Rocket.Chat/pull/32800)) Added the ability to filter chats by `queued` on the Current Chats Omnichannel page

### Patch Changes

- <details><summary>Updated dependencies [2d89a0c448, 24f7df4894, b8e5887fb9]:</summary>

  - @rocket.chat/core-typings@6.11.0-rc.0
  </details>

## 0.5.2

### Patch Changes

- <details><summary>Updated dependencies [ca6a9d8de8, ca6a9d8de8, ca6a9d8de8, ca6a9d8de8]:</summary>

  - @rocket.chat/core-typings@6.10.2
  </details>

## 0.5.1

### Patch Changes

- <details><summary>Updated dependencies []:</summary>

  - @rocket.chat/core-typings@6.10.1
  </details>

## 0.5.0

### Minor Changes

- ([#32197](https://github.com/RocketChat/Rocket.Chat/pull/32197)) Async End-to-End Encrypted rooms key distribution process. Users now don't need to be online to get the keys of their subscribed encrypted rooms, the key distribution process is now async and users can recieve keys even when they are not online.

- ([#31821](https://github.com/RocketChat/Rocket.Chat/pull/31821)) New runtime for apps in the Apps-Engine based on the Deno platform

### Patch Changes

- ([#32431](https://github.com/RocketChat/Rocket.Chat/pull/32431)) Fixed last message preview in Sidebar for E2E Ecrypted channels

- <details><summary>Updated dependencies [1240c874a5, 5f95c4ec6b, f75a2cb4bb, 4f72d62aa7, dfa49bdbb2]:</summary>

  - @rocket.chat/core-typings@6.10.0
  </details>

## 0.5.0-rc.7

### Patch Changes

- <details><summary>Updated dependencies []:</summary>

  - @rocket.chat/core-typings@6.10.0-rc.7
  </details>

## 0.5.0-rc.6

### Patch Changes

- <details><summary>Updated dependencies []:</summary>

  - @rocket.chat/core-typings@6.10.0-rc.6
  </details>

## 0.5.0-rc.5

### Patch Changes

- <details><summary>Updated dependencies []:</summary>

  - @rocket.chat/core-typings@6.10.0-rc.5
  </details>

## 0.5.0-rc.4

### Patch Changes

- <details><summary>Updated dependencies []:</summary>

  - @rocket.chat/core-typings@6.10.0-rc.4
  </details>

## 0.5.0-rc.3

### Patch Changes

- <details><summary>Updated dependencies []:</summary>

  - @rocket.chat/core-typings@6.10.0-rc.3
  </details>

## 0.5.0-rc.2

### Patch Changes

- <details><summary>Updated dependencies []:</summary>

  - @rocket.chat/core-typings@6.10.0-rc.2
  </details>

## 0.5.0-rc.1

### Patch Changes

- <details><summary>Updated dependencies []:</summary>

  - @rocket.chat/core-typings@6.10.0-rc.1
  </details>

## 0.5.0-rc.0

### Minor Changes

- ([#32197](https://github.com/RocketChat/Rocket.Chat/pull/32197)) Async End-to-End Encrypted rooms key distribution process. Users now don't need to be online to get the keys of their subscribed encrypted rooms, the key distribution process is now async and users can recieve keys even when they are not online.

- ([#31821](https://github.com/RocketChat/Rocket.Chat/pull/31821)) New runtime for apps in the Apps-Engine based on the Deno platform

### Patch Changes

- ([#32431](https://github.com/RocketChat/Rocket.Chat/pull/32431)) Fixed last message preview in Sidebar for E2E Ecrypted channels

- <details><summary>Updated dependencies [1240c874a5, 5f95c4ec6b, f75a2cb4bb, 4f72d62aa7, dfa49bdbb2]:</summary>

  - @rocket.chat/core-typings@6.10.0-rc.0

## 0.4.4

### Patch Changes

- <details><summary>Updated dependencies []:</summary>

  - @rocket.chat/core-typings@6.9.3
  </details>

## 0.4.3

### Patch Changes

- <details><summary>Updated dependencies []:</summary>

  - @rocket.chat/core-typings@6.9.2
  </details>

## 0.4.2

### Patch Changes

- <details><summary>Updated dependencies []:</summary>

  - @rocket.chat/core-typings@6.9.1
  </details>

## 0.4.1

### Patch Changes

- <details><summary>Updated dependencies [ff4e396416, 70ab2a7b7b]:</summary>

  - @rocket.chat/core-typings@6.9.0
  </details>

## 0.4.1-rc.2

### Patch Changes

- <details><summary>Updated dependencies []:</summary>

  - @rocket.chat/core-typings@6.9.0-rc.2
  </details>

## 0.4.1-rc.1

### Patch Changes

- <details><summary>Updated dependencies []:</summary>

  - @rocket.chat/core-typings@6.9.0-rc.1
  </details>

## 0.4.1-rc.0

### Patch Changes

- <details><summary>Updated dependencies [ff4e396416, 70ab2a7b7b]:</summary>

  - @rocket.chat/core-typings@6.9.0-rc.0
  </details>

## 0.4.0

### Minor Changes

- ([#32084](https://github.com/RocketChat/Rocket.Chat/pull/32084)) Added a new setting to automatically disable users from LDAP that can no longer be found by the background sync

### Patch Changes

- <details><summary>Updated dependencies [c47a8e3514, b94ca7c30b, 4aba7c8a26]:</summary>

  - @rocket.chat/core-typings@6.8.0
  </details>

## 0.4.0-rc.2

### Patch Changes

- <details><summary>Updated dependencies [b94ca7c30b]:</summary>

  - @rocket.chat/core-typings@6.8.0-rc.2
  </details>

## 0.4.0-rc.1

### Patch Changes

- <details><summary>Updated dependencies []:</summary>

  - @rocket.chat/core-typings@6.8.0-rc.1
  </details>

## 0.4.0-rc.0

### Minor Changes

- ([#32084](https://github.com/RocketChat/Rocket.Chat/pull/32084)) Added a new setting to automatically disable users from LDAP that can no longer be found by the background sync

### Patch Changes

- <details><summary>Updated dependencies [c47a8e3514, 4aba7c8a26]:</summary>

  - @rocket.chat/core-typings@6.8.0-rc.0

## 0.3.9

### Patch Changes

- <details><summary>Updated dependencies []:</summary>

  - @rocket.chat/core-typings@6.7.2
  </details>

## 0.3.8

### Patch Changes

- <details><summary>Updated dependencies []:</summary>

  - @rocket.chat/core-typings@6.7.1
  </details>

## 0.3.7

### Patch Changes

- ([#31890](https://github.com/RocketChat/Rocket.Chat/pull/31890)) Changed logic that process custom fields from visitors when updating its data, making the process more reliable and faster.

- <details><summary>Updated dependencies [b9ef630816, 3eb4dd7f50, b9e897a8f5]:</summary>

  - @rocket.chat/core-typings@6.7.0
  </details>

## 0.3.7-rc.4

### Patch Changes

- <details><summary>Updated dependencies []:</summary>

  - @rocket.chat/core-typings@6.7.0-rc.4
  </details>

## 0.3.7-rc.3

### Patch Changes

- <details><summary>Updated dependencies []:</summary>

  - @rocket.chat/core-typings@6.7.0-rc.3
  </details>

## 0.3.7-rc.2

### Patch Changes

- <details><summary>Updated dependencies []:</summary>

  - @rocket.chat/core-typings@6.7.0-rc.2
  </details>

## 0.3.7-rc.1

### Patch Changes

- <details><summary>Updated dependencies []:</summary>

  - @rocket.chat/core-typings@6.7.0-rc.1
  </details>

## 0.3.7-rc.0

### Patch Changes

- ([#31890](https://github.com/RocketChat/Rocket.Chat/pull/31890)) Changed logic that process custom fields from visitors when updating its data, making the process more reliable and faster.

- <details><summary>Updated dependencies [b9ef630816, 3eb4dd7f50, b9e897a8f5]:</summary>

  - @rocket.chat/core-typings@6.7.0-rc.0
  </details>

## 0.3.6

### Patch Changes

- <details><summary>Updated dependencies []:</summary>

  - @rocket.chat/core-typings@6.6.6
  </details>

## 0.3.5

### Patch Changes

- <details><summary>Updated dependencies []:</summary>

  - @rocket.chat/core-typings@6.6.5
  </details>

## 0.3.4

### Patch Changes

- <details><summary>Updated dependencies []:</summary>

  - @rocket.chat/core-typings@6.6.4
  </details>

## 0.3.3

### Patch Changes

- <details><summary>Updated dependencies []:</summary>

  - @rocket.chat/core-typings@6.6.3
  </details>

## 0.3.2

### Patch Changes

- <details><summary>Updated dependencies []:</summary>

  - @rocket.chat/core-typings@6.6.2
  </details>

## 0.3.1

### Patch Changes

- <details><summary>Updated dependencies []:</summary>

  - @rocket.chat/core-typings@6.6.1
  </details>

## 0.3.0

### Minor Changes

- ([#30554](https://github.com/RocketChat/Rocket.Chat/pull/30554)) **Added ‘Reported Users’ Tab to Moderation Console:** Enhances user monitoring by displaying reported users.

- ([#31417](https://github.com/RocketChat/Rocket.Chat/pull/31417)) Added feature to sync the user's language preference with the autotranslate setting.

### Patch Changes

- ([#31138](https://github.com/RocketChat/Rocket.Chat/pull/31138)) feat(uikit): Move `@rocket.chat/ui-kit` package to the main monorepo

- ([#31181](https://github.com/RocketChat/Rocket.Chat/pull/31181)) Fixed issue with notifications for thread messages still being sent after thread has been read

- ([#31336](https://github.com/RocketChat/Rocket.Chat/pull/31336)) Fixed issue with OEmbed cache not being cleared daily

- ([#31328](https://github.com/RocketChat/Rocket.Chat/pull/31328)) Fixed an issue caused by the `Fallback Forward Department` feature. Feature could be configured by admins in a way that mimis a loop, causing a chat to be forwarded "infinitely" between those departments. System will now prevent Self & 1-level deep circular references from being saved, and a new setting is added to control the maximum number of hops that the system will do between fallback departments before considering a transfer failure.

- <details><summary>Updated dependencies [b223cbde14, dbb08ef948, fdd9852079, b4b2cd20a8]:</summary>

  - @rocket.chat/core-typings@6.6.0
  </details>

## 0.3.0-rc.7

### Patch Changes

- <details><summary>Updated dependencies []:</summary>

  - @rocket.chat/core-typings@6.6.0-rc.7
  </details>

## 0.3.0-rc.6

### Patch Changes

- <details><summary>Updated dependencies []:</summary>

  - @rocket.chat/core-typings@6.6.0-rc.6
  </details>

## 0.3.0-rc.5

### Patch Changes

- <details><summary>Updated dependencies []:</summary>

  - @rocket.chat/core-typings@6.6.0-rc.5
  </details>

## 0.3.0-rc.4

### Patch Changes

- @rocket.chat/core-typings@6.6.0-rc.4

## 0.3.0-rc.3

### Patch Changes

- @rocket.chat/core-typings@6.6.0-rc.3

## 0.3.0-rc.2

### Patch Changes

- @rocket.chat/core-typings@6.6.0-rc.2

## 0.3.0-rc.1

### Patch Changes

- @rocket.chat/core-typings@6.6.0-rc.1

## 0.3.0-rc.0

### Minor Changes

- 2260c04ec6: **Added ‘Reported Users’ Tab to Moderation Console:** Enhances user monitoring by displaying reported users.
- e7d3cdeef0: Added feature to sync the user's language preference with the autotranslate setting.

### Patch Changes

- b223cbde14: feat(uikit): Move `@rocket.chat/ui-kit` package to the main monorepo
- fae558bd5d: Fixed issue with notifications for thread messages still being sent after thread has been read
- c8ab6583dc: Fixed issue with OEmbed cache not being cleared daily
- b4b2cd20a8: Fixed an issue caused by the `Fallback Forward Department` feature. Feature could be configured by admins in a way that mimis a loop, causing a chat to be forwarded "infinitely" between those departments. System will now prevent Self & 1-level deep circular references from being saved, and a new setting is added to control the maximum number of hops that the system will do between fallback departments before considering a transfer failure.
- Updated dependencies [b223cbde14]
- Updated dependencies [dbb08ef948]
- Updated dependencies [fdd9852079]
- Updated dependencies [b4b2cd20a8]
  - @rocket.chat/core-typings@6.6.0-rc.0

## 0.2.3

### Patch Changes

- @rocket.chat/core-typings@6.5.3

## 0.2.2

### Patch Changes

- @rocket.chat/core-typings@6.5.2

## 0.2.1

### Patch Changes

- Updated dependencies [c2b224fd82]
  - @rocket.chat/core-typings@6.5.1

## 0.2.0

### Minor Changes

- ec1b2b9846: Create a deployment fingerprint to identify possible deployment changes caused by database cloning. A question to the admin will confirm if it's a regular deployment change or an intent of a new deployment and correct identification values as needed.
  The fingerprint is composed by `${siteUrl}${dbConnectionString}` and hashed via `sha256` in `base64`.
  An environment variable named `AUTO_ACCEPT_FINGERPRINT`, when set to `true`, can be used to auto-accept an expected fingerprint change as a regular deployment update.
- 5f81a0f3cb: Implemented the License library, it is used to handle the functionality like expiration date, modules, limits, etc.
  Also added a version v3 of the license, which contains an extended list of features.
  v2 is still supported, since we convert it to v3 on the fly.

### Patch Changes

- dea1fe9191: chore: Calculate & Store MAC stats
  Added new info to the stats: `omnichannelContactsBySource`, `uniqueContactsOfLastMonth`, `uniqueContactsOfLastWeek`, `uniqueContactsOfYesterday`
- 223dce18a3: Do not allow auto-translation to be enabled in E2E rooms
- Updated dependencies [dea1fe9191]
- Updated dependencies [c0ef13a0bf]
- Updated dependencies [5b9d6883bf]
- Updated dependencies [92613680b7]
- Updated dependencies [ec1b2b9846]
- Updated dependencies [5f81a0f3cb]
- Updated dependencies [dea1fe9191]
  - @rocket.chat/core-typings@6.5.0

## 0.2.0-rc.19

### Patch Changes

- @rocket.chat/core-typings@6.5.0-rc.19

## 0.2.0-rc.18

### Patch Changes

- @rocket.chat/core-typings@6.5.0-rc.18

## 0.2.0-rc.17

### Patch Changes

- @rocket.chat/core-typings@6.5.0-rc.17

## 0.2.0-rc.16

### Patch Changes

- @rocket.chat/core-typings@6.5.0-rc.16

## 0.2.0-rc.15

### Patch Changes

- @rocket.chat/core-typings@6.5.0-rc.15

## 0.2.0-rc.14

### Patch Changes

- @rocket.chat/core-typings@6.5.0-rc.14

## 0.2.0-rc.13

### Patch Changes

- @rocket.chat/core-typings@6.5.0-rc.13

## 0.2.0-rc.12

### Patch Changes

- @rocket.chat/core-typings@6.5.0-rc.12

## 0.2.0-rc.11

### Patch Changes

- @rocket.chat/core-typings@6.5.0-rc.11

## 0.2.0-rc.10

### Patch Changes

- @rocket.chat/core-typings@6.5.0-rc.10

## 0.2.0-rc.9

### Patch Changes

- @rocket.chat/core-typings@6.5.0-rc.9

## 0.2.0-rc.8

### Patch Changes

- @rocket.chat/core-typings@6.5.0-rc.8

## 0.2.0-rc.7

### Patch Changes

- @rocket.chat/core-typings@6.5.0-rc.7

## 0.2.0-rc.6

### Patch Changes

- @rocket.chat/core-typings@6.5.0-rc.6

## 0.2.0-rc.5

### Patch Changes

- @rocket.chat/core-typings@6.5.0-rc.5

## 0.2.0-rc.4

### Patch Changes

- @rocket.chat/core-typings@6.5.0-rc.4

## 0.2.0-rc.3

### Patch Changes

- @rocket.chat/core-typings@6.5.0-rc.3

## 0.2.0-rc.2

### Patch Changes

- @rocket.chat/core-typings@6.5.0-rc.2

## 0.2.0-rc.1

### Patch Changes

- @rocket.chat/core-typings@6.5.0-rc.1

## 0.2.0-rc.0

### Minor Changes

- ec1b2b9846: Create a deployment fingerprint to identify possible deployment changes caused by database cloning. A question to the admin will confirm if it's a regular deployment change or an intent of a new deployment and correct identification values as needed.
  The fingerprint is composed by `${siteUrl}${dbConnectionString}` and hashed via `sha256` in `base64`.
  An environment variable named `AUTO_ACCEPT_FINGERPRINT`, when set to `true`, can be used to auto-accept an expected fingerprint change as a regular deployment update.
- 5f81a0f3cb: Implemented the License library, it is used to handle the functionality like expiration date, modules, limits, etc.
  Also added a version v3 of the license, which contains an extended list of features.
  v2 is still supported, since we convert it to v3 on the fly.

### Patch Changes

- dea1fe9191: chore: Calculate & Store MAC stats
  Added new info to the stats: `omnichannelContactsBySource`, `uniqueContactsOfLastMonth`, `uniqueContactsOfLastWeek`, `uniqueContactsOfYesterday`
- 223dce18a3: Do not allow auto-translation to be enabled in E2E rooms
- Updated dependencies [dea1fe9191]
- Updated dependencies [c0ef13a0bf]
- Updated dependencies [5b9d6883bf]
- Updated dependencies [92613680b7]
- Updated dependencies [ec1b2b9846]
- Updated dependencies [5f81a0f3cb]
- Updated dependencies [dea1fe9191]
  - @rocket.chat/core-typings@6.5.0-rc.0

## 0.1.8

### Patch Changes

- @rocket.chat/core-typings@6.4.8

## 0.1.7

### Patch Changes

- @rocket.chat/core-typings@6.4.7

## 0.1.6

### Patch Changes

- @rocket.chat/core-typings@6.4.6

## 0.1.5

### Patch Changes

- @rocket.chat/core-typings@6.4.5

## 0.1.4

### Patch Changes

- @rocket.chat/core-typings@6.4.4

## 0.1.3

### Patch Changes

- @rocket.chat/core-typings@6.4.3

## 0.1.2

### Patch Changes

- @rocket.chat/core-typings@6.4.2

## 0.1.1

### Patch Changes

- @rocket.chat/core-typings@6.4.1

## 0.1.0

### Minor Changes

- 4186eecf05: Introduce the ability to report an user
- ead7c7bef2: Fixed read receipts not getting deleted after corresponding message is deleted

### Patch Changes

- 8a59855fcf: When setting a room as read-only, do not allow previously unmuted users to send messages.
- 5cee21468e: Fix spotlight search does not find rooms with special or non-latin characters
- aaefe865a7: fix: agent role being removed upon user deactivation
- f556518fa1: Change SAU aggregation to consider only sessions from few days ago instead of the whole past.

  This is particularly important for large workspaces in case the cron job did not run for some time, in that case the amount of sessions would accumulate and the aggregation would take a long time to run.

- 61128364d6: Fixes a problem where the calculated time for considering the visitor abandonment was the first message from the visitor and not the visitor's reply to the agent.
- Updated dependencies [239a34e877]
- Updated dependencies [203304782f]
- Updated dependencies [4186eecf05]
- Updated dependencies [ba24f3c21f]
- Updated dependencies [ebab8c4dd8]
- Updated dependencies [1041d4d361]
- Updated dependencies [61128364d6]
- Updated dependencies [d45365436e]
  - @rocket.chat/core-typings@6.4.0

## 0.1.0-rc.5

### Patch Changes

- Updated dependencies [1041d4d361]
  - @rocket.chat/core-typings@6.4.0-rc.5

## 0.1.0-rc.4

### Patch Changes

- @rocket.chat/core-typings@6.4.0-rc.4

## 0.1.0-rc.3

### Patch Changes

- @rocket.chat/core-typings@6.4.0-rc.3

## 0.1.0-rc.2

### Patch Changes

- @rocket.chat/core-typings@6.4.0-rc.2

## 0.1.0-rc.1

### Patch Changes

- @rocket.chat/core-typings@6.4.0-rc.1

## 0.1.0-rc.0

### Minor Changes

- 4186eecf05: Introduce the ability to report an user
- ead7c7bef2: Fixed read receipts not getting deleted after corresponding message is deleted

### Patch Changes

- 8a59855fcf: When setting a room as read-only, do not allow previously unmuted users to send messages.
- 5cee21468e: Fix spotlight search does not find rooms with special or non-latin characters
- aaefe865a7: fix: agent role being removed upon user deactivation
- f556518fa1: Change SAU aggregation to consider only sessions from few days ago instead of the whole past.

  This is particularly important for large workspaces in case the cron job did not run for some time, in that case the amount of sessions would accumulate and the aggregation would take a long time to run.

- 61128364d6: Fixes a problem where the calculated time for considering the visitor abandonment was the first message from the visitor and not the visitor's reply to the agent.
- Updated dependencies [239a34e877]
- Updated dependencies [203304782f]
- Updated dependencies [4186eecf05]
- Updated dependencies [ba24f3c21f]
- Updated dependencies [ebab8c4dd8]
- Updated dependencies [61128364d6]
- Updated dependencies [d45365436e]
  - @rocket.chat/core-typings@6.4.0-rc.0

## 0.0.14

### Patch Changes

- @rocket.chat/core-typings@6.3.8

## 0.0.13

### Patch Changes

- @rocket.chat/core-typings@6.3.7

## 0.0.12

### Patch Changes

- @rocket.chat/core-typings@6.3.6

## 0.0.11

### Patch Changes

- 92d25b9c7a: Change SAU aggregation to consider only sessions from few days ago instead of the whole past.

  This is particularly important for large workspaces in case the cron job did not run for some time, in that case the amount of sessions would accumulate and the aggregation would take a long time to run.

  - @rocket.chat/core-typings@6.3.5

## 0.0.10

### Patch Changes

- 8a7d5d3898: fix: agent role being removed upon user deactivation
  - @rocket.chat/core-typings@6.3.4

## 0.0.9

### Patch Changes

- @rocket.chat/core-typings@6.3.3

## 0.0.8

### Patch Changes

- @rocket.chat/core-typings@6.3.2

## 0.0.7

### Patch Changes

- @rocket.chat/core-typings@6.3.1

## 0.0.6

### Patch Changes

- 7832a40a6d: refactor: Move units check outside of model for finds
- b837cb9f2a: Fixed a problem where disabled department agent's where still being activated when applicable business hours met.
- ee5993625b: fix: Dept w/o any BH config do not adhere to the default BH rules.
- 9da856cc67: fix: Resume on-hold chat not working with max-chat's allowed per agent config
- 0f0b8e17bf: fix: hidden custom fields being required in some cases
- c31f93ed96: fix: newly added agent not following business hours
- b837cb9f2a: Fixed logic around Default Business Hours where agents from disabled/archived departments where being omitted from processing at closing time
- 916c0dcaf2: fix: [ENTERPRISE] Guest users can join more than maxRoomsPerGuest rooms
- 94477bd9f8: Update database query to only update online & unavailable agents when opening & closing business hours
- 16dca466ea: fix: "Discussions" filter is prioritized in admin "Rooms" page
- Updated dependencies [e14ec50816]
- Updated dependencies [9da856cc67]
- Updated dependencies [12d97e16c2]
- Updated dependencies [48ac55f4ea]
  - @rocket.chat/core-typings@6.3.0

## 0.0.6-rc.10

### Patch Changes

- @rocket.chat/core-typings@6.3.0-rc.10

## 0.0.6-rc.9

### Patch Changes

- Updated dependencies [48ac55f4ea]
  - @rocket.chat/core-typings@6.3.0-rc.9

## 0.0.6-rc.8

### Patch Changes

- @rocket.chat/core-typings@6.3.0-rc.8

## 0.0.6-rc.7

### Patch Changes

- @rocket.chat/core-typings@6.3.0-rc.7

## 0.0.6-rc.6

### Patch Changes

- @rocket.chat/core-typings@6.3.0-rc.6

## 0.0.6-rc.5

### Patch Changes

- @rocket.chat/core-typings@6.3.0-rc.5

## 0.0.6-rc.4

### Patch Changes

- @rocket.chat/core-typings@6.3.0-rc.4

## 0.0.6-rc.3

### Patch Changes

- @rocket.chat/core-typings@6.3.0-rc.3

## 0.0.6-rc.2

### Patch Changes

- @rocket.chat/core-typings@6.3.0-rc.2

## 0.0.6-rc.1

### Patch Changes

- @rocket.chat/core-typings@6.3.0-rc.1

## 0.0.5

### Patch Changes

- @rocket.chat/core-typings@6.2.10

## 0.0.4

## 0.0.3-rc.0

### Patch Changes

- 7832a40a6d: refactor: Move units check outside of model for finds
- b837cb9f2a: Fixed a problem where disabled department agent's where still being activated when applicable business hours met.
- ee5993625b: fix: Dept w/o any BH config do not adhere to the default BH rules.
- 9da856cc67: fix: Resume on-hold chat not working with max-chat's allowed per agent config
- 0f0b8e17bf: fix: hidden custom fields being required in some cases
- c31f93ed96: fix: newly added agent not following business hours
- b837cb9f2a: Fixed logic around Default Business Hours where agents from disabled/archived departments where being omitted from processing at closing time
- 916c0dcaf2: fix: [ENTERPRISE] Guest users can join more than maxRoomsPerGuest rooms
- 94477bd9f8: Update database query to only update online & unavailable agents when opening & closing business hours
- 16dca466ea: fix: "Discussions" filter is prioritized in admin "Rooms" page
- Updated dependencies [e14ec50816]
- Updated dependencies [9da856cc67]
- Updated dependencies [12d97e16c2]
  - @rocket.chat/core-typings@6.3.0-rc.0

## 0.0.2

### Patch Changes

- Updated dependencies []:
  - @rocket.chat/core-typings@6.2.6<|MERGE_RESOLUTION|>--- conflicted
+++ resolved
@@ -1,6 +1,5 @@
 # @rocket.chat/model-typings
 
-<<<<<<< HEAD
 ## 1.6.5-rc.8
 
 ### Patch Changes
@@ -65,9 +64,8 @@
   </details>
 
 ## 1.6.5-rc.1
-=======
+
 ## 1.6.8-rc.1
->>>>>>> 54e2bc45
 
 ### Patch Changes
 
