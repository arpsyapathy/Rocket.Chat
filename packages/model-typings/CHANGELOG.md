--- conflicted
+++ resolved
@@ -1,16 +1,10 @@
 # @rocket.chat/model-typings
 
-<<<<<<< HEAD
 ## 1.4.0-rc.3
-=======
-## 1.3.3
->>>>>>> aeab9d32
-
-### Patch Changes
-
-- <details><summary>Updated dependencies []:</summary>
-
-<<<<<<< HEAD
+
+### Patch Changes
+
+- <details><summary>Updated dependencies []:</summary>
   - @rocket.chat/core-typings@7.4.0-rc.3
   </details>
 
@@ -51,9 +45,15 @@
 - <details><summary>Updated dependencies [89964144e042c8d9282b51efd89e1e684077fdd7, f85da08765a9d3f8c5aabd9291fd08be6dfdeb85, be5031a21bdcda31270d53d319f7d183e77d84d7]:</summary>
 
   - @rocket.chat/core-typings@7.4.0-rc.0
-=======
+  </details>
+
+## 1.3.3
+
+### Patch Changes
+
+- <details><summary>Updated dependencies []:</summary>
+
   - @rocket.chat/core-typings@7.3.3
->>>>>>> aeab9d32
   </details>
 
 ## 1.3.2
