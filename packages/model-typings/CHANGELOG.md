# @rocket.chat/model-typings

<<<<<<< HEAD
## 0.1.0-rc.1

### Patch Changes

- @rocket.chat/core-typings@6.4.0-rc.1

## 0.1.0-rc.0

### Minor Changes

- 4186eecf05: Introduce the ability to report an user
- ead7c7bef2: Fixed read receipts not getting deleted after corresponding message is deleted

### Patch Changes

- 8a59855fcf: When setting a room as read-only, do not allow previously unmuted users to send messages.
- 5cee21468e: Fix spotlight search does not find rooms with special or non-latin characters
- aaefe865a7: fix: agent role being removed upon user deactivation
- f556518fa1: Change SAU aggregation to consider only sessions from few days ago instead of the whole past.

  This is particularly important for large workspaces in case the cron job did not run for some time, in that case the amount of sessions would accumulate and the aggregation would take a long time to run.

- 61128364d6: Fixes a problem where the calculated time for considering the visitor abandonment was the first message from the visitor and not the visitor's reply to the agent.
- Updated dependencies [239a34e877]
- Updated dependencies [203304782f]
- Updated dependencies [4186eecf05]
- Updated dependencies [ba24f3c21f]
- Updated dependencies [ebab8c4dd8]
- Updated dependencies [61128364d6]
- Updated dependencies [d45365436e]
  - @rocket.chat/core-typings@6.4.0-rc.0
=======
## 0.0.12

### Patch Changes

- @rocket.chat/core-typings@6.3.6

## 0.0.11

### Patch Changes

- 92d25b9c7a: Change SAU aggregation to consider only sessions from few days ago instead of the whole past.

  This is particularly important for large workspaces in case the cron job did not run for some time, in that case the amount of sessions would accumulate and the aggregation would take a long time to run.

  - @rocket.chat/core-typings@6.3.5
>>>>>>> db43ef89

## 0.0.10

### Patch Changes

- 8a7d5d3898: fix: agent role being removed upon user deactivation
  - @rocket.chat/core-typings@6.3.4

## 0.0.9

### Patch Changes

- @rocket.chat/core-typings@6.3.3

## 0.0.8

### Patch Changes

- @rocket.chat/core-typings@6.3.2

## 0.0.7

### Patch Changes

- @rocket.chat/core-typings@6.3.1

## 0.0.6

### Patch Changes

- 7832a40a6d: refactor: Move units check outside of model for finds
- b837cb9f2a: Fixed a problem where disabled department agent's where still being activated when applicable business hours met.
- ee5993625b: fix: Dept w/o any BH config do not adhere to the default BH rules.
- 9da856cc67: fix: Resume on-hold chat not working with max-chat's allowed per agent config
- 0f0b8e17bf: fix: hidden custom fields being required in some cases
- c31f93ed96: fix: newly added agent not following business hours
- b837cb9f2a: Fixed logic around Default Business Hours where agents from disabled/archived departments where being omitted from processing at closing time
- 916c0dcaf2: fix: [ENTERPRISE] Guest users can join more than maxRoomsPerGuest rooms
- 94477bd9f8: Update database query to only update online & unavailable agents when opening & closing business hours
- 16dca466ea: fix: "Discussions" filter is prioritized in admin "Rooms" page
- Updated dependencies [e14ec50816]
- Updated dependencies [9da856cc67]
- Updated dependencies [12d97e16c2]
- Updated dependencies [48ac55f4ea]
  - @rocket.chat/core-typings@6.3.0

## 0.0.6-rc.10

### Patch Changes

- @rocket.chat/core-typings@6.3.0-rc.10

## 0.0.6-rc.9

### Patch Changes

- Updated dependencies [48ac55f4ea]
  - @rocket.chat/core-typings@6.3.0-rc.9

## 0.0.6-rc.8

### Patch Changes

- @rocket.chat/core-typings@6.3.0-rc.8

## 0.0.6-rc.7

### Patch Changes

- @rocket.chat/core-typings@6.3.0-rc.7

## 0.0.6-rc.6

### Patch Changes

- @rocket.chat/core-typings@6.3.0-rc.6

## 0.0.6-rc.5

### Patch Changes

- @rocket.chat/core-typings@6.3.0-rc.5

## 0.0.6-rc.4

### Patch Changes

- @rocket.chat/core-typings@6.3.0-rc.4

## 0.0.6-rc.3

### Patch Changes

- @rocket.chat/core-typings@6.3.0-rc.3

## 0.0.6-rc.2

### Patch Changes

- @rocket.chat/core-typings@6.3.0-rc.2

## 0.0.6-rc.1

### Patch Changes

- @rocket.chat/core-typings@6.3.0-rc.1

## 0.0.5

### Patch Changes

- @rocket.chat/core-typings@6.2.10

## 0.0.4

## 0.0.3-rc.0

### Patch Changes

- 7832a40a6d: refactor: Move units check outside of model for finds
- b837cb9f2a: Fixed a problem where disabled department agent's where still being activated when applicable business hours met.
- ee5993625b: fix: Dept w/o any BH config do not adhere to the default BH rules.
- 9da856cc67: fix: Resume on-hold chat not working with max-chat's allowed per agent config
- 0f0b8e17bf: fix: hidden custom fields being required in some cases
- c31f93ed96: fix: newly added agent not following business hours
- b837cb9f2a: Fixed logic around Default Business Hours where agents from disabled/archived departments where being omitted from processing at closing time
- 916c0dcaf2: fix: [ENTERPRISE] Guest users can join more than maxRoomsPerGuest rooms
- 94477bd9f8: Update database query to only update online & unavailable agents when opening & closing business hours
- 16dca466ea: fix: "Discussions" filter is prioritized in admin "Rooms" page
- Updated dependencies [e14ec50816]
- Updated dependencies [9da856cc67]
- Updated dependencies [12d97e16c2]
  - @rocket.chat/core-typings@6.3.0-rc.0

## 0.0.2

### Patch Changes

- Updated dependencies []:
  - @rocket.chat/core-typings@6.2.6<|MERGE_RESOLUTION|>--- conflicted
+++ resolved
@@ -1,6 +1,5 @@
 # @rocket.chat/model-typings
 
-<<<<<<< HEAD
 ## 0.1.0-rc.1
 
 ### Patch Changes
@@ -32,7 +31,6 @@
 - Updated dependencies [61128364d6]
 - Updated dependencies [d45365436e]
   - @rocket.chat/core-typings@6.4.0-rc.0
-=======
 ## 0.0.12
 
 ### Patch Changes
@@ -48,7 +46,6 @@
   This is particularly important for large workspaces in case the cron job did not run for some time, in that case the amount of sessions would accumulate and the aggregation would take a long time to run.
 
   - @rocket.chat/core-typings@6.3.5
->>>>>>> db43ef89
 
 ## 0.0.10
 
