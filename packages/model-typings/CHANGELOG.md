# @rocket.chat/model-typings

<<<<<<< HEAD
## 0.7.0-rc.3
=======
## 0.6.2

### Patch Changes

- <details><summary>Updated dependencies []:</summary>

  - @rocket.chat/core-typings@6.11.2
  </details>

## 0.6.1
>>>>>>> 4dc145f1

### Patch Changes

- <details><summary>Updated dependencies []:</summary>

  - @rocket.chat/core-typings@6.12.0-rc.3
  </details>

## 0.7.0-rc.2

### Patch Changes

- <details><summary>Updated dependencies []:</summary>

  - @rocket.chat/core-typings@6.12.0-rc.2
  </details>

## 0.7.0-rc.1

### Patch Changes

- <details><summary>Updated dependencies []:</summary>

  - @rocket.chat/core-typings@6.12.0-rc.1
  </details>

## 0.7.0-rc.0

### Minor Changes

- ([#32868](https://github.com/RocketChat/Rocket.Chat/pull/32868)) Added `sidepanel` field to `teams.create` and `rooms.saveRoomSettings` endpoints

### Patch Changes

- ([#32986](https://github.com/RocketChat/Rocket.Chat/pull/32986)) Fixed login with third-party apps not working without the "Manage OAuth Apps" permission

- ([#33054](https://github.com/RocketChat/Rocket.Chat/pull/33054)) Fixed issue with livechat analytics in a given date range considering conversation data from the following day

- <details><summary>Updated dependencies [7937ff741a, 58c0efc732, e28be46db7, 58c0efc732]:</summary>

  - @rocket.chat/core-typings@6.12.0-rc.0
  </details>
  </details>

## 0.6.0

### Minor Changes

- ([#32493](https://github.com/RocketChat/Rocket.Chat/pull/32493)) Fixed Livechat rooms being displayed in the Engagement Dashboard's "Channels" tab

- ([#32752](https://github.com/RocketChat/Rocket.Chat/pull/32752)) Added system messages support for Omnichannel PDF transcripts and email transcripts. Currently these transcripts don't render system messages and is shown as an empty message in PDF/email. This PR adds this support for all valid livechat system messages.

  Also added a new setting under transcripts, to toggle the inclusion of system messages in email and PDF transcripts.

- ([#32793](https://github.com/RocketChat/Rocket.Chat/pull/32793)) New Feature: Video Conference Persistent Chat.
  This feature provides a discussion id for conference provider apps to store the chat messages exchanged during the conferences, so that those users may then access those messages again at any time through Rocket.Chat.
- ([#32493](https://github.com/RocketChat/Rocket.Chat/pull/32493)) Improved Engagement Dashboard's "Channels" tab performance by not returning rooms that had no activity in the analyzed period

- ([#32800](https://github.com/RocketChat/Rocket.Chat/pull/32800)) Added the ability to filter chats by `queued` on the Current Chats Omnichannel page

### Patch Changes

- <details><summary>Updated dependencies [2d89a0c448, 24f7df4894, b8e5887fb9]:</summary>

  - @rocket.chat/core-typings@6.11.0
  </details>

## 0.6.0-rc.6

### Patch Changes

- <details><summary>Updated dependencies []:</summary>

  - @rocket.chat/core-typings@6.11.0-rc.6
  </details>

## 0.6.0-rc.5

### Patch Changes

- <details><summary>Updated dependencies []:</summary>

  - @rocket.chat/core-typings@6.11.0-rc.5
  </details>

## 0.6.0-rc.4

### Patch Changes

- <details><summary>Updated dependencies []:</summary>

  - @rocket.chat/core-typings@6.11.0-rc.4
  </details>

## 0.6.0-rc.3

### Patch Changes

- <details><summary>Updated dependencies []:</summary>

  - @rocket.chat/core-typings@6.11.0-rc.3
  </details>

## 0.6.0-rc.2

### Patch Changes

- <details><summary>Updated dependencies []:</summary>

  - @rocket.chat/core-typings@6.11.0-rc.2
  </details>

## 0.6.0-rc.1

### Patch Changes

- <details><summary>Updated dependencies []:</summary>

  - @rocket.chat/core-typings@6.11.0-rc.1
  </details>

## 0.6.0-rc.0

### Minor Changes

- ([#32493](https://github.com/RocketChat/Rocket.Chat/pull/32493)) Fixed Livechat rooms being displayed in the Engagement Dashboard's "Channels" tab

- ([#32752](https://github.com/RocketChat/Rocket.Chat/pull/32752)) Added system messages support for Omnichannel PDF transcripts and email transcripts. Currently these transcripts don't render system messages and is shown as an empty message in PDF/email. This PR adds this support for all valid livechat system messages.

  Also added a new setting under transcripts, to toggle the inclusion of system messages in email and PDF transcripts.

- ([#32793](https://github.com/RocketChat/Rocket.Chat/pull/32793)) New Feature: Video Conference Persistent Chat.
  This feature provides a discussion id for conference provider apps to store the chat messages exchanged during the conferences, so that those users may then access those messages again at any time through Rocket.Chat.
- ([#32493](https://github.com/RocketChat/Rocket.Chat/pull/32493)) Improved Engagement Dashboard's "Channels" tab performance by not returning rooms that had no activity in the analyzed period

- ([#32800](https://github.com/RocketChat/Rocket.Chat/pull/32800)) Added the ability to filter chats by `queued` on the Current Chats Omnichannel page

### Patch Changes

- <details><summary>Updated dependencies [2d89a0c448, 24f7df4894, b8e5887fb9]:</summary>

  - @rocket.chat/core-typings@6.11.0-rc.0
  </details>

## 0.5.2

### Patch Changes

- <details><summary>Updated dependencies [ca6a9d8de8, ca6a9d8de8, ca6a9d8de8, ca6a9d8de8]:</summary>

  - @rocket.chat/core-typings@6.10.2
  </details>

## 0.5.1

### Patch Changes

- <details><summary>Updated dependencies []:</summary>

  - @rocket.chat/core-typings@6.10.1
  </details>

## 0.5.0

### Minor Changes

- ([#32197](https://github.com/RocketChat/Rocket.Chat/pull/32197)) Async End-to-End Encrypted rooms key distribution process. Users now don't need to be online to get the keys of their subscribed encrypted rooms, the key distribution process is now async and users can recieve keys even when they are not online.

- ([#31821](https://github.com/RocketChat/Rocket.Chat/pull/31821)) New runtime for apps in the Apps-Engine based on the Deno platform

### Patch Changes

- ([#32431](https://github.com/RocketChat/Rocket.Chat/pull/32431)) Fixed last message preview in Sidebar for E2E Ecrypted channels

- <details><summary>Updated dependencies [1240c874a5, 5f95c4ec6b, f75a2cb4bb, 4f72d62aa7, dfa49bdbb2]:</summary>

  - @rocket.chat/core-typings@6.10.0
  </details>

## 0.5.0-rc.7

### Patch Changes

- <details><summary>Updated dependencies []:</summary>

  - @rocket.chat/core-typings@6.10.0-rc.7
  </details>

## 0.5.0-rc.6

### Patch Changes

- <details><summary>Updated dependencies []:</summary>

  - @rocket.chat/core-typings@6.10.0-rc.6
  </details>

## 0.5.0-rc.5

### Patch Changes

- <details><summary>Updated dependencies []:</summary>

  - @rocket.chat/core-typings@6.10.0-rc.5
  </details>

## 0.5.0-rc.4

### Patch Changes

- <details><summary>Updated dependencies []:</summary>

  - @rocket.chat/core-typings@6.10.0-rc.4
  </details>

## 0.5.0-rc.3

### Patch Changes

- <details><summary>Updated dependencies []:</summary>

  - @rocket.chat/core-typings@6.10.0-rc.3
  </details>

## 0.5.0-rc.2

### Patch Changes

- <details><summary>Updated dependencies []:</summary>

  - @rocket.chat/core-typings@6.10.0-rc.2
  </details>

## 0.5.0-rc.1

### Patch Changes

- <details><summary>Updated dependencies []:</summary>

  - @rocket.chat/core-typings@6.10.0-rc.1
  </details>

## 0.5.0-rc.0

### Minor Changes

- ([#32197](https://github.com/RocketChat/Rocket.Chat/pull/32197)) Async End-to-End Encrypted rooms key distribution process. Users now don't need to be online to get the keys of their subscribed encrypted rooms, the key distribution process is now async and users can recieve keys even when they are not online.

- ([#31821](https://github.com/RocketChat/Rocket.Chat/pull/31821)) New runtime for apps in the Apps-Engine based on the Deno platform

### Patch Changes

- ([#32431](https://github.com/RocketChat/Rocket.Chat/pull/32431)) Fixed last message preview in Sidebar for E2E Ecrypted channels

- <details><summary>Updated dependencies [1240c874a5, 5f95c4ec6b, f75a2cb4bb, 4f72d62aa7, dfa49bdbb2]:</summary>

  - @rocket.chat/core-typings@6.10.0-rc.0

## 0.4.4

### Patch Changes

- <details><summary>Updated dependencies []:</summary>

  - @rocket.chat/core-typings@6.9.3
  </details>

## 0.4.3

### Patch Changes

- <details><summary>Updated dependencies []:</summary>

  - @rocket.chat/core-typings@6.9.2
  </details>

## 0.4.2

### Patch Changes

- <details><summary>Updated dependencies []:</summary>

  - @rocket.chat/core-typings@6.9.1
  </details>

## 0.4.1

### Patch Changes

- <details><summary>Updated dependencies [ff4e396416, 70ab2a7b7b]:</summary>

  - @rocket.chat/core-typings@6.9.0
  </details>

## 0.4.1-rc.2

### Patch Changes

- <details><summary>Updated dependencies []:</summary>

  - @rocket.chat/core-typings@6.9.0-rc.2
  </details>

## 0.4.1-rc.1

### Patch Changes

- <details><summary>Updated dependencies []:</summary>

  - @rocket.chat/core-typings@6.9.0-rc.1
  </details>

## 0.4.1-rc.0

### Patch Changes

- <details><summary>Updated dependencies [ff4e396416, 70ab2a7b7b]:</summary>

  - @rocket.chat/core-typings@6.9.0-rc.0
  </details>

## 0.4.0

### Minor Changes

- ([#32084](https://github.com/RocketChat/Rocket.Chat/pull/32084)) Added a new setting to automatically disable users from LDAP that can no longer be found by the background sync

### Patch Changes

- <details><summary>Updated dependencies [c47a8e3514, b94ca7c30b, 4aba7c8a26]:</summary>

  - @rocket.chat/core-typings@6.8.0
  </details>

## 0.4.0-rc.2

### Patch Changes

- <details><summary>Updated dependencies [b94ca7c30b]:</summary>

  - @rocket.chat/core-typings@6.8.0-rc.2
  </details>

## 0.4.0-rc.1

### Patch Changes

- <details><summary>Updated dependencies []:</summary>

  - @rocket.chat/core-typings@6.8.0-rc.1
  </details>

## 0.4.0-rc.0

### Minor Changes

- ([#32084](https://github.com/RocketChat/Rocket.Chat/pull/32084)) Added a new setting to automatically disable users from LDAP that can no longer be found by the background sync

### Patch Changes

- <details><summary>Updated dependencies [c47a8e3514, 4aba7c8a26]:</summary>

  - @rocket.chat/core-typings@6.8.0-rc.0

## 0.3.9

### Patch Changes

- <details><summary>Updated dependencies []:</summary>

  - @rocket.chat/core-typings@6.7.2
  </details>

## 0.3.8

### Patch Changes

- <details><summary>Updated dependencies []:</summary>

  - @rocket.chat/core-typings@6.7.1
  </details>

## 0.3.7

### Patch Changes

- ([#31890](https://github.com/RocketChat/Rocket.Chat/pull/31890)) Changed logic that process custom fields from visitors when updating its data, making the process more reliable and faster.

- <details><summary>Updated dependencies [b9ef630816, 3eb4dd7f50, b9e897a8f5]:</summary>

  - @rocket.chat/core-typings@6.7.0
  </details>

## 0.3.7-rc.4

### Patch Changes

- <details><summary>Updated dependencies []:</summary>

  - @rocket.chat/core-typings@6.7.0-rc.4
  </details>

## 0.3.7-rc.3

### Patch Changes

- <details><summary>Updated dependencies []:</summary>

  - @rocket.chat/core-typings@6.7.0-rc.3
  </details>

## 0.3.7-rc.2

### Patch Changes

- <details><summary>Updated dependencies []:</summary>

  - @rocket.chat/core-typings@6.7.0-rc.2
  </details>

## 0.3.7-rc.1

### Patch Changes

- <details><summary>Updated dependencies []:</summary>

  - @rocket.chat/core-typings@6.7.0-rc.1
  </details>

## 0.3.7-rc.0

### Patch Changes

- ([#31890](https://github.com/RocketChat/Rocket.Chat/pull/31890)) Changed logic that process custom fields from visitors when updating its data, making the process more reliable and faster.

- <details><summary>Updated dependencies [b9ef630816, 3eb4dd7f50, b9e897a8f5]:</summary>

  - @rocket.chat/core-typings@6.7.0-rc.0
  </details>

## 0.3.6

### Patch Changes

- <details><summary>Updated dependencies []:</summary>

  - @rocket.chat/core-typings@6.6.6
  </details>

## 0.3.5

### Patch Changes

- <details><summary>Updated dependencies []:</summary>

  - @rocket.chat/core-typings@6.6.5
  </details>

## 0.3.4

### Patch Changes

- <details><summary>Updated dependencies []:</summary>

  - @rocket.chat/core-typings@6.6.4
  </details>

## 0.3.3

### Patch Changes

- <details><summary>Updated dependencies []:</summary>

  - @rocket.chat/core-typings@6.6.3
  </details>

## 0.3.2

### Patch Changes

- <details><summary>Updated dependencies []:</summary>

  - @rocket.chat/core-typings@6.6.2
  </details>

## 0.3.1

### Patch Changes

- <details><summary>Updated dependencies []:</summary>

  - @rocket.chat/core-typings@6.6.1
  </details>

## 0.3.0

### Minor Changes

- ([#30554](https://github.com/RocketChat/Rocket.Chat/pull/30554)) **Added ‘Reported Users’ Tab to Moderation Console:** Enhances user monitoring by displaying reported users.

- ([#31417](https://github.com/RocketChat/Rocket.Chat/pull/31417)) Added feature to sync the user's language preference with the autotranslate setting.

### Patch Changes

- ([#31138](https://github.com/RocketChat/Rocket.Chat/pull/31138)) feat(uikit): Move `@rocket.chat/ui-kit` package to the main monorepo

- ([#31181](https://github.com/RocketChat/Rocket.Chat/pull/31181)) Fixed issue with notifications for thread messages still being sent after thread has been read

- ([#31336](https://github.com/RocketChat/Rocket.Chat/pull/31336)) Fixed issue with OEmbed cache not being cleared daily

- ([#31328](https://github.com/RocketChat/Rocket.Chat/pull/31328)) Fixed an issue caused by the `Fallback Forward Department` feature. Feature could be configured by admins in a way that mimis a loop, causing a chat to be forwarded "infinitely" between those departments. System will now prevent Self & 1-level deep circular references from being saved, and a new setting is added to control the maximum number of hops that the system will do between fallback departments before considering a transfer failure.

- <details><summary>Updated dependencies [b223cbde14, dbb08ef948, fdd9852079, b4b2cd20a8]:</summary>

  - @rocket.chat/core-typings@6.6.0
  </details>

## 0.3.0-rc.7

### Patch Changes

- <details><summary>Updated dependencies []:</summary>

  - @rocket.chat/core-typings@6.6.0-rc.7
  </details>

## 0.3.0-rc.6

### Patch Changes

- <details><summary>Updated dependencies []:</summary>

  - @rocket.chat/core-typings@6.6.0-rc.6
  </details>

## 0.3.0-rc.5

### Patch Changes

- <details><summary>Updated dependencies []:</summary>

  - @rocket.chat/core-typings@6.6.0-rc.5
  </details>

## 0.3.0-rc.4

### Patch Changes

- @rocket.chat/core-typings@6.6.0-rc.4

## 0.3.0-rc.3

### Patch Changes

- @rocket.chat/core-typings@6.6.0-rc.3

## 0.3.0-rc.2

### Patch Changes

- @rocket.chat/core-typings@6.6.0-rc.2

## 0.3.0-rc.1

### Patch Changes

- @rocket.chat/core-typings@6.6.0-rc.1

## 0.3.0-rc.0

### Minor Changes

- 2260c04ec6: **Added ‘Reported Users’ Tab to Moderation Console:** Enhances user monitoring by displaying reported users.
- e7d3cdeef0: Added feature to sync the user's language preference with the autotranslate setting.

### Patch Changes

- b223cbde14: feat(uikit): Move `@rocket.chat/ui-kit` package to the main monorepo
- fae558bd5d: Fixed issue with notifications for thread messages still being sent after thread has been read
- c8ab6583dc: Fixed issue with OEmbed cache not being cleared daily
- b4b2cd20a8: Fixed an issue caused by the `Fallback Forward Department` feature. Feature could be configured by admins in a way that mimis a loop, causing a chat to be forwarded "infinitely" between those departments. System will now prevent Self & 1-level deep circular references from being saved, and a new setting is added to control the maximum number of hops that the system will do between fallback departments before considering a transfer failure.
- Updated dependencies [b223cbde14]
- Updated dependencies [dbb08ef948]
- Updated dependencies [fdd9852079]
- Updated dependencies [b4b2cd20a8]
  - @rocket.chat/core-typings@6.6.0-rc.0

## 0.2.3

### Patch Changes

- @rocket.chat/core-typings@6.5.3

## 0.2.2

### Patch Changes

- @rocket.chat/core-typings@6.5.2

## 0.2.1

### Patch Changes

- Updated dependencies [c2b224fd82]
  - @rocket.chat/core-typings@6.5.1

## 0.2.0

### Minor Changes

- ec1b2b9846: Create a deployment fingerprint to identify possible deployment changes caused by database cloning. A question to the admin will confirm if it's a regular deployment change or an intent of a new deployment and correct identification values as needed.
  The fingerprint is composed by `${siteUrl}${dbConnectionString}` and hashed via `sha256` in `base64`.
  An environment variable named `AUTO_ACCEPT_FINGERPRINT`, when set to `true`, can be used to auto-accept an expected fingerprint change as a regular deployment update.
- 5f81a0f3cb: Implemented the License library, it is used to handle the functionality like expiration date, modules, limits, etc.
  Also added a version v3 of the license, which contains an extended list of features.
  v2 is still supported, since we convert it to v3 on the fly.

### Patch Changes

- dea1fe9191: chore: Calculate & Store MAC stats
  Added new info to the stats: `omnichannelContactsBySource`, `uniqueContactsOfLastMonth`, `uniqueContactsOfLastWeek`, `uniqueContactsOfYesterday`
- 223dce18a3: Do not allow auto-translation to be enabled in E2E rooms
- Updated dependencies [dea1fe9191]
- Updated dependencies [c0ef13a0bf]
- Updated dependencies [5b9d6883bf]
- Updated dependencies [92613680b7]
- Updated dependencies [ec1b2b9846]
- Updated dependencies [5f81a0f3cb]
- Updated dependencies [dea1fe9191]
  - @rocket.chat/core-typings@6.5.0

## 0.2.0-rc.19

### Patch Changes

- @rocket.chat/core-typings@6.5.0-rc.19

## 0.2.0-rc.18

### Patch Changes

- @rocket.chat/core-typings@6.5.0-rc.18

## 0.2.0-rc.17

### Patch Changes

- @rocket.chat/core-typings@6.5.0-rc.17

## 0.2.0-rc.16

### Patch Changes

- @rocket.chat/core-typings@6.5.0-rc.16

## 0.2.0-rc.15

### Patch Changes

- @rocket.chat/core-typings@6.5.0-rc.15

## 0.2.0-rc.14

### Patch Changes

- @rocket.chat/core-typings@6.5.0-rc.14

## 0.2.0-rc.13

### Patch Changes

- @rocket.chat/core-typings@6.5.0-rc.13

## 0.2.0-rc.12

### Patch Changes

- @rocket.chat/core-typings@6.5.0-rc.12

## 0.2.0-rc.11

### Patch Changes

- @rocket.chat/core-typings@6.5.0-rc.11

## 0.2.0-rc.10

### Patch Changes

- @rocket.chat/core-typings@6.5.0-rc.10

## 0.2.0-rc.9

### Patch Changes

- @rocket.chat/core-typings@6.5.0-rc.9

## 0.2.0-rc.8

### Patch Changes

- @rocket.chat/core-typings@6.5.0-rc.8

## 0.2.0-rc.7

### Patch Changes

- @rocket.chat/core-typings@6.5.0-rc.7

## 0.2.0-rc.6

### Patch Changes

- @rocket.chat/core-typings@6.5.0-rc.6

## 0.2.0-rc.5

### Patch Changes

- @rocket.chat/core-typings@6.5.0-rc.5

## 0.2.0-rc.4

### Patch Changes

- @rocket.chat/core-typings@6.5.0-rc.4

## 0.2.0-rc.3

### Patch Changes

- @rocket.chat/core-typings@6.5.0-rc.3

## 0.2.0-rc.2

### Patch Changes

- @rocket.chat/core-typings@6.5.0-rc.2

## 0.2.0-rc.1

### Patch Changes

- @rocket.chat/core-typings@6.5.0-rc.1

## 0.2.0-rc.0

### Minor Changes

- ec1b2b9846: Create a deployment fingerprint to identify possible deployment changes caused by database cloning. A question to the admin will confirm if it's a regular deployment change or an intent of a new deployment and correct identification values as needed.
  The fingerprint is composed by `${siteUrl}${dbConnectionString}` and hashed via `sha256` in `base64`.
  An environment variable named `AUTO_ACCEPT_FINGERPRINT`, when set to `true`, can be used to auto-accept an expected fingerprint change as a regular deployment update.
- 5f81a0f3cb: Implemented the License library, it is used to handle the functionality like expiration date, modules, limits, etc.
  Also added a version v3 of the license, which contains an extended list of features.
  v2 is still supported, since we convert it to v3 on the fly.

### Patch Changes

- dea1fe9191: chore: Calculate & Store MAC stats
  Added new info to the stats: `omnichannelContactsBySource`, `uniqueContactsOfLastMonth`, `uniqueContactsOfLastWeek`, `uniqueContactsOfYesterday`
- 223dce18a3: Do not allow auto-translation to be enabled in E2E rooms
- Updated dependencies [dea1fe9191]
- Updated dependencies [c0ef13a0bf]
- Updated dependencies [5b9d6883bf]
- Updated dependencies [92613680b7]
- Updated dependencies [ec1b2b9846]
- Updated dependencies [5f81a0f3cb]
- Updated dependencies [dea1fe9191]
  - @rocket.chat/core-typings@6.5.0-rc.0

## 0.1.8

### Patch Changes

- @rocket.chat/core-typings@6.4.8

## 0.1.7

### Patch Changes

- @rocket.chat/core-typings@6.4.7

## 0.1.6

### Patch Changes

- @rocket.chat/core-typings@6.4.6

## 0.1.5

### Patch Changes

- @rocket.chat/core-typings@6.4.5

## 0.1.4

### Patch Changes

- @rocket.chat/core-typings@6.4.4

## 0.1.3

### Patch Changes

- @rocket.chat/core-typings@6.4.3

## 0.1.2

### Patch Changes

- @rocket.chat/core-typings@6.4.2

## 0.1.1

### Patch Changes

- @rocket.chat/core-typings@6.4.1

## 0.1.0

### Minor Changes

- 4186eecf05: Introduce the ability to report an user
- ead7c7bef2: Fixed read receipts not getting deleted after corresponding message is deleted

### Patch Changes

- 8a59855fcf: When setting a room as read-only, do not allow previously unmuted users to send messages.
- 5cee21468e: Fix spotlight search does not find rooms with special or non-latin characters
- aaefe865a7: fix: agent role being removed upon user deactivation
- f556518fa1: Change SAU aggregation to consider only sessions from few days ago instead of the whole past.

  This is particularly important for large workspaces in case the cron job did not run for some time, in that case the amount of sessions would accumulate and the aggregation would take a long time to run.

- 61128364d6: Fixes a problem where the calculated time for considering the visitor abandonment was the first message from the visitor and not the visitor's reply to the agent.
- Updated dependencies [239a34e877]
- Updated dependencies [203304782f]
- Updated dependencies [4186eecf05]
- Updated dependencies [ba24f3c21f]
- Updated dependencies [ebab8c4dd8]
- Updated dependencies [1041d4d361]
- Updated dependencies [61128364d6]
- Updated dependencies [d45365436e]
  - @rocket.chat/core-typings@6.4.0

## 0.1.0-rc.5

### Patch Changes

- Updated dependencies [1041d4d361]
  - @rocket.chat/core-typings@6.4.0-rc.5

## 0.1.0-rc.4

### Patch Changes

- @rocket.chat/core-typings@6.4.0-rc.4

## 0.1.0-rc.3

### Patch Changes

- @rocket.chat/core-typings@6.4.0-rc.3

## 0.1.0-rc.2

### Patch Changes

- @rocket.chat/core-typings@6.4.0-rc.2

## 0.1.0-rc.1

### Patch Changes

- @rocket.chat/core-typings@6.4.0-rc.1

## 0.1.0-rc.0

### Minor Changes

- 4186eecf05: Introduce the ability to report an user
- ead7c7bef2: Fixed read receipts not getting deleted after corresponding message is deleted

### Patch Changes

- 8a59855fcf: When setting a room as read-only, do not allow previously unmuted users to send messages.
- 5cee21468e: Fix spotlight search does not find rooms with special or non-latin characters
- aaefe865a7: fix: agent role being removed upon user deactivation
- f556518fa1: Change SAU aggregation to consider only sessions from few days ago instead of the whole past.

  This is particularly important for large workspaces in case the cron job did not run for some time, in that case the amount of sessions would accumulate and the aggregation would take a long time to run.

- 61128364d6: Fixes a problem where the calculated time for considering the visitor abandonment was the first message from the visitor and not the visitor's reply to the agent.
- Updated dependencies [239a34e877]
- Updated dependencies [203304782f]
- Updated dependencies [4186eecf05]
- Updated dependencies [ba24f3c21f]
- Updated dependencies [ebab8c4dd8]
- Updated dependencies [61128364d6]
- Updated dependencies [d45365436e]
  - @rocket.chat/core-typings@6.4.0-rc.0

## 0.0.14

### Patch Changes

- @rocket.chat/core-typings@6.3.8

## 0.0.13

### Patch Changes

- @rocket.chat/core-typings@6.3.7

## 0.0.12

### Patch Changes

- @rocket.chat/core-typings@6.3.6

## 0.0.11

### Patch Changes

- 92d25b9c7a: Change SAU aggregation to consider only sessions from few days ago instead of the whole past.

  This is particularly important for large workspaces in case the cron job did not run for some time, in that case the amount of sessions would accumulate and the aggregation would take a long time to run.

  - @rocket.chat/core-typings@6.3.5

## 0.0.10

### Patch Changes

- 8a7d5d3898: fix: agent role being removed upon user deactivation
  - @rocket.chat/core-typings@6.3.4

## 0.0.9

### Patch Changes

- @rocket.chat/core-typings@6.3.3

## 0.0.8

### Patch Changes

- @rocket.chat/core-typings@6.3.2

## 0.0.7

### Patch Changes

- @rocket.chat/core-typings@6.3.1

## 0.0.6

### Patch Changes

- 7832a40a6d: refactor: Move units check outside of model for finds
- b837cb9f2a: Fixed a problem where disabled department agent's where still being activated when applicable business hours met.
- ee5993625b: fix: Dept w/o any BH config do not adhere to the default BH rules.
- 9da856cc67: fix: Resume on-hold chat not working with max-chat's allowed per agent config
- 0f0b8e17bf: fix: hidden custom fields being required in some cases
- c31f93ed96: fix: newly added agent not following business hours
- b837cb9f2a: Fixed logic around Default Business Hours where agents from disabled/archived departments where being omitted from processing at closing time
- 916c0dcaf2: fix: [ENTERPRISE] Guest users can join more than maxRoomsPerGuest rooms
- 94477bd9f8: Update database query to only update online & unavailable agents when opening & closing business hours
- 16dca466ea: fix: "Discussions" filter is prioritized in admin "Rooms" page
- Updated dependencies [e14ec50816]
- Updated dependencies [9da856cc67]
- Updated dependencies [12d97e16c2]
- Updated dependencies [48ac55f4ea]
  - @rocket.chat/core-typings@6.3.0

## 0.0.6-rc.10

### Patch Changes

- @rocket.chat/core-typings@6.3.0-rc.10

## 0.0.6-rc.9

### Patch Changes

- Updated dependencies [48ac55f4ea]
  - @rocket.chat/core-typings@6.3.0-rc.9

## 0.0.6-rc.8

### Patch Changes

- @rocket.chat/core-typings@6.3.0-rc.8

## 0.0.6-rc.7

### Patch Changes

- @rocket.chat/core-typings@6.3.0-rc.7

## 0.0.6-rc.6

### Patch Changes

- @rocket.chat/core-typings@6.3.0-rc.6

## 0.0.6-rc.5

### Patch Changes

- @rocket.chat/core-typings@6.3.0-rc.5

## 0.0.6-rc.4

### Patch Changes

- @rocket.chat/core-typings@6.3.0-rc.4

## 0.0.6-rc.3

### Patch Changes

- @rocket.chat/core-typings@6.3.0-rc.3

## 0.0.6-rc.2

### Patch Changes

- @rocket.chat/core-typings@6.3.0-rc.2

## 0.0.6-rc.1

### Patch Changes

- @rocket.chat/core-typings@6.3.0-rc.1

## 0.0.5

### Patch Changes

- @rocket.chat/core-typings@6.2.10

## 0.0.4

## 0.0.3-rc.0

### Patch Changes

- 7832a40a6d: refactor: Move units check outside of model for finds
- b837cb9f2a: Fixed a problem where disabled department agent's where still being activated when applicable business hours met.
- ee5993625b: fix: Dept w/o any BH config do not adhere to the default BH rules.
- 9da856cc67: fix: Resume on-hold chat not working with max-chat's allowed per agent config
- 0f0b8e17bf: fix: hidden custom fields being required in some cases
- c31f93ed96: fix: newly added agent not following business hours
- b837cb9f2a: Fixed logic around Default Business Hours where agents from disabled/archived departments where being omitted from processing at closing time
- 916c0dcaf2: fix: [ENTERPRISE] Guest users can join more than maxRoomsPerGuest rooms
- 94477bd9f8: Update database query to only update online & unavailable agents when opening & closing business hours
- 16dca466ea: fix: "Discussions" filter is prioritized in admin "Rooms" page
- Updated dependencies [e14ec50816]
- Updated dependencies [9da856cc67]
- Updated dependencies [12d97e16c2]
  - @rocket.chat/core-typings@6.3.0-rc.0

## 0.0.2

### Patch Changes

- Updated dependencies []:
  - @rocket.chat/core-typings@6.2.6<|MERGE_RESOLUTION|>--- conflicted
+++ resolved
@@ -1,20 +1,15 @@
 # @rocket.chat/model-typings
 
-<<<<<<< HEAD
+
+## 0.6.2
+
+### Patch Changes
+
+- <details><summary>Updated dependencies []:</summary>
+
+  - @rocket.chat/core-typings@6.11.2
+  </details>
 ## 0.7.0-rc.3
-=======
-## 0.6.2
-
-### Patch Changes
-
-- <details><summary>Updated dependencies []:</summary>
-
-  - @rocket.chat/core-typings@6.11.2
-  </details>
-
-## 0.6.1
->>>>>>> 4dc145f1
-
 ### Patch Changes
 
 - <details><summary>Updated dependencies []:</summary>
