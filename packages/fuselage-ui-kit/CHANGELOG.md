# Change Log

<<<<<<< HEAD
## 20.0.0-rc.1
=======
## 19.0.4

### Patch Changes

- <details><summary>Updated dependencies [46662d78192b438914b2aedb974faa2367225fa5]:</summary>

  - @rocket.chat/apps-engine@1.52.1
  - @rocket.chat/core-typings@7.7.4
  - @rocket.chat/gazzodown@19.0.4
  - @rocket.chat/ui-contexts@19.0.4
  - @rocket.chat/ui-avatar@15.0.4
  - @rocket.chat/ui-video-conf@19.0.4
  </details>

## 19.0.3
>>>>>>> fe8bc08d

### Patch Changes

- <details><summary>Updated dependencies []:</summary>

<<<<<<< HEAD
  - @rocket.chat/core-typings@7.8.0-rc.1
  - @rocket.chat/gazzodown@20.0.0-rc.1
  - @rocket.chat/ui-contexts@20.0.0-rc.1
  - @rocket.chat/ui-avatar@16.0.0-rc.1
  - @rocket.chat/ui-video-conf@20.0.0-rc.1
  </details>

## 20.0.0-rc.0

### Patch Changes

- <details><summary>Updated dependencies [5ac20e2a84200f8002ce454df693ada2653f3827, 3d024a900426c8bbf646e7ebedce0e17c9f7c140, 3779de0e8c5787f266bdeda5052b27c023c65f1c]:</summary>

  - @rocket.chat/apps-engine@1.53.0-rc.0
  - @rocket.chat/core-typings@7.8.0-rc.0
  - @rocket.chat/ui-contexts@20.0.0-rc.0
  - @rocket.chat/gazzodown@20.0.0-rc.0
  - @rocket.chat/ui-avatar@16.0.0-rc.0
  - @rocket.chat/ui-video-conf@20.0.0-rc.0
=======
  - @rocket.chat/core-typings@7.7.3
  - @rocket.chat/gazzodown@19.0.3
  - @rocket.chat/ui-contexts@19.0.3
  - @rocket.chat/ui-avatar@15.0.3
  - @rocket.chat/ui-video-conf@19.0.3
  </details>

## 19.0.2

### Patch Changes

- <details><summary>Updated dependencies []:</summary>

  - @rocket.chat/ui-contexts@19.0.2
  - @rocket.chat/gazzodown@19.0.2
  - @rocket.chat/ui-avatar@15.0.2
  - @rocket.chat/ui-video-conf@19.0.2
  - @rocket.chat/core-typings@7.7.2
>>>>>>> fe8bc08d
  </details>

## 19.0.1

### Patch Changes

- <details><summary>Updated dependencies []:</summary>

  - @rocket.chat/ui-contexts@19.0.1
  - @rocket.chat/gazzodown@19.0.1
  - @rocket.chat/ui-avatar@15.0.1
  - @rocket.chat/ui-video-conf@19.0.1
  - @rocket.chat/core-typings@7.7.1
  </details>

## 19.0.0

### Patch Changes

- <details><summary>Updated dependencies [7f9748374a3b04f7880003227cde7058e5ea9a68, 7f9748374a3b04f7880003227cde7058e5ea9a68, 8d907087746dd75bd640c6d51ae0bbb7f3dc43c0, 821cd886891370443117d7caa05c43fc7c3dd0c7]:</summary>

  - @rocket.chat/apps-engine@1.52.0
  - @rocket.chat/gazzodown@19.0.0
  - @rocket.chat/ui-contexts@19.0.0
  - @rocket.chat/core-typings@7.7.0
  - @rocket.chat/ui-avatar@15.0.0
  - @rocket.chat/ui-video-conf@19.0.0
  </details>

## 19.0.0-rc.6

### Patch Changes

- <details><summary>Updated dependencies []:</summary>

  - @rocket.chat/core-typings@7.7.0-rc.6
  - @rocket.chat/gazzodown@19.0.0-rc.6
  - @rocket.chat/ui-contexts@19.0.0-rc.6
  - @rocket.chat/ui-avatar@15.0.0-rc.6
  - @rocket.chat/ui-video-conf@19.0.0-rc.6
  </details>

## 19.0.0-rc.5

### Patch Changes

- <details><summary>Updated dependencies []:</summary>

  - @rocket.chat/core-typings@7.7.0-rc.5
  - @rocket.chat/gazzodown@19.0.0-rc.5
  - @rocket.chat/ui-contexts@19.0.0-rc.5
  - @rocket.chat/ui-avatar@15.0.0-rc.5
  - @rocket.chat/ui-video-conf@19.0.0-rc.5
  </details>

## 19.0.0-rc.4

### Patch Changes

- <details><summary>Updated dependencies []:</summary>

  - @rocket.chat/core-typings@7.7.1-rc.4
  - @rocket.chat/gazzodown@19.0.0-rc.4
  - @rocket.chat/ui-contexts@19.0.0-rc.4
  - @rocket.chat/ui-avatar@15.0.0-rc.4
  - @rocket.chat/ui-video-conf@19.0.0-rc.4
  </details>

## 19.0.0-rc.3

### Patch Changes

- <details><summary>Updated dependencies []:</summary>
  - @rocket.chat/core-typings@7.7.0-rc.3
  - @rocket.chat/gazzodown@19.0.0-rc.3
  - @rocket.chat/ui-contexts@19.0.0-rc.3
  - @rocket.chat/ui-avatar@15.0.0-rc.3
  - @rocket.chat/ui-video-conf@19.0.0-rc.3
  </details>

## 18.0.2

### Patch Changes

- <details><summary>Updated dependencies []:</summary>
  - @rocket.chat/core-typings@7.6.2
  - @rocket.chat/gazzodown@18.0.2
  - @rocket.chat/ui-contexts@18.0.2
  - @rocket.chat/ui-avatar@14.0.2
  - @rocket.chat/ui-video-conf@18.0.2
  </details>

## 18.0.1

### Patch Changes

- <details><summary>Updated dependencies [587c3cafbd631b4275fd05497d3e463713583cc0]:</summary>

  - @rocket.chat/apps-engine@1.51.1
  - @rocket.chat/core-typings@7.6.1
  - @rocket.chat/gazzodown@18.0.1
  - @rocket.chat/ui-contexts@18.0.1
  - @rocket.chat/ui-avatar@14.0.1
  - @rocket.chat/ui-video-conf@18.0.1
  </details>

## 18.0.0

### Patch Changes

- <details><summary>Updated dependencies [aec9eaa941fe9dad81f38d8d18d1b58edd700eb1, 2c190740d0ff166a4cefe8e833b0b2682a41fab1, d649a761edd71e1325a635b757ef1df2e5a778a4, bbd14f84214b4785f2b58cfeb8e9117bdfbf18e8, 1eeb139158fcd621a2b8d3a7de5bb512e659261d, d8eb824d242cbbeafb11b1c4a806860e4541ba79, bbd0b0d9ed181a156430e2a446d3b56092e3f645, 47ae69912cd90743e7bf836fdee4be481a01bbba, 4b28126ac94cf1d3312b30ad9863ca02673f49d4, 4690c55d8e379d0bd5dfa444f3e0a4175e88d8de]:</summary>

  - @rocket.chat/core-typings@7.6.0
  - @rocket.chat/apps-engine@1.51.0
  - @rocket.chat/ui-contexts@18.0.0
  - @rocket.chat/gazzodown@18.0.0
  - @rocket.chat/ui-avatar@14.0.0
  - @rocket.chat/ui-video-conf@18.0.0
  </details>

## 18.0.0-rc.8

### Patch Changes

- <details><summary>Updated dependencies []:</summary>

  - @rocket.chat/core-typings@7.6.0-rc.8
  - @rocket.chat/gazzodown@18.0.0-rc.8
  - @rocket.chat/ui-contexts@18.0.0-rc.8
  - @rocket.chat/ui-avatar@14.0.0-rc.8
  - @rocket.chat/ui-video-conf@18.0.0-rc.8
  </details>

## 18.0.0-rc.7

### Patch Changes

- <details><summary>Updated dependencies []:</summary>

  - @rocket.chat/core-typings@7.6.0-rc.7
  - @rocket.chat/gazzodown@18.0.0-rc.7
  - @rocket.chat/ui-contexts@18.0.0-rc.7
  - @rocket.chat/ui-avatar@14.0.0-rc.7
  - @rocket.chat/ui-video-conf@18.0.0-rc.7
  </details>

## 18.0.0-rc.6

### Patch Changes

- <details><summary>Updated dependencies []:</summary>

  - @rocket.chat/core-typings@7.6.0-rc.6
  - @rocket.chat/gazzodown@18.0.0-rc.6
  - @rocket.chat/ui-contexts@18.0.0-rc.6
  - @rocket.chat/ui-avatar@14.0.0-rc.6
  - @rocket.chat/ui-video-conf@18.0.0-rc.6
  </details>

## 18.0.0-rc.5

### Patch Changes

- <details><summary>Updated dependencies []:</summary>

  - @rocket.chat/core-typings@7.6.0-rc.5
  - @rocket.chat/gazzodown@18.0.0-rc.5
  - @rocket.chat/ui-contexts@18.0.0-rc.5
  - @rocket.chat/ui-avatar@14.0.0-rc.5
  - @rocket.chat/ui-video-conf@18.0.0-rc.5
  </details>

## 18.0.0-rc.4

### Patch Changes

- <details><summary>Updated dependencies []:</summary>

  - @rocket.chat/core-typings@7.6.0-rc.4
  - @rocket.chat/gazzodown@18.0.0-rc.4
  - @rocket.chat/ui-contexts@18.0.0-rc.4
  - @rocket.chat/ui-avatar@14.0.0-rc.4
  - @rocket.chat/ui-video-conf@18.0.0-rc.4
  </details>

## 18.0.0-rc.3

### Patch Changes

- <details><summary>Updated dependencies []:</summary>

  - @rocket.chat/core-typings@7.6.0-rc.3
  - @rocket.chat/gazzodown@18.0.0-rc.3
  - @rocket.chat/ui-contexts@18.0.0-rc.3
  - @rocket.chat/ui-avatar@14.0.0-rc.3
  - @rocket.chat/ui-video-conf@18.0.0-rc.3
  </details>

## 18.0.0-rc.2

### Patch Changes

- <details><summary>Updated dependencies []:</summary>

  - @rocket.chat/core-typings@7.6.0-rc.2
  - @rocket.chat/gazzodown@18.0.0-rc.2
  - @rocket.chat/ui-contexts@18.0.0-rc.2
  - @rocket.chat/ui-avatar@14.0.0-rc.2
  - @rocket.chat/ui-video-conf@18.0.0-rc.2
  </details>

## 18.0.0-rc.1

### Patch Changes

- <details><summary>Updated dependencies []:</summary>

  - @rocket.chat/core-typings@7.6.0-rc.1
  - @rocket.chat/gazzodown@18.0.0-rc.1
  - @rocket.chat/ui-contexts@18.0.0-rc.1
  - @rocket.chat/ui-avatar@14.0.0-rc.1
  - @rocket.chat/ui-video-conf@18.0.0-rc.1
  </details>

## 18.0.0-rc.0

### Patch Changes

- <details><summary>Updated dependencies [aec9eaa941fe9dad81f38d8d18d1b58edd700eb1, 2c190740d0ff166a4cefe8e833b0b2682a41fab1, d649a761edd71e1325a635b757ef1df2e5a778a4, bbd14f84214b4785f2b58cfeb8e9117bdfbf18e8, 1eeb139158fcd621a2b8d3a7de5bb512e659261d, d8eb824d242cbbeafb11b1c4a806860e4541ba79, bbd0b0d9ed181a156430e2a446d3b56092e3f645, 47ae69912cd90743e7bf836fdee4be481a01bbba, 4b28126ac94cf1d3312b30ad9863ca02673f49d4, 4690c55d8e379d0bd5dfa444f3e0a4175e88d8de]:</summary>

  - @rocket.chat/core-typings@7.6.0-rc.0
  - @rocket.chat/apps-engine@1.51.0-rc.0
  - @rocket.chat/ui-contexts@18.0.0-rc.0
  - @rocket.chat/gazzodown@18.0.0-rc.0
  - @rocket.chat/ui-avatar@14.0.0-rc.0
  - @rocket.chat/ui-video-conf@18.0.0-rc.0
  </details>

## 17.0.1

### Patch Changes

- <details><summary>Updated dependencies []:</summary>

  - @rocket.chat/core-typings@7.5.1
  - @rocket.chat/gazzodown@17.0.1
  - @rocket.chat/ui-contexts@17.0.1
  - @rocket.chat/ui-avatar@13.0.1
  - @rocket.chat/ui-video-conf@17.0.1
  </details>

## 17.0.0

### Patch Changes

- ([#35286](https://github.com/RocketChat/Rocket.Chat/pull/35286)) Bumps fuselage and related packages versions to use the most recent releases of each package, especially the fix for the missing track of the fuselage slider component

- <details><summary>Updated dependencies [c7b21f1c1e479533a208771f3e15f064f2c7e3ff, 4e9d3155db516718fdd28be30a53d0051c9144d3, 25592391b04a5a9c5e4be57a3878bca7c7db66b2, c904862b1496cab943e97d28b36d3a24deac21c1, 38f1c508c9f95cd34744066019927add53470446, c618263e8e5fa9459f48d262e5dd9e20c59c1410, c44331e0d9b0e4e04d1ec64bea74b439a1125aa0, 0d96d633a653f52d07bc9ebeead16dcb90c75e2c, d7ea246e0f7837cd3cc93f99316683b75a2faa43]:</summary>

  - @rocket.chat/gazzodown@17.0.0
  - @rocket.chat/ui-avatar@13.0.0
  - @rocket.chat/ui-contexts@17.0.0
  - @rocket.chat/ui-video-conf@17.0.0
  - @rocket.chat/apps-engine@1.50.0
  - @rocket.chat/core-typings@7.5.0
  </details>

## 17.0.0-rc.5

### Patch Changes

- <details><summary>Updated dependencies []:</summary>

  - @rocket.chat/core-typings@7.5.0-rc.5
  - @rocket.chat/gazzodown@17.0.0-rc.5
  - @rocket.chat/ui-contexts@17.0.0-rc.5
  - @rocket.chat/ui-avatar@13.0.0-rc.5
  - @rocket.chat/ui-video-conf@17.0.0-rc.5
  </details>

## 17.0.0-rc.4

### Patch Changes

- <details><summary>Updated dependencies [c618263e8e5fa9459f48d262e5dd9e20c59c1410, d7ea246e0f7837cd3cc93f99316683b75a2faa43]:</summary>

  - @rocket.chat/apps-engine@1.50.0-rc.1
  - @rocket.chat/core-typings@7.5.0-rc.4
  - @rocket.chat/gazzodown@17.0.0-rc.4
  - @rocket.chat/ui-contexts@17.0.0-rc.4
  - @rocket.chat/ui-avatar@13.0.0-rc.4
  - @rocket.chat/ui-video-conf@17.0.0-rc.4
  </details>

## 17.0.0-rc.3

### Patch Changes

- <details><summary>Updated dependencies []:</summary>

  - @rocket.chat/core-typings@7.5.0-rc.3
  - @rocket.chat/gazzodown@17.0.0-rc.3
  - @rocket.chat/ui-contexts@17.0.0-rc.3
  - @rocket.chat/ui-avatar@13.0.0-rc.3
  - @rocket.chat/ui-video-conf@17.0.0-rc.3
  </details>

## 17.0.0-rc.2

### Patch Changes

- <details><summary>Updated dependencies []:</summary>

  - @rocket.chat/ui-contexts@17.0.0-rc.2
  - @rocket.chat/gazzodown@17.0.0-rc.2
  - @rocket.chat/ui-avatar@13.0.0-rc.2
  - @rocket.chat/ui-video-conf@17.0.0-rc.2
  - @rocket.chat/core-typings@7.5.0-rc.2
  </details>

## 17.0.0-rc.1

### Patch Changes

- <details><summary>Updated dependencies []:</summary>

  - @rocket.chat/core-typings@7.5.0-rc.1
  - @rocket.chat/gazzodown@17.0.0-rc.1
  - @rocket.chat/ui-contexts@17.0.0-rc.1
  - @rocket.chat/ui-avatar@13.0.0-rc.1
  - @rocket.chat/ui-video-conf@17.0.0-rc.1
  </details>

## 17.0.0-rc.0

### Patch Changes

- ([#35286](https://github.com/RocketChat/Rocket.Chat/pull/35286)) Bumps fuselage and related packages versions to use the most recent releases of each package, especially the fix for the missing track of the fuselage slider component

- <details><summary>Updated dependencies [c7b21f1c1e479533a208771f3e15f064f2c7e3ff, 4e9d3155db516718fdd28be30a53d0051c9144d3, 25592391b04a5a9c5e4be57a3878bca7c7db66b2, c904862b1496cab943e97d28b36d3a24deac21c1, 38f1c508c9f95cd34744066019927add53470446, c44331e0d9b0e4e04d1ec64bea74b439a1125aa0, 0d96d633a653f52d07bc9ebeead16dcb90c75e2c]:</summary>

  - @rocket.chat/gazzodown@17.0.0-rc.0
  - @rocket.chat/ui-avatar@13.0.0-rc.0
  - @rocket.chat/ui-contexts@17.0.0-rc.0
  - @rocket.chat/ui-video-conf@17.0.0-rc.0
  - @rocket.chat/apps-engine@1.50.0-rc.0
  - @rocket.chat/core-typings@7.5.0-rc.0
  </details>

## 16.0.1

### Patch Changes

- <details><summary>Updated dependencies []:</summary>

  - @rocket.chat/core-typings@7.4.1
  - @rocket.chat/gazzodown@16.0.1
  - @rocket.chat/ui-contexts@16.0.1
  - @rocket.chat/ui-avatar@12.0.1
  - @rocket.chat/ui-video-conf@16.0.1
  </details>

## 16.0.0

### Patch Changes

- ([#35120](https://github.com/RocketChat/Rocket.Chat/pull/35120)) Fixes behavior of app updates that would save undesired field changes to documents

- ([#33141](https://github.com/RocketChat/Rocket.Chat/pull/33141)) Fixes an issue where video conf message block wasn't considering display avatars preference

- <details><summary>Updated dependencies [89964144e042c8d9282b51efd89e1e684077fdd7, 2921a6aa6f7c971a29c8209574cfb66432bc9f47, 083fc49cf718e460dd6e8fcd72b98b42aeb6fc86, f85da08765a9d3f8c5aabd9291fd08be6dfdeb85, 271894fb3942d5d0ce3d669325d07fbbbc4bf112, 697a38d23590ac799f0f3c14a676fb6bea7e86ea, be5031a21bdcda31270d53d319f7d183e77d84d7, 36e90a2eb2f9698f7ba42f6e8429a240114426bf]:</summary>

  - @rocket.chat/ui-video-conf@16.0.0
  - @rocket.chat/core-typings@7.4.0
  - @rocket.chat/apps-engine@1.49.0
  - @rocket.chat/ui-contexts@16.0.0
  - @rocket.chat/gazzodown@16.0.0
  - @rocket.chat/ui-avatar@12.0.0
  </details>

## 16.0.0-rc.5

### Patch Changes

- <details><summary>Updated dependencies []:</summary>

  - @rocket.chat/core-typings@7.4.0-rc.5
  - @rocket.chat/gazzodown@16.0.0-rc.5
  - @rocket.chat/ui-contexts@16.0.0-rc.5
  - @rocket.chat/ui-avatar@12.0.0-rc.5
  - @rocket.chat/ui-video-conf@16.0.0-rc.5
  </details>

## 16.0.0-rc.4

### Patch Changes

- <details><summary>Updated dependencies []:</summary>

  - @rocket.chat/core-typings@7.4.0-rc.4
  - @rocket.chat/gazzodown@16.0.0-rc.4
  - @rocket.chat/ui-contexts@16.0.0-rc.4
  - @rocket.chat/ui-avatar@12.0.0-rc.4
  - @rocket.chat/ui-video-conf@16.0.0-rc.4
  </details>

## 16.0.0-rc.3

### Patch Changes

- <details><summary>Updated dependencies []:</summary>
  - @rocket.chat/core-typings@7.4.0-rc.3
  - @rocket.chat/gazzodown@16.0.0-rc.3
  - @rocket.chat/ui-contexts@16.0.0-rc.3
  - @rocket.chat/ui-avatar@12.0.0-rc.3
  - @rocket.chat/ui-video-conf@16.0.0-rc.3
  </details>

## 16.0.0-rc.2

### Patch Changes

- <details><summary>Updated dependencies []:</summary>

  - @rocket.chat/core-typings@7.4.0-rc.2
  - @rocket.chat/gazzodown@16.0.0-rc.2
  - @rocket.chat/ui-contexts@16.0.0-rc.2
  - @rocket.chat/ui-avatar@12.0.0-rc.2
  - @rocket.chat/ui-video-conf@16.0.0-rc.2
  </details>

## 16.0.0-rc.1

### Patch Changes

- <details><summary>Updated dependencies []:</summary>

  - @rocket.chat/core-typings@7.4.0-rc.1
  - @rocket.chat/gazzodown@16.0.0-rc.1
  - @rocket.chat/ui-contexts@16.0.0-rc.1
  - @rocket.chat/ui-avatar@12.0.0-rc.1
  - @rocket.chat/ui-video-conf@16.0.0-rc.1
  </details>

## 16.0.0-rc.0

### Patch Changes

- ([#35120](https://github.com/RocketChat/Rocket.Chat/pull/35120)) Fixes behavior of app updates that would save undesired field changes to documents

- ([#33141](https://github.com/RocketChat/Rocket.Chat/pull/33141)) Fixes an issue where video conf message block wasn't considering display avatars preference

- <details><summary>Updated dependencies [89964144e042c8d9282b51efd89e1e684077fdd7, 2921a6aa6f7c971a29c8209574cfb66432bc9f47, 083fc49cf718e460dd6e8fcd72b98b42aeb6fc86, f85da08765a9d3f8c5aabd9291fd08be6dfdeb85, 271894fb3942d5d0ce3d669325d07fbbbc4bf112, 697a38d23590ac799f0f3c14a676fb6bea7e86ea, be5031a21bdcda31270d53d319f7d183e77d84d7, 36e90a2eb2f9698f7ba42f6e8429a240114426bf]:</summary>

  - @rocket.chat/ui-video-conf@16.0.0-rc.0
  - @rocket.chat/core-typings@7.4.0-rc.0
  - @rocket.chat/apps-engine@1.49.0-rc.0
  - @rocket.chat/ui-contexts@16.0.0-rc.0
  - @rocket.chat/gazzodown@16.0.0-rc.0
  - @rocket.chat/ui-avatar@12.0.0-rc.0
  </details>

## 15.0.3

### Patch Changes

- <details><summary>Updated dependencies []:</summary>

  - @rocket.chat/core-typings@7.3.3
  - @rocket.chat/gazzodown@15.0.3
  - @rocket.chat/ui-contexts@15.0.3
  - @rocket.chat/ui-avatar@11.0.3
  - @rocket.chat/ui-video-conf@15.0.3
  </details>

## 15.0.2

### Patch Changes

- <details><summary>Updated dependencies []:</summary>

  - @rocket.chat/core-typings@7.3.2
  - @rocket.chat/gazzodown@15.0.2
  - @rocket.chat/ui-contexts@15.0.2
  - @rocket.chat/ui-avatar@11.0.2
  - @rocket.chat/ui-video-conf@15.0.2
  </details>

## 15.0.1

### Patch Changes

- <details><summary>Updated dependencies []:</summary>

  - @rocket.chat/core-typings@7.3.1
  - @rocket.chat/gazzodown@15.0.1
  - @rocket.chat/ui-contexts@15.0.1
  - @rocket.chat/ui-avatar@11.0.1
  - @rocket.chat/ui-video-conf@15.0.1
  </details>

## 15.0.0

### Patch Changes

- ([#34858](https://github.com/RocketChat/Rocket.Chat/pull/34858)) Fixes an issue that prevented the apps-engine from reestablishing communications with subprocesses in some cases

- <details><summary>Updated dependencies [5506c406f4a22145ece065ad2b797225e94423ca, 8942b0032af976738a7c602fa389803dda30c0dc, bfa92f4dba1a16973d7da5a9c0f5d0df998bf944, c0fa1c884cccab47f4e68dd81457c424cf176f11]:</summary>

  - @rocket.chat/apps-engine@1.48.2
  - @rocket.chat/ui-contexts@15.0.0
  - @rocket.chat/core-typings@7.3.0
  - @rocket.chat/gazzodown@15.0.0
  - @rocket.chat/ui-avatar@11.0.0
  - @rocket.chat/ui-video-conf@15.0.0
  </details>

## 15.0.0-rc.5

### Patch Changes

- <details><summary>Updated dependencies []:</summary>

  - @rocket.chat/core-typings@7.3.0-rc.5
  - @rocket.chat/gazzodown@15.0.0-rc.5
  - @rocket.chat/ui-contexts@15.0.0-rc.5
  - @rocket.chat/ui-avatar@11.0.0-rc.5
  - @rocket.chat/ui-video-conf@15.0.0-rc.5
  </details>

## 15.0.0-rc.4

### Patch Changes

- <details><summary>Updated dependencies []:</summary>

  - @rocket.chat/core-typings@7.3.0-rc.4
  - @rocket.chat/gazzodown@15.0.0-rc.4
  - @rocket.chat/ui-contexts@15.0.0-rc.4
  - @rocket.chat/ui-avatar@11.0.0-rc.4
  - @rocket.chat/ui-video-conf@15.0.0-rc.4
  </details>

## 15.0.0-rc.3

### Patch Changes

- <details><summary>Updated dependencies []:</summary>

  - @rocket.chat/core-typings@7.3.0-rc.3
  - @rocket.chat/gazzodown@15.0.0-rc.3
  - @rocket.chat/ui-contexts@15.0.0-rc.3
  - @rocket.chat/ui-avatar@11.0.0-rc.3
  - @rocket.chat/ui-video-conf@15.0.0-rc.3
  </details>

## 15.0.0-rc.2

### Patch Changes

- <details><summary>Updated dependencies []:</summary>

  - @rocket.chat/core-typings@7.3.0-rc.2
  - @rocket.chat/gazzodown@15.0.0-rc.2
  - @rocket.chat/ui-contexts@15.0.0-rc.2
  - @rocket.chat/ui-avatar@11.0.0-rc.2
  - @rocket.chat/ui-video-conf@15.0.0-rc.2
  </details>

## 15.0.0-rc.1

### Patch Changes

- <details><summary>Updated dependencies []:</summary>

  - @rocket.chat/core-typings@7.3.0-rc.1
  - @rocket.chat/gazzodown@15.0.0-rc.1
  - @rocket.chat/ui-contexts@15.0.0-rc.1
  - @rocket.chat/ui-avatar@11.0.0-rc.1
  - @rocket.chat/ui-video-conf@15.0.0-rc.1
  </details>

## 15.0.0-rc.0

### Patch Changes

- ([#34858](https://github.com/RocketChat/Rocket.Chat/pull/34858)) Fixes an issue that prevented the apps-engine from reestablishing communications with subprocesses in some cases

- <details><summary>Updated dependencies [5506c406f4a22145ece065ad2b797225e94423ca, 8942b0032af976738a7c602fa389803dda30c0dc, bfa92f4dba1a16973d7da5a9c0f5d0df998bf944]:</summary>

  - @rocket.chat/apps-engine@1.48.2-rc.0
  - @rocket.chat/ui-contexts@15.0.0-rc.0
  - @rocket.chat/core-typings@7.3.0-rc.0
  - @rocket.chat/gazzodown@15.0.0-rc.0
  - @rocket.chat/ui-avatar@11.0.0-rc.0
  - @rocket.chat/ui-video-conf@15.0.0-rc.0
  </details>

## 14.0.1

### Patch Changes

- <details><summary>Updated dependencies []:</summary>

  - @rocket.chat/core-typings@7.2.1
  - @rocket.chat/gazzodown@14.0.1
  - @rocket.chat/ui-contexts@14.0.1
  - @rocket.chat/ui-avatar@10.0.1
  - @rocket.chat/ui-video-conf@14.0.1
  </details>

## 14.0.0

### Patch Changes

- ([#34205](https://github.com/RocketChat/Rocket.Chat/pull/34205)) Fixes an error where the engine would not retry a subprocess restart if the last attempt failed

- ([#34858](https://github.com/RocketChat/Rocket.Chat/pull/34858)) Fixes an issue that prevented the apps-engine from reestablishing communications with subprocesses in some cases

- ([#34205](https://github.com/RocketChat/Rocket.Chat/pull/34205)) Fixes error propagation when trying to get the status of apps in some cases

- ([#34205](https://github.com/RocketChat/Rocket.Chat/pull/34205)) Fixes wrong data being reported to total failed apps metrics and statistics

- <details><summary>Updated dependencies [76f6239ff1a9f34f163c03c140c4ceba62563b4e, eb794b7fd6bf3ff5a37a38bccaba247ed36db744, c43220dcd8c1df86a6143d6553964ad2173903b3, f62326080d5e6ba36351cb0b6965a09f23856ac8, 76f6239ff1a9f34f163c03c140c4ceba62563b4e, f62326080d5e6ba36351cb0b6965a09f23856ac8, 475120dc19fb8cc400fd8af21559cd6f3cc17eb8, 2e4af86f6463166ba4d0b37b153b89ab246e112a, 76f6239ff1a9f34f163c03c140c4ceba62563b4e, f62326080d5e6ba36351cb0b6965a09f23856ac8, 75a14b2e013aca7361cac56316f2b7e8c07d9dc8, f62326080d5e6ba36351cb0b6965a09f23856ac8]:</summary>

  - @rocket.chat/ui-video-conf@14.0.0
  - @rocket.chat/core-typings@7.2.0
  - @rocket.chat/apps-engine@1.48.1
  - @rocket.chat/ui-contexts@14.0.0
  - @rocket.chat/gazzodown@14.0.0
  - @rocket.chat/ui-avatar@10.0.0
  </details>

## 14.0.0-rc.3

### Patch Changes

- <details><summary>Updated dependencies []:</summary>

  - @rocket.chat/core-typings@7.2.0-rc.3
  - @rocket.chat/gazzodown@14.0.0-rc.3
  - @rocket.chat/ui-contexts@14.0.0-rc.3
  - @rocket.chat/ui-avatar@10.0.0-rc.3
  - @rocket.chat/ui-video-conf@14.0.0-rc.3
  </details>

## 14.0.0-rc.2

### Patch Changes

- ([#34858](https://github.com/RocketChat/Rocket.Chat/pull/34858)) Fixes an issue that prevented the apps-engine from reestablishing communications with subprocesses in some cases

- <details><summary>Updated dependencies [c43220dcd8c1df86a6143d6553964ad2173903b3]:</summary>

  - @rocket.chat/apps-engine@1.48.1-rc.1
  - @rocket.chat/ui-contexts@14.0.0-rc.2
  - @rocket.chat/core-typings@7.2.0-rc.2
  - @rocket.chat/gazzodown@14.0.0-rc.2
  - @rocket.chat/ui-avatar@10.0.0-rc.2
  - @rocket.chat/ui-video-conf@14.0.0-rc.2
  </details>

## 14.0.0-rc.1

### Patch Changes

- <details><summary>Updated dependencies []:</summary>

  - @rocket.chat/core-typings@7.2.0-rc.1
  - @rocket.chat/gazzodown@14.0.0-rc.1
  - @rocket.chat/ui-contexts@14.0.0-rc.1
  - @rocket.chat/ui-avatar@10.0.0-rc.1
  - @rocket.chat/ui-video-conf@14.0.0-rc.1
  </details>

## 14.0.0-rc.0

### Patch Changes

- ([#34205](https://github.com/RocketChat/Rocket.Chat/pull/34205)) Fixes an error where the engine would not retry a subprocess restart if the last attempt failed

- ([#34205](https://github.com/RocketChat/Rocket.Chat/pull/34205)) Fixes error propagation when trying to get the status of apps in some cases

- ([#34205](https://github.com/RocketChat/Rocket.Chat/pull/34205)) Fixes wrong data being reported to total failed apps metrics and statistics

- <details><summary>Updated dependencies [76f6239ff1a9f34f163c03c140c4ceba62563b4e, eb794b7fd6bf3ff5a37a38bccaba247ed36db744, f62326080d5e6ba36351cb0b6965a09f23856ac8, 76f6239ff1a9f34f163c03c140c4ceba62563b4e, f62326080d5e6ba36351cb0b6965a09f23856ac8, 475120dc19fb8cc400fd8af21559cd6f3cc17eb8, 2e4af86f6463166ba4d0b37b153b89ab246e112a, 76f6239ff1a9f34f163c03c140c4ceba62563b4e, f62326080d5e6ba36351cb0b6965a09f23856ac8, 75a14b2e013aca7361cac56316f2b7e8c07d9dc8, f62326080d5e6ba36351cb0b6965a09f23856ac8]:</summary>

  - @rocket.chat/ui-video-conf@14.0.0-rc.0
  - @rocket.chat/core-typings@7.2.0-rc.0
  - @rocket.chat/apps-engine@1.48.1-rc.0
  - @rocket.chat/ui-contexts@14.0.0-rc.0
  - @rocket.chat/gazzodown@14.0.0-rc.0
  - @rocket.chat/ui-avatar@10.0.0-rc.0
  </details>

## 13.0.0

### Patch Changes

- <details><summary>Updated dependencies [82767d8fd8a52ac348e8aded1d238e688d36129b, 80e36bfc3938775eb26aa5576f1b9b98896e1cc4, 3569b0a9c48f8b94ebaef2f8b607c52fdb8e570a, b4841cb7206d855d7a1bc7604683a5b4a48b7176, 32d93a0666fa1cbe857d02889e93d9bbf45bd4f0, ce7024af36fcde97b1da5b2731f6edc4a4c236b8, d398866dba725918017e3609807f9d0ab9b89b72, d398866dba725918017e3609807f9d0ab9b89b72]:</summary>

  - @rocket.chat/apps-engine@1.48.0
  - @rocket.chat/core-typings@7.1.0
  - @rocket.chat/gazzodown@13.0.0
  - @rocket.chat/ui-contexts@13.0.0
  - @rocket.chat/ui-avatar@9.0.0
  - @rocket.chat/ui-video-conf@13.0.0
  </details>

## 13.0.0-rc.3

### Patch Changes

- <details><summary>Updated dependencies []:</summary>

  - @rocket.chat/core-typings@7.1.0-rc.3
  - @rocket.chat/gazzodown@13.0.0-rc.3
  - @rocket.chat/ui-contexts@13.0.0-rc.3
  - @rocket.chat/ui-avatar@9.0.0-rc.3
  - @rocket.chat/ui-video-conf@13.0.0-rc.3
  </details>

## 13.0.0-rc.2

### Patch Changes

- <details><summary>Updated dependencies []:</summary>

  - @rocket.chat/core-typings@7.1.0-rc.2
  - @rocket.chat/gazzodown@13.0.0-rc.2
  - @rocket.chat/ui-contexts@13.0.0-rc.2
  - @rocket.chat/ui-avatar@9.0.0-rc.2
  - @rocket.chat/ui-video-conf@13.0.0-rc.2
  </details>

## 13.0.0-rc.1

### Patch Changes

- <details><summary>Updated dependencies []:</summary>

  - @rocket.chat/core-typings@7.1.0-rc.1
  - @rocket.chat/gazzodown@13.0.0-rc.1
  - @rocket.chat/ui-contexts@13.0.0-rc.1
  - @rocket.chat/ui-avatar@9.0.0-rc.1
  - @rocket.chat/ui-video-conf@13.0.0-rc.1
  </details>

## 13.0.0-rc.0

### Patch Changes

- <details><summary>Updated dependencies [82767d8fd8a52ac348e8aded1d238e688d36129b, 80e36bfc3938775eb26aa5576f1b9b98896e1cc4, 3569b0a9c48f8b94ebaef2f8b607c52fdb8e570a, b4841cb7206d855d7a1bc7604683a5b4a48b7176, 32d93a0666fa1cbe857d02889e93d9bbf45bd4f0, ce7024af36fcde97b1da5b2731f6edc4a4c236b8, d398866dba725918017e3609807f9d0ab9b89b72, d398866dba725918017e3609807f9d0ab9b89b72]:</summary>

  - @rocket.chat/apps-engine@1.48.0-rc.0
  - @rocket.chat/core-typings@7.1.0-rc.0
  - @rocket.chat/gazzodown@13.0.0-rc.0
  - @rocket.chat/ui-contexts@13.0.0-rc.0
  - @rocket.chat/ui-avatar@9.0.0-rc.0
  - @rocket.chat/ui-video-conf@13.0.0-rc.0
  </details>

## 12.0.0

### Minor Changes

- ([#33592](https://github.com/RocketChat/Rocket.Chat/pull/33592)) Adds ability to collapse/expand sidebar groups

### Patch Changes

- <details><summary>Updated dependencies [687f1efd5f, bcacbb1cee, 9274cf4586, b338807d76, 5f9826bed6, debd3ffa22, a5f25e73b5, 3ea02d3cc1, e3629e065b, 03d148524b, 81998f3450, 509143d6dd]:</summary>

  - @rocket.chat/ui-kit@0.37.0
  - @rocket.chat/core-typings@7.0.0
  - @rocket.chat/ui-video-conf@12.0.0
  - @rocket.chat/gazzodown@12.0.0
  - @rocket.chat/ui-avatar@8.0.0
  - @rocket.chat/apps-engine@1.47.0
  - @rocket.chat/ui-contexts@12.0.0
  </details>

## 12.0.0-rc.6

### Patch Changes

- <details><summary>Updated dependencies []:</summary>

  - @rocket.chat/core-typings@7.0.0-rc.6
  - @rocket.chat/gazzodown@12.0.0-rc.6
  - @rocket.chat/ui-contexts@12.0.0-rc.6
  - @rocket.chat/ui-avatar@8.0.0-rc.6
  - @rocket.chat/ui-video-conf@12.0.0-rc.6
  </details>

## 12.0.0-rc.5

### Patch Changes

- <details><summary>Updated dependencies []:</summary>

  - @rocket.chat/ui-contexts@12.0.0-rc.5
  - @rocket.chat/gazzodown@12.0.0-rc.5
  - @rocket.chat/ui-avatar@8.0.0-rc.5
  - @rocket.chat/ui-video-conf@12.0.0-rc.5
  - @rocket.chat/core-typings@7.0.0-rc.5
  </details>

## 12.0.0-rc.4

### Patch Changes

- <details><summary>Updated dependencies []:</summary>

  - @rocket.chat/core-typings@7.0.0-rc.4
  - @rocket.chat/gazzodown@12.0.0-rc.4
  - @rocket.chat/ui-contexts@12.0.0-rc.4
  - @rocket.chat/ui-avatar@8.0.0-rc.4
  - @rocket.chat/ui-video-conf@12.0.0-rc.4
  </details>

## 12.0.0-rc.3

### Patch Changes

- <details><summary>Updated dependencies []:</summary>

  - @rocket.chat/core-typings@7.0.0-rc.3
  - @rocket.chat/gazzodown@12.0.0-rc.3
  - @rocket.chat/ui-contexts@12.0.0-rc.3
  - @rocket.chat/ui-avatar@8.0.0-rc.3
  - @rocket.chat/ui-video-conf@12.0.0-rc.3
  </details>

## 12.0.0-rc.2

### Patch Changes

- <details><summary>Updated dependencies []:</summary>

  - @rocket.chat/core-typings@7.0.0-rc.2
  - @rocket.chat/gazzodown@12.0.0-rc.2
  - @rocket.chat/ui-contexts@12.0.0-rc.2
  - @rocket.chat/ui-avatar@8.0.0-rc.2
  - @rocket.chat/ui-video-conf@12.0.0-rc.2
  </details>

## 12.0.0-rc.1

### Patch Changes

- <details><summary>Updated dependencies []:</summary>

  - @rocket.chat/core-typings@7.0.0-rc.1
  - @rocket.chat/gazzodown@12.0.0-rc.1
  - @rocket.chat/ui-contexts@12.0.0-rc.1
  - @rocket.chat/ui-avatar@8.0.0-rc.1
  - @rocket.chat/ui-video-conf@12.0.0-rc.1
  </details>

## 12.0.0-rc.0

### Minor Changes

- ([#33592](https://github.com/RocketChat/Rocket.Chat/pull/33592)) Adds ability to collapse/expand sidebar groups

### Patch Changes

- <details><summary>Updated dependencies [7726d68374, 687f1efd5f, bcacbb1cee, 9274cf4586, b338807d76, 5f9826bed6, debd3ffa22, a5f25e73b5, 3ea02d3cc1, e3629e065b, 03d148524b, 81998f3450, 509143d6dd]:</summary>

  - @rocket.chat/core-typings@7.0.0-rc.0
  - @rocket.chat/ui-kit@0.37.0-rc.0
  - @rocket.chat/ui-video-conf@12.0.0-rc.0
  - @rocket.chat/gazzodown@12.0.0-rc.0
  - @rocket.chat/ui-avatar@8.0.0-rc.0
  - @rocket.chat/apps-engine@1.47.0-rc.0
  - @rocket.chat/ui-contexts@12.0.0-rc.0
  </details>

## 11.0.0

### Minor Changes

- ([#32821](https://github.com/RocketChat/Rocket.Chat/pull/32821)) Replaced new `SidebarV2` components under feature preview

### Patch Changes

- ([#33179](https://github.com/RocketChat/Rocket.Chat/pull/33179)) Fixed an error that incorrectly showed conference calls as not answered after they ended

- ([#32999](https://github.com/RocketChat/Rocket.Chat/pull/32999)) Fixes multiple selection for MultiStaticSelectElement in UiKit

- <details><summary>Updated dependencies [274f4f5881, cd0d50016e, 927710d778, 12d6307998]:</summary>

  - @rocket.chat/core-typings@6.13.0
  - @rocket.chat/ui-video-conf@11.0.0
  - @rocket.chat/gazzodown@11.0.0
  - @rocket.chat/ui-avatar@7.0.0
  - @rocket.chat/ui-contexts@11.0.0
  </details>

## 11.0.0-rc.6

### Patch Changes

- <details><summary>Updated dependencies []:</summary>

  - @rocket.chat/core-typings@6.13.0-rc.6
  - @rocket.chat/gazzodown@11.0.0-rc.6
  - @rocket.chat/ui-contexts@11.0.0-rc.6
  - @rocket.chat/ui-avatar@7.0.0-rc.6
  - @rocket.chat/ui-video-conf@11.0.0-rc.6
  </details>

## 11.0.0-rc.5

### Patch Changes

- <details><summary>Updated dependencies []:</summary>

  - @rocket.chat/core-typings@6.13.0-rc.5
  - @rocket.chat/gazzodown@11.0.0-rc.5
  - @rocket.chat/ui-contexts@11.0.0-rc.5
  - @rocket.chat/ui-avatar@7.0.0-rc.5
  - @rocket.chat/ui-video-conf@11.0.0-rc.5
  </details>

## 11.0.0-rc.4

### Patch Changes

- <details><summary>Updated dependencies []:</summary>

  - @rocket.chat/core-typings@6.13.0-rc.4
  - @rocket.chat/gazzodown@11.0.0-rc.4
  - @rocket.chat/ui-contexts@11.0.0-rc.4
  - @rocket.chat/ui-avatar@7.0.0-rc.4
  - @rocket.chat/ui-video-conf@11.0.0-rc.4
  </details>

## 11.0.0-rc.3

### Patch Changes

- <details><summary>Updated dependencies []:</summary>

  - @rocket.chat/core-typings@6.13.0-rc.3
  - @rocket.chat/gazzodown@11.0.0-rc.3
  - @rocket.chat/ui-contexts@11.0.0-rc.3
  - @rocket.chat/ui-avatar@7.0.0-rc.3
  - @rocket.chat/ui-video-conf@11.0.0-rc.3
  </details>

## 11.0.0-rc.2

### Patch Changes

- <details><summary>Updated dependencies []:</summary>

  - @rocket.chat/core-typings@6.13.0-rc.2
  - @rocket.chat/gazzodown@11.0.0-rc.2
  - @rocket.chat/ui-contexts@11.0.0-rc.2
  - @rocket.chat/ui-avatar@7.0.0-rc.2
  - @rocket.chat/ui-video-conf@11.0.0-rc.2
  </details>

## 11.0.0-rc.1

### Patch Changes

- <details><summary>Updated dependencies []:</summary>

  - @rocket.chat/ui-contexts@11.0.0-rc.1
  - @rocket.chat/gazzodown@11.0.0-rc.1
  - @rocket.chat/ui-avatar@7.0.0-rc.1
  - @rocket.chat/ui-video-conf@11.0.0-rc.1
  - @rocket.chat/core-typings@6.13.0-rc.1
  </details>

## 11.0.0-rc.0

### Minor Changes

- ([#32821](https://github.com/RocketChat/Rocket.Chat/pull/32821)) Replaced new `SidebarV2` components under feature preview

### Patch Changes

- ([#33179](https://github.com/RocketChat/Rocket.Chat/pull/33179)) Fixed an error that incorrectly showed conference calls as not answered after they ended

- ([#32999](https://github.com/RocketChat/Rocket.Chat/pull/32999)) Fixes multiple selection for MultiStaticSelectElement in UiKit

- <details><summary>Updated dependencies [274f4f5881, cd0d50016e, 927710d778, 12d6307998]:</summary>

  - @rocket.chat/core-typings@6.13.0-rc.0
  - @rocket.chat/ui-video-conf@11.0.0-rc.0
  - @rocket.chat/gazzodown@11.0.0-rc.0
  - @rocket.chat/ui-avatar@7.0.0-rc.0
  - @rocket.chat/ui-contexts@11.0.0-rc.0
  </details>

## 10.0.1

### Patch Changes

- <details><summary>Updated dependencies []:</summary>

  - @rocket.chat/core-typings@6.12.1
  - @rocket.chat/gazzodown@10.0.1
  - @rocket.chat/ui-contexts@10.0.1
  - @rocket.chat/ui-avatar@6.0.1
  - @rocket.chat/ui-video-conf@10.0.1
  </details>

## 10.0.0

### Patch Changes

- ([#32968](https://github.com/RocketChat/Rocket.Chat/pull/32968)) Bumped @rocket.chat/fuselage that fixes the Menu onPointerUp event behavior

- <details><summary>Updated dependencies [8ea6517c4e, c11f3722df, 7937ff741a, 58c0efc732, e28be46db7, 58c0efc732]:</summary>

  - @rocket.chat/ui-video-conf@10.0.0
  - @rocket.chat/gazzodown@10.0.0
  - @rocket.chat/ui-avatar@6.0.0
  - @rocket.chat/ui-kit@0.36.1
  - @rocket.chat/core-typings@6.12.0
  - @rocket.chat/ui-contexts@10.0.0
  </details>

## 10.0.0-rc.6

### Patch Changes

- <details><summary>Updated dependencies []:</summary>

  - @rocket.chat/core-typings@6.12.0-rc.6
  - @rocket.chat/gazzodown@10.0.0-rc.6
  - @rocket.chat/ui-contexts@10.0.0-rc.6
  - @rocket.chat/ui-avatar@6.0.0-rc.6
  - @rocket.chat/ui-video-conf@10.0.0-rc.6
  </details>

## 10.0.0-rc.5

### Patch Changes

- <details><summary>Updated dependencies []:</summary>

  - @rocket.chat/core-typings@6.12.0-rc.5
  - @rocket.chat/gazzodown@10.0.0-rc.5
  - @rocket.chat/ui-contexts@10.0.0-rc.5
  - @rocket.chat/ui-avatar@6.0.0-rc.5
  - @rocket.chat/ui-video-conf@10.0.0-rc.5
  </details>

## 10.0.0-rc.4

### Patch Changes

- <details><summary>Updated dependencies []:</summary>

  - @rocket.chat/core-typings@6.12.0-rc.4
  - @rocket.chat/gazzodown@10.0.0-rc.4
  - @rocket.chat/ui-contexts@10.0.0-rc.4
  - @rocket.chat/ui-avatar@6.0.0-rc.4
  - @rocket.chat/ui-video-conf@10.0.0-rc.4
  </details>

## 10.0.0-rc.3

### Patch Changes

- <details><summary>Updated dependencies []:</summary>
  - @rocket.chat/core-typings@6.12.0-rc.3
  - @rocket.chat/gazzodown@10.0.0-rc.3
  - @rocket.chat/ui-contexts@10.0.0-rc.3
  - @rocket.chat/ui-avatar@6.0.0-rc.3
  - @rocket.chat/ui-video-conf@10.0.0-rc.3
  </details>

## 10.0.0-rc.2

### Patch Changes

- <details><summary>Updated dependencies []:</summary>

  - @rocket.chat/core-typings@6.12.0-rc.2
  - @rocket.chat/gazzodown@10.0.0-rc.2
  - @rocket.chat/ui-contexts@10.0.0-rc.2
  - @rocket.chat/ui-avatar@6.0.0-rc.2
  - @rocket.chat/ui-video-conf@10.0.0-rc.2
  </details>

## 10.0.0-rc.1

### Patch Changes

- <details><summary>Updated dependencies []:</summary>

  - @rocket.chat/core-typings@6.12.0-rc.1
  - @rocket.chat/gazzodown@10.0.0-rc.1
  - @rocket.chat/ui-contexts@10.0.0-rc.1
  - @rocket.chat/ui-avatar@6.0.0-rc.1
  - @rocket.chat/ui-video-conf@10.0.0-rc.1
  </details>

## 10.0.0-rc.0

### Patch Changes

- ([#32968](https://github.com/RocketChat/Rocket.Chat/pull/32968)) Bumped @rocket.chat/fuselage that fixes the Menu onPointerUp event behavior

- <details><summary>Updated dependencies [8ea6517c4e, c11f3722df, 7937ff741a, 58c0efc732, e28be46db7, 58c0efc732]:</summary>

  - @rocket.chat/ui-video-conf@10.0.0-rc.0
  - @rocket.chat/gazzodown@10.0.0-rc.0
  - @rocket.chat/ui-avatar@6.0.0-rc.0
  - @rocket.chat/ui-kit@0.36.1-rc.0
  - @rocket.chat/core-typings@6.12.0-rc.0
  - @rocket.chat/ui-contexts@10.0.0-rc.0
  </details>

## 9.0.2

### Patch Changes

- <details><summary>Updated dependencies []:</summary>

  - @rocket.chat/core-typings@6.11.2
  - @rocket.chat/gazzodown@9.0.2
  - @rocket.chat/ui-contexts@9.0.2
  - @rocket.chat/ui-avatar@5.0.2
  - @rocket.chat/ui-video-conf@9.0.2
  </details>

## 9.0.1

### Patch Changes

- <details><summary>Updated dependencies []:</summary>

  - @rocket.chat/core-typings@6.11.1
  - @rocket.chat/gazzodown@9.0.1
  - @rocket.chat/ui-contexts@9.0.1
  - @rocket.chat/ui-avatar@5.0.1
  - @rocket.chat/ui-video-conf@9.0.1
  </details>

## 9.0.0

### Patch Changes

- ([#32679](https://github.com/RocketChat/Rocket.Chat/pull/32679)) Fix validations from "UiKit" modal component

- ([#32719](https://github.com/RocketChat/Rocket.Chat/pull/32719)) Added the `user` param to apps-engine update method call, allowing apps' new `onUpdate` hook to know who triggered the update.

- <details><summary>Updated dependencies [2d89a0c448, 24f7df4894, 4e8aa575a6, b8e5887fb9]:</summary>

  - @rocket.chat/ui-video-conf@9.0.0
  - @rocket.chat/core-typings@6.11.0
  - @rocket.chat/ui-contexts@9.0.0
  - @rocket.chat/ui-kit@0.36.0
  - @rocket.chat/gazzodown@9.0.0
  - @rocket.chat/ui-avatar@5.0.0
  </details>

## 9.0.0-rc.6

### Patch Changes

- <details><summary>Updated dependencies []:</summary>

  - @rocket.chat/core-typings@6.11.0-rc.6
  - @rocket.chat/gazzodown@9.0.0-rc.6
  - @rocket.chat/ui-contexts@9.0.0-rc.6
  - @rocket.chat/ui-avatar@5.0.0-rc.6
  - @rocket.chat/ui-video-conf@9.0.0-rc.6
  </details>

## 9.0.0-rc.5

### Patch Changes

- <details><summary>Updated dependencies []:</summary>

  - @rocket.chat/core-typings@6.11.0-rc.5
  - @rocket.chat/gazzodown@9.0.0-rc.5
  - @rocket.chat/ui-contexts@9.0.0-rc.5
  - @rocket.chat/ui-avatar@5.0.0-rc.5
  - @rocket.chat/ui-video-conf@9.0.0-rc.5
  </details>

## 9.0.0-rc.4

### Patch Changes

- <details><summary>Updated dependencies []:</summary>

  - @rocket.chat/core-typings@6.11.0-rc.4
  - @rocket.chat/gazzodown@9.0.0-rc.4
  - @rocket.chat/ui-contexts@9.0.0-rc.4
  - @rocket.chat/ui-avatar@5.0.0-rc.4
  - @rocket.chat/ui-video-conf@9.0.0-rc.4
  </details>

## 9.0.0-rc.3

### Patch Changes

- <details><summary>Updated dependencies []:</summary>

  - @rocket.chat/core-typings@6.11.0-rc.3
  - @rocket.chat/gazzodown@9.0.0-rc.3
  - @rocket.chat/ui-contexts@9.0.0-rc.3
  - @rocket.chat/ui-avatar@5.0.0-rc.3
  - @rocket.chat/ui-video-conf@9.0.0-rc.3
  </details>

## 9.0.0-rc.2

### Patch Changes

- <details><summary>Updated dependencies []:</summary>

  - @rocket.chat/core-typings@6.11.0-rc.2
  - @rocket.chat/gazzodown@9.0.0-rc.2
  - @rocket.chat/ui-contexts@9.0.0-rc.2
  - @rocket.chat/ui-avatar@5.0.0-rc.2
  - @rocket.chat/ui-video-conf@9.0.0-rc.2
  </details>

## 9.0.0-rc.1

### Patch Changes

- <details><summary>Updated dependencies []:</summary>

  - @rocket.chat/core-typings@6.11.0-rc.1
  - @rocket.chat/gazzodown@9.0.0-rc.1
  - @rocket.chat/ui-contexts@9.0.0-rc.1
  - @rocket.chat/ui-avatar@5.0.0-rc.1
  - @rocket.chat/ui-video-conf@9.0.0-rc.1
  </details>

## 9.0.0-rc.0

### Patch Changes

- ([#32679](https://github.com/RocketChat/Rocket.Chat/pull/32679)) Fix validations from "UiKit" modal component

- ([#32719](https://github.com/RocketChat/Rocket.Chat/pull/32719)) Added the `user` param to apps-engine update method call, allowing apps' new `onUpdate` hook to know who triggered the update.

- <details><summary>Updated dependencies [2d89a0c448, 24f7df4894, 4e8aa575a6, b8e5887fb9]:</summary>

  - @rocket.chat/ui-video-conf@9.0.0-rc.0
  - @rocket.chat/core-typings@6.11.0-rc.0
  - @rocket.chat/ui-contexts@9.0.0-rc.0
  - @rocket.chat/ui-kit@0.36.0-rc.0
  - @rocket.chat/gazzodown@9.0.0-rc.0
  - @rocket.chat/ui-avatar@5.0.0-rc.0
  </details>

## 8.0.2

### Patch Changes

- ([#32935](https://github.com/RocketChat/Rocket.Chat/pull/32935)) Fixed an issue that prevented apps from being updated or uninstalled in some cases

- ([#32935](https://github.com/RocketChat/Rocket.Chat/pull/32935)) Fixed an issue that prevented apps from handling errors during execution in some cases

- ([#32935](https://github.com/RocketChat/Rocket.Chat/pull/32935)) Improved Apps-Engine installation to prevent start up errors on manual installation setups

- ([#32935](https://github.com/RocketChat/Rocket.Chat/pull/32935)) Fixed an issue that caused the video conference button on rooms to not recognize a video conference provider app in some cases

- <details><summary>Updated dependencies [ca6a9d8de8, ca6a9d8de8, ca6a9d8de8, ca6a9d8de8]:</summary>

  - @rocket.chat/core-typings@6.10.2
  - @rocket.chat/gazzodown@8.0.2
  - @rocket.chat/ui-contexts@8.0.2
  - @rocket.chat/ui-avatar@4.0.2
  - @rocket.chat/ui-video-conf@8.0.2
  </details>

## 8.0.1

### Patch Changes

- <details><summary>Updated dependencies []:</summary>

  - @rocket.chat/core-typings@6.10.1
  - @rocket.chat/gazzodown@8.0.1
  - @rocket.chat/ui-contexts@8.0.1
  - @rocket.chat/ui-avatar@4.0.1
  - @rocket.chat/ui-video-conf@8.0.1
  </details>

## 8.0.0

### Minor Changes

- ([#31455](https://github.com/RocketChat/Rocket.Chat/pull/31455)) Introduced new elements for apps to select users

- ([#31821](https://github.com/RocketChat/Rocket.Chat/pull/31821)) New runtime for apps in the Apps-Engine based on the Deno platform

### Patch Changes

- <details><summary>Updated dependencies [a565999ae0, 1240c874a5, 59df102d0c, 5f95c4ec6b, f75a2cb4bb, 4f72d62aa7, dfa49bdbb2]:</summary>

  - @rocket.chat/ui-kit@0.35.0
  - @rocket.chat/core-typings@6.10.0
  - @rocket.chat/gazzodown@8.0.0
  - @rocket.chat/ui-video-conf@8.0.0
  - @rocket.chat/ui-contexts@8.0.0
  - @rocket.chat/ui-avatar@4.0.0
  </details>

## 8.0.0-rc.7

### Patch Changes

- <details><summary>Updated dependencies []:</summary>

  - @rocket.chat/core-typings@6.10.0-rc.7
  - @rocket.chat/gazzodown@8.0.0-rc.7
  - @rocket.chat/ui-contexts@8.0.0-rc.7
  - @rocket.chat/ui-avatar@4.0.0-rc.7
  - @rocket.chat/ui-video-conf@8.0.0-rc.7
  </details>

## 8.0.0-rc.6

### Patch Changes

- <details><summary>Updated dependencies []:</summary>

  - @rocket.chat/core-typings@6.10.0-rc.6
  - @rocket.chat/gazzodown@8.0.0-rc.6
  - @rocket.chat/ui-contexts@8.0.0-rc.6
  - @rocket.chat/ui-avatar@4.0.0-rc.6
  - @rocket.chat/ui-video-conf@8.0.0-rc.6
  </details>

## 8.0.0-rc.5

### Patch Changes

- <details><summary>Updated dependencies []:</summary>

  - @rocket.chat/core-typings@6.10.0-rc.5
  - @rocket.chat/gazzodown@8.0.0-rc.5
  - @rocket.chat/ui-contexts@8.0.0-rc.5
  - @rocket.chat/ui-avatar@4.0.0-rc.5
  - @rocket.chat/ui-video-conf@8.0.0-rc.5
  </details>

## 8.0.0-rc.4

### Patch Changes

- <details><summary>Updated dependencies []:</summary>

  - @rocket.chat/core-typings@6.10.0-rc.4
  - @rocket.chat/gazzodown@8.0.0-rc.4
  - @rocket.chat/ui-contexts@8.0.0-rc.4
  - @rocket.chat/ui-avatar@4.0.0-rc.4
  - @rocket.chat/ui-video-conf@8.0.0-rc.4
  </details>

## 8.0.0-rc.3

### Patch Changes

- <details><summary>Updated dependencies []:</summary>

  - @rocket.chat/core-typings@6.10.0-rc.3
  - @rocket.chat/gazzodown@8.0.0-rc.3
  - @rocket.chat/ui-contexts@8.0.0-rc.3
  - @rocket.chat/ui-avatar@4.0.0-rc.3
  - @rocket.chat/ui-video-conf@8.0.0-rc.3
  </details>

## 8.0.0-rc.2

### Patch Changes

- <details><summary>Updated dependencies []:</summary>

  - @rocket.chat/core-typings@6.10.0-rc.2
  - @rocket.chat/gazzodown@8.0.0-rc.2
  - @rocket.chat/ui-contexts@8.0.0-rc.2
  - @rocket.chat/ui-avatar@4.0.0-rc.2
  - @rocket.chat/ui-video-conf@8.0.0-rc.2
  </details>

## 8.0.0-rc.1

### Patch Changes

- <details><summary>Updated dependencies []:</summary>

  - @rocket.chat/core-typings@6.10.0-rc.1
  - @rocket.chat/gazzodown@8.0.0-rc.1
  - @rocket.chat/ui-contexts@8.0.0-rc.1
  - @rocket.chat/ui-avatar@4.0.0-rc.1
  - @rocket.chat/ui-video-conf@8.0.0-rc.1
  </details>

## 8.0.0-rc.0

### Minor Changes

- ([#31455](https://github.com/RocketChat/Rocket.Chat/pull/31455)) Introduced new elements for apps to select users

- ([#31821](https://github.com/RocketChat/Rocket.Chat/pull/31821)) New runtime for apps in the Apps-Engine based on the Deno platform

### Patch Changes

- <details><summary>Updated dependencies [a565999ae0, 1240c874a5, 59df102d0c, 5f95c4ec6b, f75a2cb4bb, 4f72d62aa7, dfa49bdbb2]:</summary>

  - @rocket.chat/ui-kit@0.35.0-rc.0
  - @rocket.chat/core-typings@6.10.0-rc.0
  - @rocket.chat/gazzodown@8.0.0-rc.0
  - @rocket.chat/ui-video-conf@8.0.0-rc.0
  - @rocket.chat/ui-contexts@8.0.0-rc.0
  - @rocket.chat/ui-avatar@4.0.0-rc.0

## 7.0.3

### Patch Changes

- <details><summary>Updated dependencies []:</summary>

  - @rocket.chat/core-typings@6.9.3
  - @rocket.chat/gazzodown@7.0.3
  - @rocket.chat/ui-contexts@7.0.3
  - @rocket.chat/ui-avatar@3.0.3
  - @rocket.chat/ui-video-conf@7.0.3
  </details>

## 7.0.2

### Patch Changes

- <details><summary>Updated dependencies []:</summary>

  - @rocket.chat/core-typings@6.9.2
  - @rocket.chat/gazzodown@7.0.2
  - @rocket.chat/ui-contexts@7.0.2
  - @rocket.chat/ui-avatar@3.0.2
  - @rocket.chat/ui-video-conf@7.0.2
  </details>

## 7.0.1

### Patch Changes

- <details><summary>Updated dependencies []:</summary>

  - @rocket.chat/core-typings@6.9.1
  - @rocket.chat/gazzodown@7.0.1
  - @rocket.chat/ui-contexts@7.0.1
  - @rocket.chat/ui-avatar@3.0.1
  - @rocket.chat/ui-video-conf@7.0.1
  </details>

## 7.0.0

### Minor Changes

- ([#31918](https://github.com/RocketChat/Rocket.Chat/pull/31918)) Introduced new elements for apps to select channels

### Patch Changes

- ([#32327](https://github.com/RocketChat/Rocket.Chat/pull/32327)) Fix translation param on video conf joined message

- <details><summary>Updated dependencies [ff4e396416, ee5cdfc367, 70ab2a7b7b]:</summary>

  - @rocket.chat/core-typings@6.9.0
  - @rocket.chat/ui-kit@0.34.0
  - @rocket.chat/gazzodown@7.0.0
  - @rocket.chat/ui-contexts@7.0.0
  - @rocket.chat/ui-avatar@3.0.0
  - @rocket.chat/ui-video-conf@7.0.0
  </details>

## 7.0.0-rc.2

### Patch Changes

- <details><summary>Updated dependencies []:</summary>

  - @rocket.chat/core-typings@6.9.0-rc.2
  - @rocket.chat/gazzodown@7.0.0-rc.2
  - @rocket.chat/ui-contexts@7.0.0-rc.2
  - @rocket.chat/ui-avatar@3.0.0-rc.2
  - @rocket.chat/ui-video-conf@7.0.0-rc.2
  </details>

## 7.0.0-rc.1

### Patch Changes

- <details><summary>Updated dependencies []:</summary>

  - @rocket.chat/core-typings@6.9.0-rc.1
  - @rocket.chat/gazzodown@7.0.0-rc.1
  - @rocket.chat/ui-contexts@7.0.0-rc.1
  - @rocket.chat/ui-avatar@3.0.0-rc.1
  - @rocket.chat/ui-video-conf@7.0.0-rc.1
  </details>

## 7.0.0-rc.0

### Minor Changes

- ([#31918](https://github.com/RocketChat/Rocket.Chat/pull/31918)) Introduced new elements for apps to select channels

### Patch Changes

- ([#32327](https://github.com/RocketChat/Rocket.Chat/pull/32327)) Fix translation param on video conf joined message

- <details><summary>Updated dependencies [ff4e396416, ee5cdfc367, 70ab2a7b7b]:</summary>

  - @rocket.chat/core-typings@6.9.0-rc.0
  - @rocket.chat/ui-kit@0.34.0-rc.0
  - @rocket.chat/gazzodown@7.0.0-rc.0
  - @rocket.chat/ui-contexts@7.0.0-rc.0
  - @rocket.chat/ui-avatar@3.0.0-rc.0
  - @rocket.chat/ui-video-conf@7.0.0-rc.0
  </details>

## 6.0.0

### Patch Changes

- ([#32374](https://github.com/RocketChat/Rocket.Chat/pull/32374)) Fixed an issue with some apps that didn't implement executeViewCloseHandler. This causes opened modals to be open forever on UI (unless Esc was clicked). This is because when the UI attempts to close it, it calls the aforementioned handler, and since it didn't exist, apps engine errored out.

  This returned an empty response to the UI, which ignored the response and continued to show the view.

- <details><summary>Updated dependencies [b7f5035442, c0d54d742a]:</summary>

  - @rocket.chat/eslint-config@0.7.0
  - @rocket.chat/ui-contexts@6.0.0
  - @rocket.chat/gazzodown@6.0.0
  - @rocket.chat/ui-kit@0.33.0
  - @rocket.chat/ui-video-conf@6.0.0
  - @rocket.chat/ui-avatar@2.0.0
  </details>

## 6.0.0-rc.2

### Patch Changes

- ([#32374](https://github.com/RocketChat/Rocket.Chat/pull/32374)) Fixed an issue with some apps that didn't implement executeViewCloseHandler. This causes opened modals to be open forever on UI (unless Esc was clicked). This is because when the UI attempts to close it, it calls the aforementioned handler, and since it didn't exist, apps engine errored out.

  This returned an empty response to the UI, which ignored the response and continued to show the view.

- <details><summary>Updated dependencies []:</summary>

  - @rocket.chat/gazzodown@6.0.0-rc.2
  - @rocket.chat/ui-contexts@6.0.0-rc.2
  - @rocket.chat/ui-avatar@2.0.0-rc.2
  - @rocket.chat/ui-video-conf@6.0.0-rc.2
  </details>

## 6.0.0-rc.1

### Patch Changes

- <details><summary>Updated dependencies []:</summary>

  - @rocket.chat/gazzodown@6.0.0-rc.1
  - @rocket.chat/ui-contexts@6.0.0-rc.1
  - @rocket.chat/ui-avatar@2.0.0-rc.1
  - @rocket.chat/ui-video-conf@6.0.0-rc.1
  </details>

## 6.0.0-rc.0

### Patch Changes

- <details><summary>Updated dependencies [b7f5035442, c0d54d742a]:</summary>

  - @rocket.chat/eslint-config@0.7.0-rc.0
  - @rocket.chat/ui-contexts@6.0.0-rc.0
  - @rocket.chat/gazzodown@6.0.0-rc.0
  - @rocket.chat/ui-kit@0.33.0
  - @rocket.chat/ui-video-conf@6.0.0-rc.0
  - @rocket.chat/ui-avatar@2.0.0-rc.0

## 5.0.2

### Patch Changes

- <details><summary>Updated dependencies []:</summary>
  - @rocket.chat/gazzodown@5.0.2
  - @rocket.chat/ui-contexts@5.0.2
  - @rocket.chat/ui-avatar@1.0.2
  - @rocket.chat/ui-video-conf@5.0.2
  </details>

> > > > > > > origin/master

## 5.0.1

### Patch Changes

- <details><summary>Updated dependencies []:</summary>

  - @rocket.chat/gazzodown@5.0.1
  - @rocket.chat/ui-contexts@5.0.1
  - @rocket.chat/ui-avatar@1.0.1
  - @rocket.chat/ui-video-conf@5.0.1
  </details>

## 5.0.0

### Patch Changes

- <details><summary>Updated dependencies [7ac473df7a]:</summary>

  - @rocket.chat/eslint-config@0.6.2
  - @rocket.chat/gazzodown@5.0.0
  - @rocket.chat/ui-contexts@5.0.0
  - @rocket.chat/ui-kit@0.33.0
  - @rocket.chat/ui-video-conf@5.0.0
  - @rocket.chat/ui-avatar@1.0.0
  </details>

## 5.0.0-rc.4

### Patch Changes

- <details><summary>Updated dependencies []:</summary>

  - @rocket.chat/gazzodown@5.0.0-rc.4
  - @rocket.chat/ui-contexts@5.0.0-rc.4
  - @rocket.chat/ui-avatar@1.0.0-rc.4
  - @rocket.chat/ui-video-conf@5.0.0-rc.4
  </details>

## 5.0.0-rc.3

### Patch Changes

- <details><summary>Updated dependencies []:</summary>

  - @rocket.chat/gazzodown@5.0.0-rc.3
  - @rocket.chat/ui-contexts@5.0.0-rc.3
  - @rocket.chat/ui-avatar@1.0.0-rc.3
  - @rocket.chat/ui-video-conf@5.0.0-rc.3
  </details>

## 5.0.0-rc.2

### Patch Changes

- <details><summary>Updated dependencies []:</summary>

  - @rocket.chat/gazzodown@5.0.0-rc.2
  - @rocket.chat/ui-contexts@5.0.0-rc.2
  - @rocket.chat/ui-avatar@1.0.0-rc.2
  - @rocket.chat/ui-video-conf@5.0.0-rc.2
  </details>

## 5.0.0-rc.1

### Patch Changes

- <details><summary>Updated dependencies []:</summary>

  - @rocket.chat/gazzodown@5.0.0-rc.1
  - @rocket.chat/ui-contexts@5.0.0-rc.1
  - @rocket.chat/ui-avatar@1.0.0-rc.1
  - @rocket.chat/ui-video-conf@5.0.0-rc.1
  </details>

## 5.0.0-rc.0

### Patch Changes

- <details><summary>Updated dependencies [7ac473df7a]:</summary>

  - @rocket.chat/eslint-config@0.6.2-rc.0
  - @rocket.chat/gazzodown@5.0.0-rc.0
  - @rocket.chat/ui-contexts@5.0.0-rc.0
  - @rocket.chat/ui-kit@0.33.0
  - @rocket.chat/ui-video-conf@5.0.0-rc.0
  - @rocket.chat/ui-avatar@1.0.0-rc.0
  </details>

## 4.0.6

### Patch Changes

- <details><summary>Updated dependencies []:</summary>

  - @rocket.chat/gazzodown@4.0.6
  - @rocket.chat/ui-contexts@4.0.6
  - @rocket.chat/ui-video-conf@4.0.6
  </details>

## 4.0.5

### Patch Changes

- <details><summary>Updated dependencies []:</summary>

  - @rocket.chat/ui-contexts@4.0.5
  - @rocket.chat/gazzodown@4.0.5
  - @rocket.chat/ui-video-conf@4.0.5
  </details>

## 4.0.4

### Patch Changes

- <details><summary>Updated dependencies []:</summary>

  - @rocket.chat/gazzodown@4.0.4
  - @rocket.chat/ui-contexts@4.0.4
  - @rocket.chat/ui-video-conf@4.0.4
  </details>

## 4.0.3

### Patch Changes

- <details><summary>Updated dependencies []:</summary>

  - @rocket.chat/gazzodown@4.0.3
  - @rocket.chat/ui-contexts@4.0.3
  - @rocket.chat/ui-video-conf@4.0.3
  </details>

## 4.0.2

### Patch Changes

- <details><summary>Updated dependencies []:</summary>

  - @rocket.chat/ui-contexts@4.0.2
  - @rocket.chat/gazzodown@4.0.2
  - @rocket.chat/ui-video-conf@4.0.2
  </details>

## 4.0.1

### Patch Changes

- <details><summary>Updated dependencies []:</summary>

  - @rocket.chat/gazzodown@4.0.1
  - @rocket.chat/ui-contexts@4.0.1
  - @rocket.chat/ui-video-conf@4.0.1
  </details>

## 4.0.0

### Patch Changes

- ([#31138](https://github.com/RocketChat/Rocket.Chat/pull/31138)) feat(uikit): Move `@rocket.chat/ui-kit` package to the main monorepo

- <details><summary>Updated dependencies [642745f289, b223cbde14, b2b0035162, dbb08ef948]:</summary>

  - @rocket.chat/eslint-config@0.6.1
  - @rocket.chat/ui-kit@0.33.0
  - @rocket.chat/ui-video-conf@4.0.0
  - @rocket.chat/ui-contexts@4.0.0
  - @rocket.chat/gazzodown@4.0.0
  </details>

## 4.0.0-rc.7

### Patch Changes

- <details><summary>Updated dependencies []:</summary>

  - @rocket.chat/gazzodown@4.0.0-rc.7
  - @rocket.chat/ui-contexts@4.0.0-rc.7
  - @rocket.chat/ui-video-conf@4.0.0-rc.7
  </details>

## 4.0.0-rc.6

### Patch Changes

- <details><summary>Updated dependencies []:</summary>

  - @rocket.chat/gazzodown@4.0.0-rc.6
  - @rocket.chat/ui-contexts@4.0.0-rc.6
  - @rocket.chat/ui-video-conf@4.0.0-rc.6
  </details>

## 4.0.0-rc.5

### Patch Changes

- <details><summary>Updated dependencies []:</summary>

  - @rocket.chat/gazzodown@4.0.0-rc.5
  - @rocket.chat/ui-contexts@4.0.0-rc.5
  - @rocket.chat/ui-video-conf@4.0.0-rc.5
  </details>

## 4.0.0-rc.4

### Patch Changes

- @rocket.chat/gazzodown@4.0.0-rc.4
- @rocket.chat/ui-contexts@4.0.0-rc.4
- @rocket.chat/ui-video-conf@4.0.0-rc.4

## 4.0.0-rc.3

### Patch Changes

- @rocket.chat/gazzodown@4.0.0-rc.3
- @rocket.chat/ui-contexts@4.0.0-rc.3
- @rocket.chat/ui-video-conf@4.0.0-rc.3

## 4.0.0-rc.2

### Patch Changes

- @rocket.chat/gazzodown@4.0.0-rc.2
- @rocket.chat/ui-contexts@4.0.0-rc.2
- @rocket.chat/ui-video-conf@4.0.0-rc.2

## 4.0.0-rc.1

### Patch Changes

- @rocket.chat/gazzodown@4.0.0-rc.1
- @rocket.chat/ui-contexts@4.0.0-rc.1
- @rocket.chat/ui-video-conf@4.0.0-rc.1

## 4.0.0-rc.0

### Patch Changes

- b223cbde14: feat(uikit): Move `@rocket.chat/ui-kit` package to the main monorepo
- Updated dependencies [642745f289]
- Updated dependencies [b223cbde14]
- Updated dependencies [b2b0035162]
- Updated dependencies [dbb08ef948]
  - @rocket.chat/eslint-config@0.6.1-rc.0
  - @rocket.chat/ui-kit@0.33.0-rc.0
  - @rocket.chat/ui-video-conf@4.0.0-rc.0
  - @rocket.chat/ui-contexts@4.0.0-rc.0
  - @rocket.chat/gazzodown@4.0.0-rc.0

## 3.0.3

### Patch Changes

- @rocket.chat/gazzodown@3.0.3
- @rocket.chat/ui-contexts@3.0.3
- @rocket.chat/ui-video-conf@3.0.3

## 3.0.2

### Patch Changes

- @rocket.chat/gazzodown@3.0.2
- @rocket.chat/ui-contexts@3.0.2
- @rocket.chat/ui-video-conf@3.0.2

## 3.0.1

### Patch Changes

- @rocket.chat/ui-contexts@3.0.1
- @rocket.chat/gazzodown@3.0.1
- @rocket.chat/ui-video-conf@3.0.1

## 3.0.0

### Patch Changes

- Updated dependencies [7da1edf866]
- Updated dependencies [c2f337664e]
  - @rocket.chat/ui-contexts@3.0.0
  - @rocket.chat/gazzodown@3.0.0
  - @rocket.chat/ui-video-conf@3.0.0

## 3.0.0-rc.19

### Patch Changes

- @rocket.chat/gazzodown@3.0.0-rc.19
- @rocket.chat/ui-contexts@3.0.0-rc.19
- @rocket.chat/ui-video-conf@3.0.0-rc.19

## 3.0.0-rc.18

### Patch Changes

- @rocket.chat/gazzodown@3.0.0-rc.18
- @rocket.chat/ui-contexts@3.0.0-rc.18
- @rocket.chat/ui-video-conf@3.0.0-rc.18

## 3.0.0-rc.17

### Patch Changes

- @rocket.chat/gazzodown@3.0.0-rc.17
- @rocket.chat/ui-contexts@3.0.0-rc.17
- @rocket.chat/ui-video-conf@3.0.0-rc.17

## 3.0.0-rc.16

### Patch Changes

- @rocket.chat/gazzodown@3.0.0-rc.16
- @rocket.chat/ui-contexts@3.0.0-rc.16
- @rocket.chat/ui-video-conf@3.0.0-rc.16

## 3.0.0-rc.15

### Patch Changes

- @rocket.chat/gazzodown@3.0.0-rc.15
- @rocket.chat/ui-contexts@3.0.0-rc.15
- @rocket.chat/ui-video-conf@3.0.0-rc.15

## 3.0.0-rc.14

### Patch Changes

- @rocket.chat/gazzodown@3.0.0-rc.14
- @rocket.chat/ui-contexts@3.0.0-rc.14
- @rocket.chat/ui-video-conf@3.0.0-rc.14

## 3.0.0-rc.13

### Patch Changes

- @rocket.chat/gazzodown@3.0.0-rc.13
- @rocket.chat/ui-contexts@3.0.0-rc.13
- @rocket.chat/ui-video-conf@3.0.0-rc.13

## 3.0.0-rc.12

### Patch Changes

- @rocket.chat/gazzodown@3.0.0-rc.12
- @rocket.chat/ui-contexts@3.0.0-rc.12
- @rocket.chat/ui-video-conf@3.0.0-rc.12

## 3.0.0-rc.11

### Patch Changes

- @rocket.chat/gazzodown@3.0.0-rc.11
- @rocket.chat/ui-contexts@3.0.0-rc.11
- @rocket.chat/ui-video-conf@3.0.0-rc.11

## 3.0.0-rc.10

### Patch Changes

- @rocket.chat/gazzodown@3.0.0-rc.10
- @rocket.chat/ui-contexts@3.0.0-rc.10
- @rocket.chat/ui-video-conf@3.0.0-rc.10

## 3.0.0-rc.9

### Patch Changes

- @rocket.chat/gazzodown@3.0.0-rc.9
- @rocket.chat/ui-contexts@3.0.0-rc.9
- @rocket.chat/ui-video-conf@3.0.0-rc.9

## 3.0.0-rc.8

### Patch Changes

- @rocket.chat/gazzodown@3.0.0-rc.8
- @rocket.chat/ui-contexts@3.0.0-rc.8
- @rocket.chat/ui-video-conf@3.0.0-rc.8

## 3.0.0-rc.7

### Patch Changes

- @rocket.chat/gazzodown@3.0.0-rc.7
- @rocket.chat/ui-contexts@3.0.0-rc.7
- @rocket.chat/ui-video-conf@3.0.0-rc.7

## 3.0.0-rc.6

### Patch Changes

- @rocket.chat/gazzodown@3.0.0-rc.6
- @rocket.chat/ui-contexts@3.0.0-rc.6
- @rocket.chat/ui-video-conf@3.0.0-rc.6

## 3.0.0-rc.5

### Patch Changes

- @rocket.chat/gazzodown@3.0.0-rc.5
- @rocket.chat/ui-contexts@3.0.0-rc.5
- @rocket.chat/ui-video-conf@3.0.0-rc.5

## 3.0.0-rc.4

### Patch Changes

- @rocket.chat/gazzodown@3.0.0-rc.4
- @rocket.chat/ui-contexts@3.0.0-rc.4
- @rocket.chat/ui-video-conf@3.0.0-rc.4

## 3.0.0-rc.3

### Patch Changes

- @rocket.chat/gazzodown@3.0.0-rc.3
- @rocket.chat/ui-contexts@3.0.0-rc.3
- @rocket.chat/ui-video-conf@3.0.0-rc.3

## 3.0.0-rc.2

### Patch Changes

- @rocket.chat/gazzodown@3.0.0-rc.2
- @rocket.chat/ui-contexts@3.0.0-rc.2
- @rocket.chat/ui-video-conf@3.0.0-rc.2

## 3.0.0-rc.1

### Patch Changes

- @rocket.chat/gazzodown@3.0.0-rc.1
- @rocket.chat/ui-contexts@3.0.0-rc.1
- @rocket.chat/ui-video-conf@3.0.0-rc.1

## 3.0.0-rc.0

### Patch Changes

- Updated dependencies [7da1edf866]
- Updated dependencies [c2f337664e]
  - @rocket.chat/ui-contexts@3.0.0-rc.0
  - @rocket.chat/gazzodown@3.0.0-rc.0
  - @rocket.chat/ui-video-conf@3.0.0-rc.0

## 2.0.8

### Patch Changes

- @rocket.chat/gazzodown@2.0.8
- @rocket.chat/ui-contexts@2.0.8
- @rocket.chat/ui-video-conf@2.0.8

## 2.0.7

### Patch Changes

- @rocket.chat/gazzodown@2.0.7
- @rocket.chat/ui-contexts@2.0.7
- @rocket.chat/ui-video-conf@2.0.7

## 2.0.6

### Patch Changes

- @rocket.chat/gazzodown@2.0.6
- @rocket.chat/ui-contexts@2.0.6
- @rocket.chat/ui-video-conf@2.0.6

## 2.0.5

### Patch Changes

- @rocket.chat/gazzodown@2.0.5
- @rocket.chat/ui-contexts@2.0.5
- @rocket.chat/ui-video-conf@2.0.5

## 2.0.4

### Patch Changes

- @rocket.chat/gazzodown@2.0.4
- @rocket.chat/ui-contexts@2.0.4
- @rocket.chat/ui-video-conf@2.0.4

## 2.0.3

### Patch Changes

- @rocket.chat/gazzodown@2.0.3
- @rocket.chat/ui-contexts@2.0.3
- @rocket.chat/ui-video-conf@2.0.3

## 2.0.2

### Patch Changes

- @rocket.chat/gazzodown@2.0.2
- @rocket.chat/ui-contexts@2.0.2
- @rocket.chat/ui-video-conf@2.0.2

## 2.0.1

### Patch Changes

- @rocket.chat/gazzodown@2.0.1
- @rocket.chat/ui-contexts@2.0.1
- @rocket.chat/ui-video-conf@2.0.1

## 2.0.0

### Minor Changes

- 1246a21648: feat: Add missing variants to UIKit button
- f9a748526d: feat: Adding new UIKit components: Callout, Checkbox, Radio Button, Time Picker, Toast Bar, Toggle Switch, Tab Navigation

### Patch Changes

- dc1d8ce92e: feat(fuselage-ui-kit): Introduce `TabsNavigationBlock`
- dce4a829fa: Handle invalid context on `VideoConferenceBlock` component
- Updated dependencies [074db3b419]
- Updated dependencies [b8f3d5014f]
- Updated dependencies [0f56aacc4d]
  - @rocket.chat/ui-contexts@2.0.0
  - @rocket.chat/eslint-config@0.6.0
  - @rocket.chat/gazzodown@2.0.0
  - @rocket.chat/ui-video-conf@2.0.0

## 2.0.0-rc.5

### Patch Changes

- @rocket.chat/gazzodown@2.0.0-rc.5
- @rocket.chat/ui-contexts@2.0.0-rc.5
- @rocket.chat/ui-video-conf@2.0.0-rc.5

## 2.0.0-rc.4

### Patch Changes

- @rocket.chat/gazzodown@2.0.0-rc.4
- @rocket.chat/ui-contexts@2.0.0-rc.4
- @rocket.chat/ui-video-conf@2.0.0-rc.4

## 2.0.0-rc.3

### Patch Changes

- @rocket.chat/gazzodown@2.0.0-rc.3
- @rocket.chat/ui-contexts@2.0.0-rc.3
- @rocket.chat/ui-video-conf@2.0.0-rc.3

## 2.0.0-rc.2

### Patch Changes

- @rocket.chat/gazzodown@2.0.0-rc.2
- @rocket.chat/ui-contexts@2.0.0-rc.2
- @rocket.chat/ui-video-conf@2.0.0-rc.2

## 2.0.0-rc.1

### Patch Changes

- @rocket.chat/gazzodown@2.0.0-rc.1
- @rocket.chat/ui-contexts@2.0.0-rc.1
- @rocket.chat/ui-video-conf@2.0.0-rc.1

## 2.0.0-rc.0

### Minor Changes

- 1246a21648: feat: Add missing variants to UIKit button
- f9a748526d: feat: Adding new UIKit components: Callout, Checkbox, Radio Button, Time Picker, Toast Bar, Toggle Switch, Tab Navigation

### Patch Changes

- dc1d8ce92e: feat(fuselage-ui-kit): Introduce `TabsNavigationBlock`
- dce4a829fa: Handle invalid context on `VideoConferenceBlock` component
- Updated dependencies [074db3b419]
- Updated dependencies [b8f3d5014f]
- Updated dependencies [0f56aacc4d]
  - @rocket.chat/ui-contexts@2.0.0-rc.0
  - @rocket.chat/eslint-config@0.6.0-rc.0
  - @rocket.chat/gazzodown@2.0.0-rc.0
  - @rocket.chat/ui-video-conf@2.0.0-rc.0

## 1.0.8

### Patch Changes

- @rocket.chat/gazzodown@1.0.8
- @rocket.chat/ui-contexts@1.0.8
- @rocket.chat/ui-video-conf@1.0.8

## 1.0.7

### Patch Changes

- @rocket.chat/gazzodown@1.0.7
- @rocket.chat/ui-contexts@1.0.7
- @rocket.chat/ui-video-conf@1.0.7

## 1.0.6

### Patch Changes

- @rocket.chat/gazzodown@1.0.6
- @rocket.chat/ui-contexts@1.0.6
- @rocket.chat/ui-video-conf@1.0.6

## 1.0.5

### Patch Changes

- @rocket.chat/gazzodown@1.0.5
- @rocket.chat/ui-contexts@1.0.5
- @rocket.chat/ui-video-conf@1.0.5

## 1.0.4

### Patch Changes

- @rocket.chat/gazzodown@1.0.4
- @rocket.chat/ui-contexts@1.0.4
- @rocket.chat/ui-video-conf@1.0.4

## 1.0.3

### Patch Changes

- @rocket.chat/gazzodown@1.0.3
- @rocket.chat/ui-contexts@1.0.3
- @rocket.chat/ui-video-conf@1.0.3

## 1.0.2

### Patch Changes

- @rocket.chat/gazzodown@1.0.2
- @rocket.chat/ui-contexts@1.0.2
- @rocket.chat/ui-video-conf@1.0.2

## 1.0.1

### Patch Changes

- @rocket.chat/gazzodown@1.0.1
- @rocket.chat/ui-contexts@1.0.1
- @rocket.chat/ui-video-conf@1.0.1

## 1.0.0

### Minor Changes

- dbdf45b0e5: feat: Introduce contextualBar surface renderer for UiKit blocks
- c0fa567246: Introducing i18n to UiKit text renderers

### Patch Changes

- Updated dependencies [e14ec50816]
- Updated dependencies [9ea8088f06]
- Updated dependencies [e01bbcca54]
- Updated dependencies [f76d514341]
- Updated dependencies [cde2539619]
  - @rocket.chat/ui-contexts@1.0.0
  - @rocket.chat/gazzodown@1.0.0
  - @rocket.chat/ui-video-conf@1.0.0

## 1.0.0-rc.10

### Patch Changes

- @rocket.chat/ui-contexts@1.0.0-rc.10
- @rocket.chat/gazzodown@1.0.0-rc.10
- @rocket.chat/ui-video-conf@1.0.0-rc.10

## 1.0.0-rc.9

### Patch Changes

- @rocket.chat/gazzodown@1.0.0-rc.9
- @rocket.chat/ui-contexts@1.0.0-rc.9
- @rocket.chat/ui-video-conf@1.0.0-rc.9

## 1.0.0-rc.8

### Patch Changes

- @rocket.chat/gazzodown@1.0.0-rc.8
- @rocket.chat/ui-contexts@1.0.0-rc.8
- @rocket.chat/ui-video-conf@1.0.0-rc.8

## 1.0.0-rc.7

### Patch Changes

- @rocket.chat/gazzodown@1.0.0-rc.7
- @rocket.chat/ui-contexts@1.0.0-rc.7
- @rocket.chat/ui-video-conf@1.0.0-rc.7

## 1.0.0-rc.6

### Patch Changes

- @rocket.chat/gazzodown@1.0.0-rc.6
- @rocket.chat/ui-contexts@1.0.0-rc.6
- @rocket.chat/ui-video-conf@1.0.0-rc.6

## 1.0.0-rc.5

### Patch Changes

- @rocket.chat/gazzodown@1.0.0-rc.5
- @rocket.chat/ui-contexts@1.0.0-rc.5
- @rocket.chat/ui-video-conf@1.0.0-rc.5

## 1.0.0-rc.4

### Patch Changes

- @rocket.chat/gazzodown@1.0.0-rc.4
- @rocket.chat/ui-contexts@1.0.0-rc.4
- @rocket.chat/ui-video-conf@1.0.0-rc.4

## 1.0.0-rc.3

### Patch Changes

- @rocket.chat/gazzodown@1.0.0-rc.3
- @rocket.chat/ui-contexts@1.0.0-rc.3
- @rocket.chat/ui-video-conf@1.0.0-rc.3

## 1.0.0-rc.2

### Patch Changes

- Updated dependencies [f76d514341]
  - @rocket.chat/ui-contexts@1.0.0-rc.2
  - @rocket.chat/gazzodown@1.0.0-rc.2
  - @rocket.chat/ui-video-conf@1.0.0-rc.2

## 1.0.0-rc.1

### Patch Changes

- @rocket.chat/gazzodown@1.0.0-rc.1
- @rocket.chat/ui-contexts@1.0.0-rc.1
- @rocket.chat/ui-video-conf@1.0.0-rc.1

## 1.0.0-rc.0

### Minor Changes

- dbdf45b0e5: feat: Introduce contextualBar surface renderer for UiKit blocks
- c0fa567246: Introducing i18n to UiKit text renderers

### Patch Changes

- Updated dependencies [e14ec50816]
- Updated dependencies [9ea8088f06]
- Updated dependencies [e01bbcca54]
- Updated dependencies [cde2539619]
  - @rocket.chat/ui-contexts@1.0.0-rc.0
  - @rocket.chat/gazzodown@1.0.0-rc.0
  - @rocket.chat/ui-video-conf@1.0.0-rc.0

All notable changes to this project will be documented in this file.
See [Conventional Commits](https://conventionalcommits.org) for commit guidelines.

# [0.31.0](https://github.com/RocketChat/fuselage/compare/v0.30.1...v0.31.0) (2021-12-28)

### Bug Fixes

- **fuselage-ui-kit:** Initial Value being ignored on text input fields upon modal update ([#600](https://github.com/RocketChat/fuselage/issues/600)) ([d9bd704](https://github.com/RocketChat/fuselage/commit/d9bd704848eb9f2d9dd8b45f33cb8992ea39f9e2))
- docker image version ([8f181cf](https://github.com/RocketChat/fuselage/commit/8f181cf5a96084d7abd9ea94efd46cc50840c798))

### Features

- Message Preview ([#587](https://github.com/RocketChat/fuselage/issues/587)) ([e69dad3](https://github.com/RocketChat/fuselage/commit/e69dad3a6619e98ff70bcd1cb68567a159187336))
- **fuselage:** Replace typography of Message's user name and Banner's title ([#577](https://github.com/RocketChat/fuselage/issues/577)) ([6af2dba](https://github.com/RocketChat/fuselage/commit/6af2dbabc90d2e2f1598cbbd113ecc3ea82adfc0))
- New hooks for element size tracking ([#413](https://github.com/RocketChat/fuselage/issues/413)) ([8ca682c](https://github.com/RocketChat/fuselage/commit/8ca682c636d2e4813f7d346cb881513382be63cf))
- **fuselage:** Message preview component ([#553](https://github.com/RocketChat/fuselage/issues/553)) ([f8bd0ad](https://github.com/RocketChat/fuselage/commit/f8bd0ad637c0d2edad47b3c2384dac9c84e8d4fd))

## [0.30.1](https://github.com/RocketChat/fuselage/compare/v0.30.0...v0.30.1) (2021-10-20)

**Note:** Version bump only for package @rocket.chat/fuselage-ui-kit

# [0.30.0](https://github.com/RocketChat/fuselage/compare/v0.29.0...v0.30.0) (2021-10-06)

### Bug Fixes

- **fuselage:** Remove Field margin ([#543](https://github.com/RocketChat/fuselage/issues/543)) ([0cc10e1](https://github.com/RocketChat/fuselage/commit/0cc10e1b86bcf14a9ae590537a3d8e460b39b167))

# [0.29.0](https://github.com/RocketChat/fuselage/compare/v0.28.0...v0.29.0) (2021-08-31)

**Note:** Version bump only for package @rocket.chat/fuselage-ui-kit

# [0.28.0](https://github.com/RocketChat/fuselage/compare/v0.27.0...v0.28.0) (2021-07-30)

### Bug Fixes

- **fuselage-ui-kit:** Implements missing url prop for buttons ([#488](https://github.com/RocketChat/fuselage/issues/488)) ([bb19344](https://github.com/RocketChat/fuselage/commit/bb193441804c9b20174e2586d22c4b2845a486c3))

### Features

- **onboarding-ui:** Administrator information form and Organization information form ([#489](https://github.com/RocketChat/fuselage/issues/489)) ([b289f68](https://github.com/RocketChat/fuselage/commit/b289f68676954b91c792d8d97680314178bf2c60))
- styled API; monorepo grooming ([#482](https://github.com/RocketChat/fuselage/issues/482)) ([1b6b70c](https://github.com/RocketChat/fuselage/commit/1b6b70cf67ec16927b1566adc2350295a8927223))

# [0.27.0](https://github.com/RocketChat/fuselage/compare/v0.26.0...v0.27.0) (2021-06-28)

### Features

- ui-kit-unified ([#392](https://github.com/RocketChat/fuselage/issues/392)) ([ce48ca9](https://github.com/RocketChat/fuselage/commit/ce48ca9d9806283bba8be5df7c29c7aa8c1e716f))

# [0.26.0](https://github.com/RocketChat/fuselage/compare/v0.25.0...v0.26.0) (2021-05-28)

**Note:** Version bump only for package @rocket.chat/fuselage-ui-kit

# [0.25.0](https://github.com/RocketChat/fuselage/compare/v0.24.0...v0.25.0) (2021-05-19)

**Note:** Version bump only for package @rocket.chat/fuselage-ui-kit

# [0.24.0](https://github.com/RocketChat/fuselage/compare/v0.23.0...v0.24.0) (2021-04-28)

### Features

- [@rocket](https://github.com/rocket).chat/string-helpers ([#431](https://github.com/RocketChat/fuselage/issues/431)) ([2509d6a](https://github.com/RocketChat/fuselage/commit/2509d6acdbe5ec8b216e8d4430373797c5f5dfe2))

# [0.23.0](https://github.com/RocketChat/fuselage/compare/v0.22.0...v0.23.0) (2021-04-01)

### Bug Fixes

- **npm:** Wrong paths in "files" field of package.json ([6d3c811](https://github.com/RocketChat/fuselage/commit/6d3c811f6fd747de7f47aff145902d88476272ee))

### Features

- New icons ([#407](https://github.com/RocketChat/fuselage/issues/407)) ([9e708b4](https://github.com/RocketChat/fuselage/commit/9e708b42a0a3003669e1c5e76dce84b8ef563e21))

# [0.22.0](https://github.com/RocketChat/fuselage/compare/v0.21.0...v0.22.0) (2021-02-26)

**Note:** Version bump only for package @rocket.chat/fuselage-ui-kit

# [0.21.0](https://github.com/RocketChat/fuselage/compare/v0.20.3...v0.21.0) (2021-01-31)

### Bug Fixes

- Banner surface adjustments ([#362](https://github.com/RocketChat/fuselage/issues/362)) ([2d59b7c](https://github.com/RocketChat/fuselage/commit/2d59b7c41962f24aa13face91a9b9f0ea8f1718a))
- Pass appId and blockId from blocks to elements ([#366](https://github.com/RocketChat/fuselage/issues/366)) ([8a1b552](https://github.com/RocketChat/fuselage/commit/8a1b552f8dbc3a9b321d888f4a7e9dc9af2922cf))

### Features

- Built modules for design tokens ([#356](https://github.com/RocketChat/fuselage/issues/356)) ([f9c3449](https://github.com/RocketChat/fuselage/commit/f9c344953b8161a4385cab3a3dcc8b6a7210446f))
- linear_scale element ([#365](https://github.com/RocketChat/fuselage/issues/365)) ([43a4c54](https://github.com/RocketChat/fuselage/commit/43a4c54ed10d096ef2259ddcd30c3bbd97ae866a))

## [0.20.3](https://github.com/RocketChat/fuselage/compare/v0.20.2...v0.20.3) (2021-01-29)

**Note:** Version bump only for package @rocket.chat/fuselage-ui-kit

## [0.20.2](https://github.com/RocketChat/fuselage/compare/v0.20.1...v0.20.2) (2021-01-27)

**Note:** Version bump only for package @rocket.chat/fuselage-ui-kit

## [0.20.1](https://github.com/RocketChat/fuselage/compare/v0.20.0...v0.20.1) (2020-12-22)

**Note:** Version bump only for package @rocket.chat/fuselage-ui-kit

# [0.20.0](https://github.com/RocketChat/fuselage/compare/v0.19.0...v0.20.0) (2020-12-21)

**Note:** Version bump only for package @rocket.chat/fuselage-ui-kit

# [0.19.0](https://github.com/RocketChat/fuselage/compare/v0.18.0...v0.19.0) (2020-11-28)

**Note:** Version bump only for package @rocket.chat/fuselage-ui-kit

# [0.18.0](https://github.com/RocketChat/fuselage/compare/v0.17.3...v0.18.0) (2020-11-16)

### Bug Fixes

- Set a conservative output.environment on Webpack bundles ([#330](https://github.com/RocketChat/fuselage/issues/330)) ([62bf728](https://github.com/RocketChat/fuselage/commit/62bf728d3541d8d7ee72420347f2351359fb5df7))

## [0.17.3](https://github.com/RocketChat/fuselage/compare/v0.17.2...v0.17.3) (2020-11-16)

### Bug Fixes

- Set a conservative output.environment on Webpack bundles ([#330](https://github.com/RocketChat/fuselage/issues/330)) ([85d4a3a](https://github.com/RocketChat/fuselage/commit/85d4a3a5fd6881b07e97fb690d31baef405cfa69))

## [0.17.2](https://github.com/RocketChat/fuselage/compare/v0.17.1...v0.17.2) (2020-10-28)

**Note:** Version bump only for package @rocket.chat/fuselage-ui-kit

## [0.17.1](https://github.com/RocketChat/fuselage/compare/v0.17.0...v0.17.1) (2020-10-26)

**Note:** Version bump only for package @rocket.chat/fuselage-ui-kit

# [0.17.0](https://github.com/RocketChat/fuselage/compare/v0.16.0...v0.17.0) (2020-10-25)

**Note:** Version bump only for package @rocket.chat/fuselage-ui-kit

# [0.16.0](https://github.com/RocketChat/fuselage/compare/v0.15.1...v0.16.0) (2020-09-30)

**Note:** Version bump only for package @rocket.chat/fuselage-ui-kit

## [0.15.1](https://github.com/RocketChat/fuselage/compare/v0.15.0...v0.15.1) (2020-09-22)

**Note:** Version bump only for package @rocket.chat/fuselage-ui-kit

# [0.15.0](https://github.com/RocketChat/fuselage/compare/v0.14.1...v0.15.0) (2020-09-17)

**Note:** Version bump only for package @rocket.chat/fuselage-ui-kit

## [0.14.1](https://github.com/RocketChat/fuselage/compare/v0.14.0...v0.14.1) (2020-08-22)

**Note:** Version bump only for package @rocket.chat/fuselage-ui-kit

# [0.14.0](https://github.com/RocketChat/fuselage/compare/v0.13.2...v0.14.0) (2020-08-18)

**Note:** Version bump only for package @rocket.chat/fuselage-ui-kit

## [0.13.2](https://github.com/RocketChat/fuselage/compare/v0.13.1...v0.13.2) (2020-07-24)

**Note:** Version bump only for package @rocket.chat/fuselage-ui-kit

## [0.13.1](https://github.com/RocketChat/fuselage/compare/v0.13.0...v0.13.1) (2020-07-17)

### Bug Fixes

- Select mutations and ui-kit alerts ([#263](https://github.com/RocketChat/fuselage/issues/263)) ([661398d](https://github.com/RocketChat/fuselage/commit/661398dfdeaf827dadc46d24a7382d69f43f9742))

# [0.13.0](https://github.com/RocketChat/fuselage/compare/v0.12.0...v0.13.0) (2020-07-14)

**Note:** Version bump only for package @rocket.chat/fuselage-ui-kit

# [0.12.0](https://github.com/RocketChat/fuselage/compare/v0.11.0...v0.12.0) (2020-07-14)

**Note:** Version bump only for package @rocket.chat/fuselage-ui-kit

# [0.11.0](https://github.com/RocketChat/fuselage/compare/v0.10.0...v0.11.0) (2020-07-11)

**Note:** Version bump only for package @rocket.chat/fuselage-ui-kit

# [0.10.0](https://github.com/RocketChat/fuselage/compare/v0.9.0...v0.10.0) (2020-06-20)

### Bug Fixes

- Missing legacy icons ([#238](https://github.com/RocketChat/fuselage/issues/238)) ([1d74390](https://github.com/RocketChat/fuselage/commit/1d74390))

# [0.9.0](https://github.com/RocketChat/fuselage/compare/v0.8.0...v0.9.0) (2020-05-21)

### Bug Fixes

- Deprecation warnings ([#227](https://github.com/RocketChat/fuselage/issues/227)) ([46322a8](https://github.com/RocketChat/fuselage/commit/46322a8e2781b4293adc7fdf4fcffae20f0d170f))

### Features

- New Box props ([#213](https://github.com/RocketChat/fuselage/issues/213)) ([b593875](https://github.com/RocketChat/fuselage/commit/b593875f3561e334412f9d7e2fbe81007ed8098e))

# [0.8.0](https://github.com/RocketChat/fuselage/compare/v0.7.1...v0.8.0) (2020-04-22)

### Features

- Refactor static styles ([#201](https://github.com/RocketChat/fuselage/issues/201)) ([e1bdc65](https://github.com/RocketChat/fuselage/commit/e1bdc655a0dfe0f88261d3fab84c2e42c2ad581e))

## [0.7.1](https://github.com/RocketChat/fuselage/compare/v0.7.0...v0.7.1) (2020-04-01)

### Bug Fixes

- Fix ui kit babel config ([#191](https://github.com/RocketChat/fuselage/issues/191)) ([47295d8](https://github.com/RocketChat/fuselage/commit/47295d87740bc0ceb5e2bbb1901c2340cab860b6))

# [0.7.0](https://github.com/RocketChat/fuselage/compare/v0.6.2...v0.7.0) (2020-04-01)

### Bug Fixes

- Production build of [@rocket](https://github.com/rocket).chat/fuselage-ui-kit ([#190](https://github.com/RocketChat/fuselage/issues/190)) ([15a975a](https://github.com/RocketChat/fuselage/commit/15a975ab58688b29bfa93cd110bdc3d7e10de4ef))

### Features

- Custom prop types and more props to Box ([#181](https://github.com/RocketChat/fuselage/issues/181)) ([119e815](https://github.com/RocketChat/fuselage/commit/119e815ac9a0b85c1649c53bab62390b25aae4b3))

## [0.6.2](https://github.com/RocketChat/fuselage/compare/v0.6.1...v0.6.2) (2020-03-31)

**Note:** Version bump only for package @rocket.chat/fuselage-ui-kit

## [0.6.1](https://github.com/RocketChat/fuselage/compare/v0.6.0...v0.6.1) (2020-03-24)

### Bug Fixes

- Spacing and markup in Ui Kit inputs ([#176](https://github.com/RocketChat/fuselage/issues/176)) ([e6df266](https://github.com/RocketChat/fuselage/commit/e6df266c1297e75c9de21149e98d23c919f76f79))

# [0.6.0](https://github.com/RocketChat/fuselage/compare/v0.5.0...v0.6.0) (2020-03-20)

**Note:** Version bump only for package @rocket.chat/fuselage-ui-kit

# [0.5.0](https://github.com/RocketChat/fuselage/compare/v0.4.1...v0.5.0) (2020-03-20)

**Note:** Version bump only for package @rocket.chat/fuselage-ui-kit

## [0.4.1](https://github.com/RocketChat/fuselage/compare/v0.4.0...v0.4.1) (2020-03-16)

**Note:** Version bump only for package @rocket.chat/fuselage-ui-kit

# [0.4.0](https://github.com/RocketChat/fuselage/compare/v0.3.0...v0.4.0) (2020-03-10)

**Note:** Version bump only for package @rocket.chat/fuselage-ui-kit

# [0.3.0](https://github.com/RocketChat/fuselage/compare/v0.2.0...v0.3.0) (2020-02-17)

### Bug Fixes

- actionId on action hooks ([#149](https://github.com/RocketChat/fuselage/issues/149)) ([c305eb2](https://github.com/RocketChat/fuselage/commit/c305eb2171463589ed24460d05d648daf984d267))

# [0.2.0](https://github.com/RocketChat/fuselage/compare/v0.2.0-alpha.30...v0.2.0) (2020-02-13)

**Note:** Version bump only for package @rocket.chat/fuselage-ui-kit

# [0.2.0-alpha.30](https://github.com/RocketChat/fuselage/compare/v0.2.0-alpha.29...v0.2.0-alpha.30) (2020-02-12)

### Bug Fixes

- Safari not triggering buttons anchors ([#146](https://github.com/RocketChat/fuselage/issues/146)) ([2cb5aaa](https://github.com/RocketChat/fuselage/commit/2cb5aaaf4c71e277a0a8ea556a8b9efbb3e58620))

# [0.2.0-alpha.29](https://github.com/RocketChat/fuselage/compare/v0.2.0-alpha.28...v0.2.0-alpha.29) (2020-02-10)

**Note:** Version bump only for package @rocket.chat/fuselage-ui-kit

# [0.2.0-alpha.28](https://github.com/RocketChat/fuselage/compare/v0.2.0-alpha.27...v0.2.0-alpha.28) (2020-02-10)

**Note:** Version bump only for package @rocket.chat/fuselage-ui-kit

# [0.2.0-alpha.27](https://github.com/RocketChat/fuselage/compare/v0.2.0-alpha.26...v0.2.0-alpha.27) (2020-02-10)

**Note:** Version bump only for package @rocket.chat/fuselage-ui-kit

# [0.2.0-alpha.26](https://github.com/RocketChat/fuselage/compare/v0.2.0-alpha.25...v0.2.0-alpha.26) (2020-02-10)

### Bug Fixes

- Select autofocus ([#141](https://github.com/RocketChat/fuselage/issues/141)) ([25849ee](https://github.com/RocketChat/fuselage/commit/25849eed55e4edbf26f54ae4a72c71c1d528e850))

# [0.2.0-alpha.25](https://github.com/RocketChat/fuselage/compare/v0.2.0-alpha.24...v0.2.0-alpha.25) (2020-02-10)

**Note:** Version bump only for package @rocket.chat/fuselage-ui-kit

# [0.2.0-alpha.24](https://github.com/RocketChat/fuselage/compare/v0.2.0-alpha.23...v0.2.0-alpha.24) (2020-02-09)

**Note:** Version bump only for package @rocket.chat/fuselage-ui-kit

# [0.2.0-alpha.23](https://github.com/RocketChat/fuselage/compare/v0.2.0-alpha.22...v0.2.0-alpha.23) (2020-02-07)

### Bug Fixes

- Section with Overflow visibility ([#138](https://github.com/RocketChat/fuselage/issues/138)) ([d0da3cd](https://github.com/RocketChat/fuselage/commit/d0da3cd7db31880c812519b7799f04555776167f))

# [0.2.0-alpha.22](https://github.com/RocketChat/fuselage/compare/v0.2.0-alpha.21...v0.2.0-alpha.22) (2020-02-07)

### Bug Fixes

- Select/MultiSelect focus submitting form ([#134](https://github.com/RocketChat/fuselage/issues/134)) ([630e622](https://github.com/RocketChat/fuselage/commit/630e622d8535fcaa06a8a736c6e0d273b450b739))
- UIKit stopPropagation ([#137](https://github.com/RocketChat/fuselage/issues/137)) ([86939ea](https://github.com/RocketChat/fuselage/commit/86939eaae182d6554879468745780d83bc977b9e))
- uikit using react components ([#135](https://github.com/RocketChat/fuselage/issues/135)) ([52fcedb](https://github.com/RocketChat/fuselage/commit/52fcedb0efbc33ad4240c83fd92a325fcc9f0f4c))

# [0.2.0-alpha.21](https://github.com/RocketChat/fuselage/compare/v0.2.0-alpha.20...v0.2.0-alpha.21) (2020-02-05)

**Note:** Version bump only for package @rocket.chat/fuselage-ui-kit

# [0.2.0-alpha.20](https://github.com/RocketChat/fuselage/compare/v0.2.0-alpha.19...v0.2.0-alpha.20) (2020-02-01)

### Bug Fixes

- ui-kit margins warnings and unique ids ([#130](https://github.com/RocketChat/fuselage/issues/130)) ([cdaa358](https://github.com/RocketChat/fuselage/commit/cdaa3580516aa652d7a318c6d076065954a3e289))

### Features

- ui-kit initial value ([#131](https://github.com/RocketChat/fuselage/issues/131)) ([3c6cab4](https://github.com/RocketChat/fuselage/commit/3c6cab4bd7d6ba459841f6f847ef42229b097294))
- UiKit error states ([#133](https://github.com/RocketChat/fuselage/issues/133)) ([d6b3842](https://github.com/RocketChat/fuselage/commit/d6b38429597963e1e437189c64a7e2be5e8715c0))

# [0.2.0-alpha.19](https://github.com/RocketChat/fuselage/compare/v0.2.0-alpha.18...v0.2.0-alpha.19) (2020-01-13)

### Features

- Position, Modal, Options components ([#116](https://github.com/RocketChat/fuselage/issues/116)) ([af1916a](https://github.com/RocketChat/fuselage/commit/af1916a22c677939adda04fe417dafe406292762)), closes [#117](https://github.com/RocketChat/fuselage/issues/117)

# [0.2.0-alpha.18](https://github.com/RocketChat/fuselage/compare/v0.2.0-alpha.17...v0.2.0-alpha.18) (2019-12-31)

### Features

- UI Kit ([#95](https://github.com/RocketChat/fuselage/issues/95)) ([6d4162b](https://github.com/RocketChat/fuselage/commit/6d4162bb8c121b1e89f8c818e7106bce49f09c27)), closes [#94](https://github.com/RocketChat/fuselage/issues/94) [#109](https://github.com/RocketChat/fuselage/issues/109) [#108](https://github.com/RocketChat/fuselage/issues/108) [#111](https://github.com/RocketChat/fuselage/issues/111)<|MERGE_RESOLUTION|>--- conflicted
+++ resolved
@@ -1,8 +1,31 @@
 # Change Log
 
-<<<<<<< HEAD
 ## 20.0.0-rc.1
-=======
+
+### Patch Changes
+
+- <details><summary>Updated dependencies []:</summary>
+- @rocket.chat/core-typings@7.8.0-rc.1
+  - @rocket.chat/gazzodown@20.0.0-rc.1
+  - @rocket.chat/ui-contexts@20.0.0-rc.1
+  - @rocket.chat/ui-avatar@16.0.0-rc.1
+  - @rocket.chat/ui-video-conf@20.0.0-rc.1
+  </details>
+
+## 20.0.0-rc.0
+
+### Patch Changes
+
+- <details><summary>Updated dependencies [5ac20e2a84200f8002ce454df693ada2653f3827, 3d024a900426c8bbf646e7ebedce0e17c9f7c140, 3779de0e8c5787f266bdeda5052b27c023c65f1c]:</summary>
+
+  - @rocket.chat/apps-engine@1.53.0-rc.0
+  - @rocket.chat/core-typings@7.8.0-rc.0
+  - @rocket.chat/ui-contexts@20.0.0-rc.0
+  - @rocket.chat/gazzodown@20.0.0-rc.0
+  - @rocket.chat/ui-avatar@16.0.0-rc.0
+  - @rocket.chat/ui-video-conf@20.0.0-rc.0
+  </details>
+
 ## 19.0.4
 
 ### Patch Changes
@@ -18,34 +41,11 @@
   </details>
 
 ## 19.0.3
->>>>>>> fe8bc08d
-
-### Patch Changes
-
-- <details><summary>Updated dependencies []:</summary>
-
-<<<<<<< HEAD
-  - @rocket.chat/core-typings@7.8.0-rc.1
-  - @rocket.chat/gazzodown@20.0.0-rc.1
-  - @rocket.chat/ui-contexts@20.0.0-rc.1
-  - @rocket.chat/ui-avatar@16.0.0-rc.1
-  - @rocket.chat/ui-video-conf@20.0.0-rc.1
-  </details>
-
-## 20.0.0-rc.0
-
-### Patch Changes
-
-- <details><summary>Updated dependencies [5ac20e2a84200f8002ce454df693ada2653f3827, 3d024a900426c8bbf646e7ebedce0e17c9f7c140, 3779de0e8c5787f266bdeda5052b27c023c65f1c]:</summary>
-
-  - @rocket.chat/apps-engine@1.53.0-rc.0
-  - @rocket.chat/core-typings@7.8.0-rc.0
-  - @rocket.chat/ui-contexts@20.0.0-rc.0
-  - @rocket.chat/gazzodown@20.0.0-rc.0
-  - @rocket.chat/ui-avatar@16.0.0-rc.0
-  - @rocket.chat/ui-video-conf@20.0.0-rc.0
-=======
-  - @rocket.chat/core-typings@7.7.3
+
+### Patch Changes
+
+- <details><summary>Updated dependencies []:</summary>
+- @rocket.chat/core-typings@7.7.3
   - @rocket.chat/gazzodown@19.0.3
   - @rocket.chat/ui-contexts@19.0.3
   - @rocket.chat/ui-avatar@15.0.3
@@ -63,7 +63,6 @@
   - @rocket.chat/ui-avatar@15.0.2
   - @rocket.chat/ui-video-conf@19.0.2
   - @rocket.chat/core-typings@7.7.2
->>>>>>> fe8bc08d
   </details>
 
 ## 19.0.1
