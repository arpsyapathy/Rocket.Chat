{
  "name": "@rocket.chat/fuselage-ui-kit",
  "private": true,
  "version": "11.0.0",
  "description": "UiKit elements for Rocket.Chat Apps built under Fuselage design system",
  "homepage": "https://rocketchat.github.io/Rocket.Chat.Fuselage/",
  "author": {
    "name": "Rocket.Chat",
    "url": "https://rocket.chat/"
  },
  "license": "MIT",
  "repository": {
    "type": "git",
    "url": "git+https://github.com/RocketChat/fuselage.git",
    "directory": "packages/fuselage-ui-kit"
  },
  "bugs": {
    "url": "https://github.com/RocketChat/fuselage/issues"
  },
  "main": "dist/cjs/index.js",
  "module": "dist/esm/index.js",
  "types": "dist/esm/index.d.ts",
  "files": [
    "/dist"
  ],
  "publishConfig": {
    "access": "public"
  },
  "scripts": {
    "dev": "tsc --watch --preserveWatchOutput -p tsconfig-esm.json",
    "build": "run-s .:build:clean .:build:esm .:build:cjs",
    ".:build:clean": "rimraf dist",
    ".:build:esm": "tsc -p tsconfig.esm.json",
    ".:build:cjs": "tsc -p tsconfig.cjs.json",
    "test": "jest",
    "lint": "eslint --ext .js,.jsx,.ts,.tsx .",
    "testunit": "jest",
    "typecheck": "tsc --noEmit",
    "docs": "cross-env NODE_ENV=production build-storybook -o ../../static/fuselage-ui-kit",
    "storybook": "start-storybook -p 6006 --no-version-updates",
    "build-storybook": "cross-env NODE_ENV=production build-storybook",
    "bump-next": "bump-next"
  },
  "peerDependencies": {
    "@rocket.chat/apps-engine": "*",
    "@rocket.chat/eslint-config": "0.7.0",
    "@rocket.chat/fuselage": "*",
    "@rocket.chat/fuselage-hooks": "*",
    "@rocket.chat/fuselage-polyfills": "*",
    "@rocket.chat/icons": "*",
    "@rocket.chat/prettier-config": "*",
    "@rocket.chat/styled": "*",
    "@rocket.chat/ui-avatar": "7.0.0",
    "@rocket.chat/ui-contexts": "11.0.0",
    "@rocket.chat/ui-kit": "*",
    "@rocket.chat/ui-video-conf": "11.0.0",
    "@tanstack/react-query": "*",
    "react": "*",
    "react-dom": "*"
  },
  "devDependencies": {
    "@babel/core": "~7.22.20",
    "@babel/preset-env": "~7.22.20",
    "@babel/preset-react": "~7.22.15",
    "@babel/preset-typescript": "~7.22.15",
<<<<<<< HEAD
    "@rocket.chat/apps-engine": "workspace:^",
=======
    "@rocket.chat/apps-engine": "1.46.0",
>>>>>>> e9700f68
    "@rocket.chat/core-typings": "workspace:^",
    "@rocket.chat/eslint-config": "workspace:^",
    "@rocket.chat/fuselage": "^0.59.1",
    "@rocket.chat/fuselage-hooks": "^0.33.1",
    "@rocket.chat/fuselage-polyfills": "~0.31.25",
    "@rocket.chat/icons": "~0.38.0",
    "@rocket.chat/jest-presets": "workspace:~",
    "@rocket.chat/mock-providers": "workspace:^",
    "@rocket.chat/prettier-config": "~0.31.25",
    "@rocket.chat/styled": "~0.31.25",
    "@rocket.chat/ui-avatar": "workspace:^",
    "@rocket.chat/ui-contexts": "workspace:^",
    "@rocket.chat/ui-kit": "workspace:~",
    "@rocket.chat/ui-video-conf": "workspace:^",
    "@storybook/addon-essentials": "~6.5.16",
    "@storybook/addons": "~6.5.16",
    "@storybook/builder-webpack5": "~6.5.16",
    "@storybook/manager-webpack5": "~6.5.16",
    "@storybook/react": "~6.5.16",
    "@storybook/source-loader": "~6.5.16",
    "@storybook/theming": "~6.5.16",
    "@tanstack/react-query": "^4.16.1",
    "@testing-library/react": "~16.0.1",
    "@testing-library/user-event": "~14.5.2",
    "@types/react": "~17.0.80",
    "@types/react-dom": "~17.0.25",
    "babel-loader": "~8.2.5",
    "cross-env": "^7.0.3",
    "eslint": "~8.45.0",
    "i18next": "^23.10.1",
    "jest": "~29.7.0",
    "normalize.css": "^8.0.1",
    "npm-run-all": "^4.1.5",
    "prettier": "~2.8.8",
    "react-docgen-typescript-plugin": "~1.0.8",
    "react-dom": "^17.0.2",
    "react-i18next": "~13.2.2",
    "rimraf": "^3.0.2",
    "storybook-dark-mode": "~3.0.3",
    "tslib": "^2.5.3",
    "typescript": "~5.5.4"
  },
  "dependencies": {
    "@rocket.chat/core-typings": "workspace:^",
    "@rocket.chat/gazzodown": "workspace:^",
    "@rocket.chat/ui-kit": "workspace:~",
    "tslib": "^2.5.3"
  },
  "volta": {
    "extends": "../../package.json"
  }
}<|MERGE_RESOLUTION|>--- conflicted
+++ resolved
@@ -63,11 +63,7 @@
     "@babel/preset-env": "~7.22.20",
     "@babel/preset-react": "~7.22.15",
     "@babel/preset-typescript": "~7.22.15",
-<<<<<<< HEAD
     "@rocket.chat/apps-engine": "workspace:^",
-=======
-    "@rocket.chat/apps-engine": "1.46.0",
->>>>>>> e9700f68
     "@rocket.chat/core-typings": "workspace:^",
     "@rocket.chat/eslint-config": "workspace:^",
     "@rocket.chat/fuselage": "^0.59.1",
