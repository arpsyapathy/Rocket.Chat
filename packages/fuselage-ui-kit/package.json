--- conflicted
+++ resolved
@@ -54,11 +54,7 @@
     "react-dom": "*"
   },
   "devDependencies": {
-<<<<<<< HEAD
-    "@rocket.chat/apps-engine": "1.39.0-alpha.212",
-=======
     "@rocket.chat/apps-engine": "1.39.1",
->>>>>>> 534748a6
     "@rocket.chat/eslint-config": "workspace:^",
     "@rocket.chat/fuselage": "next",
     "@rocket.chat/fuselage-hooks": "next",
