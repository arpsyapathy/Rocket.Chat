--- conflicted
+++ resolved
@@ -56,21 +56,12 @@
   "devDependencies": {
     "@rocket.chat/apps-engine": "1.40.0",
     "@rocket.chat/eslint-config": "workspace:^",
-<<<<<<< HEAD
     "@rocket.chat/fuselage": "next",
     "@rocket.chat/fuselage-hooks": "next",
     "@rocket.chat/fuselage-polyfills": "next",
     "@rocket.chat/icons": "next",
     "@rocket.chat/prettier-config": "next",
     "@rocket.chat/styled": "next",
-=======
-    "@rocket.chat/fuselage": "0.31.24",
-    "@rocket.chat/fuselage-hooks": "0.31.24",
-    "@rocket.chat/fuselage-polyfills": "0.31.24",
-    "@rocket.chat/icons": "0.31.24",
-    "@rocket.chat/prettier-config": "next",
-    "@rocket.chat/styled": "0.31.24",
->>>>>>> d3c4ef1e
     "@rocket.chat/ui-contexts": "workspace:^",
     "@rocket.chat/ui-kit": "next",
     "@rocket.chat/ui-video-conf": "workspace:^",
@@ -86,11 +77,7 @@
     "@types/react-dom": "~17.0.20",
     "babel-loader": "~8.2.5",
     "cross-env": "^7.0.3",
-<<<<<<< HEAD
     "eslint": "~8.45.0",
-=======
-    "eslint": "~8.43.0",
->>>>>>> d3c4ef1e
     "normalize.css": "^8.0.1",
     "npm-run-all": "^4.1.5",
     "prettier": "~2.8.8",
@@ -98,11 +85,7 @@
     "react-dom": "^17.0.2",
     "rimraf": "^3.0.2",
     "tslib": "^2.5.3",
-<<<<<<< HEAD
     "typescript": "~5.1.6"
-=======
-    "typescript": "~5.1.3"
->>>>>>> d3c4ef1e
   },
   "dependencies": {
     "@rocket.chat/gazzodown": "workspace:^",
