--- conflicted
+++ resolved
@@ -61,13 +61,8 @@
     "@babel/preset-typescript": "~7.22.5",
     "@rocket.chat/apps-engine": "1.41.0-alpha.290",
     "@rocket.chat/eslint-config": "workspace:^",
-<<<<<<< HEAD
     "@rocket.chat/fuselage": "^0.37.1",
     "@rocket.chat/fuselage-hooks": "^0.32.1",
-=======
-    "@rocket.chat/fuselage": "^0.33.0",
-    "@rocket.chat/fuselage-hooks": "next",
->>>>>>> edb6cae7
     "@rocket.chat/fuselage-polyfills": "next",
     "@rocket.chat/icons": "^0.32.0",
     "@rocket.chat/prettier-config": "next",
