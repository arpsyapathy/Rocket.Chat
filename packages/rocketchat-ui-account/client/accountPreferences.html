--- conflicted
+++ resolved
@@ -108,11 +108,7 @@
 									<div class="rc-select">
 										<select class="input-monitor rc-select__element" name="emailNotificationMode">
 											<option value="default" selected="{{selected 'emailNotificationMode' 'default' 'default'}}">{{_ "Default"}} ({{_ defaultEmailNotification}})</option>
-<<<<<<< HEAD
-											<option value="nothing" selected="{{selected 'emailNotificationMode' 'disabled'}}">{{_ "Email_Notification_Mode_Disabled"}}</option>
-=======
 											<option value="nothing" selected="{{selected 'emailNotificationMode' 'nothing'}}">{{_ "Email_Notification_Mode_Disabled"}}</option>
->>>>>>> ec69a183
 											<option value="mentions" selected="{{selected 'emailNotificationMode' 'mentions'}}">{{_ "Email_Notification_Mode_All"}}</option>
 										</select>
 										{{> icon block="rc-select__arrow" icon="arrow-down" }}
