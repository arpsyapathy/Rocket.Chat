/*globals defaultUserLanguage, KonchatNotification */
import _ from 'underscore';
import s from 'underscore.string';
import toastr from 'toastr';
import moment from 'moment';

const notificationLabels = {
	all: 'All_messages',
	mentions: 'Mentions',
	nothing: 'Nothing'
};

function checkedSelected(property, value, defaultValue=undefined) {
	if (defaultValue && defaultValue.hash) {
		defaultValue = undefined;
	}
	return RocketChat.getUserPreference(Meteor.user(), property, defaultValue) === value;
}

Template.accountPreferences.helpers({
	showMergedChannels() {
		return ['category', 'unread'].includes(Template.instance().roomsListExhibitionMode.get()) ? '' : 'disabled';
	},
	audioAssets() {
		return (RocketChat.CustomSounds && RocketChat.CustomSounds.getList && RocketChat.CustomSounds.getList()) || [];
	},
	newMessageNotification() {
		return RocketChat.getUserPreference(Meteor.user(), 'newMessageNotification');
	},
	newRoomNotification() {
		return RocketChat.getUserPreference(Meteor.user(), 'newRoomNotification');
	},
	languages() {
		const languages = TAPi18n.getLanguages();

		const result = Object.keys(languages).map((key) => {
			const language = languages[key];
			return _.extend(language, { key });
		});

		return _.sortBy(result, 'key');
	},
	userLanguage(key) {
		const user = Meteor.user();
		let result = undefined;
		if (user.language) {
			result = user.language === key;
		} else if (defaultUserLanguage()) {
			result = defaultUserLanguage() === key;
		}
		return result;
	},
	checked(property, value, defaultValue=undefined) {
		return checkedSelected(property, value, defaultValue);
	},
	selected(property, value, defaultValue=undefined) {
		return checkedSelected(property, value, defaultValue);
	},
	highlights() {
		const userHighlights = RocketChat.getUserPreference(Meteor.user(), 'highlights');
		return userHighlights ? userHighlights.join(', ') : undefined;
	},
	desktopNotificationEnabled() {
		return KonchatNotification.notificationStatus.get() === 'granted' || (window.Notification && Notification.permission === 'granted');
	},
	desktopNotificationDisabled() {
		return KonchatNotification.notificationStatus.get() === 'denied' || (window.Notification && Notification.permission === 'denied');
	},
	desktopNotificationDuration() {
		const userPref = RocketChat.getUserPreference(Meteor.user(), 'desktopNotificationDuration', 'undefined');
		return userPref !== 'undefined' ? userPref : undefined;
	},
	defaultDesktopNotificationDuration() {
		return RocketChat.settings.get('Accounts_Default_User_Preferences_desktopNotificationDuration');
	},
	idleTimeLimit() {
		return RocketChat.getUserPreference(Meteor.user(), 'idleTimeLimit');
	},
	defaultIdleTimeLimit() {
		return RocketChat.settings.get('Accounts_Default_User_Preferences_idleTimeoutLimit');
	},
	defaultDesktopNotification() {
		return notificationLabels[RocketChat.settings.get('Accounts_Default_User_Preferences_desktopNotifications')];
	},
	defaultMobileNotification() {
		return notificationLabels[RocketChat.settings.get('Accounts_Default_User_Preferences_mobileNotifications')];
	},
	showRoles() {
		return RocketChat.settings.get('UI_DisplayRoles');
	},
	notificationsSoundVolume() {
<<<<<<< HEAD
		const user = Meteor.user();
		return user && user.settings && user.settings.preferences && user.settings.preferences.notificationsSoundVolume || 100;
	},
	doNotDisturb() {
		return Template.instance().doNotDisturb.get();
	},
	doNotDisturbIsValid() {
		const doNotDisturb = Template.instance().doNotDisturb.get();
		return !!(doNotDisturb && doNotDisturb.initialTime && doNotDisturb.finalTime && (doNotDisturb.repeatFor === 'every day' || moment().isBefore(doNotDisturb.limitDateTime)));
	},
	doNotDisturbInfo() {
		const { initialTime, finalTime, limitDateTime } = Template.instance().doNotDisturb.get();
		let { repeatFor } = Template.instance().doNotDisturb.get();

		switch (repeatFor) {
			case '1 day': repeatFor = t('Do_Not_Disturb_Repeat_For_1_Day_Option'); break;
			case '1 week': repeatFor = t('Do_Not_Disturb_Repeat_For_1_Week_Option'); break;
			case '1 month': repeatFor = t('Do_Not_Disturb_Repeat_For_1_Month_Option'); break;
			case '1 year': repeatFor = t('Do_Not_Disturb_Repeat_For_1_Year_Option'); break;
			case 'every day': repeatFor = t('Do_Not_Disturb_Repeat_For_Every_Day_Option');
		}

		return {
			initialTime,
			finalTime,
			repeatFor,
			limitDateTime: limitDateTime ? moment(limitDateTime).format('ll') : undefined
		};
	},
	showDoNotDisturbOptions() {
		return Template.instance().showDoNotDisturbOptions.get();
	},
	snoozeNotifications() {
		return Template.instance().snoozeNotifications.get();
	},
	snoozeNotificationsInfo() {
		const { initialDateTime, finalDateTime } = Template.instance().snoozeNotifications.get();
		let { duration } = Template.instance().snoozeNotifications.get();

		if (duration === 20) {
			duration = t('Snooze_Notifications_20_Minutes_Option');
		} else if (duration === 60) {
			duration = t('Snooze_Notifications_1_Hour_Option');
		} else {
			duration = t(`Snooze_Notifications_${ (duration/60) }_Hours_Option`);
		}

		return {
			description: duration,
			from: moment(initialDateTime).format('lll'),
			to: moment(finalDateTime).format('lll')
		};
	},
	snoozeNotificationsIsValid() {
		const snoozeNotifications = Template.instance().snoozeNotifications.get();
		return !!(snoozeNotifications && snoozeNotifications.finalDateTime && moment().isBefore(snoozeNotifications.finalDateTime));
	},
	showSnoozeNotificationsOptions() {
		return Template.instance().showSnoozeNotificationsOptions.get();
	},
	selectHoursOptions() {
		let hour = moment('00:00', 'HH:mm');
		const hours = [];

		while (hour.isBefore(moment('23:59', 'HH:mm'))) {
			hours.push(hour.format('HH:mm'));
			hour = hour.add(30, 'minutes');
		}

		return hours;
=======
		return RocketChat.getUserPreference(Meteor.user(), 'notificationsSoundVolume');
>>>>>>> 1bcba85d
	}
});

Template.accountPreferences.onCreated(function() {
	const user = Meteor.user();
	const settingsTemplate = this.parentTemplate(3);

	if (settingsTemplate.child == null) {
		settingsTemplate.child = [];
	}

	settingsTemplate.child.push(this);

	this.roomsListExhibitionMode = new ReactiveVar(RocketChat.getUserPreference(user, 'roomsListExhibitionMode'));
	this.useEmojis = new ReactiveVar(RocketChat.getUserPreference(user, 'useEmojis'));

	let instance = this;

	this.autorun(() => {
		if (instance.useEmojis && instance.useEmojis.get()) {
			Tracker.afterFlush(() => $('#convertAsciiEmoji').show());
		} else {
			Tracker.afterFlush(() => $('#convertAsciiEmoji').hide());
		}
	});

	this.clearForm = function() {
		this.find('#language').value = localStorage.getItem('userLanguage');
	};

<<<<<<< HEAD
	this.doNotDisturb = new ReactiveVar(user && user.settings && user.settings.preferences && user.settings.preferences.doNotDisturb);
	this.snoozeNotifications = new ReactiveVar(user && user.settings && user.settings.preferences && user.settings.preferences.snoozeNotifications);

	this.showDoNotDisturbOptions = new ReactiveVar(false);
	this.showSnoozeNotificationsOptions = new ReactiveVar(false);

	if (this.doNotDisturb.get() && this.doNotDisturb.get().initialTime) {
		this.showDoNotDisturbOptions.set(true);
	}

	if (this.snoozeNotifications.get() && this.snoozeNotifications.get().finalDateTime && moment().isBefore(this.snoozeNotifications.get().finalDateTime)) {
		this.showSnoozeNotificationsOptions.set(true);
	}
=======
	this.shouldUpdateLocalStorageSetting = function(setting, newValue) {
		return localStorage.getItem(setting) !== newValue;
	};
>>>>>>> 1bcba85d

	this.save = function() {
		instance = this;
		const data = {};

		data.newRoomNotification = $('select[name=newRoomNotification]').val();
		data.newMessageNotification = $('select[name=newMessageNotification]').val();
		data.useEmojis = $('input[name=useEmojis]:checked').val();
		data.convertAsciiEmoji = $('input[name=convertAsciiEmoji]:checked').val();
		data.saveMobileBandwidth = $('input[name=saveMobileBandwidth]:checked').val();
		data.collapseMediaByDefault = $('input[name=collapseMediaByDefault]:checked').val();
		data.viewMode = parseInt($('#viewMode').find('select').val());
		data.hideUsernames = $('#hideUsernames').find('input:checked').val();
		data.hideRoles = $('#hideRoles').find('input:checked').val();
		data.hideFlexTab = $('#hideFlexTab').find('input:checked').val();
		data.hideAvatars = $('#hideAvatars').find('input:checked').val();
		data.mergeChannels = $('#mergeChannels').find('input:checked').val();
		data.sendOnEnter = $('#sendOnEnter').find('select').val();
		data.roomsListExhibitionMode = $('select[name=roomsListExhibitionMode]').val();
		data.autoImageLoad = $('input[name=autoImageLoad]:checked').val();
		data.emailNotificationMode = $('select[name=emailNotificationMode]').val();
		data.desktopNotificationDuration = $('input[name=desktopNotificationDuration]').val();
		data.desktopNotifications = $('#desktopNotifications').find('select').val();
		data.mobileNotifications = $('#mobileNotifications').find('select').val();
		data.unreadAlert = $('#unreadAlert').find('input:checked').val();
		data.notificationsSoundVolume = parseInt($('#notificationsSoundVolume').val());
		data.roomCounterSidebar = $('#roomCounterSidebar').find('input:checked').val();
		data.highlights = _.compact(_.map($('[name=highlights]').val().split('\n'), function(e) {
			return s.trim(e);
		}));

		const selectedLanguage = $('#language').val();
		const enableAutoAway = $('#enableAutoAway').find('input:checked').val();
		const idleTimeLimit = parseInt($('input[name=idleTimeLimit]').val());

		data.enableAutoAway = enableAutoAway;
		data.idleTimeLimit = idleTimeLimit;

		let reload = false;

		// if highlights changed we need page reload
		const highlights = RocketChat.getUserPreference(Meteor.user(), 'highlights');
		if (highlights && highlights.join('\n') !== data.highlights.join('\n')) {
			reload = true;
		}

		if (this.shouldUpdateLocalStorageSetting('userLanguage', selectedLanguage)) {
			localStorage.setItem('userLanguage', selectedLanguage);
			data.language = selectedLanguage;
			reload = true;
		}

		if (this.shouldUpdateLocalStorageSetting('enableAutoAway', enableAutoAway)) {
			localStorage.setItem('enableAutoAway', enableAutoAway);
			reload = true;
		}

		if (this.shouldUpdateLocalStorageSetting('idleTimeLimit', idleTimeLimit)) {
			localStorage.setItem('idleTimeLimit', idleTimeLimit);
			reload = true;
		}

		if ($('input[name=snoozeNotifications]:checked').val() === '1') {
			data.snoozeNotificationsDuration = parseInt($('input[name=snoozeNotificationsDuration]:checked').val() || 0);
		}

		if ($('input[name=doNotDisturb]:checked').val() === '1' && $('select[name=doNotDisturbInitialTime]').val() !== $('select[name=doNotDisturbFinalTime]').val()) {
			data.doNotDisturbInitialTime = $('select[name=doNotDisturbInitialTime]').val();
			data.doNotDisturbFinalTime = $('select[name=doNotDisturbFinalTime]').val();
			data.doNotDisturbRepeatFor = $('select[name=doNotDisturbRepeatFor]').val();
		}

		Meteor.call('saveUserPreferences', data, function(error, results) {
			if (results) {
				toastr.success(t('Preferences_saved'));
				instance.clearForm();
				if (reload) {
					setTimeout(function() {
						Meteor._reload.reload();
					}, 1000);
				}
			}
			if (error) {
				return handleError(error);
			}
		});
	};
});

Template.accountPreferences.onRendered(function() {
	Tracker.afterFlush(function() {
		SideNav.setFlex('accountFlex');
		SideNav.openFlex();
	});
});

Template.accountPreferences.events({
	'click .submit button'(e, t) {
		t.save();
	},
	'change input[name=useEmojis]'(e, t) {
		t.useEmojis.set($(e.currentTarget).val() === '1');
	},
	'click .enable-notifications'() {
		KonchatNotification.getDesktopPermission();
	},
	'click .test-notifications'() {
		KonchatNotification.notify({
			duration: $('input[name=desktopNotificationDuration]').val(),
			payload: { sender: { username: 'rocket.cat' }
			},
			title: TAPi18n.__('Desktop_Notification_Test'),
			text: TAPi18n.__('This_is_a_desktop_notification')
		});
	},
	'change [name=roomsListExhibitionMode]'(e, instance) {
		const value = $(e.currentTarget).val();
		instance.roomsListExhibitionMode.set(value);
	},
	'change .audio'(e) {
		e.preventDefault();
		const audio = $(e.currentTarget).val();
		if (audio === 'none') {
			return;
		}
		if (audio) {
			const $audio = $(`audio#${ audio }`);
			return $audio && $audio[0] && $audio.play();
		}
	},
	'change input[name=doNotDisturb]'(e, instance) {
		e.preventDefault();
		instance.showDoNotDisturbOptions.set(!instance.showDoNotDisturbOptions.get());
	},
	'change input[name=snoozeNotifications]'(e, instance) {
		e.preventDefault();
		instance.showSnoozeNotificationsOptions.set(!instance.showSnoozeNotificationsOptions.get());
	}
});<|MERGE_RESOLUTION|>--- conflicted
+++ resolved
@@ -89,9 +89,7 @@
 		return RocketChat.settings.get('UI_DisplayRoles');
 	},
 	notificationsSoundVolume() {
-<<<<<<< HEAD
-		const user = Meteor.user();
-		return user && user.settings && user.settings.preferences && user.settings.preferences.notificationsSoundVolume || 100;
+		return RocketChat.getUserPreference(Meteor.user(), 'notificationsSoundVolume');
 	},
 	doNotDisturb() {
 		return Template.instance().doNotDisturb.get();
@@ -160,9 +158,6 @@
 		}
 
 		return hours;
-=======
-		return RocketChat.getUserPreference(Meteor.user(), 'notificationsSoundVolume');
->>>>>>> 1bcba85d
 	}
 });
 
@@ -193,7 +188,6 @@
 		this.find('#language').value = localStorage.getItem('userLanguage');
 	};
 
-<<<<<<< HEAD
 	this.doNotDisturb = new ReactiveVar(user && user.settings && user.settings.preferences && user.settings.preferences.doNotDisturb);
 	this.snoozeNotifications = new ReactiveVar(user && user.settings && user.settings.preferences && user.settings.preferences.snoozeNotifications);
 
@@ -207,11 +201,10 @@
 	if (this.snoozeNotifications.get() && this.snoozeNotifications.get().finalDateTime && moment().isBefore(this.snoozeNotifications.get().finalDateTime)) {
 		this.showSnoozeNotificationsOptions.set(true);
 	}
-=======
+
 	this.shouldUpdateLocalStorageSetting = function(setting, newValue) {
 		return localStorage.getItem(setting) !== newValue;
 	};
->>>>>>> 1bcba85d
 
 	this.save = function() {
 		instance = this;
