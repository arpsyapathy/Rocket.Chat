/*globals defaultUserLanguage, KonchatNotification */
import _ from 'underscore';
import s from 'underscore.string';
import toastr from 'toastr';

const notificationLabels = {
	all: 'All_messages',
	mentions: 'Mentions',
	nothing: 'Nothing'
};

const DEFAULT_IDLE_TIME_LIMIT = 300000;

const userHasPreferences = (user) => {
	const userHasSettings = user.hasOwnProperty('settings');

	if (!userHasSettings) {
		return false;
	}

	return user.settings.hasOwnProperty('preferences');
};

Template.accountPreferences.helpers({
	showMergedChannels() {
		return ['category', 'unread'].includes(Template.instance().roomsListExhibitionMode.get()) ? '' : 'disabled';
	},
	audioAssets() {
		return (RocketChat.CustomSounds && RocketChat.CustomSounds.getList && RocketChat.CustomSounds.getList()) || [];
	},
	newMessageNotification() {
		const user = Meteor.user();
		return (user && user.settings && user.settings.preferences && user.settings.preferences.newMessageNotification) || 'chime';
	},
	newRoomNotification() {
		const user = Meteor.user();
		return (user && user.settings && user.settings.preferences && user.settings.preferences.newRoomNotification) || 'door';
	},
	languages() {
		const languages = TAPi18n.getLanguages();

		const result = Object.keys(languages).map((key) => {
			const language = languages[key];
			return _.extend(language, { key });
		});

		return _.sortBy(result, 'key');
	},
	userLanguage(key) {
		const user = Meteor.user();
		let result = undefined;
		if (user.language) {
			result = user.language === key;
		} else if (defaultUserLanguage()) {
			result = defaultUserLanguage() === key;
		}
		return result;
	},
	checked(property, value, defaultValue) {
		const user = Meteor.user();

		if (!userHasPreferences(user)) {
			return defaultValue;
		}

		const userPreferences = user.settings.preferences;

		if (userPreferences.hasOwnProperty(property)) {
			return value === userPreferences[property];
		}

		return defaultValue;
	},
	selected(property, value, defaultValue) {
		const user = Meteor.user();
		const propertyeExists = !!(user && user.settings && user.settings.preferences && user.settings.preferences[property]);
		if (propertyeExists) {
			return user.settings.preferences[property] === value;
		} else {
			return defaultValue === true;
		}
	},
	highlights() {
		const user = Meteor.user();
		return user && user.settings && user.settings.preferences && user.settings.preferences['highlights'] && user.settings.preferences['highlights'].join('\n');
	},
	desktopNotificationEnabled() {
		return KonchatNotification.notificationStatus.get() === 'granted' || (window.Notification && Notification.permission === 'granted');
	},
	desktopNotificationDisabled() {
		return KonchatNotification.notificationStatus.get() === 'denied' || (window.Notification && Notification.permission === 'denied');
	},
	defaultAudioNotification() {
		return notificationLabels[RocketChat.settings.get('Audio_Notifications_Default_Alert')];
	},
	defaultAudioNotificationValue() {
		return RocketChat.settings.get('Audio_Notifications_Value');
	},
	desktopNotificationDuration() {
		const user = Meteor.user();
		return user && user.settings && user.settings.preferences && user.settings.preferences.desktopNotificationDuration;
	},
	defaultDesktopNotificationDuration() {
		return RocketChat.settings.get('Desktop_Notifications_Duration');
	},
	idleTimeLimit() {
		const user = Meteor.user();
		return (user && user.settings && user.settings.preferences && user.settings.preferences.idleTimeLimit) || DEFAULT_IDLE_TIME_LIMIT;
	},
	defaultIdleTimeLimit() {
		return DEFAULT_IDLE_TIME_LIMIT;
	},
	defaultDesktopNotification() {
		return notificationLabels[RocketChat.settings.get('Desktop_Notifications_Default_Alert')];
	},
	defaultMobileNotification() {
		return notificationLabels[RocketChat.settings.get('Mobile_Notifications_Default_Alert')];
	},
	showRoles() {
		return RocketChat.settings.get('UI_DisplayRoles');
	},
	notificationsSoundVolume() {
		const user = Meteor.user();
		return user && user.settings && user.settings.preferences && user.settings.preferences.notificationsSoundVolume || 100;
	}
});

Template.accountPreferences.onCreated(function() {
	const user = Meteor.user();
	const settingsTemplate = this.parentTemplate(3);

	if (settingsTemplate.child == null) {
		settingsTemplate.child = [];
	}

	settingsTemplate.child.push(this);

	if (user && user.settings && user.settings.preferences) {
		this.roomsListExhibitionMode = new ReactiveVar(user.settings.preferences.roomsListExhibitionMode || 'category');
		this.useEmojis = new ReactiveVar(user.settings.preferences.desktopNotificationDuration == null || user.settings.preferences.useEmojis);
	} else {
		this.roomsListExhibitionMode = new ReactiveVar('category');
	}

	let instance = this;

	this.autorun(() => {
		if (instance.useEmojis && instance.useEmojis.get()) {
			Tracker.afterFlush(() => $('#convertAsciiEmoji').show());
		} else {
			Tracker.afterFlush(() => $('#convertAsciiEmoji').hide());
		}
	});

	this.clearForm = function() {
		this.find('#language').value = localStorage.getItem('userLanguage');
	};

	this.shouldUpdateLocalStorageSetting = function(setting, newValue) {
		return localStorage.getItem(setting) !== newValue;
	};

	this.save = function() {
		instance = this;
		const data = {};

		data.newRoomNotification = $('select[name=newRoomNotification]').val();
		data.newMessageNotification = $('select[name=newMessageNotification]').val();
		data.useEmojis = $('input[name=useEmojis]:checked').val();
		data.convertAsciiEmoji = $('input[name=convertAsciiEmoji]:checked').val();
		data.saveMobileBandwidth = $('input[name=saveMobileBandwidth]:checked').val();
		data.collapseMediaByDefault = $('input[name=collapseMediaByDefault]:checked').val();
		data.viewMode = parseInt($('#viewMode').find('select').val());
		data.hideUsernames = $('#hideUsernames').find('input:checked').val();
		data.hideRoles = $('#hideRoles').find('input:checked').val();
		data.hideFlexTab = $('#hideFlexTab').find('input:checked').val();
		data.hideAvatars = $('#hideAvatars').find('input:checked').val();
		data.mergeChannels = $('#mergeChannels').find('input:checked').val();
		data.sendOnEnter = $('#sendOnEnter').find('select').val();
		data.unreadRoomsMode = $('input[name=unreadRoomsMode]:checked').val();
		data.roomsListExhibitionMode = $('select[name=roomsListExhibitionMode]').val();
		data.autoImageLoad = $('input[name=autoImageLoad]:checked').val();
		data.emailNotificationMode = $('select[name=emailNotificationMode]').val();
<<<<<<< HEAD

		data.highlights = _.compact(_.map($('[name=highlights]').val().split('\n'), function(e) {
			return _.trim(e);
		}));

		// if highlights changed we need page reload
		const user = Meteor.user();
		if (user &&
			user.settings &&
			user.settings.preferences &&
			user.settings.preferences['highlights'] &&
			user.settings.preferences['highlights'].join('\n') !== data.highlights.join('\n')) {
			reload = true;
		}

=======
>>>>>>> e2b99ea2
		data.desktopNotificationDuration = $('input[name=desktopNotificationDuration]').val();
		data.desktopNotifications = $('#desktopNotifications').find('select').val();
		data.mobileNotifications = $('#mobileNotifications').find('select').val();
		data.unreadAlert = $('#unreadAlert').find('input:checked').val();
		data.notificationsSoundVolume = parseInt($('#notificationsSoundVolume').val());
		data.roomCounterSidebar = $('#roomCounterSidebar').find('input:checked').val();
		data.highlights = _.compact(_.map($('[name=highlights]').val().split(','), function(e) {
			return s.trim(e);
		}));

		const selectedLanguage = $('#language').val();
		const enableAutoAway = $('#enableAutoAway').find('input:checked').val();
		const idleTimeLimit = parseInt($('input[name=idleTimeLimit]').val());

		data.enableAutoAway = enableAutoAway;
		data.idleTimeLimit = idleTimeLimit;

		let reload = false;

		if (this.shouldUpdateLocalStorageSetting('userLanguage', selectedLanguage)) {
			localStorage.setItem('userLanguage', selectedLanguage);
			data.language = selectedLanguage;
			reload = true;
		}

		if (this.shouldUpdateLocalStorageSetting('enableAutoAway', enableAutoAway)) {
			localStorage.setItem('enableAutoAway', enableAutoAway);
			reload = true;
		}

		if (this.shouldUpdateLocalStorageSetting('idleTimeLimit', idleTimeLimit)) {
			localStorage.setItem('idleTimeLimit', idleTimeLimit);
			reload = true;
		}

		Meteor.call('saveUserPreferences', data, function(error, results) {
			if (results) {
				toastr.success(t('Preferences_saved'));
				instance.clearForm();
				if (reload) {
					setTimeout(function() {
						Meteor._reload.reload();
					}, 1000);
				}
			}
			if (error) {
				return handleError(error);
			}
		});
	};
});

Template.accountPreferences.onRendered(function() {
	Tracker.afterFlush(function() {
		SideNav.setFlex('accountFlex');
		SideNav.openFlex();
	});
});

Template.accountPreferences.events({
	'click .submit button'(e, t) {
		t.save();
	},
	'change input[name=useEmojis]'(e, t) {
		t.useEmojis.set($(e.currentTarget).val() === '1');
	},
	'click .enable-notifications'() {
		KonchatNotification.getDesktopPermission();
	},
	'click .test-notifications'() {
		KonchatNotification.notify({
			duration: $('input[name=desktopNotificationDuration]').val(),
			payload: { sender: { username: 'rocket.cat' }
			},
			title: TAPi18n.__('Desktop_Notification_Test'),
			text: TAPi18n.__('This_is_a_desktop_notification')
		});
	},
	'change [name=roomsListExhibitionMode]'(e, instance) {
		const value = $(e.currentTarget).val();
		instance.roomsListExhibitionMode.set(value);
	},
	'change .audio'(e) {
		e.preventDefault();
		const audio = $(e.currentTarget).val();
		if (audio === 'none') {
			return;
		}
		if (audio) {
			const $audio = $(`audio#${ audio }`);
			return $audio && $audio[0] && $audio.play();
		}
	}
});<|MERGE_RESOLUTION|>--- conflicted
+++ resolved
@@ -181,31 +181,13 @@
 		data.roomsListExhibitionMode = $('select[name=roomsListExhibitionMode]').val();
 		data.autoImageLoad = $('input[name=autoImageLoad]:checked').val();
 		data.emailNotificationMode = $('select[name=emailNotificationMode]').val();
-<<<<<<< HEAD
-
-		data.highlights = _.compact(_.map($('[name=highlights]').val().split('\n'), function(e) {
-			return _.trim(e);
-		}));
-
-		// if highlights changed we need page reload
-		const user = Meteor.user();
-		if (user &&
-			user.settings &&
-			user.settings.preferences &&
-			user.settings.preferences['highlights'] &&
-			user.settings.preferences['highlights'].join('\n') !== data.highlights.join('\n')) {
-			reload = true;
-		}
-
-=======
->>>>>>> e2b99ea2
 		data.desktopNotificationDuration = $('input[name=desktopNotificationDuration]').val();
 		data.desktopNotifications = $('#desktopNotifications').find('select').val();
 		data.mobileNotifications = $('#mobileNotifications').find('select').val();
 		data.unreadAlert = $('#unreadAlert').find('input:checked').val();
 		data.notificationsSoundVolume = parseInt($('#notificationsSoundVolume').val());
 		data.roomCounterSidebar = $('#roomCounterSidebar').find('input:checked').val();
-		data.highlights = _.compact(_.map($('[name=highlights]').val().split(','), function(e) {
+		data.highlights = _.compact(_.map($('[name=highlights]').val().split('\n'), function(e) {
 			return s.trim(e);
 		}));
 
@@ -217,6 +199,17 @@
 		data.idleTimeLimit = idleTimeLimit;
 
 		let reload = false;
+    
+    // if highlights changed we need page reload
+		const user = Meteor.user();
+		if (user &&
+			user.settings &&
+			user.settings.preferences &&
+			user.settings.preferences['highlights'] &&
+			user.settings.preferences['highlights'].join('\n') !== data.highlights.join('\n')) {
+			reload = true;
+		}
+
 
 		if (this.shouldUpdateLocalStorageSetting('userLanguage', selectedLanguage)) {
 			localStorage.setItem('userLanguage', selectedLanguage);
