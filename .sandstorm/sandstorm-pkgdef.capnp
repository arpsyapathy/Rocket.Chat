@0xbbbe049af795122e;

using Spk = import "/sandstorm/package.capnp";
# This imports:
#   $SANDSTORM_HOME/latest/usr/include/sandstorm/package.capnp
# Check out that file to see the full, documented package definition format.

const pkgdef :Spk.PackageDefinition = (
	# The package definition. Note that the spk tool looks specifically for the
	# "pkgdef" constant.

	id = "vfnwptfn02ty21w715snyyczw0nqxkv3jvawcah10c6z7hj1hnu0",
	# Your app ID is actually its public key. The private key was placed in
	# your keyring. All updates must be signed with the same key.

	manifest = (
		# This manifest is included in your app package to tell Sandstorm
		# about your app.

		appTitle = (defaultText = "Rocket.Chat"),

<<<<<<< HEAD
		appVersion = 123,  # Increment this for every release.

		appMarketingVersion = (defaultText = "0.73.2"),
=======
		appVersion = 125,  # Increment this for every release.

		appMarketingVersion = (defaultText = "0.74.0-rc.2"),
>>>>>>> f21d6b29
		# Human-readable representation of appVersion. Should match the way you
		# identify versions of your app in documentation and marketing.

		actions = [
			# Define your "new document" handlers here.
			( title = (defaultText = "New Rocket.Chat"),
				command = .myCommand
				# The command to run when starting for the first time. (".myCommand"
				# is just a constant defined at the bottom of the file.)
			)
		],

		continueCommand = .myCommand,
		# This is the command called to start your app back up after it has been
		# shut down for inactivity. Here we're using the same command as for
		# starting a new instance, but you could use different commands for each
		# case.

		metadata = (
			icons = (
				appGrid = (svg = embed "rocket.chat-128.svg"),
				grain = (svg = embed "rocket.chat-24.svg"),
				market = (svg = embed "rocket.chat-150.svg"),
			),

			website = "https://rocket.chat",
			codeUrl = "https://github.com/RocketChat/Rocket.Chat",
			license = (openSource = mit),
			categories = [communications, productivity, office, social, developerTools],

			author = (
				contactEmail = "team@rocket.chat",
				pgpSignature = embed "pgp-signature",
				upstreamAuthor = "Rocket.Chat",
			),
			pgpKeyring = embed "pgp-keyring",

			description = (defaultText = embed "description.md"),
			shortDescription = (defaultText = "Chat app"),

			screenshots = [
				(width = 1024, height = 696, png = embed "screenshot1.png"),
				(width = 1024, height = 696, png = embed "screenshot2.png"),
				(width = 1024, height = 696, png = embed "screenshot3.png"),
				(width = 1024, height = 696, png = embed "screenshot4.png")
			],

			changeLog = (defaultText = embed "CHANGELOG.md"),
		),

	),

	sourceMap = (
		# The following directories will be copied into your package.
		searchPath = [
			( sourcePath = "/home/vagrant/bundle" ),
			( sourcePath = "/opt/meteor-spk/meteor-spk.deps" )
		]
	),

	alwaysInclude = [ "." ],
	# This says that we always want to include all files from the source map.
	# (An alternative is to automatically detect dependencies by watching what
	# the app opens while running in dev mode. To see what that looks like,
	# run `spk init` without the -A option.)

	bridgeConfig = (
		viewInfo = (
			eventTypes = [
				(name = "message", verbPhrase = (defaultText = "sent message")),
				(name = "privateMessage", verbPhrase = (defaultText = "sent private message"), requiredPermission = (explicitList = void)),
			]
		),
		saveIdentityCaps = true,
	),
);

const myCommand :Spk.Manifest.Command = (
	# Here we define the command used to start up your server.
	argv = ["/sandstorm-http-bridge", "8000", "--", "/opt/app/.sandstorm/launcher.sh"],
	environ = [
		# Note that this defines the *entire* environment seen by your app.
		(key = "PATH", value = "/usr/local/bin:/usr/bin:/bin"),
		(key = "SANDSTORM", value = "1"),
		(key = "HOME", value = "/var"),
		(key = "Statistics_reporting", value = "false"),
		(key = "Accounts_AllowUserAvatarChange", value = "false"),
		(key = "Accounts_AllowUserProfileChange", value = "false"),
		(key = "BABEL_CACHE_DIR", value = "/var/babel_cache")
	]
);<|MERGE_RESOLUTION|>--- conflicted
+++ resolved
@@ -19,15 +19,9 @@
 
 		appTitle = (defaultText = "Rocket.Chat"),
 
-<<<<<<< HEAD
-		appVersion = 123,  # Increment this for every release.
-
-		appMarketingVersion = (defaultText = "0.73.2"),
-=======
 		appVersion = 125,  # Increment this for every release.
 
 		appMarketingVersion = (defaultText = "0.74.0-rc.2"),
->>>>>>> f21d6b29
 		# Human-readable representation of appVersion. Should match the way you
 		# identify versions of your app in documentation and marketing.
 
