--- conflicted
+++ resolved
@@ -7,23 +7,9 @@
 import { LivechatRooms, Subscriptions, Messages } from '../../../../../app/models/server';
 import LivechatPriority from '../../../models/server/models/LivechatPriority';
 import { addUserRoles, removeUserFromRoles } from '../../../../../app/authorization/server';
-<<<<<<< HEAD
 import { removePriorityFromRooms, updateInquiryQueuePriority, updatePriorityInquiries, updateRoomPriorityHistory } from './Helper';
 import { logger } from './logger';
-import { callbacks } from '../../../../../app/callbacks';
-=======
-import {
-	processWaitingQueue,
-	removePriorityFromRooms,
-	updateInquiryQueuePriority,
-	updatePriorityInquiries,
-	updateRoomPriorityHistory,
-} from './Helper';
-import { RoutingManager } from '../../../../../app/livechat/server/lib/RoutingManager';
-import { settings } from '../../../../../app/settings/server';
-import { logger, queueLogger } from './logger';
 import { callbacks } from '../../../../../lib/callbacks';
->>>>>>> 37714424
 import { AutoCloseOnHoldScheduler } from './AutoCloseOnHoldScheduler';
 
 export const LivechatEnterprise = {
@@ -33,9 +19,7 @@
 		const user = Users.findOneByUsername(username, { fields: { _id: 1, username: 1 } });
 
 		if (!user) {
-			throw new Meteor.Error('error-invalid-user', 'Invalid user', {
-				method: 'livechat:addMonitor',
-			});
+			throw new Meteor.Error('error-invalid-user', 'Invalid user', { method: 'livechat:addMonitor' });
 		}
 
 		if (addUserRoles(user._id, 'livechat-monitor')) {
@@ -51,9 +35,7 @@
 		const user = Users.findOneByUsername(username, { fields: { _id: 1 } });
 
 		if (!user) {
-			throw new Meteor.Error('error-invalid-user', 'Invalid user', {
-				method: 'livechat:removeMonitor',
-			});
+			throw new Meteor.Error('error-invalid-user', 'Invalid user', { method: 'livechat:removeMonitor' });
 		}
 
 		if (removeUserFromRoles(user._id, 'livechat-monitor')) {
@@ -104,9 +86,7 @@
 		if (_id) {
 			const unit = LivechatUnit.findOneById(_id);
 			if (!unit) {
-				throw new Meteor.Error('error-unit-not-found', 'Unit not found', {
-					method: 'livechat:saveUnit',
-				});
+				throw new Meteor.Error('error-unit-not-found', 'Unit not found', { method: 'livechat:saveUnit' });
 			}
 
 			ancestors = unit.ancestors;
@@ -171,9 +151,7 @@
 		const priority = LivechatPriority.findOneById(_id, { fields: { _id: 1 } });
 
 		if (!priority) {
-			throw new Meteor.Error('error-invalid-priority', 'Invalid priority', {
-				method: 'livechat:removePriority',
-			});
+			throw new Meteor.Error('error-invalid-priority', 'Invalid priority', { method: 'livechat:removePriority' });
 		}
 		const removed = LivechatPriority.removeById(_id);
 		if (removed) {
@@ -216,106 +194,4 @@
 		LivechatRooms.unsetAllOnHoldFieldsByRoomId(roomId);
 		Subscriptions.unsetOnHold(roomId);
 	},
-<<<<<<< HEAD
-};
-=======
-};
-
-const DEFAULT_RACE_TIMEOUT = 5000;
-let queueDelayTimeout = DEFAULT_RACE_TIMEOUT;
-
-const queueWorker = {
-	running: false,
-	queues: [],
-	async start() {
-		queueLogger.debug('Starting queue');
-		if (this.running) {
-			queueLogger.debug('Queue already running');
-			return;
-		}
-
-		const activeQueues = await this.getActiveQueues();
-		queueLogger.debug(`Active queues: ${activeQueues.length}`);
-
-		await OmnichannelQueue.initQueue();
-		this.running = true;
-		return this.execute();
-	},
-	async stop() {
-		queueLogger.debug('Stopping queue');
-		this.running = false;
-		return OmnichannelQueue.stopQueue();
-	},
-	async getActiveQueues() {
-		// undefined = public queue(without department)
-		return [undefined].concat(await LivechatInquiry.getDistinctQueuedDepartments());
-	},
-	async nextQueue() {
-		if (!this.queues.length) {
-			queueLogger.debug('No more registered queues. Refreshing');
-			this.queues = await this.getActiveQueues();
-		}
-
-		return this.queues.shift();
-	},
-	async execute() {
-		if (!this.running) {
-			queueLogger.debug('Queue stopped. Cannot execute');
-			return;
-		}
-
-		const queue = await this.nextQueue();
-		queueLogger.debug(`Executing queue ${queue || 'Public'} with timeout of ${queueDelayTimeout}`);
-
-		setTimeout(this.checkQueue.bind(this, queue), queueDelayTimeout);
-	},
-
-	async checkQueue(queue) {
-		queueLogger.debug(`Processing items for queue ${queue || 'Public'}`);
-		try {
-			if (await OmnichannelQueue.lockQueue()) {
-				await processWaitingQueue(queue);
-				queueLogger.debug(`Queue ${queue || 'Public'} processed. Unlocking`);
-				await OmnichannelQueue.unlockQueue();
-			} else {
-				queueLogger.debug('Queue locked. Waiting');
-			}
-		} catch (e) {
-			queueLogger.error({
-				msg: `Error processing queue ${queue || 'public'}`,
-				err: e,
-			});
-		} finally {
-			this.execute();
-		}
-	},
-};
-
-let omnichannelIsEnabled = false;
-function shouldQueueStart() {
-	if (!omnichannelIsEnabled) {
-		queueWorker.stop();
-		return;
-	}
-
-	const routingSupportsAutoAssign = RoutingManager.getConfig().autoAssignAgent;
-	queueLogger.debug(
-		`Routing method ${RoutingManager.methodName} supports auto assignment: ${routingSupportsAutoAssign}. ${
-			routingSupportsAutoAssign ? 'Starting' : 'Stopping'
-		} queue`,
-	);
-
-	routingSupportsAutoAssign ? queueWorker.start() : queueWorker.stop();
-}
-
-RoutingManager.startQueue = shouldQueueStart;
-
-settings.watch('Livechat_enabled', (enabled) => {
-	omnichannelIsEnabled = enabled;
-	omnichannelIsEnabled && RoutingManager.isMethodSet() ? shouldQueueStart() : queueWorker.stop();
-});
-
-settings.watch('Omnichannel_queue_delay_timeout', (timeout) => {
-	queueDelayTimeout = timeout < 1 ? DEFAULT_RACE_TIMEOUT : timeout * 1000;
-});
->>>>>>> 37714424
+};