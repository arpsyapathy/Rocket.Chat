--- conflicted
+++ resolved
@@ -1,11 +1,7 @@
 {
 	"name": "@rocket.chat/authorization-service",
 	"private": true,
-<<<<<<< HEAD
-	"version": "0.2.8-rc.4",
-=======
-	"version": "0.2.8",
->>>>>>> a9af6b18
+	"version": "0.2.9-rc.4",
 	"description": "Rocket.Chat Authorization service",
 	"scripts": {
 		"build": "tsc -p tsconfig.json",
