--- conflicted
+++ resolved
@@ -1,11 +1,7 @@
 {
 	"name": "@rocket.chat/omnichannel-transcript",
 	"private": true,
-<<<<<<< HEAD
-	"version": "0.2.7-rc.3",
-=======
-	"version": "0.2.7",
->>>>>>> c4bcbb24
+	"version": "0.2.8-rc.3",
 	"description": "Rocket.Chat service",
 	"scripts": {
 		"build": "tsc -p tsconfig.json",
