--- conflicted
+++ resolved
@@ -57,12 +57,6 @@
 		this.worker = new PdfWorker('chat-transcript');
 		// eslint-disable-next-line new-cap
 		this.log = new loggerClass('OmnichannelTranscript');
-<<<<<<< HEAD
-
-		this.log.level('debug');
-		// your stuff
-=======
->>>>>>> 8636d768
 	}
 
 	async getTimezone(user?: { utcOffset?: string | number }): Promise<string> {
@@ -137,6 +131,8 @@
 						if (attachment.type !== 'file') {
 							// @ts-expect-error - messages...
 							this.log.error(`Invalid attachment type ${attachment.type} for file ${attachment.title} in room ${message.rid}!`);
+							// @ts-expect-error - messages...
+							this.log.error(`Invalid attachment type ${attachment.type} for file ${attachment.title} in room ${message.rid}!`);
 							// ignore other types of attachments
 							return;
 						}
@@ -144,11 +140,12 @@
 						if (!this.worker.isMimeTypeValid(attachment.image_type)) {
 							// @ts-expect-error - messages...
 							this.log.error(`Invalid mime type ${attachment.image_type} for file ${attachment.title} in room ${message.rid}!`);
+							// @ts-expect-error - messages...
+							this.log.error(`Invalid mime type ${attachment.image_type} for file ${attachment.title} in room ${message.rid}!`);
 							// ignore invalid mime types
 							return { name: attachment.title, buffer: null };
 						}
 						let file = message.files?.map((v) => ({ _id: v._id, name: v.name })).find((file) => file.name === attachment.title);
-<<<<<<< HEAD
 						if (!file) {
 							this.log.debug(`File ${attachment.title} not found in room ${message.rid}!`);
 							// For some reason, when an image is uploaded from clipboard, it doesn't have a file :(
@@ -163,28 +160,17 @@
 						}
 
 						if (!file) {
-=======
-						if (!file) {
-							// For some reason, when an image is uploaded from clipboard, it doesn't have a file :(
-							// So, we'll try to get the FILE_ID from the `title_link` prop which has the format `/file-upload/FILE_ID/FILE_NAME` using a regex
-							const fileId = attachment.title_link?.match(/\/file-upload\/(.*)\/.*/)?.[1];
-							if (!fileId) {
-								this.log.error(`File ${attachment.title} not found in room ${message.rid}!`);
-								// ignore attachments without file
-								return { name: attachment.title, buffer: null };
-							}
-							file = { _id: fileId, name: attachment.title || 'upload' };
-						}
-
-						if (!file) {
->>>>>>> 8636d768
+							this.log.error(`File ${attachment.title} not found in room ${message.rid}!`);
 							this.log.error(`File ${attachment.title} not found in room ${message.rid}!`);
 							// ignore attachments without file
 							return { name: attachment.title, buffer: null };
-						}
+							return { name: attachment.title, buffer: null };
+						}
+
 
 						const uploadedFile = await Uploads.findOneById(file._id);
 						if (!uploadedFile) {
+							this.log.error(`Uploaded file ${file._id} not found in room ${message.rid}!`);
 							this.log.error(`Uploaded file ${file._id} not found in room ${message.rid}!`);
 							// ignore attachments without file
 							return { name: file.name, buffer: null };
@@ -245,9 +231,6 @@
 				room.servedBy && (await Users.findOneAgentById(room.servedBy._id, { projection: { _id: 1, name: 1, username: 1, utcOffset: 1 } }));
 
 			const messagesFiles = await this.getFiles(details.userId, messages);
-<<<<<<< HEAD
-			this.log.error('messagesFiles', messagesFiles);
-=======
 
 			const [siteName, dateFormat, timeAndDateFormat, timezone, translations] = await Promise.all([
 				this.settingsService.get<string>('Site_Name'),
@@ -256,25 +239,16 @@
 				this.getTimezone(agent),
 				this.getTranslations(),
 			]);
->>>>>>> 8636d768
 			const data = {
 				visitor,
 				agent,
 				closedAt: room.closedAt,
-<<<<<<< HEAD
-				siteName: await this.settingsService.get<string>('Site_Name'),
-				messages: messagesFiles,
-				dateFormat: await this.settingsService.get<string>('Message_DateFormat'),
-				timeAndDateFormat: await this.settingsService.get<string>('Message_TimeAndDateFormat'),
-				timezone: await this.getTimezone(agent),
-=======
 				siteName,
 				messages: messagesFiles,
 				dateFormat,
 				timeAndDateFormat,
 				timezone,
 				translations,
->>>>>>> 8636d768
 			};
 
 			await this.doRender({ template, data, details });
