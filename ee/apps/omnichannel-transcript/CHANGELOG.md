# @rocket.chat/omnichannel-transcript

<<<<<<< HEAD
## 0.4.18-rc.0

### Patch Changes

- <details><summary>Updated dependencies [3b5406172c5575f09e9f5a2cb3ff99122900afde, 25592391b04a5a9c5e4be57a3878bca7c7db66b2, c904862b1496cab943e97d28b36d3a24deac21c1, 4129dbc934f240a9972aa92ab159ee34e518587a]:</summary>

  - @rocket.chat/model-typings@1.5.0-rc.0
  - @rocket.chat/models@1.4.0-rc.0
  - @rocket.chat/core-typings@7.5.0-rc.0
  - @rocket.chat/omnichannel-services@0.3.15-rc.0
  - @rocket.chat/core-services@0.7.10-rc.0
  - @rocket.chat/pdf-worker@0.2.15-rc.0
  - @rocket.chat/network-broker@0.1.10-rc.0
=======
## 0.4.18

### Patch Changes

- <details><summary>Updated dependencies []:</summary>

  - @rocket.chat/core-typings@7.4.1
  - @rocket.chat/omnichannel-services@0.3.15
  - @rocket.chat/pdf-worker@0.2.15
  - @rocket.chat/core-services@0.7.10
  - @rocket.chat/model-typings@1.4.1
  - @rocket.chat/models@1.3.1
  - @rocket.chat/network-broker@0.1.10
>>>>>>> fb0f4eaf
  </details>

## 0.4.17

### Patch Changes

- ([#35120](https://github.com/RocketChat/Rocket.Chat/pull/35120)) Fixes behavior of app updates that would save undesired field changes to documents

- ([#35181](https://github.com/RocketChat/Rocket.Chat/pull/35181)) Bump meteor to 3.1.2 and Node version to 20.13.1

- <details><summary>Updated dependencies [eba8e364e4bef7ed71ebb527738515e8f7914ec7, d5175eeb5be81bab061e5ff8c6991c589bfeb0f4, 0df16c4ca50a6ad8613cfdc11a8ef6cb216fb6a4, 89964144e042c8d9282b51efd89e1e684077fdd7, f80ac66b006080313f4aa5a04706ff9c8790622b, dac213d8c955d1e5dd1c8b434e07070dedecba2d, f85da08765a9d3f8c5aabd9291fd08be6dfdeb85, be5031a21bdcda31270d53d319f7d183e77d84d7]:</summary>

  - @rocket.chat/models@1.3.0
  - @rocket.chat/model-typings@1.4.0
  - @rocket.chat/network-broker@0.1.9
  - @rocket.chat/core-typings@7.4.0
  - @rocket.chat/omnichannel-services@0.3.14
  - @rocket.chat/pdf-worker@0.2.14
  - @rocket.chat/core-services@0.7.9
  </details>

## 0.4.17-rc.5

### Patch Changes

- <details><summary>Updated dependencies []:</summary>

  - @rocket.chat/core-typings@7.4.0-rc.5
  - @rocket.chat/omnichannel-services@0.3.14-rc.5
  - @rocket.chat/pdf-worker@0.2.14-rc.5
  - @rocket.chat/core-services@0.7.9-rc.5
  - @rocket.chat/model-typings@1.4.0-rc.5
  - @rocket.chat/models@1.3.0-rc.5
  - @rocket.chat/network-broker@0.1.9-rc.5
  </details>

## 0.4.17-rc.4

### Patch Changes

- <details><summary>Updated dependencies []:</summary>

  - @rocket.chat/core-typings@7.4.0-rc.4
  - @rocket.chat/omnichannel-services@0.3.14-rc.4
  - @rocket.chat/pdf-worker@0.2.14-rc.4
  - @rocket.chat/core-services@0.7.9-rc.4
  - @rocket.chat/model-typings@1.4.0-rc.4
  - @rocket.chat/models@1.3.0-rc.4
  - @rocket.chat/network-broker@0.1.9-rc.4
  </details>

## 0.4.16-rc.3

### Patch Changes

- <details><summary>Updated dependencies []:</summary>

  - @rocket.chat/core-typings@7.4.0-rc.3
  - @rocket.chat/omnichannel-services@0.3.13-rc.3
  - @rocket.chat/pdf-worker@0.2.13-rc.3
  - @rocket.chat/core-services@0.7.8-rc.3
  - @rocket.chat/model-typings@1.4.0-rc.3
  - @rocket.chat/models@1.3.0-rc.3
  - @rocket.chat/network-broker@0.1.8-rc.3
  </details>

## 0.4.16-rc.2

### Patch Changes

- <details><summary>Updated dependencies []:</summary>

  - @rocket.chat/core-typings@7.4.0-rc.2
  - @rocket.chat/omnichannel-services@0.3.13-rc.2
  - @rocket.chat/pdf-worker@0.2.13-rc.2
  - @rocket.chat/core-services@0.7.8-rc.2
  - @rocket.chat/model-typings@1.4.0-rc.2
  - @rocket.chat/models@1.3.0-rc.2
  - @rocket.chat/network-broker@0.1.8-rc.2
  </details>

## 0.4.16-rc.1

### Patch Changes

- <details><summary>Updated dependencies []:</summary>

  - @rocket.chat/core-typings@7.4.0-rc.1
  - @rocket.chat/omnichannel-services@0.3.13-rc.1
  - @rocket.chat/pdf-worker@0.2.13-rc.1
  - @rocket.chat/core-services@0.7.8-rc.1
  - @rocket.chat/model-typings@1.4.0-rc.1
  - @rocket.chat/models@1.3.0-rc.1
  - @rocket.chat/network-broker@0.1.8-rc.1
  </details>

## 0.4.16-rc.0

### Patch Changes

- ([#35120](https://github.com/RocketChat/Rocket.Chat/pull/35120)) Fixes behavior of app updates that would save undesired field changes to documents

- ([#35181](https://github.com/RocketChat/Rocket.Chat/pull/35181)) Bump meteor to 3.1.2 and Node version to 20.13.1

- <details><summary>Updated dependencies [eba8e364e4bef7ed71ebb527738515e8f7914ec7, d5175eeb5be81bab061e5ff8c6991c589bfeb0f4, 0df16c4ca50a6ad8613cfdc11a8ef6cb216fb6a4, 89964144e042c8d9282b51efd89e1e684077fdd7, f80ac66b006080313f4aa5a04706ff9c8790622b, dac213d8c955d1e5dd1c8b434e07070dedecba2d, f85da08765a9d3f8c5aabd9291fd08be6dfdeb85, be5031a21bdcda31270d53d319f7d183e77d84d7]:</summary>

  - @rocket.chat/models@1.3.0-rc.0
  - @rocket.chat/model-typings@1.4.0-rc.0
  - @rocket.chat/network-broker@0.1.6-rc.0
  - @rocket.chat/core-typings@7.4.0-rc.0
  - @rocket.chat/omnichannel-services@0.3.11-rc.0
  - @rocket.chat/pdf-worker@0.2.11-rc.0
  - @rocket.chat/core-services@0.7.6-rc.0
  </details>

## 0.4.16

### Patch Changes

- <details><summary>Updated dependencies [b2d71461a6a73157024e4594cc1228419a34673e]:</summary>

  - @rocket.chat/omnichannel-services@0.3.13
  - @rocket.chat/pdf-worker@0.2.13
  - @rocket.chat/core-typings@7.3.3
  - @rocket.chat/core-services@0.7.8
  - @rocket.chat/model-typings@1.3.3
  - @rocket.chat/models@1.2.3
  - @rocket.chat/network-broker@0.1.8
  </details>

## 0.4.15

### Patch Changes

- <details><summary>Updated dependencies []:</summary>

  - @rocket.chat/core-typings@7.3.2
  - @rocket.chat/omnichannel-services@0.3.12
  - @rocket.chat/pdf-worker@0.2.12
  - @rocket.chat/core-services@0.7.7
  - @rocket.chat/model-typings@1.3.2
  - @rocket.chat/models@1.2.2
  - @rocket.chat/network-broker@0.1.7
  </details>

## 0.4.14

### Patch Changes

- <details><summary>Updated dependencies [b7905dfebe48d27d0d774fb23cc579ea9dfd01f4]:</summary>

  - @rocket.chat/model-typings@1.3.1
  - @rocket.chat/models@1.2.1
  - @rocket.chat/omnichannel-services@0.3.11
  - @rocket.chat/core-services@0.7.6
  - @rocket.chat/network-broker@0.1.6
  - @rocket.chat/core-typings@7.3.1
  - @rocket.chat/pdf-worker@0.2.11
  </details>

## 0.4.13

### Patch Changes

- ([#34858](https://github.com/RocketChat/Rocket.Chat/pull/34858)) Fixes an issue that prevented the apps-engine from reestablishing communications with subprocesses in some cases

- <details><summary>Updated dependencies [79cba772bd8ae0a1e084687b47e05f312e85078a, 5506c406f4a22145ece065ad2b797225e94423ca, 8942b0032af976738a7c602fa389803dda30c0dc, 4aa95b61edaf6ce4fe0c5bdbc3d0157bf3d6794b, bfa92f4dba1a16973d7da5a9c0f5d0df998bf944, c0fa1c884cccab47f4e68dd81457c424cf176f11, b4ce5797b7fc52e851aa4afc54c4617fc12cbf72]:</summary>

  - @rocket.chat/model-typings@1.3.0
  - @rocket.chat/models@1.2.0
  - @rocket.chat/core-typings@7.3.0
  - @rocket.chat/omnichannel-services@0.3.10
  - @rocket.chat/core-services@0.7.5
  - @rocket.chat/pdf-worker@0.2.10
  - @rocket.chat/network-broker@0.1.5
  </details>

## 0.4.13-rc.5

### Patch Changes

- <details><summary>Updated dependencies []:</summary>

  - @rocket.chat/core-typings@7.3.0-rc.5
  - @rocket.chat/omnichannel-services@0.3.10-rc.5
  - @rocket.chat/pdf-worker@0.2.10-rc.5
  - @rocket.chat/core-services@0.7.5-rc.5
  - @rocket.chat/model-typings@1.3.0-rc.5
  - @rocket.chat/models@1.2.0-rc.5
  - @rocket.chat/network-broker@0.1.5-rc.5
  </details>

## 0.4.13-rc.4

### Patch Changes

- <details><summary>Updated dependencies []:</summary>

  - @rocket.chat/core-typings@7.3.0-rc.4
  - @rocket.chat/omnichannel-services@0.3.10-rc.4
  - @rocket.chat/pdf-worker@0.2.10-rc.4
  - @rocket.chat/core-services@0.7.5-rc.4
  - @rocket.chat/model-typings@1.3.0-rc.4
  - @rocket.chat/models@1.2.0-rc.4
  - @rocket.chat/network-broker@0.1.5-rc.4
  </details>

## 0.4.13-rc.3

### Patch Changes

- <details><summary>Updated dependencies []:</summary>

  - @rocket.chat/core-typings@7.3.0-rc.3
  - @rocket.chat/omnichannel-services@0.3.10-rc.3
  - @rocket.chat/pdf-worker@0.2.10-rc.3
  - @rocket.chat/core-services@0.7.5-rc.3
  - @rocket.chat/model-typings@1.3.0-rc.3
  - @rocket.chat/models@1.2.0-rc.3
  - @rocket.chat/network-broker@0.1.5-rc.3
  </details>

## 0.4.13-rc.2

### Patch Changes

- <details><summary>Updated dependencies []:</summary>

  - @rocket.chat/core-typings@7.3.0-rc.2
  - @rocket.chat/omnichannel-services@0.3.10-rc.2
  - @rocket.chat/pdf-worker@0.2.10-rc.2
  - @rocket.chat/core-services@0.7.5-rc.2
  - @rocket.chat/model-typings@1.3.0-rc.2
  - @rocket.chat/models@1.2.0-rc.2
  - @rocket.chat/network-broker@0.1.5-rc.2
  </details>

## 0.4.13-rc.1

### Patch Changes

- <details><summary>Updated dependencies []:</summary>

  - @rocket.chat/core-typings@7.3.0-rc.1
  - @rocket.chat/omnichannel-services@0.3.10-rc.1
  - @rocket.chat/pdf-worker@0.2.10-rc.1
  - @rocket.chat/core-services@0.7.5-rc.1
  - @rocket.chat/model-typings@1.3.0-rc.1
  - @rocket.chat/models@1.2.0-rc.1
  - @rocket.chat/network-broker@0.1.5-rc.1
  </details>

## 0.4.13-rc.0

### Patch Changes

- ([#34858](https://github.com/RocketChat/Rocket.Chat/pull/34858)) Fixes an issue that prevented the apps-engine from reestablishing communications with subprocesses in some cases

- <details><summary>Updated dependencies [79cba772bd8ae0a1e084687b47e05f312e85078a, 5506c406f4a22145ece065ad2b797225e94423ca, 8942b0032af976738a7c602fa389803dda30c0dc, 4aa95b61edaf6ce4fe0c5bdbc3d0157bf3d6794b, bfa92f4dba1a16973d7da5a9c0f5d0df998bf944, b4ce5797b7fc52e851aa4afc54c4617fc12cbf72]:</summary>

  - @rocket.chat/model-typings@1.3.0-rc.0
  - @rocket.chat/models@1.2.0-rc.0
  - @rocket.chat/core-typings@7.3.0-rc.0
  - @rocket.chat/omnichannel-services@0.3.10-rc.0
  - @rocket.chat/core-services@0.7.5-rc.0
  - @rocket.chat/pdf-worker@0.2.10-rc.0
  - @rocket.chat/network-broker@0.1.5-rc.0
  </details>

## 0.4.12

### Patch Changes

- <details><summary>Updated dependencies [f9e531fce6c0a9e8b9e1836eecfea189f6626bea]:</summary>

  - @rocket.chat/omnichannel-services@0.3.9
  - @rocket.chat/core-typings@7.2.1
  - @rocket.chat/pdf-worker@0.2.9
  - @rocket.chat/core-services@0.7.4
  - @rocket.chat/model-typings@1.2.1
  - @rocket.chat/network-broker@0.1.4
  - @rocket.chat/models@1.1.1
  </details>

## 0.4.11

### Patch Changes

- ([#34858](https://github.com/RocketChat/Rocket.Chat/pull/34858)) Fixes an issue that prevented the apps-engine from reestablishing communications with subprocesses in some cases

- <details><summary>Updated dependencies [76f6239ff1a9f34f163c03c140c4ceba62563b4e, f11efb4011db4efcdbf978d4b76671028daeed6e, c43220dcd8c1df86a6143d6553964ad2173903b3, 47f24c2fb795eee33cb021d56508298b8a548eec, 76f6239ff1a9f34f163c03c140c4ceba62563b4e, 475120dc19fb8cc400fd8af21559cd6f3cc17eb8, 2e4af86f6463166ba4d0b37b153b89ab246e112a, 76f6239ff1a9f34f163c03c140c4ceba62563b4e, 75a14b2e013aca7361cac56316f2b7e8c07d9dc8]:</summary>

  - @rocket.chat/model-typings@1.2.0
  - @rocket.chat/core-typings@7.2.0
  - @rocket.chat/models@1.1.0
  - @rocket.chat/omnichannel-services@0.3.8
  - @rocket.chat/core-services@0.7.3
  - @rocket.chat/pdf-worker@0.2.8
  - @rocket.chat/network-broker@0.1.3
  </details>

## 0.4.11-rc.3

### Patch Changes

- <details><summary>Updated dependencies []:</summary>

  - @rocket.chat/core-typings@7.2.0-rc.3
  - @rocket.chat/omnichannel-services@0.3.8-rc.3
  - @rocket.chat/pdf-worker@0.2.8-rc.3
  - @rocket.chat/core-services@0.7.3-rc.3
  - @rocket.chat/model-typings@1.2.0-rc.3
  - @rocket.chat/network-broker@0.1.3-rc.3
  - @rocket.chat/models@1.1.0-rc.3
  </details>

## 0.4.11-rc.2

### Patch Changes

- ([#34858](https://github.com/RocketChat/Rocket.Chat/pull/34858)) Fixes an issue that prevented the apps-engine from reestablishing communications with subprocesses in some cases

- <details><summary>Updated dependencies [c43220dcd8c1df86a6143d6553964ad2173903b3]:</summary>

  - @rocket.chat/models@1.1.0-rc.2
  - @rocket.chat/core-services@0.7.3-rc.2
  - @rocket.chat/core-typings@7.2.0-rc.2
  - @rocket.chat/omnichannel-services@0.3.8-rc.2
  - @rocket.chat/network-broker@0.1.3-rc.2
  - @rocket.chat/pdf-worker@0.2.8-rc.2
  - @rocket.chat/model-typings@1.2.0-rc.2
  </details>

## 0.4.11-rc.1

### Patch Changes

- <details><summary>Updated dependencies []:</summary>

  - @rocket.chat/core-typings@7.2.0-rc.1
  - @rocket.chat/omnichannel-services@0.3.8-rc.1
  - @rocket.chat/pdf-worker@0.2.8-rc.1
  - @rocket.chat/core-services@0.7.3-rc.1
  - @rocket.chat/model-typings@1.2.0-rc.1
  - @rocket.chat/network-broker@0.1.3-rc.1
  - @rocket.chat/models@1.1.0-rc.1
  </details>

## 0.4.11-rc.0

### Patch Changes

- <details><summary>Updated dependencies [76f6239ff1a9f34f163c03c140c4ceba62563b4e, f11efb4011db4efcdbf978d4b76671028daeed6e, 47f24c2fb795eee33cb021d56508298b8a548eec, 76f6239ff1a9f34f163c03c140c4ceba62563b4e, 475120dc19fb8cc400fd8af21559cd6f3cc17eb8, 2e4af86f6463166ba4d0b37b153b89ab246e112a, 76f6239ff1a9f34f163c03c140c4ceba62563b4e, 75a14b2e013aca7361cac56316f2b7e8c07d9dc8]:</summary>

  - @rocket.chat/model-typings@1.2.0-rc.0
  - @rocket.chat/core-typings@7.2.0-rc.0
  - @rocket.chat/models@1.1.0-rc.0
  - @rocket.chat/omnichannel-services@0.3.8-rc.0
  - @rocket.chat/core-services@0.7.3-rc.0
  - @rocket.chat/pdf-worker@0.2.8-rc.0
  - @rocket.chat/network-broker@0.1.3-rc.0
  </details>

## 0.4.10

### Patch Changes

- ([#33596](https://github.com/RocketChat/Rocket.Chat/pull/33596)) Bump meteor to 3.0.4 and Node version to 20.18.0

- <details><summary>Updated dependencies [80e36bfc3938775eb26aa5576f1b9b98896e1cc4, 32d93a0666fa1cbe857d02889e93d9bbf45bd4f0, 63ccadc012499e004445ad6bc6cd2ff777aecbd1]:</summary>

  - @rocket.chat/model-typings@1.1.0
  - @rocket.chat/core-typings@7.1.0
  - @rocket.chat/core-services@0.7.2
  - @rocket.chat/omnichannel-services@0.3.7
  - @rocket.chat/models@1.0.1
  - @rocket.chat/pdf-worker@0.2.7
  - @rocket.chat/network-broker@0.1.2
  </details>

## 0.4.10-rc.3

### Patch Changes

- <details><summary>Updated dependencies []:</summary>

  - @rocket.chat/core-typings@7.1.0-rc.3
  - @rocket.chat/omnichannel-services@0.3.7-rc.3
  - @rocket.chat/pdf-worker@0.2.7-rc.3
  - @rocket.chat/core-services@0.7.2-rc.3
  - @rocket.chat/model-typings@1.1.0-rc.3
  - @rocket.chat/network-broker@0.1.2-rc.3
  - @rocket.chat/models@1.0.1-rc.3
  </details>

## 0.4.10-rc.2

### Patch Changes

- <details><summary>Updated dependencies []:</summary>

  - @rocket.chat/core-typings@7.1.0-rc.2
  - @rocket.chat/omnichannel-services@0.3.7-rc.2
  - @rocket.chat/pdf-worker@0.2.7-rc.2
  - @rocket.chat/core-services@0.7.2-rc.2
  - @rocket.chat/model-typings@1.1.0-rc.2
  - @rocket.chat/network-broker@0.1.2-rc.2
  - @rocket.chat/models@1.0.1-rc.2
  </details>

## 0.4.10-rc.1

### Patch Changes

- <details><summary>Updated dependencies []:</summary>

  - @rocket.chat/core-typings@7.1.0-rc.1
  - @rocket.chat/omnichannel-services@0.3.7-rc.1
  - @rocket.chat/pdf-worker@0.2.7-rc.1
  - @rocket.chat/core-services@0.7.2-rc.1
  - @rocket.chat/model-typings@1.1.0-rc.1
  - @rocket.chat/network-broker@0.1.2-rc.1
  - @rocket.chat/models@1.0.1-rc.1
  </details>

## 0.4.10-rc.0

### Patch Changes

- ([#33596](https://github.com/RocketChat/Rocket.Chat/pull/33596)) Bump meteor to 3.0.4 and Node version to 20.18.0

- <details><summary>Updated dependencies [80e36bfc3938775eb26aa5576f1b9b98896e1cc4, 32d93a0666fa1cbe857d02889e93d9bbf45bd4f0, 63ccadc012499e004445ad6bc6cd2ff777aecbd1]:</summary>

  - @rocket.chat/model-typings@1.1.0-rc.0
  - @rocket.chat/core-typings@7.1.0-rc.0
  - @rocket.chat/core-services@0.7.2-rc.0
  - @rocket.chat/omnichannel-services@0.3.7-rc.0
  - @rocket.chat/models@1.0.1-rc.0
  - @rocket.chat/pdf-worker@0.2.7-rc.0
  - @rocket.chat/network-broker@0.1.2-rc.0
  </details>

## 0.4.9

### Patch Changes

- <details><summary>Updated dependencies [bcacbb1cee, d9fe5bbe0b, b338807d76, 3ea02d3cc1, e3629e065b, 03d148524b, 81998f3450, 509143d6dd]:</summary>

  - @rocket.chat/core-services@0.7.1
  - @rocket.chat/model-typings@1.0.0
  - @rocket.chat/core-typings@7.0.0
  - @rocket.chat/models@1.0.0
  - @rocket.chat/omnichannel-services@0.3.6
  - @rocket.chat/network-broker@0.1.1
  - @rocket.chat/pdf-worker@0.2.6
  </details>

## 0.4.9-rc.6

### Patch Changes

- <details><summary>Updated dependencies []:</summary>

  - @rocket.chat/core-typings@7.0.0-rc.6
  - @rocket.chat/omnichannel-services@0.3.6-rc.6
  - @rocket.chat/pdf-worker@0.2.6-rc.6
  - @rocket.chat/core-services@0.7.1-rc.6
  - @rocket.chat/model-typings@1.0.0-rc.6
  - @rocket.chat/network-broker@0.1.1-rc.6
  - @rocket.chat/models@1.0.0-rc.6
  </details>

## 0.4.9-rc.5

### Patch Changes

- <details><summary>Updated dependencies []:</summary>

  - @rocket.chat/omnichannel-services@0.3.6-rc.5
  - @rocket.chat/core-services@0.7.1-rc.5
  - @rocket.chat/network-broker@0.1.1-rc.5
  - @rocket.chat/core-typings@7.0.0-rc.5
  - @rocket.chat/pdf-worker@0.2.6-rc.5
  - @rocket.chat/model-typings@1.0.0-rc.5
  - @rocket.chat/models@1.0.0-rc.5
  </details>

## 0.4.9-rc.4

### Patch Changes

- <details><summary>Updated dependencies []:</summary>

  - @rocket.chat/core-typings@7.0.0-rc.4
  - @rocket.chat/omnichannel-services@0.3.6-rc.4
  - @rocket.chat/pdf-worker@0.2.6-rc.4
  - @rocket.chat/core-services@0.7.1-rc.4
  - @rocket.chat/model-typings@1.0.0-rc.4
  - @rocket.chat/network-broker@0.1.1-rc.4
  - @rocket.chat/models@1.0.0-rc.4
  </details>

## 0.4.9-rc.3

### Patch Changes

- <details><summary>Updated dependencies []:</summary>

  - @rocket.chat/core-typings@7.0.0-rc.3
  - @rocket.chat/omnichannel-services@0.3.6-rc.3
  - @rocket.chat/pdf-worker@0.2.6-rc.3
  - @rocket.chat/core-services@0.7.1-rc.3
  - @rocket.chat/model-typings@1.0.0-rc.3
  - @rocket.chat/network-broker@0.1.1-rc.3
  - @rocket.chat/models@1.0.0-rc.3
  </details>

## 0.4.9-rc.2

### Patch Changes

- <details><summary>Updated dependencies []:</summary>

  - @rocket.chat/core-typings@7.0.0-rc.2
  - @rocket.chat/omnichannel-services@0.3.6-rc.2
  - @rocket.chat/pdf-worker@0.2.6-rc.2
  - @rocket.chat/core-services@0.7.1-rc.2
  - @rocket.chat/model-typings@1.0.0-rc.2
  - @rocket.chat/network-broker@0.1.1-rc.2
  - @rocket.chat/models@1.0.0-rc.2
  </details>

## 0.4.9-rc.1

### Patch Changes

- <details><summary>Updated dependencies []:</summary>

  - @rocket.chat/core-typings@7.0.0-rc.1
  - @rocket.chat/omnichannel-services@0.3.6-rc.1
  - @rocket.chat/pdf-worker@0.2.6-rc.1
  - @rocket.chat/core-services@0.7.1-rc.1
  - @rocket.chat/model-typings@1.0.0-rc.1
  - @rocket.chat/network-broker@0.1.1-rc.1
  - @rocket.chat/models@1.0.0-rc.1
  </details>

## 0.4.9-rc.0

### Patch Changes

- <details><summary>Updated dependencies [7726d68374, bcacbb1cee, d9fe5bbe0b, b338807d76, 3ea02d3cc1, e3629e065b, 03d148524b, 81998f3450, 509143d6dd]:</summary>

  - @rocket.chat/core-typings@7.0.0-rc.0
  - @rocket.chat/model-typings@1.0.0-rc.0
  - @rocket.chat/core-services@0.7.1-rc.0
  - @rocket.chat/models@1.0.0-rc.0
  - @rocket.chat/omnichannel-services@0.3.6-rc.0
  - @rocket.chat/pdf-worker@0.2.6-rc.0
  - @rocket.chat/network-broker@0.1.1-rc.0
  </details>

## 0.4.8

### Patch Changes

- <details><summary>Updated dependencies [9a38c8e13f, 274f4f5881, 532f08819e, 927710d778, 3a161c4310, 12d6307998]:</summary>

  - @rocket.chat/model-typings@0.8.0
  - @rocket.chat/core-typings@6.13.0
  - @rocket.chat/core-services@0.7.0
  - @rocket.chat/models@0.3.0
  - @rocket.chat/omnichannel-services@0.3.5
  - @rocket.chat/pdf-worker@0.2.5
  </details>

## 0.4.8-rc.6

### Patch Changes

- <details><summary>Updated dependencies []:</summary>

  - @rocket.chat/core-typings@6.13.0-rc.6
  - @rocket.chat/omnichannel-services@0.3.5-rc.6
  - @rocket.chat/pdf-worker@0.2.5-rc.6
  - @rocket.chat/core-services@0.7.0-rc.6
  - @rocket.chat/model-typings@0.8.0-rc.6
  - @rocket.chat/models@0.3.0-rc.6
  </details>

## 0.4.8-rc.5

### Patch Changes

- <details><summary>Updated dependencies []:</summary>

  - @rocket.chat/core-typings@6.13.0-rc.5
  - @rocket.chat/omnichannel-services@0.3.5-rc.5
  - @rocket.chat/pdf-worker@0.2.5-rc.5
  - @rocket.chat/core-services@0.7.0-rc.5
  - @rocket.chat/model-typings@0.8.0-rc.5
  - @rocket.chat/models@0.3.0-rc.5
  </details>

## 0.4.8-rc.4

### Patch Changes

- <details><summary>Updated dependencies []:</summary>

  - @rocket.chat/core-typings@6.13.0-rc.4
  - @rocket.chat/omnichannel-services@0.3.5-rc.4
  - @rocket.chat/pdf-worker@0.2.5-rc.4
  - @rocket.chat/core-services@0.7.0-rc.4
  - @rocket.chat/model-typings@0.8.0-rc.4
  - @rocket.chat/models@0.3.0-rc.4
  </details>

## 0.4.8-rc.3

### Patch Changes

- <details><summary>Updated dependencies []:</summary>

  - @rocket.chat/core-typings@6.13.0-rc.3
  - @rocket.chat/omnichannel-services@0.3.5-rc.3
  - @rocket.chat/pdf-worker@0.2.5-rc.3
  - @rocket.chat/core-services@0.7.0-rc.3
  - @rocket.chat/model-typings@0.8.0-rc.3
  - @rocket.chat/models@0.3.0-rc.3
  </details>

## 0.4.8-rc.2

### Patch Changes

- <details><summary>Updated dependencies []:</summary>

  - @rocket.chat/core-typings@6.13.0-rc.2
  - @rocket.chat/omnichannel-services@0.3.5-rc.2
  - @rocket.chat/pdf-worker@0.2.5-rc.2
  - @rocket.chat/core-services@0.7.0-rc.2
  - @rocket.chat/model-typings@0.8.0-rc.2
  - @rocket.chat/models@0.3.0-rc.2
  </details>

## 0.4.8-rc.1

### Patch Changes

- <details><summary>Updated dependencies []:</summary>

  - @rocket.chat/core-typings@6.13.0-rc.1
  - @rocket.chat/omnichannel-services@0.3.5-rc.1
  - @rocket.chat/pdf-worker@0.2.5-rc.1
  - @rocket.chat/core-services@0.7.0-rc.1
  - @rocket.chat/model-typings@0.8.0-rc.1
  - @rocket.chat/models@0.3.0-rc.1
  </details>

## 0.4.8-rc.0

### Patch Changes

- <details><summary>Updated dependencies [9a38c8e13f, 274f4f5881, 532f08819e, 927710d778, 3a161c4310, 12d6307998]:</summary>

  - @rocket.chat/model-typings@0.8.0-rc.0
  - @rocket.chat/core-typings@6.13.0-rc.0
  - @rocket.chat/core-services@0.7.0-rc.0
  - @rocket.chat/models@0.3.0-rc.0
  - @rocket.chat/omnichannel-services@0.3.4-rc.0
  - @rocket.chat/pdf-worker@0.2.4-rc.0
  </details>

## 0.4.7

### Patch Changes

- <details><summary>Updated dependencies []:</summary>

  - @rocket.chat/core-services@0.6.1
  - @rocket.chat/core-typings@6.12.1
  - @rocket.chat/omnichannel-services@0.3.4
  - @rocket.chat/pdf-worker@0.2.4
  - @rocket.chat/model-typings@0.7.1
  - @rocket.chat/models@0.2.4
  </details>

## 0.4.6

### Patch Changes

- <details><summary>Updated dependencies [7f88158036, 7937ff741a, a14c0678bb, 58c0efc732, e28be46db7, 58c0efc732]:</summary>

  - @rocket.chat/model-typings@0.7.0
  - @rocket.chat/core-typings@6.12.0
  - @rocket.chat/core-services@0.6.0
  - @rocket.chat/omnichannel-services@0.3.3
  - @rocket.chat/models@0.2.3
  - @rocket.chat/pdf-worker@0.2.3
  </details>

## 0.4.6-rc.6

### Patch Changes

- <details><summary>Updated dependencies []:</summary>

  - @rocket.chat/core-typings@6.12.0-rc.6
  - @rocket.chat/omnichannel-services@0.3.3-rc.6
  - @rocket.chat/pdf-worker@0.2.3-rc.6
  - @rocket.chat/core-services@0.6.0-rc.6
  - @rocket.chat/model-typings@0.7.0-rc.6
  - @rocket.chat/models@0.2.3-rc.6
  </details>

## 0.4.6-rc.5

### Patch Changes

- <details><summary>Updated dependencies []:</summary>

  - @rocket.chat/core-typings@6.12.0-rc.5
  - @rocket.chat/omnichannel-services@0.3.3-rc.5
  - @rocket.chat/pdf-worker@0.2.3-rc.5
  - @rocket.chat/core-services@0.6.0-rc.5
  - @rocket.chat/model-typings@0.7.0-rc.5
  - @rocket.chat/models@0.2.3-rc.5
  </details>

## 0.4.6-rc.4

### Patch Changes

- <details><summary>Updated dependencies []:</summary>

  - @rocket.chat/core-typings@6.12.0-rc.4
  - @rocket.chat/omnichannel-services@0.3.3-rc.4
  - @rocket.chat/pdf-worker@0.2.3-rc.4
  - @rocket.chat/core-services@0.6.0-rc.4
  - @rocket.chat/model-typings@0.7.0-rc.4
  - @rocket.chat/models@0.2.3-rc.4
  </details>

## 0.4.6-rc.3

### Patch Changes

- <details><summary>Updated dependencies []:</summary>

  - @rocket.chat/core-typings@6.12.0-rc.3
  - @rocket.chat/omnichannel-services@0.3.2-rc.3
  - @rocket.chat/pdf-worker@0.2.2-rc.3
  - @rocket.chat/core-services@0.6.0-rc.3
  - @rocket.chat/model-typings@0.7.0-rc.3
  - @rocket.chat/models@0.2.2-rc.3
  </details>

## 0.4.6-rc.2

### Patch Changes

- <details><summary>Updated dependencies []:</summary>

  - @rocket.chat/core-typings@6.12.0-rc.2
  - @rocket.chat/omnichannel-services@0.3.2-rc.2
  - @rocket.chat/pdf-worker@0.2.2-rc.2
  - @rocket.chat/core-services@0.6.0-rc.2
  - @rocket.chat/model-typings@0.7.0-rc.2
  - @rocket.chat/models@0.2.2-rc.2
  </details>

## 0.4.6-rc.1

### Patch Changes

- <details><summary>Updated dependencies []:</summary>

  - @rocket.chat/core-typings@6.12.0-rc.1
  - @rocket.chat/omnichannel-services@0.3.2-rc.1
  - @rocket.chat/pdf-worker@0.2.2-rc.1
  - @rocket.chat/core-services@0.6.0-rc.1
  - @rocket.chat/model-typings@0.7.0-rc.1
  - @rocket.chat/models@0.2.2-rc.1
  </details>

## 0.4.6-rc.0

### Patch Changes

- <details><summary>Updated dependencies [7f88158036, 7937ff741a, a14c0678bb, 58c0efc732, e28be46db7, 58c0efc732]:</summary>

  - @rocket.chat/model-typings@0.7.0-rc.0
  - @rocket.chat/core-typings@6.12.0-rc.0
  - @rocket.chat/core-services@0.6.0-rc.0
  - @rocket.chat/omnichannel-services@0.3.1-rc.0
  - @rocket.chat/models@0.2.1-rc.0
  - @rocket.chat/pdf-worker@0.2.1-rc.0
  </details>

## 0.4.5

### Patch Changes

- <details><summary>Updated dependencies []:</summary>

  - @rocket.chat/core-typings@6.11.2
  - @rocket.chat/omnichannel-services@0.3.2
  - @rocket.chat/pdf-worker@0.2.2
  - @rocket.chat/core-services@0.5.2
  - @rocket.chat/model-typings@0.6.2
  - @rocket.chat/models@0.2.2
  </details>

## 0.4.4

### Patch Changes

- <details><summary>Updated dependencies []:</summary>

  - @rocket.chat/core-typings@6.11.1
  - @rocket.chat/omnichannel-services@0.3.1
  - @rocket.chat/pdf-worker@0.2.1
  - @rocket.chat/core-services@0.5.1
  - @rocket.chat/model-typings@0.6.1
  - @rocket.chat/models@0.2.1
  </details>

## 0.4.3

### Patch Changes

- <details><summary>Updated dependencies [8fc6ca8b4e, 439faa87d3, 03c8b066f9, 2d89a0c448, 439faa87d3, 24f7df4894, 03c8b066f9, 264d7d5496, b8e5887fb9]:</summary>

  - @rocket.chat/tools@0.2.2
  - @rocket.chat/model-typings@0.6.0
  - @rocket.chat/omnichannel-services@0.3.0
  - @rocket.chat/pdf-worker@0.2.0
  - @rocket.chat/core-services@0.5.0
  - @rocket.chat/core-typings@6.11.0
  - @rocket.chat/models@0.2.0
  </details>

## 0.4.3-rc.6

### Patch Changes

- <details><summary>Updated dependencies []:</summary>

  - @rocket.chat/core-typings@6.11.0-rc.6
  - @rocket.chat/omnichannel-services@0.3.0-rc.6
  - @rocket.chat/pdf-worker@0.2.0-rc.6
  - @rocket.chat/core-services@0.5.0-rc.6
  - @rocket.chat/model-typings@0.6.0-rc.6
  - @rocket.chat/models@0.2.0-rc.6
  </details>

## 0.4.3-rc.5

### Patch Changes

- <details><summary>Updated dependencies []:</summary>

  - @rocket.chat/core-typings@6.11.0-rc.5
  - @rocket.chat/omnichannel-services@0.3.0-rc.5
  - @rocket.chat/pdf-worker@0.2.0-rc.5
  - @rocket.chat/core-services@0.5.0-rc.5
  - @rocket.chat/model-typings@0.6.0-rc.5
  - @rocket.chat/models@0.2.0-rc.5
  </details>

## 0.4.3-rc.4

### Patch Changes

- <details><summary>Updated dependencies []:</summary>

  - @rocket.chat/core-typings@6.11.0-rc.4
  - @rocket.chat/omnichannel-services@0.3.0-rc.4
  - @rocket.chat/pdf-worker@0.2.0-rc.4
  - @rocket.chat/core-services@0.5.0-rc.4
  - @rocket.chat/model-typings@0.6.0-rc.4
  - @rocket.chat/models@0.2.0-rc.4
  </details>

## 0.4.3-rc.3

### Patch Changes

- <details><summary>Updated dependencies []:</summary>

  - @rocket.chat/core-typings@6.11.0-rc.3
  - @rocket.chat/omnichannel-services@0.3.0-rc.3
  - @rocket.chat/pdf-worker@0.2.0-rc.3
  - @rocket.chat/core-services@0.5.0-rc.3
  - @rocket.chat/model-typings@0.6.0-rc.3
  - @rocket.chat/models@0.2.0-rc.3
  </details>

## 0.4.3-rc.2

### Patch Changes

- <details><summary>Updated dependencies []:</summary>

  - @rocket.chat/core-typings@6.11.0-rc.2
  - @rocket.chat/omnichannel-services@0.3.0-rc.2
  - @rocket.chat/pdf-worker@0.2.0-rc.2
  - @rocket.chat/core-services@0.5.0-rc.2
  - @rocket.chat/model-typings@0.6.0-rc.2
  - @rocket.chat/models@0.2.0-rc.2
  </details>

## 0.4.3-rc.1

### Patch Changes

- <details><summary>Updated dependencies []:</summary>

  - @rocket.chat/core-typings@6.11.0-rc.1
  - @rocket.chat/omnichannel-services@0.3.0-rc.1
  - @rocket.chat/pdf-worker@0.2.0-rc.1
  - @rocket.chat/core-services@0.5.0-rc.1
  - @rocket.chat/model-typings@0.6.0-rc.1
  - @rocket.chat/models@0.2.0-rc.1
  </details>

## 0.4.3-rc.0

### Patch Changes

- <details><summary>Updated dependencies [8fc6ca8b4e, 439faa87d3, 03c8b066f9, 2d89a0c448, 439faa87d3, 24f7df4894, 03c8b066f9, 264d7d5496, b8e5887fb9]:</summary>

  - @rocket.chat/tools@0.2.2-rc.0
  - @rocket.chat/model-typings@0.6.0-rc.0
  - @rocket.chat/omnichannel-services@0.3.0-rc.0
  - @rocket.chat/pdf-worker@0.2.0-rc.0
  - @rocket.chat/core-services@0.5.0-rc.0
  - @rocket.chat/core-typings@6.11.0-rc.0
  - @rocket.chat/models@0.2.0-rc.0
  </details>

## 0.4.2

### Patch Changes

- <details><summary>Updated dependencies [ca6a9d8de8, ca6a9d8de8, ca6a9d8de8, ca6a9d8de8]:</summary>

  - @rocket.chat/core-services@0.4.2
  - @rocket.chat/core-typings@6.10.2
  - @rocket.chat/omnichannel-services@0.2.2
  - @rocket.chat/pdf-worker@0.1.2
  - @rocket.chat/model-typings@0.5.2
  - @rocket.chat/models@0.1.2
  </details>

## 0.4.1

### Patch Changes

- <details><summary>Updated dependencies []:</summary>

  - @rocket.chat/core-typings@6.10.1
  - @rocket.chat/omnichannel-services@0.2.1
  - @rocket.chat/pdf-worker@0.1.1
  - @rocket.chat/core-services@0.4.1
  - @rocket.chat/model-typings@0.5.1
  - @rocket.chat/models@0.1.1
  </details>

## 0.4.0

### Minor Changes

- ([#31821](https://github.com/RocketChat/Rocket.Chat/pull/31821)) New runtime for apps in the Apps-Engine based on the Deno platform

### Patch Changes

- <details><summary>Updated dependencies [1240c874a5, eaf2f11a6c, 5f95c4ec6b, f75a2cb4bb, 30399688fc, 4f72d62aa7, dfa49bdbb2]:</summary>

  - @rocket.chat/core-typings@6.10.0
  - @rocket.chat/model-typings@0.5.0
  - @rocket.chat/omnichannel-services@0.2.0
  - @rocket.chat/pdf-worker@0.1.0
  - @rocket.chat/core-services@0.4.0
  - @rocket.chat/models@0.1.0
  </details>

## 0.4.0-rc.7

### Patch Changes

- <details><summary>Updated dependencies []:</summary>

  - @rocket.chat/core-typings@6.10.0-rc.7
  - @rocket.chat/omnichannel-services@0.2.0-rc.7
  - @rocket.chat/pdf-worker@0.1.0-rc.7
  - @rocket.chat/core-services@0.4.0-rc.7
  - @rocket.chat/model-typings@0.5.0-rc.7
  - @rocket.chat/models@0.1.0-rc.7
  </details>

## 0.4.0-rc.6

### Patch Changes

- <details><summary>Updated dependencies []:</summary>

  - @rocket.chat/core-typings@6.10.0-rc.6
  - @rocket.chat/omnichannel-services@0.2.0-rc.6
  - @rocket.chat/pdf-worker@0.1.0-rc.6
  - @rocket.chat/core-services@0.4.0-rc.6
  - @rocket.chat/model-typings@0.5.0-rc.6
  - @rocket.chat/models@0.1.0-rc.6
  </details>

## 0.4.0-rc.5

### Patch Changes

- <details><summary>Updated dependencies []:</summary>

  - @rocket.chat/core-typings@6.10.0-rc.5
  - @rocket.chat/omnichannel-services@0.2.0-rc.5
  - @rocket.chat/pdf-worker@0.1.0-rc.5
  - @rocket.chat/core-services@0.4.0-rc.5
  - @rocket.chat/model-typings@0.5.0-rc.5
  - @rocket.chat/models@0.1.0-rc.5
  </details>

## 0.4.0-rc.4

### Patch Changes

- <details><summary>Updated dependencies []:</summary>

  - @rocket.chat/core-typings@6.10.0-rc.4
  - @rocket.chat/omnichannel-services@0.2.0-rc.4
  - @rocket.chat/pdf-worker@0.1.0-rc.4
  - @rocket.chat/core-services@0.4.0-rc.4
  - @rocket.chat/model-typings@0.5.0-rc.4
  - @rocket.chat/models@0.1.0-rc.4
  </details>

## 0.4.0-rc.3

### Patch Changes

- <details><summary>Updated dependencies []:</summary>

  - @rocket.chat/core-typings@6.10.0-rc.3
  - @rocket.chat/omnichannel-services@0.2.0-rc.3
  - @rocket.chat/pdf-worker@0.1.0-rc.3
  - @rocket.chat/core-services@0.4.0-rc.3
  - @rocket.chat/model-typings@0.5.0-rc.3
  - @rocket.chat/models@0.1.0-rc.3
  </details>

## 0.4.0-rc.2

### Patch Changes

- <details><summary>Updated dependencies []:</summary>

  - @rocket.chat/core-typings@6.10.0-rc.2
  - @rocket.chat/omnichannel-services@0.2.0-rc.2
  - @rocket.chat/pdf-worker@0.1.0-rc.2
  - @rocket.chat/core-services@0.4.0-rc.2
  - @rocket.chat/model-typings@0.5.0-rc.2
  - @rocket.chat/models@0.1.0-rc.2
  </details>

## 0.4.0-rc.1

### Patch Changes

- <details><summary>Updated dependencies []:</summary>

  - @rocket.chat/core-typings@6.10.0-rc.1
  - @rocket.chat/omnichannel-services@0.2.0-rc.1
  - @rocket.chat/pdf-worker@0.1.0-rc.1
  - @rocket.chat/core-services@0.4.0-rc.1
  - @rocket.chat/model-typings@0.5.0-rc.1
  - @rocket.chat/models@0.1.0-rc.1
  </details>

## 0.4.0-rc.0

### Minor Changes

- ([#31821](https://github.com/RocketChat/Rocket.Chat/pull/31821)) New runtime for apps in the Apps-Engine based on the Deno platform

### Patch Changes

- <details><summary>Updated dependencies [1240c874a5, eaf2f11a6c, 5f95c4ec6b, f75a2cb4bb, 30399688fc, 4f72d62aa7, dfa49bdbb2]:</summary>

  - @rocket.chat/core-typings@6.10.0-rc.0
  - @rocket.chat/model-typings@0.5.0-rc.0
  - @rocket.chat/omnichannel-services@0.2.0-rc.0
  - @rocket.chat/pdf-worker@0.1.0-rc.0
  - @rocket.chat/core-services@0.4.0-rc.0
  - @rocket.chat/models@0.1.0-rc.0

## 0.3.18

### Patch Changes

- <details><summary>Updated dependencies []:</summary>

  - @rocket.chat/core-typings@6.9.3
  - @rocket.chat/omnichannel-services@0.1.18
  - @rocket.chat/pdf-worker@0.0.42
  - @rocket.chat/core-services@0.3.18
  - @rocket.chat/model-typings@0.4.4
  - @rocket.chat/models@0.0.42
  </details>

## 0.3.17

### Patch Changes

- <details><summary>Updated dependencies []:</summary>

  - @rocket.chat/core-typings@6.9.2
  - @rocket.chat/omnichannel-services@0.1.17
  - @rocket.chat/pdf-worker@0.0.41
  - @rocket.chat/core-services@0.3.17
  - @rocket.chat/model-typings@0.4.3
  - @rocket.chat/models@0.0.41
  </details>

## 0.3.16

### Patch Changes

- <details><summary>Updated dependencies []:</summary>

  - @rocket.chat/core-typings@6.9.1
  - @rocket.chat/omnichannel-services@0.1.16
  - @rocket.chat/pdf-worker@0.0.40
  - @rocket.chat/core-services@0.3.16
  - @rocket.chat/model-typings@0.4.2
  - @rocket.chat/models@0.0.40
  </details>

## 0.3.15

### Patch Changes

- <details><summary>Updated dependencies [ff4e396416, ad86761209, 724ba3a729, 70ab2a7b7b]:</summary>

  - @rocket.chat/core-typings@6.9.0
  - @rocket.chat/core-services@0.3.15
  - @rocket.chat/omnichannel-services@0.1.15
  - @rocket.chat/pdf-worker@0.0.39
  - @rocket.chat/model-typings@0.4.1
  - @rocket.chat/models@0.0.39
  </details>

## 0.3.15-rc.2

### Patch Changes

- <details><summary>Updated dependencies []:</summary>

  - @rocket.chat/core-typings@6.9.0-rc.2
  - @rocket.chat/omnichannel-services@0.1.15-rc.2
  - @rocket.chat/pdf-worker@0.0.39-rc.2
  - @rocket.chat/core-services@0.3.15-rc.2
  - @rocket.chat/model-typings@0.4.1-rc.2
  - @rocket.chat/models@0.0.39-rc.2
  </details>

## 0.3.15-rc.1

### Patch Changes

- <details><summary>Updated dependencies []:</summary>

  - @rocket.chat/core-typings@6.9.0-rc.1
  - @rocket.chat/omnichannel-services@0.1.15-rc.1
  - @rocket.chat/pdf-worker@0.0.39-rc.1
  - @rocket.chat/core-services@0.3.15-rc.1
  - @rocket.chat/model-typings@0.4.1-rc.1
  - @rocket.chat/models@0.0.39-rc.1
  </details>

## 0.3.15-rc.0

### Patch Changes

- <details><summary>Updated dependencies [ff4e396416, ad86761209, 724ba3a729, 70ab2a7b7b]:</summary>

  - @rocket.chat/core-typings@6.9.0-rc.0
  - @rocket.chat/core-services@0.3.15-rc.0
  - @rocket.chat/omnichannel-services@0.1.15-rc.0
  - @rocket.chat/pdf-worker@0.0.39-rc.0
  - @rocket.chat/model-typings@0.4.1-rc.0
  - @rocket.chat/models@0.0.39-rc.0
  </details>

## 0.3.14

### Patch Changes

- <details><summary>Updated dependencies [c47a8e3514, da45cb6998, b94ca7c30b, 8b0986d15a, 4aba7c8a26]:</summary>

  - @rocket.chat/core-typings@6.8.0
  - @rocket.chat/model-typings@0.4.0
  - @rocket.chat/core-services@0.3.14
  - @rocket.chat/omnichannel-services@0.1.14
  - @rocket.chat/pdf-worker@0.0.38
  - @rocket.chat/models@0.0.38
  </details>

## 0.3.14-rc.2

### Patch Changes

- <details><summary>Updated dependencies [b94ca7c30b]:</summary>

  - @rocket.chat/core-services@0.3.14-rc.2
  - @rocket.chat/core-typings@6.8.0-rc.2
  - @rocket.chat/omnichannel-services@0.1.14-rc.2
  - @rocket.chat/pdf-worker@0.0.38-rc.2
  - @rocket.chat/model-typings@0.4.0-rc.2
  - @rocket.chat/models@0.0.38-rc.2
  </details>

## 0.3.14-rc.1

### Patch Changes

- <details><summary>Updated dependencies []:</summary>

  - @rocket.chat/core-typings@6.8.0-rc.1
  - @rocket.chat/omnichannel-services@0.1.13-rc.1
  - @rocket.chat/pdf-worker@0.0.37-rc.1
  - @rocket.chat/core-services@0.3.14-rc.1
  - @rocket.chat/model-typings@0.4.0-rc.1
  - @rocket.chat/models@0.0.37-rc.1
  </details>

## 0.3.14-rc.0

### Patch Changes

- <details><summary>Updated dependencies [c47a8e3514, da45cb6998, 8b0986d15a, 4aba7c8a26]:</summary>

  - @rocket.chat/core-typings@6.8.0-rc.0
  - @rocket.chat/model-typings@0.4.0-rc.0
  - @rocket.chat/core-services@0.3.12-rc.0
  - @rocket.chat/omnichannel-services@0.1.12-rc.0
  - @rocket.chat/pdf-worker@0.0.36-rc.0
  - @rocket.chat/models@0.0.36-rc.0

## 0.3.13

### Patch Changes

- <details><summary>Updated dependencies []:</summary>
  - @rocket.chat/core-typings@6.7.2
  - @rocket.chat/omnichannel-services@0.1.13
  - @rocket.chat/pdf-worker@0.0.37
  - @rocket.chat/core-services@0.3.13
  - @rocket.chat/model-typings@0.3.9
  - @rocket.chat/models@0.0.37
  </details>

## 0.3.12

### Patch Changes

- <details><summary>Updated dependencies []:</summary>

  - @rocket.chat/core-typings@6.7.1
  - @rocket.chat/omnichannel-services@0.1.12
  - @rocket.chat/pdf-worker@0.0.36
  - @rocket.chat/core-services@0.3.12
  - @rocket.chat/model-typings@0.3.8
  - @rocket.chat/models@0.0.36
  </details>

## 0.3.11

### Patch Changes

- <details><summary>Updated dependencies [b9ef630816, 3eb4dd7f50, 0570f6740a, b9e897a8f5, b876e4e0fc, e203c40471]:</summary>

  - @rocket.chat/core-typings@6.7.0
  - @rocket.chat/model-typings@0.3.7
  - @rocket.chat/core-services@0.3.11
  - @rocket.chat/models@0.0.35
  - @rocket.chat/omnichannel-services@0.1.11
  - @rocket.chat/pdf-worker@0.0.35
  </details>

## 0.3.11-rc.4

### Patch Changes

- <details><summary>Updated dependencies []:</summary>

  - @rocket.chat/core-typings@6.7.0-rc.4
  - @rocket.chat/omnichannel-services@0.1.11-rc.4
  - @rocket.chat/pdf-worker@0.0.35-rc.4
  - @rocket.chat/core-services@0.3.11-rc.4
  - @rocket.chat/model-typings@0.3.7-rc.4
  - @rocket.chat/models@0.0.35-rc.4
  </details>

## 0.3.11-rc.3

### Patch Changes

- <details><summary>Updated dependencies []:</summary>

  - @rocket.chat/core-typings@6.7.0-rc.3
  - @rocket.chat/omnichannel-services@0.1.11-rc.3
  - @rocket.chat/pdf-worker@0.0.35-rc.3
  - @rocket.chat/core-services@0.3.11-rc.3
  - @rocket.chat/model-typings@0.3.7-rc.3
  - @rocket.chat/models@0.0.35-rc.3
  </details>

## 0.3.11-rc.2

### Patch Changes

- <details><summary>Updated dependencies []:</summary>

  - @rocket.chat/core-typings@6.7.0-rc.2
  - @rocket.chat/omnichannel-services@0.1.11-rc.2
  - @rocket.chat/pdf-worker@0.0.35-rc.2
  - @rocket.chat/core-services@0.3.11-rc.2
  - @rocket.chat/model-typings@0.3.7-rc.2
  - @rocket.chat/models@0.0.35-rc.2
  </details>

## 0.3.11-rc.1

### Patch Changes

- <details><summary>Updated dependencies []:</summary>

  - @rocket.chat/core-typings@6.7.0-rc.1
  - @rocket.chat/omnichannel-services@0.1.11-rc.1
  - @rocket.chat/pdf-worker@0.0.35-rc.1
  - @rocket.chat/core-services@0.3.11-rc.1
  - @rocket.chat/model-typings@0.3.7-rc.1
  - @rocket.chat/models@0.0.35-rc.1
  </details>

## 0.3.11-rc.0

### Patch Changes

- <details><summary>Updated dependencies [b9ef630816, 3eb4dd7f50, 0570f6740a, b9e897a8f5, b876e4e0fc, e203c40471]:</summary>

  - @rocket.chat/core-typings@6.7.0-rc.0
  - @rocket.chat/model-typings@0.3.7-rc.0
  - @rocket.chat/core-services@0.3.11-rc.0
  - @rocket.chat/models@0.0.35-rc.0
  - @rocket.chat/omnichannel-services@0.1.11-rc.0
  - @rocket.chat/pdf-worker@0.0.35-rc.0
  </details>

## 0.3.10

### Patch Changes

- <details><summary>Updated dependencies [ada096901a]:</summary>

  - @rocket.chat/models@0.0.34
  - @rocket.chat/omnichannel-services@0.1.10
  - @rocket.chat/core-services@0.3.10
  - @rocket.chat/core-typings@6.6.6
  - @rocket.chat/pdf-worker@0.0.34
  - @rocket.chat/model-typings@0.3.6
  </details>

## 0.3.9

### Patch Changes

- <details><summary>Updated dependencies []:</summary>

  - @rocket.chat/core-typings@6.6.5
  - @rocket.chat/omnichannel-services@0.1.9
  - @rocket.chat/pdf-worker@0.0.33
  - @rocket.chat/core-services@0.3.9
  - @rocket.chat/model-typings@0.3.5
  - @rocket.chat/models@0.0.33
  </details>

## 0.3.8

### Patch Changes

- <details><summary>Updated dependencies [c2872a93f2]:</summary>

  - @rocket.chat/core-services@0.3.8
  - @rocket.chat/omnichannel-services@0.1.8
  - @rocket.chat/core-typings@6.6.4
  - @rocket.chat/pdf-worker@0.0.32
  - @rocket.chat/model-typings@0.3.4
  - @rocket.chat/models@0.0.32
  </details>

## 0.3.7

### Patch Changes

- <details><summary>Updated dependencies []:</summary>

  - @rocket.chat/core-typings@6.6.3
  - @rocket.chat/omnichannel-services@0.1.7
  - @rocket.chat/pdf-worker@0.0.31
  - @rocket.chat/core-services@0.3.7
  - @rocket.chat/model-typings@0.3.3
  - @rocket.chat/models@0.0.31
  </details>

## 0.3.6

### Patch Changes

- <details><summary>Updated dependencies []:</summary>

  - @rocket.chat/core-typings@6.6.2
  - @rocket.chat/omnichannel-services@0.1.6
  - @rocket.chat/pdf-worker@0.0.30
  - @rocket.chat/core-services@0.3.6
  - @rocket.chat/model-typings@0.3.2
  - @rocket.chat/models@0.0.30
  </details>

## 0.3.5

### Patch Changes

- <details><summary>Updated dependencies []:</summary>

  - @rocket.chat/core-typings@6.6.1
  - @rocket.chat/omnichannel-services@0.1.5
  - @rocket.chat/pdf-worker@0.0.29
  - @rocket.chat/core-services@0.3.5
  - @rocket.chat/model-typings@0.3.1
  - @rocket.chat/models@0.0.29
  </details>

## 0.3.4

### Patch Changes

- ([#31138](https://github.com/RocketChat/Rocket.Chat/pull/31138)) feat(uikit): Move `@rocket.chat/ui-kit` package to the main monorepo

- <details><summary>Updated dependencies [b223cbde14, dbb08ef948, fae558bd5d, 9a6e9b4e28, fdd9852079, 2260c04ec6, c8ab6583dc, e7d3cdeef0, b4b2cd20a8]:</summary>

  - @rocket.chat/omnichannel-services@0.1.4
  - @rocket.chat/pdf-worker@0.0.28
  - @rocket.chat/core-services@0.3.4
  - @rocket.chat/model-typings@0.3.0
  - @rocket.chat/core-typings@6.6.0
  - @rocket.chat/logger@0.0.2
  - @rocket.chat/models@0.0.28
  - @rocket.chat/tools@0.2.1
  </details>

## 0.3.4-rc.7

### Patch Changes

- <details><summary>Updated dependencies []:</summary>

  - @rocket.chat/core-typings@6.6.0-rc.7
  - @rocket.chat/omnichannel-services@0.1.4-rc.7
  - @rocket.chat/pdf-worker@0.0.28-rc.7
  - @rocket.chat/core-services@0.3.4-rc.7
  - @rocket.chat/model-typings@0.3.0-rc.7
  - @rocket.chat/models@0.0.28-rc.7
  </details>

## 0.3.4-rc.6

### Patch Changes

- <details><summary>Updated dependencies []:</summary>

  - @rocket.chat/core-typings@6.6.0-rc.6
  - @rocket.chat/omnichannel-services@0.1.4-rc.6
  - @rocket.chat/pdf-worker@0.0.28-rc.6
  - @rocket.chat/core-services@0.3.4-rc.6
  - @rocket.chat/model-typings@0.3.0-rc.6
  - @rocket.chat/models@0.0.28-rc.6
  </details>

## 0.3.4-rc.5

### Patch Changes

- <details><summary>Updated dependencies []:</summary>

  - @rocket.chat/core-typings@6.6.0-rc.5
  - @rocket.chat/omnichannel-services@0.1.4-rc.5
  - @rocket.chat/pdf-worker@0.0.28-rc.5
  - @rocket.chat/core-services@0.3.4-rc.5
  - @rocket.chat/model-typings@0.3.0-rc.5
  - @rocket.chat/models@0.0.28-rc.5
  </details>

## 0.3.4-rc.4

### Patch Changes

- @rocket.chat/core-typings@6.6.0-rc.4
- @rocket.chat/omnichannel-services@0.1.4-rc.4
- @rocket.chat/pdf-worker@0.0.28-rc.4
- @rocket.chat/core-services@0.3.4-rc.4
- @rocket.chat/model-typings@0.3.0-rc.4
- @rocket.chat/models@0.0.28-rc.4

## 0.3.4-rc.3

### Patch Changes

- @rocket.chat/core-typings@6.6.0-rc.3
- @rocket.chat/omnichannel-services@0.1.4-rc.3
- @rocket.chat/pdf-worker@0.0.28-rc.3
- @rocket.chat/core-services@0.3.4-rc.3
- @rocket.chat/model-typings@0.3.0-rc.3
- @rocket.chat/models@0.0.28-rc.3

## 0.3.4-rc.2

### Patch Changes

- @rocket.chat/core-typings@6.6.0-rc.2
- @rocket.chat/omnichannel-services@0.1.4-rc.2
- @rocket.chat/pdf-worker@0.0.28-rc.2
- @rocket.chat/core-services@0.3.4-rc.2
- @rocket.chat/model-typings@0.3.0-rc.2
- @rocket.chat/models@0.0.28-rc.2

## 0.3.4-rc.1

### Patch Changes

- @rocket.chat/core-typings@6.6.0-rc.1
- @rocket.chat/omnichannel-services@0.1.4-rc.1
- @rocket.chat/pdf-worker@0.0.28-rc.1
- @rocket.chat/core-services@0.3.4-rc.1
- @rocket.chat/model-typings@0.3.0-rc.1
- @rocket.chat/models@0.0.28-rc.1

## 0.3.4-rc.0

### Patch Changes

- b223cbde14: feat(uikit): Move `@rocket.chat/ui-kit` package to the main monorepo
- Updated dependencies [b223cbde14]
- Updated dependencies [dbb08ef948]
- Updated dependencies [fae558bd5d]
- Updated dependencies [9a6e9b4e28]
- Updated dependencies [fdd9852079]
- Updated dependencies [2260c04ec6]
- Updated dependencies [c8ab6583dc]
- Updated dependencies [e7d3cdeef0]
- Updated dependencies [b4b2cd20a8]
  - @rocket.chat/omnichannel-services@0.1.4-rc.0
  - @rocket.chat/pdf-worker@0.0.28-rc.0
  - @rocket.chat/core-services@0.3.4-rc.0
  - @rocket.chat/model-typings@0.3.0-rc.0
  - @rocket.chat/core-typings@6.6.0-rc.0
  - @rocket.chat/logger@0.0.2-rc.0
  - @rocket.chat/models@0.0.28-rc.0
  - @rocket.chat/tools@0.2.1-rc.0

## 0.3.3

### Patch Changes

- @rocket.chat/core-typings@6.5.3
- @rocket.chat/omnichannel-services@0.1.3
- @rocket.chat/pdf-worker@0.0.27
- @rocket.chat/core-services@0.3.3
- @rocket.chat/model-typings@0.2.3
- @rocket.chat/models@0.0.27

## 0.3.2

### Patch Changes

- @rocket.chat/core-typings@6.5.2
- @rocket.chat/omnichannel-services@0.1.2
- @rocket.chat/pdf-worker@0.0.26
- @rocket.chat/core-services@0.3.2
- @rocket.chat/model-typings@0.2.2
- @rocket.chat/models@0.0.26

## 0.3.1

### Patch Changes

- Updated dependencies [c2b224fd82]
  - @rocket.chat/core-typings@6.5.1
  - @rocket.chat/omnichannel-services@0.1.1
  - @rocket.chat/core-services@0.3.1
  - @rocket.chat/pdf-worker@0.0.25
  - @rocket.chat/model-typings@0.2.1
  - @rocket.chat/models@0.0.25

## 0.3.0

### Minor Changes

- 5f81a0f3cb: Implemented the License library, it is used to handle the functionality like expiration date, modules, limits, etc.
  Also added a version v3 of the license, which contains an extended list of features.
  v2 is still supported, since we convert it to v3 on the fly.

### Patch Changes

- Updated dependencies [dea1fe9191]
- Updated dependencies [c0ef13a0bf]
- Updated dependencies [223dce18a3]
- Updated dependencies [5b9d6883bf]
- Updated dependencies [92613680b7]
- Updated dependencies [ec1b2b9846]
- Updated dependencies [5f81a0f3cb]
- Updated dependencies [dea1fe9191]
  - @rocket.chat/core-typings@6.5.0
  - @rocket.chat/model-typings@0.2.0
  - @rocket.chat/core-services@0.3.0
  - @rocket.chat/tools@0.2.0
  - @rocket.chat/omnichannel-services@0.1.0
  - @rocket.chat/pdf-worker@0.0.24
  - @rocket.chat/models@0.0.24

## 0.3.0-rc.19

### Patch Changes

- @rocket.chat/core-typings@6.5.0-rc.19
- @rocket.chat/omnichannel-services@0.1.0-rc.19
- @rocket.chat/pdf-worker@0.0.24-rc.12
- @rocket.chat/core-services@0.3.0-rc.19
- @rocket.chat/model-typings@0.2.0-rc.19
- @rocket.chat/models@0.0.24-rc.12

## 0.3.0-rc.18

### Patch Changes

- @rocket.chat/core-typings@6.5.0-rc.18
- @rocket.chat/omnichannel-services@0.1.0-rc.18
- @rocket.chat/pdf-worker@0.0.24-rc.11
- @rocket.chat/core-services@0.3.0-rc.18
- @rocket.chat/model-typings@0.2.0-rc.18
- @rocket.chat/models@0.0.24-rc.11

## 0.3.0-rc.17

### Patch Changes

- @rocket.chat/core-typings@6.5.0-rc.17
- @rocket.chat/omnichannel-services@0.1.0-rc.17
- @rocket.chat/pdf-worker@0.0.24-rc.10
- @rocket.chat/core-services@0.3.0-rc.17
- @rocket.chat/model-typings@0.2.0-rc.17
- @rocket.chat/models@0.0.24-rc.10

## 0.3.0-rc.16

### Patch Changes

- @rocket.chat/core-typings@6.5.0-rc.16
- @rocket.chat/omnichannel-services@0.1.0-rc.16
- @rocket.chat/pdf-worker@0.0.24-rc.9
- @rocket.chat/core-services@0.3.0-rc.16
- @rocket.chat/model-typings@0.2.0-rc.16
- @rocket.chat/models@0.0.24-rc.9

## 0.3.0-rc.15

### Patch Changes

- @rocket.chat/core-typings@6.5.0-rc.15
- @rocket.chat/omnichannel-services@0.1.0-rc.15
- @rocket.chat/pdf-worker@0.0.24-rc.8
- @rocket.chat/core-services@0.3.0-rc.15
- @rocket.chat/model-typings@0.2.0-rc.15
- @rocket.chat/models@0.0.24-rc.8

## 0.3.0-rc.14

### Patch Changes

- @rocket.chat/core-typings@6.5.0-rc.14
- @rocket.chat/omnichannel-services@0.1.0-rc.14
- @rocket.chat/pdf-worker@0.0.24-rc.7
- @rocket.chat/core-services@0.3.0-rc.14
- @rocket.chat/model-typings@0.2.0-rc.14
- @rocket.chat/models@0.0.24-rc.7

## 0.3.0-rc.13

### Patch Changes

- @rocket.chat/core-typings@6.5.0-rc.13
- @rocket.chat/omnichannel-services@0.1.0-rc.13
- @rocket.chat/pdf-worker@0.0.24-rc.6
- @rocket.chat/core-services@0.3.0-rc.13
- @rocket.chat/model-typings@0.2.0-rc.13
- @rocket.chat/models@0.0.24-rc.6

## 0.3.0-rc.12

### Patch Changes

- @rocket.chat/core-typings@6.5.0-rc.12
- @rocket.chat/omnichannel-services@0.1.0-rc.12
- @rocket.chat/pdf-worker@0.0.24-rc.5
- @rocket.chat/core-services@0.3.0-rc.12
- @rocket.chat/model-typings@0.2.0-rc.12
- @rocket.chat/models@0.0.24-rc.5

## 0.3.0-rc.11

### Patch Changes

- @rocket.chat/core-typings@6.5.0-rc.11
- @rocket.chat/omnichannel-services@0.1.0-rc.11
- @rocket.chat/pdf-worker@0.0.24-rc.4
- @rocket.chat/core-services@0.3.0-rc.11
- @rocket.chat/model-typings@0.2.0-rc.11
- @rocket.chat/models@0.0.24-rc.4

## 0.3.0-rc.10

### Patch Changes

- @rocket.chat/core-typings@6.5.0-rc.10
- @rocket.chat/omnichannel-services@0.1.0-rc.10
- @rocket.chat/pdf-worker@0.0.24-rc.3
- @rocket.chat/core-services@0.3.0-rc.10
- @rocket.chat/model-typings@0.2.0-rc.10
- @rocket.chat/models@0.0.24-rc.3

## 0.3.0-rc.9

### Patch Changes

- @rocket.chat/core-typings@6.5.0-rc.9
- @rocket.chat/omnichannel-services@0.1.0-rc.9
- @rocket.chat/pdf-worker@0.0.24-rc.2
- @rocket.chat/core-services@0.3.0-rc.9
- @rocket.chat/model-typings@0.2.0-rc.9
- @rocket.chat/models@0.0.24-rc.2

## 0.3.0-rc.8

### Patch Changes

- @rocket.chat/core-typings@6.5.0-rc.8
- @rocket.chat/omnichannel-services@0.1.0-rc.8
- @rocket.chat/pdf-worker@0.0.24-rc.1
- @rocket.chat/core-services@0.3.0-rc.8
- @rocket.chat/model-typings@0.2.0-rc.8
- @rocket.chat/models@0.0.24-rc.1

## 0.3.0-rc.7

### Patch Changes

- @rocket.chat/core-typings@6.5.0-rc.7
- @rocket.chat/omnichannel-services@0.1.0-rc.7
- @rocket.chat/pdf-worker@0.0.21-rc.7
- @rocket.chat/core-services@0.3.0-rc.7
- @rocket.chat/model-typings@0.2.0-rc.7
- @rocket.chat/models@0.0.21-rc.7

## 0.3.0-rc.6

### Patch Changes

- @rocket.chat/core-typings@6.5.0-rc.6
- @rocket.chat/omnichannel-services@0.1.0-rc.6
- @rocket.chat/pdf-worker@0.0.21-rc.6
- @rocket.chat/core-services@0.3.0-rc.6
- @rocket.chat/model-typings@0.2.0-rc.6
- @rocket.chat/models@0.0.21-rc.6

## 0.3.0-rc.5

### Patch Changes

- @rocket.chat/core-typings@6.5.0-rc.5
- @rocket.chat/omnichannel-services@0.1.0-rc.5
- @rocket.chat/pdf-worker@0.0.21-rc.5
- @rocket.chat/core-services@0.3.0-rc.5
- @rocket.chat/model-typings@0.2.0-rc.5
- @rocket.chat/models@0.0.21-rc.5

## 0.3.0-rc.4

### Patch Changes

- @rocket.chat/core-typings@6.5.0-rc.4
- @rocket.chat/omnichannel-services@0.1.0-rc.4
- @rocket.chat/pdf-worker@0.0.21-rc.4
- @rocket.chat/core-services@0.3.0-rc.4
- @rocket.chat/model-typings@0.2.0-rc.4
- @rocket.chat/models@0.0.21-rc.4

## 0.3.0-rc.3

### Patch Changes

- @rocket.chat/core-typings@6.5.0-rc.3
- @rocket.chat/omnichannel-services@0.1.0-rc.3
- @rocket.chat/pdf-worker@0.0.21-rc.3
- @rocket.chat/core-services@0.3.0-rc.3
- @rocket.chat/model-typings@0.2.0-rc.3
- @rocket.chat/models@0.0.21-rc.3

## 0.3.0-rc.2

### Patch Changes

- @rocket.chat/core-typings@6.5.0-rc.2
- @rocket.chat/omnichannel-services@0.1.0-rc.2
- @rocket.chat/pdf-worker@0.0.21-rc.2
- @rocket.chat/core-services@0.3.0-rc.2
- @rocket.chat/model-typings@0.2.0-rc.2
- @rocket.chat/models@0.0.21-rc.2

## 0.3.0-rc.1

### Patch Changes

- @rocket.chat/core-typings@6.5.0-rc.1
- @rocket.chat/omnichannel-services@0.1.0-rc.1
- @rocket.chat/pdf-worker@0.0.21-rc.1
- @rocket.chat/core-services@0.3.0-rc.1
- @rocket.chat/model-typings@0.2.0-rc.1
- @rocket.chat/models@0.0.21-rc.1

## 0.3.0-rc.0

### Minor Changes

- 5f81a0f3cb: Implemented the License library, it is used to handle the functionality like expiration date, modules, limits, etc.
  Also added a version v3 of the license, which contains an extended list of features.
  v2 is still supported, since we convert it to v3 on the fly.

### Patch Changes

- Updated dependencies [dea1fe9191]
- Updated dependencies [c0ef13a0bf]
- Updated dependencies [223dce18a3]
- Updated dependencies [5b9d6883bf]
- Updated dependencies [92613680b7]
- Updated dependencies [ec1b2b9846]
- Updated dependencies [5f81a0f3cb]
- Updated dependencies [dea1fe9191]
  - @rocket.chat/core-typings@6.5.0-rc.0
  - @rocket.chat/model-typings@0.2.0-rc.0
  - @rocket.chat/core-services@0.3.0-rc.0
  - @rocket.chat/tools@0.2.0-rc.0
  - @rocket.chat/omnichannel-services@0.1.0-rc.0
  - @rocket.chat/pdf-worker@0.0.21-rc.0
  - @rocket.chat/models@0.0.21-rc.0

## 0.2.17

### Patch Changes

- @rocket.chat/core-typings@6.4.8
- @rocket.chat/omnichannel-services@0.0.23
- @rocket.chat/pdf-worker@0.0.23
- @rocket.chat/core-services@0.2.8
- @rocket.chat/model-typings@0.1.8
- @rocket.chat/models@0.0.23

## 0.2.16

### Patch Changes

- @rocket.chat/core-typings@6.4.7
- @rocket.chat/omnichannel-services@0.0.22
- @rocket.chat/pdf-worker@0.0.22
- @rocket.chat/core-services@0.2.7
- @rocket.chat/model-typings@0.1.7
- @rocket.chat/models@0.0.22

## 0.2.15

### Patch Changes

- @rocket.chat/core-typings@6.4.6
- @rocket.chat/omnichannel-services@0.0.21
- @rocket.chat/pdf-worker@0.0.21
- @rocket.chat/core-services@0.2.6
- @rocket.chat/model-typings@0.1.6
- @rocket.chat/models@0.0.21

## 0.2.14

### Patch Changes

- @rocket.chat/core-typings@6.4.5
- @rocket.chat/omnichannel-services@0.0.20
- @rocket.chat/pdf-worker@0.0.20
- @rocket.chat/core-services@0.2.5
- @rocket.chat/model-typings@0.1.5
- @rocket.chat/models@0.0.20

## 0.2.13

### Patch Changes

- @rocket.chat/core-typings@6.4.4
- @rocket.chat/omnichannel-services@0.0.19
- @rocket.chat/pdf-worker@0.0.19
- @rocket.chat/core-services@0.2.4
- @rocket.chat/model-typings@0.1.4
- @rocket.chat/models@0.0.19

## 0.2.12

### Patch Changes

- @rocket.chat/core-typings@6.4.3
- @rocket.chat/omnichannel-services@0.0.18
- @rocket.chat/pdf-worker@0.0.18
- @rocket.chat/core-services@0.2.3
- @rocket.chat/model-typings@0.1.3
- @rocket.chat/models@0.0.18

## 0.2.11

### Patch Changes

- @rocket.chat/core-typings@6.4.2
- @rocket.chat/omnichannel-services@0.0.17
- @rocket.chat/pdf-worker@0.0.17
- @rocket.chat/core-services@0.2.2
- @rocket.chat/model-typings@0.1.2
- @rocket.chat/models@0.0.17

## 0.2.10

### Patch Changes

- @rocket.chat/core-typings@6.4.1
- @rocket.chat/omnichannel-services@0.0.16
- @rocket.chat/pdf-worker@0.0.16
- @rocket.chat/core-services@0.2.1
- @rocket.chat/model-typings@0.1.1
- @rocket.chat/models@0.0.16

## 0.2.9

### Patch Changes

- Updated dependencies [239a34e877]
- Updated dependencies [203304782f]
- Updated dependencies [4186eecf05]
- Updated dependencies [8a59855fcf]
- Updated dependencies [5cee21468e]
- Updated dependencies [982ef6f459]
- Updated dependencies [ba24f3c21f]
- Updated dependencies [19aec23cda]
- Updated dependencies [ebab8c4dd8]
- Updated dependencies [aaefe865a7]
- Updated dependencies [f556518fa1]
- Updated dependencies [ead7c7bef2]
- Updated dependencies [1041d4d361]
- Updated dependencies [61128364d6]
- Updated dependencies [d45365436e]
  - @rocket.chat/core-typings@6.4.0
  - @rocket.chat/model-typings@0.1.0
  - @rocket.chat/core-services@0.2.0
  - @rocket.chat/tools@0.1.0
  - @rocket.chat/omnichannel-services@0.0.15
  - @rocket.chat/pdf-worker@0.0.15
  - @rocket.chat/models@0.0.15

## 0.2.9-rc.5

### Patch Changes

- Updated dependencies [1041d4d361]
  - @rocket.chat/core-typings@6.4.0-rc.5
  - @rocket.chat/tools@0.1.0-rc.0
  - @rocket.chat/omnichannel-services@0.0.15-rc.5
  - @rocket.chat/pdf-worker@0.0.15-rc.5
  - @rocket.chat/core-services@0.2.0-rc.5
  - @rocket.chat/model-typings@0.1.0-rc.5
  - @rocket.chat/models@0.0.15-rc.5

## 0.2.8-rc.4

### Patch Changes

- @rocket.chat/core-typings@6.4.0-rc.4
- @rocket.chat/omnichannel-services@0.0.14-rc.4
- @rocket.chat/pdf-worker@0.0.14-rc.4
- @rocket.chat/core-services@0.2.0-rc.4
- @rocket.chat/model-typings@0.1.0-rc.4
- @rocket.chat/models@0.0.14-rc.4

## 0.2.8-rc.3

## 0.2.7

### Patch Changes

- @rocket.chat/core-typings@6.3.7
- @rocket.chat/omnichannel-services@0.0.13
- @rocket.chat/pdf-worker@0.0.13
- @rocket.chat/core-services@0.1.7
- @rocket.chat/model-typings@0.0.13
- @rocket.chat/models@0.0.13

## 0.2.6

### Patch Changes

- @rocket.chat/core-typings@6.4.0-rc.3
- @rocket.chat/omnichannel-services@0.0.13-rc.3
- @rocket.chat/pdf-worker@0.0.13-rc.3
- @rocket.chat/core-services@0.2.0-rc.3
- @rocket.chat/model-typings@0.1.0-rc.3
- @rocket.chat/models@0.0.13-rc.3

## 0.2.7-rc.2

### Patch Changes

- @rocket.chat/core-typings@6.4.0-rc.2
- @rocket.chat/omnichannel-services@0.0.13-rc.2
- @rocket.chat/pdf-worker@0.0.13-rc.2
- @rocket.chat/core-services@0.2.0-rc.2
- @rocket.chat/model-typings@0.1.0-rc.2
- @rocket.chat/models@0.0.13-rc.2

## 0.2.7-rc.1

### Patch Changes

- @rocket.chat/core-typings@6.4.0-rc.1
- @rocket.chat/omnichannel-services@0.0.11-rc.1
- @rocket.chat/pdf-worker@0.0.11-rc.1
- @rocket.chat/core-services@0.2.0-rc.1
- @rocket.chat/model-typings@0.1.0-rc.1
- @rocket.chat/models@0.0.11-rc.1

## 0.2.7-rc.0

### Patch Changes

- Updated dependencies [239a34e877]
- Updated dependencies [203304782f]
- Updated dependencies [4186eecf05]
- Updated dependencies [8a59855fcf]
- Updated dependencies [5cee21468e]
- Updated dependencies [982ef6f459]
- Updated dependencies [ba24f3c21f]
- Updated dependencies [19aec23cda]
- Updated dependencies [ebab8c4dd8]
- Updated dependencies [aaefe865a7]
- Updated dependencies [f556518fa1]
- Updated dependencies [ead7c7bef2]
- Updated dependencies [61128364d6]
- Updated dependencies [d45365436e]
  - @rocket.chat/core-typings@6.4.0-rc.0
  - @rocket.chat/model-typings@0.1.0-rc.0
  - @rocket.chat/core-services@0.2.0-rc.0
  - @rocket.chat/omnichannel-services@0.0.11-rc.0
  - @rocket.chat/pdf-worker@0.0.11-rc.0
  - @rocket.chat/models@0.0.11-rc.0

## 0.2.4

### Patch Changes

- Updated dependencies [8a7d5d3898]
  - @rocket.chat/model-typings@0.0.10
  - @rocket.chat/omnichannel-services@0.0.10
  - @rocket.chat/models@0.0.10
  - @rocket.chat/core-services@0.1.4
  - @rocket.chat/core-typings@6.3.4
  - @rocket.chat/pdf-worker@0.0.10

## 0.2.3

### Patch Changes

- @rocket.chat/core-typings@6.3.3
- @rocket.chat/omnichannel-services@0.0.9
- @rocket.chat/pdf-worker@0.0.9
- @rocket.chat/core-services@0.1.3
- @rocket.chat/model-typings@0.0.9
- @rocket.chat/models@0.0.9

## 0.2.2

### Patch Changes

- @rocket.chat/core-typings@6.3.2
- @rocket.chat/omnichannel-services@0.0.8
- @rocket.chat/pdf-worker@0.0.8
- @rocket.chat/core-services@0.1.2
- @rocket.chat/model-typings@0.0.8
- @rocket.chat/models@0.0.8

## 0.2.1

### Patch Changes

- @rocket.chat/core-typings@6.3.1
- @rocket.chat/omnichannel-services@0.0.7
- @rocket.chat/pdf-worker@0.0.7
- @rocket.chat/core-services@0.1.1
- @rocket.chat/model-typings@0.0.7
- @rocket.chat/models@0.0.7

## 0.2.0

### Minor Changes

- 2302a40213: Provide more metrics for microservices:

  - GC time
  - Event loop lag

### Patch Changes

- Updated dependencies [7832a40a6d]
- Updated dependencies [e14ec50816]
- Updated dependencies [b837cb9f2a]
- Updated dependencies [ee5993625b]
- Updated dependencies [9da856cc67]
- Updated dependencies [0f0b8e17bf]
- Updated dependencies [5e429d9c78]
- Updated dependencies [c31f93ed96]
- Updated dependencies [f379336951]
- Updated dependencies [b837cb9f2a]
- Updated dependencies [916c0dcaf2]
- Updated dependencies [12d97e16c2]
- Updated dependencies [48ac55f4ea]
- Updated dependencies [94477bd9f8]
- Updated dependencies [16dca466ea]
  - @rocket.chat/model-typings@0.0.6
  - @rocket.chat/core-typings@6.3.0
  - @rocket.chat/core-services@0.1.0
  - @rocket.chat/omnichannel-services@0.0.6
  - @rocket.chat/models@0.0.6
  - @rocket.chat/pdf-worker@0.0.6

## 0.2.0-rc.10

### Minor Changes

- 2302a40213: Provide more metrics for microservices:

  - GC time
  - Event loop lag

### Patch Changes

- Updated dependencies [f379336951]
  - @rocket.chat/core-services@0.1.0-rc.10
  - @rocket.chat/omnichannel-services@0.0.6-rc.10
  - @rocket.chat/core-typings@6.3.0-rc.10
  - @rocket.chat/pdf-worker@0.0.6-rc.10
  - @rocket.chat/model-typings@0.0.6-rc.10
  - @rocket.chat/models@0.0.6-rc.10

## 0.1.5-rc.9

### Patch Changes

- Updated dependencies [48ac55f4ea]
  - @rocket.chat/core-services@0.1.0-rc.9
  - @rocket.chat/core-typings@6.3.0-rc.9
  - @rocket.chat/omnichannel-services@0.0.6-rc.9
  - @rocket.chat/pdf-worker@0.0.6-rc.9
  - @rocket.chat/model-typings@0.0.6-rc.9
  - @rocket.chat/models@0.0.6-rc.9

## 0.1.5-rc.8

### Patch Changes

- @rocket.chat/core-typings@6.3.0-rc.8
- @rocket.chat/omnichannel-services@0.0.6-rc.8
- @rocket.chat/pdf-worker@0.0.6-rc.8
- @rocket.chat/core-services@0.1.0-rc.8
- @rocket.chat/model-typings@0.0.6-rc.8
- @rocket.chat/models@0.0.6-rc.8

## 0.1.5-rc.7

### Patch Changes

- @rocket.chat/core-typings@6.3.0-rc.7
- @rocket.chat/omnichannel-services@0.0.6-rc.7
- @rocket.chat/pdf-worker@0.0.6-rc.7
- @rocket.chat/core-services@0.1.0-rc.7
- @rocket.chat/model-typings@0.0.6-rc.7
- @rocket.chat/models@0.0.6-rc.7

## 0.1.5-rc.6

### Patch Changes

- @rocket.chat/core-typings@6.3.0-rc.6
- @rocket.chat/omnichannel-services@0.0.6-rc.6
- @rocket.chat/pdf-worker@0.0.6-rc.6
- @rocket.chat/core-services@0.1.0-rc.6
- @rocket.chat/model-typings@0.0.6-rc.6
- @rocket.chat/models@0.0.6-rc.6

## 0.1.5-rc.5

### Patch Changes

- @rocket.chat/core-typings@6.3.0-rc.5
- @rocket.chat/omnichannel-services@0.0.6-rc.5
- @rocket.chat/pdf-worker@0.0.6-rc.5
- @rocket.chat/core-services@0.1.0-rc.5
- @rocket.chat/model-typings@0.0.6-rc.5
- @rocket.chat/models@0.0.6-rc.5

## 0.1.5-rc.4

### Patch Changes

- @rocket.chat/core-typings@6.3.0-rc.4
- @rocket.chat/omnichannel-services@0.0.6-rc.4
- @rocket.chat/pdf-worker@0.0.6-rc.4
- @rocket.chat/core-services@0.1.0-rc.4
- @rocket.chat/model-typings@0.0.6-rc.4
- @rocket.chat/models@0.0.6-rc.4

## 0.1.5-rc.3

### Patch Changes

- @rocket.chat/core-typings@6.3.0-rc.3
- @rocket.chat/omnichannel-services@0.0.6-rc.3
- @rocket.chat/pdf-worker@0.0.6-rc.3
- @rocket.chat/core-services@0.1.0-rc.3
- @rocket.chat/model-typings@0.0.6-rc.3
- @rocket.chat/models@0.0.6-rc.3

## 0.1.5-rc.2

### Patch Changes

- @rocket.chat/omnichannel-services@0.0.6-rc.2
- @rocket.chat/core-services@0.1.0-rc.2
- @rocket.chat/core-typings@6.3.0-rc.2
- @rocket.chat/pdf-worker@0.0.6-rc.2
- @rocket.chat/model-typings@0.0.6-rc.2
- @rocket.chat/models@0.0.6-rc.2

## 0.1.5-rc.1

### Patch Changes

- @rocket.chat/core-typings@6.3.0-rc.1
- @rocket.chat/omnichannel-services@0.0.6-rc.1
- @rocket.chat/pdf-worker@0.0.6-rc.1
- @rocket.chat/core-services@0.1.0-rc.1
- @rocket.chat/model-typings@0.0.6-rc.1
- @rocket.chat/models@0.0.6-rc.1

## 0.1.4

### Patch Changes

- @rocket.chat/core-typings@6.2.10
- @rocket.chat/omnichannel-services@0.0.5
- @rocket.chat/pdf-worker@0.0.5
- @rocket.chat/core-services@0.0.5
- @rocket.chat/model-typings@0.0.5
- @rocket.chat/models@0.0.5

## 0.1.3

## 0.1.2-rc.0

### Patch Changes

- Updated dependencies [7832a40a6d]
- Updated dependencies [e14ec50816]
- Updated dependencies [b837cb9f2a]
- Updated dependencies [ee5993625b]
- Updated dependencies [9da856cc67]
- Updated dependencies [0f0b8e17bf]
- Updated dependencies [5e429d9c78]
- Updated dependencies [c31f93ed96]
- Updated dependencies [b837cb9f2a]
- Updated dependencies [916c0dcaf2]
- Updated dependencies [12d97e16c2]
- Updated dependencies [94477bd9f8]
- Updated dependencies [16dca466ea]
  - @rocket.chat/model-typings@0.0.3-rc.0
  - @rocket.chat/core-typings@6.3.0-rc.0
  - @rocket.chat/core-services@0.1.0-rc.0
  - @rocket.chat/omnichannel-services@0.0.3-rc.0
  - @rocket.chat/models@0.0.3-rc.0
  - @rocket.chat/pdf-worker@0.0.3-rc.0

## 0.1.1

### Patch Changes

- Updated dependencies []:
  - @rocket.chat/core-typings@6.2.6
  - @rocket.chat/omnichannel-services@0.0.2
  - @rocket.chat/pdf-worker@0.0.2
  - @rocket.chat/core-services@0.0.2
  - @rocket.chat/model-typings@0.0.2
  - @rocket.chat/models@0.0.2<|MERGE_RESOLUTION|>--- conflicted
+++ resolved
@@ -1,7 +1,6 @@
 # @rocket.chat/omnichannel-transcript
 
-<<<<<<< HEAD
-## 0.4.18-rc.0
+## 0.4.19-rc.0
 
 ### Patch Changes
 
@@ -14,7 +13,8 @@
   - @rocket.chat/core-services@0.7.10-rc.0
   - @rocket.chat/pdf-worker@0.2.15-rc.0
   - @rocket.chat/network-broker@0.1.10-rc.0
-=======
+  </details>
+
 ## 0.4.18
 
 ### Patch Changes
@@ -28,7 +28,6 @@
   - @rocket.chat/model-typings@1.4.1
   - @rocket.chat/models@1.3.1
   - @rocket.chat/network-broker@0.1.10
->>>>>>> fb0f4eaf
   </details>
 
 ## 0.4.17
