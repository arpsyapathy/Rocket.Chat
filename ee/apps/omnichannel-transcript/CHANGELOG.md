# @rocket.chat/omnichannel-transcript

<<<<<<< HEAD
## 0.4.14-rc.0

### Patch Changes

- ([#35120](https://github.com/RocketChat/Rocket.Chat/pull/35120)) Fixes behavior of app updates that would save undesired field changes to documents

- ([#35181](https://github.com/RocketChat/Rocket.Chat/pull/35181)) Bump meteor to 3.1.2 and Node version to 20.13.1

- <details><summary>Updated dependencies [eba8e364e4bef7ed71ebb527738515e8f7914ec7, d5175eeb5be81bab061e5ff8c6991c589bfeb0f4, 0df16c4ca50a6ad8613cfdc11a8ef6cb216fb6a4, 89964144e042c8d9282b51efd89e1e684077fdd7, f80ac66b006080313f4aa5a04706ff9c8790622b, dac213d8c955d1e5dd1c8b434e07070dedecba2d, f85da08765a9d3f8c5aabd9291fd08be6dfdeb85, be5031a21bdcda31270d53d319f7d183e77d84d7]:</summary>

  - @rocket.chat/models@1.3.0-rc.0
  - @rocket.chat/model-typings@1.4.0-rc.0
  - @rocket.chat/network-broker@0.1.6-rc.0
  - @rocket.chat/core-typings@7.4.0-rc.0
  - @rocket.chat/omnichannel-services@0.3.11-rc.0
  - @rocket.chat/pdf-worker@0.2.11-rc.0
  - @rocket.chat/core-services@0.7.6-rc.0
=======
## 0.4.15

### Patch Changes

- <details><summary>Updated dependencies []:</summary>

  - @rocket.chat/core-typings@7.3.2
  - @rocket.chat/omnichannel-services@0.3.12
  - @rocket.chat/pdf-worker@0.2.12
  - @rocket.chat/core-services@0.7.7
  - @rocket.chat/model-typings@1.3.2
  - @rocket.chat/models@1.2.2
  - @rocket.chat/network-broker@0.1.7
  </details>

## 0.4.14

### Patch Changes

- <details><summary>Updated dependencies [b7905dfebe48d27d0d774fb23cc579ea9dfd01f4]:</summary>

  - @rocket.chat/model-typings@1.3.1
  - @rocket.chat/models@1.2.1
  - @rocket.chat/omnichannel-services@0.3.11
  - @rocket.chat/core-services@0.7.6
  - @rocket.chat/network-broker@0.1.6
  - @rocket.chat/core-typings@7.3.1
  - @rocket.chat/pdf-worker@0.2.11
>>>>>>> c21de7b7
  </details>

## 0.4.13

### Patch Changes

- ([#34858](https://github.com/RocketChat/Rocket.Chat/pull/34858)) Fixes an issue that prevented the apps-engine from reestablishing communications with subprocesses in some cases

- <details><summary>Updated dependencies [79cba772bd8ae0a1e084687b47e05f312e85078a, 5506c406f4a22145ece065ad2b797225e94423ca, 8942b0032af976738a7c602fa389803dda30c0dc, 4aa95b61edaf6ce4fe0c5bdbc3d0157bf3d6794b, bfa92f4dba1a16973d7da5a9c0f5d0df998bf944, c0fa1c884cccab47f4e68dd81457c424cf176f11, b4ce5797b7fc52e851aa4afc54c4617fc12cbf72]:</summary>

  - @rocket.chat/model-typings@1.3.0
  - @rocket.chat/models@1.2.0
  - @rocket.chat/core-typings@7.3.0
  - @rocket.chat/omnichannel-services@0.3.10
  - @rocket.chat/core-services@0.7.5
  - @rocket.chat/pdf-worker@0.2.10
  - @rocket.chat/network-broker@0.1.5
  </details>

## 0.4.13-rc.5

### Patch Changes

- <details><summary>Updated dependencies []:</summary>

  - @rocket.chat/core-typings@7.3.0-rc.5
  - @rocket.chat/omnichannel-services@0.3.10-rc.5
  - @rocket.chat/pdf-worker@0.2.10-rc.5
  - @rocket.chat/core-services@0.7.5-rc.5
  - @rocket.chat/model-typings@1.3.0-rc.5
  - @rocket.chat/models@1.2.0-rc.5
  - @rocket.chat/network-broker@0.1.5-rc.5
  </details>

## 0.4.13-rc.4

### Patch Changes

- <details><summary>Updated dependencies []:</summary>

  - @rocket.chat/core-typings@7.3.0-rc.4
  - @rocket.chat/omnichannel-services@0.3.10-rc.4
  - @rocket.chat/pdf-worker@0.2.10-rc.4
  - @rocket.chat/core-services@0.7.5-rc.4
  - @rocket.chat/model-typings@1.3.0-rc.4
  - @rocket.chat/models@1.2.0-rc.4
  - @rocket.chat/network-broker@0.1.5-rc.4
  </details>

## 0.4.13-rc.3

### Patch Changes

- <details><summary>Updated dependencies []:</summary>

  - @rocket.chat/core-typings@7.3.0-rc.3
  - @rocket.chat/omnichannel-services@0.3.10-rc.3
  - @rocket.chat/pdf-worker@0.2.10-rc.3
  - @rocket.chat/core-services@0.7.5-rc.3
  - @rocket.chat/model-typings@1.3.0-rc.3
  - @rocket.chat/models@1.2.0-rc.3
  - @rocket.chat/network-broker@0.1.5-rc.3
  </details>

## 0.4.13-rc.2

### Patch Changes

- <details><summary>Updated dependencies []:</summary>

  - @rocket.chat/core-typings@7.3.0-rc.2
  - @rocket.chat/omnichannel-services@0.3.10-rc.2
  - @rocket.chat/pdf-worker@0.2.10-rc.2
  - @rocket.chat/core-services@0.7.5-rc.2
  - @rocket.chat/model-typings@1.3.0-rc.2
  - @rocket.chat/models@1.2.0-rc.2
  - @rocket.chat/network-broker@0.1.5-rc.2
  </details>

## 0.4.13-rc.1

### Patch Changes

- <details><summary>Updated dependencies []:</summary>

  - @rocket.chat/core-typings@7.3.0-rc.1
  - @rocket.chat/omnichannel-services@0.3.10-rc.1
  - @rocket.chat/pdf-worker@0.2.10-rc.1
  - @rocket.chat/core-services@0.7.5-rc.1
  - @rocket.chat/model-typings@1.3.0-rc.1
  - @rocket.chat/models@1.2.0-rc.1
  - @rocket.chat/network-broker@0.1.5-rc.1
  </details>

## 0.4.13-rc.0

### Patch Changes

- ([#34858](https://github.com/RocketChat/Rocket.Chat/pull/34858)) Fixes an issue that prevented the apps-engine from reestablishing communications with subprocesses in some cases

- <details><summary>Updated dependencies [79cba772bd8ae0a1e084687b47e05f312e85078a, 5506c406f4a22145ece065ad2b797225e94423ca, 8942b0032af976738a7c602fa389803dda30c0dc, 4aa95b61edaf6ce4fe0c5bdbc3d0157bf3d6794b, bfa92f4dba1a16973d7da5a9c0f5d0df998bf944, b4ce5797b7fc52e851aa4afc54c4617fc12cbf72]:</summary>

  - @rocket.chat/model-typings@1.3.0-rc.0
  - @rocket.chat/models@1.2.0-rc.0
  - @rocket.chat/core-typings@7.3.0-rc.0
  - @rocket.chat/omnichannel-services@0.3.10-rc.0
  - @rocket.chat/core-services@0.7.5-rc.0
  - @rocket.chat/pdf-worker@0.2.10-rc.0
  - @rocket.chat/network-broker@0.1.5-rc.0
  </details>

## 0.4.12

### Patch Changes

- <details><summary>Updated dependencies [f9e531fce6c0a9e8b9e1836eecfea189f6626bea]:</summary>

  - @rocket.chat/omnichannel-services@0.3.9
  - @rocket.chat/core-typings@7.2.1
  - @rocket.chat/pdf-worker@0.2.9
  - @rocket.chat/core-services@0.7.4
  - @rocket.chat/model-typings@1.2.1
  - @rocket.chat/network-broker@0.1.4
  - @rocket.chat/models@1.1.1
  </details>

## 0.4.11

### Patch Changes

- ([#34858](https://github.com/RocketChat/Rocket.Chat/pull/34858)) Fixes an issue that prevented the apps-engine from reestablishing communications with subprocesses in some cases

- <details><summary>Updated dependencies [76f6239ff1a9f34f163c03c140c4ceba62563b4e, f11efb4011db4efcdbf978d4b76671028daeed6e, c43220dcd8c1df86a6143d6553964ad2173903b3, 47f24c2fb795eee33cb021d56508298b8a548eec, 76f6239ff1a9f34f163c03c140c4ceba62563b4e, 475120dc19fb8cc400fd8af21559cd6f3cc17eb8, 2e4af86f6463166ba4d0b37b153b89ab246e112a, 76f6239ff1a9f34f163c03c140c4ceba62563b4e, 75a14b2e013aca7361cac56316f2b7e8c07d9dc8]:</summary>

  - @rocket.chat/model-typings@1.2.0
  - @rocket.chat/core-typings@7.2.0
  - @rocket.chat/models@1.1.0
  - @rocket.chat/omnichannel-services@0.3.8
  - @rocket.chat/core-services@0.7.3
  - @rocket.chat/pdf-worker@0.2.8
  - @rocket.chat/network-broker@0.1.3
  </details>

## 0.4.11-rc.3

### Patch Changes

- <details><summary>Updated dependencies []:</summary>

  - @rocket.chat/core-typings@7.2.0-rc.3
  - @rocket.chat/omnichannel-services@0.3.8-rc.3
  - @rocket.chat/pdf-worker@0.2.8-rc.3
  - @rocket.chat/core-services@0.7.3-rc.3
  - @rocket.chat/model-typings@1.2.0-rc.3
  - @rocket.chat/network-broker@0.1.3-rc.3
  - @rocket.chat/models@1.1.0-rc.3
  </details>

## 0.4.11-rc.2

### Patch Changes

- ([#34858](https://github.com/RocketChat/Rocket.Chat/pull/34858)) Fixes an issue that prevented the apps-engine from reestablishing communications with subprocesses in some cases

- <details><summary>Updated dependencies [c43220dcd8c1df86a6143d6553964ad2173903b3]:</summary>

  - @rocket.chat/models@1.1.0-rc.2
  - @rocket.chat/core-services@0.7.3-rc.2
  - @rocket.chat/core-typings@7.2.0-rc.2
  - @rocket.chat/omnichannel-services@0.3.8-rc.2
  - @rocket.chat/network-broker@0.1.3-rc.2
  - @rocket.chat/pdf-worker@0.2.8-rc.2
  - @rocket.chat/model-typings@1.2.0-rc.2
  </details>

## 0.4.11-rc.1

### Patch Changes

- <details><summary>Updated dependencies []:</summary>

  - @rocket.chat/core-typings@7.2.0-rc.1
  - @rocket.chat/omnichannel-services@0.3.8-rc.1
  - @rocket.chat/pdf-worker@0.2.8-rc.1
  - @rocket.chat/core-services@0.7.3-rc.1
  - @rocket.chat/model-typings@1.2.0-rc.1
  - @rocket.chat/network-broker@0.1.3-rc.1
  - @rocket.chat/models@1.1.0-rc.1
  </details>

## 0.4.11-rc.0

### Patch Changes

- <details><summary>Updated dependencies [76f6239ff1a9f34f163c03c140c4ceba62563b4e, f11efb4011db4efcdbf978d4b76671028daeed6e, 47f24c2fb795eee33cb021d56508298b8a548eec, 76f6239ff1a9f34f163c03c140c4ceba62563b4e, 475120dc19fb8cc400fd8af21559cd6f3cc17eb8, 2e4af86f6463166ba4d0b37b153b89ab246e112a, 76f6239ff1a9f34f163c03c140c4ceba62563b4e, 75a14b2e013aca7361cac56316f2b7e8c07d9dc8]:</summary>

  - @rocket.chat/model-typings@1.2.0-rc.0
  - @rocket.chat/core-typings@7.2.0-rc.0
  - @rocket.chat/models@1.1.0-rc.0
  - @rocket.chat/omnichannel-services@0.3.8-rc.0
  - @rocket.chat/core-services@0.7.3-rc.0
  - @rocket.chat/pdf-worker@0.2.8-rc.0
  - @rocket.chat/network-broker@0.1.3-rc.0
  </details>

## 0.4.10

### Patch Changes

- ([#33596](https://github.com/RocketChat/Rocket.Chat/pull/33596)) Bump meteor to 3.0.4 and Node version to 20.18.0

- <details><summary>Updated dependencies [80e36bfc3938775eb26aa5576f1b9b98896e1cc4, 32d93a0666fa1cbe857d02889e93d9bbf45bd4f0, 63ccadc012499e004445ad6bc6cd2ff777aecbd1]:</summary>

  - @rocket.chat/model-typings@1.1.0
  - @rocket.chat/core-typings@7.1.0
  - @rocket.chat/core-services@0.7.2
  - @rocket.chat/omnichannel-services@0.3.7
  - @rocket.chat/models@1.0.1
  - @rocket.chat/pdf-worker@0.2.7
  - @rocket.chat/network-broker@0.1.2
  </details>

## 0.4.10-rc.3

### Patch Changes

- <details><summary>Updated dependencies []:</summary>

  - @rocket.chat/core-typings@7.1.0-rc.3
  - @rocket.chat/omnichannel-services@0.3.7-rc.3
  - @rocket.chat/pdf-worker@0.2.7-rc.3
  - @rocket.chat/core-services@0.7.2-rc.3
  - @rocket.chat/model-typings@1.1.0-rc.3
  - @rocket.chat/network-broker@0.1.2-rc.3
  - @rocket.chat/models@1.0.1-rc.3
  </details>

## 0.4.10-rc.2

### Patch Changes

- <details><summary>Updated dependencies []:</summary>

  - @rocket.chat/core-typings@7.1.0-rc.2
  - @rocket.chat/omnichannel-services@0.3.7-rc.2
  - @rocket.chat/pdf-worker@0.2.7-rc.2
  - @rocket.chat/core-services@0.7.2-rc.2
  - @rocket.chat/model-typings@1.1.0-rc.2
  - @rocket.chat/network-broker@0.1.2-rc.2
  - @rocket.chat/models@1.0.1-rc.2
  </details>

## 0.4.10-rc.1

### Patch Changes

- <details><summary>Updated dependencies []:</summary>

  - @rocket.chat/core-typings@7.1.0-rc.1
  - @rocket.chat/omnichannel-services@0.3.7-rc.1
  - @rocket.chat/pdf-worker@0.2.7-rc.1
  - @rocket.chat/core-services@0.7.2-rc.1
  - @rocket.chat/model-typings@1.1.0-rc.1
  - @rocket.chat/network-broker@0.1.2-rc.1
  - @rocket.chat/models@1.0.1-rc.1
  </details>

## 0.4.10-rc.0

### Patch Changes

- ([#33596](https://github.com/RocketChat/Rocket.Chat/pull/33596)) Bump meteor to 3.0.4 and Node version to 20.18.0

- <details><summary>Updated dependencies [80e36bfc3938775eb26aa5576f1b9b98896e1cc4, 32d93a0666fa1cbe857d02889e93d9bbf45bd4f0, 63ccadc012499e004445ad6bc6cd2ff777aecbd1]:</summary>

  - @rocket.chat/model-typings@1.1.0-rc.0
  - @rocket.chat/core-typings@7.1.0-rc.0
  - @rocket.chat/core-services@0.7.2-rc.0
  - @rocket.chat/omnichannel-services@0.3.7-rc.0
  - @rocket.chat/models@1.0.1-rc.0
  - @rocket.chat/pdf-worker@0.2.7-rc.0
  - @rocket.chat/network-broker@0.1.2-rc.0
  </details>

## 0.4.9

### Patch Changes

- <details><summary>Updated dependencies [bcacbb1cee, d9fe5bbe0b, b338807d76, 3ea02d3cc1, e3629e065b, 03d148524b, 81998f3450, 509143d6dd]:</summary>

  - @rocket.chat/core-services@0.7.1
  - @rocket.chat/model-typings@1.0.0
  - @rocket.chat/core-typings@7.0.0
  - @rocket.chat/models@1.0.0
  - @rocket.chat/omnichannel-services@0.3.6
  - @rocket.chat/network-broker@0.1.1
  - @rocket.chat/pdf-worker@0.2.6
  </details>

## 0.4.9-rc.6

### Patch Changes

- <details><summary>Updated dependencies []:</summary>

  - @rocket.chat/core-typings@7.0.0-rc.6
  - @rocket.chat/omnichannel-services@0.3.6-rc.6
  - @rocket.chat/pdf-worker@0.2.6-rc.6
  - @rocket.chat/core-services@0.7.1-rc.6
  - @rocket.chat/model-typings@1.0.0-rc.6
  - @rocket.chat/network-broker@0.1.1-rc.6
  - @rocket.chat/models@1.0.0-rc.6
  </details>

## 0.4.9-rc.5

### Patch Changes

- <details><summary>Updated dependencies []:</summary>

  - @rocket.chat/omnichannel-services@0.3.6-rc.5
  - @rocket.chat/core-services@0.7.1-rc.5
  - @rocket.chat/network-broker@0.1.1-rc.5
  - @rocket.chat/core-typings@7.0.0-rc.5
  - @rocket.chat/pdf-worker@0.2.6-rc.5
  - @rocket.chat/model-typings@1.0.0-rc.5
  - @rocket.chat/models@1.0.0-rc.5
  </details>

## 0.4.9-rc.4

### Patch Changes

- <details><summary>Updated dependencies []:</summary>

  - @rocket.chat/core-typings@7.0.0-rc.4
  - @rocket.chat/omnichannel-services@0.3.6-rc.4
  - @rocket.chat/pdf-worker@0.2.6-rc.4
  - @rocket.chat/core-services@0.7.1-rc.4
  - @rocket.chat/model-typings@1.0.0-rc.4
  - @rocket.chat/network-broker@0.1.1-rc.4
  - @rocket.chat/models@1.0.0-rc.4
  </details>

## 0.4.9-rc.3

### Patch Changes

- <details><summary>Updated dependencies []:</summary>

  - @rocket.chat/core-typings@7.0.0-rc.3
  - @rocket.chat/omnichannel-services@0.3.6-rc.3
  - @rocket.chat/pdf-worker@0.2.6-rc.3
  - @rocket.chat/core-services@0.7.1-rc.3
  - @rocket.chat/model-typings@1.0.0-rc.3
  - @rocket.chat/network-broker@0.1.1-rc.3
  - @rocket.chat/models@1.0.0-rc.3
  </details>

## 0.4.9-rc.2

### Patch Changes

- <details><summary>Updated dependencies []:</summary>

  - @rocket.chat/core-typings@7.0.0-rc.2
  - @rocket.chat/omnichannel-services@0.3.6-rc.2
  - @rocket.chat/pdf-worker@0.2.6-rc.2
  - @rocket.chat/core-services@0.7.1-rc.2
  - @rocket.chat/model-typings@1.0.0-rc.2
  - @rocket.chat/network-broker@0.1.1-rc.2
  - @rocket.chat/models@1.0.0-rc.2
  </details>

## 0.4.9-rc.1

### Patch Changes

- <details><summary>Updated dependencies []:</summary>

  - @rocket.chat/core-typings@7.0.0-rc.1
  - @rocket.chat/omnichannel-services@0.3.6-rc.1
  - @rocket.chat/pdf-worker@0.2.6-rc.1
  - @rocket.chat/core-services@0.7.1-rc.1
  - @rocket.chat/model-typings@1.0.0-rc.1
  - @rocket.chat/network-broker@0.1.1-rc.1
  - @rocket.chat/models@1.0.0-rc.1
  </details>

## 0.4.9-rc.0

### Patch Changes

- <details><summary>Updated dependencies [7726d68374, bcacbb1cee, d9fe5bbe0b, b338807d76, 3ea02d3cc1, e3629e065b, 03d148524b, 81998f3450, 509143d6dd]:</summary>

  - @rocket.chat/core-typings@7.0.0-rc.0
  - @rocket.chat/model-typings@1.0.0-rc.0
  - @rocket.chat/core-services@0.7.1-rc.0
  - @rocket.chat/models@1.0.0-rc.0
  - @rocket.chat/omnichannel-services@0.3.6-rc.0
  - @rocket.chat/pdf-worker@0.2.6-rc.0
  - @rocket.chat/network-broker@0.1.1-rc.0
  </details>

## 0.4.8

### Patch Changes

- <details><summary>Updated dependencies [9a38c8e13f, 274f4f5881, 532f08819e, 927710d778, 3a161c4310, 12d6307998]:</summary>

  - @rocket.chat/model-typings@0.8.0
  - @rocket.chat/core-typings@6.13.0
  - @rocket.chat/core-services@0.7.0
  - @rocket.chat/models@0.3.0
  - @rocket.chat/omnichannel-services@0.3.5
  - @rocket.chat/pdf-worker@0.2.5
  </details>

## 0.4.8-rc.6

### Patch Changes

- <details><summary>Updated dependencies []:</summary>

  - @rocket.chat/core-typings@6.13.0-rc.6
  - @rocket.chat/omnichannel-services@0.3.5-rc.6
  - @rocket.chat/pdf-worker@0.2.5-rc.6
  - @rocket.chat/core-services@0.7.0-rc.6
  - @rocket.chat/model-typings@0.8.0-rc.6
  - @rocket.chat/models@0.3.0-rc.6
  </details>

## 0.4.8-rc.5

### Patch Changes

- <details><summary>Updated dependencies []:</summary>

  - @rocket.chat/core-typings@6.13.0-rc.5
  - @rocket.chat/omnichannel-services@0.3.5-rc.5
  - @rocket.chat/pdf-worker@0.2.5-rc.5
  - @rocket.chat/core-services@0.7.0-rc.5
  - @rocket.chat/model-typings@0.8.0-rc.5
  - @rocket.chat/models@0.3.0-rc.5
  </details>

## 0.4.8-rc.4

### Patch Changes

- <details><summary>Updated dependencies []:</summary>

  - @rocket.chat/core-typings@6.13.0-rc.4
  - @rocket.chat/omnichannel-services@0.3.5-rc.4
  - @rocket.chat/pdf-worker@0.2.5-rc.4
  - @rocket.chat/core-services@0.7.0-rc.4
  - @rocket.chat/model-typings@0.8.0-rc.4
  - @rocket.chat/models@0.3.0-rc.4
  </details>

## 0.4.8-rc.3

### Patch Changes

- <details><summary>Updated dependencies []:</summary>

  - @rocket.chat/core-typings@6.13.0-rc.3
  - @rocket.chat/omnichannel-services@0.3.5-rc.3
  - @rocket.chat/pdf-worker@0.2.5-rc.3
  - @rocket.chat/core-services@0.7.0-rc.3
  - @rocket.chat/model-typings@0.8.0-rc.3
  - @rocket.chat/models@0.3.0-rc.3
  </details>

## 0.4.8-rc.2

### Patch Changes

- <details><summary>Updated dependencies []:</summary>

  - @rocket.chat/core-typings@6.13.0-rc.2
  - @rocket.chat/omnichannel-services@0.3.5-rc.2
  - @rocket.chat/pdf-worker@0.2.5-rc.2
  - @rocket.chat/core-services@0.7.0-rc.2
  - @rocket.chat/model-typings@0.8.0-rc.2
  - @rocket.chat/models@0.3.0-rc.2
  </details>

## 0.4.8-rc.1

### Patch Changes

- <details><summary>Updated dependencies []:</summary>

  - @rocket.chat/core-typings@6.13.0-rc.1
  - @rocket.chat/omnichannel-services@0.3.5-rc.1
  - @rocket.chat/pdf-worker@0.2.5-rc.1
  - @rocket.chat/core-services@0.7.0-rc.1
  - @rocket.chat/model-typings@0.8.0-rc.1
  - @rocket.chat/models@0.3.0-rc.1
  </details>

## 0.4.8-rc.0

### Patch Changes

- <details><summary>Updated dependencies [9a38c8e13f, 274f4f5881, 532f08819e, 927710d778, 3a161c4310, 12d6307998]:</summary>

  - @rocket.chat/model-typings@0.8.0-rc.0
  - @rocket.chat/core-typings@6.13.0-rc.0
  - @rocket.chat/core-services@0.7.0-rc.0
  - @rocket.chat/models@0.3.0-rc.0
  - @rocket.chat/omnichannel-services@0.3.4-rc.0
  - @rocket.chat/pdf-worker@0.2.4-rc.0
  </details>

## 0.4.7

### Patch Changes

- <details><summary>Updated dependencies []:</summary>

  - @rocket.chat/core-services@0.6.1
  - @rocket.chat/core-typings@6.12.1
  - @rocket.chat/omnichannel-services@0.3.4
  - @rocket.chat/pdf-worker@0.2.4
  - @rocket.chat/model-typings@0.7.1
  - @rocket.chat/models@0.2.4
  </details>

## 0.4.6

### Patch Changes

- <details><summary>Updated dependencies [7f88158036, 7937ff741a, a14c0678bb, 58c0efc732, e28be46db7, 58c0efc732]:</summary>

  - @rocket.chat/model-typings@0.7.0
  - @rocket.chat/core-typings@6.12.0
  - @rocket.chat/core-services@0.6.0
  - @rocket.chat/omnichannel-services@0.3.3
  - @rocket.chat/models@0.2.3
  - @rocket.chat/pdf-worker@0.2.3
  </details>

## 0.4.6-rc.6

### Patch Changes

- <details><summary>Updated dependencies []:</summary>

  - @rocket.chat/core-typings@6.12.0-rc.6
  - @rocket.chat/omnichannel-services@0.3.3-rc.6
  - @rocket.chat/pdf-worker@0.2.3-rc.6
  - @rocket.chat/core-services@0.6.0-rc.6
  - @rocket.chat/model-typings@0.7.0-rc.6
  - @rocket.chat/models@0.2.3-rc.6
  </details>

## 0.4.6-rc.5

### Patch Changes

- <details><summary>Updated dependencies []:</summary>

  - @rocket.chat/core-typings@6.12.0-rc.5
  - @rocket.chat/omnichannel-services@0.3.3-rc.5
  - @rocket.chat/pdf-worker@0.2.3-rc.5
  - @rocket.chat/core-services@0.6.0-rc.5
  - @rocket.chat/model-typings@0.7.0-rc.5
  - @rocket.chat/models@0.2.3-rc.5
  </details>

## 0.4.6-rc.4

### Patch Changes

- <details><summary>Updated dependencies []:</summary>

  - @rocket.chat/core-typings@6.12.0-rc.4
  - @rocket.chat/omnichannel-services@0.3.3-rc.4
  - @rocket.chat/pdf-worker@0.2.3-rc.4
  - @rocket.chat/core-services@0.6.0-rc.4
  - @rocket.chat/model-typings@0.7.0-rc.4
  - @rocket.chat/models@0.2.3-rc.4
  </details>

## 0.4.6-rc.3

### Patch Changes

- <details><summary>Updated dependencies []:</summary>

  - @rocket.chat/core-typings@6.12.0-rc.3
  - @rocket.chat/omnichannel-services@0.3.2-rc.3
  - @rocket.chat/pdf-worker@0.2.2-rc.3
  - @rocket.chat/core-services@0.6.0-rc.3
  - @rocket.chat/model-typings@0.7.0-rc.3
  - @rocket.chat/models@0.2.2-rc.3
  </details>

## 0.4.6-rc.2

### Patch Changes

- <details><summary>Updated dependencies []:</summary>

  - @rocket.chat/core-typings@6.12.0-rc.2
  - @rocket.chat/omnichannel-services@0.3.2-rc.2
  - @rocket.chat/pdf-worker@0.2.2-rc.2
  - @rocket.chat/core-services@0.6.0-rc.2
  - @rocket.chat/model-typings@0.7.0-rc.2
  - @rocket.chat/models@0.2.2-rc.2
  </details>

## 0.4.6-rc.1

### Patch Changes

- <details><summary>Updated dependencies []:</summary>

  - @rocket.chat/core-typings@6.12.0-rc.1
  - @rocket.chat/omnichannel-services@0.3.2-rc.1
  - @rocket.chat/pdf-worker@0.2.2-rc.1
  - @rocket.chat/core-services@0.6.0-rc.1
  - @rocket.chat/model-typings@0.7.0-rc.1
  - @rocket.chat/models@0.2.2-rc.1
  </details>

## 0.4.6-rc.0

### Patch Changes

- <details><summary>Updated dependencies [7f88158036, 7937ff741a, a14c0678bb, 58c0efc732, e28be46db7, 58c0efc732]:</summary>

  - @rocket.chat/model-typings@0.7.0-rc.0
  - @rocket.chat/core-typings@6.12.0-rc.0
  - @rocket.chat/core-services@0.6.0-rc.0
  - @rocket.chat/omnichannel-services@0.3.1-rc.0
  - @rocket.chat/models@0.2.1-rc.0
  - @rocket.chat/pdf-worker@0.2.1-rc.0
  </details>

## 0.4.5

### Patch Changes

- <details><summary>Updated dependencies []:</summary>

  - @rocket.chat/core-typings@6.11.2
  - @rocket.chat/omnichannel-services@0.3.2
  - @rocket.chat/pdf-worker@0.2.2
  - @rocket.chat/core-services@0.5.2
  - @rocket.chat/model-typings@0.6.2
  - @rocket.chat/models@0.2.2
  </details>

## 0.4.4

### Patch Changes

- <details><summary>Updated dependencies []:</summary>

  - @rocket.chat/core-typings@6.11.1
  - @rocket.chat/omnichannel-services@0.3.1
  - @rocket.chat/pdf-worker@0.2.1
  - @rocket.chat/core-services@0.5.1
  - @rocket.chat/model-typings@0.6.1
  - @rocket.chat/models@0.2.1
  </details>

## 0.4.3

### Patch Changes

- <details><summary>Updated dependencies [8fc6ca8b4e, 439faa87d3, 03c8b066f9, 2d89a0c448, 439faa87d3, 24f7df4894, 03c8b066f9, 264d7d5496, b8e5887fb9]:</summary>

  - @rocket.chat/tools@0.2.2
  - @rocket.chat/model-typings@0.6.0
  - @rocket.chat/omnichannel-services@0.3.0
  - @rocket.chat/pdf-worker@0.2.0
  - @rocket.chat/core-services@0.5.0
  - @rocket.chat/core-typings@6.11.0
  - @rocket.chat/models@0.2.0
  </details>

## 0.4.3-rc.6

### Patch Changes

- <details><summary>Updated dependencies []:</summary>

  - @rocket.chat/core-typings@6.11.0-rc.6
  - @rocket.chat/omnichannel-services@0.3.0-rc.6
  - @rocket.chat/pdf-worker@0.2.0-rc.6
  - @rocket.chat/core-services@0.5.0-rc.6
  - @rocket.chat/model-typings@0.6.0-rc.6
  - @rocket.chat/models@0.2.0-rc.6
  </details>

## 0.4.3-rc.5

### Patch Changes

- <details><summary>Updated dependencies []:</summary>

  - @rocket.chat/core-typings@6.11.0-rc.5
  - @rocket.chat/omnichannel-services@0.3.0-rc.5
  - @rocket.chat/pdf-worker@0.2.0-rc.5
  - @rocket.chat/core-services@0.5.0-rc.5
  - @rocket.chat/model-typings@0.6.0-rc.5
  - @rocket.chat/models@0.2.0-rc.5
  </details>

## 0.4.3-rc.4

### Patch Changes

- <details><summary>Updated dependencies []:</summary>

  - @rocket.chat/core-typings@6.11.0-rc.4
  - @rocket.chat/omnichannel-services@0.3.0-rc.4
  - @rocket.chat/pdf-worker@0.2.0-rc.4
  - @rocket.chat/core-services@0.5.0-rc.4
  - @rocket.chat/model-typings@0.6.0-rc.4
  - @rocket.chat/models@0.2.0-rc.4
  </details>

## 0.4.3-rc.3

### Patch Changes

- <details><summary>Updated dependencies []:</summary>

  - @rocket.chat/core-typings@6.11.0-rc.3
  - @rocket.chat/omnichannel-services@0.3.0-rc.3
  - @rocket.chat/pdf-worker@0.2.0-rc.3
  - @rocket.chat/core-services@0.5.0-rc.3
  - @rocket.chat/model-typings@0.6.0-rc.3
  - @rocket.chat/models@0.2.0-rc.3
  </details>

## 0.4.3-rc.2

### Patch Changes

- <details><summary>Updated dependencies []:</summary>

  - @rocket.chat/core-typings@6.11.0-rc.2
  - @rocket.chat/omnichannel-services@0.3.0-rc.2
  - @rocket.chat/pdf-worker@0.2.0-rc.2
  - @rocket.chat/core-services@0.5.0-rc.2
  - @rocket.chat/model-typings@0.6.0-rc.2
  - @rocket.chat/models@0.2.0-rc.2
  </details>

## 0.4.3-rc.1

### Patch Changes

- <details><summary>Updated dependencies []:</summary>

  - @rocket.chat/core-typings@6.11.0-rc.1
  - @rocket.chat/omnichannel-services@0.3.0-rc.1
  - @rocket.chat/pdf-worker@0.2.0-rc.1
  - @rocket.chat/core-services@0.5.0-rc.1
  - @rocket.chat/model-typings@0.6.0-rc.1
  - @rocket.chat/models@0.2.0-rc.1
  </details>

## 0.4.3-rc.0

### Patch Changes

- <details><summary>Updated dependencies [8fc6ca8b4e, 439faa87d3, 03c8b066f9, 2d89a0c448, 439faa87d3, 24f7df4894, 03c8b066f9, 264d7d5496, b8e5887fb9]:</summary>

  - @rocket.chat/tools@0.2.2-rc.0
  - @rocket.chat/model-typings@0.6.0-rc.0
  - @rocket.chat/omnichannel-services@0.3.0-rc.0
  - @rocket.chat/pdf-worker@0.2.0-rc.0
  - @rocket.chat/core-services@0.5.0-rc.0
  - @rocket.chat/core-typings@6.11.0-rc.0
  - @rocket.chat/models@0.2.0-rc.0
  </details>

## 0.4.2

### Patch Changes

- <details><summary>Updated dependencies [ca6a9d8de8, ca6a9d8de8, ca6a9d8de8, ca6a9d8de8]:</summary>

  - @rocket.chat/core-services@0.4.2
  - @rocket.chat/core-typings@6.10.2
  - @rocket.chat/omnichannel-services@0.2.2
  - @rocket.chat/pdf-worker@0.1.2
  - @rocket.chat/model-typings@0.5.2
  - @rocket.chat/models@0.1.2
  </details>

## 0.4.1

### Patch Changes

- <details><summary>Updated dependencies []:</summary>

  - @rocket.chat/core-typings@6.10.1
  - @rocket.chat/omnichannel-services@0.2.1
  - @rocket.chat/pdf-worker@0.1.1
  - @rocket.chat/core-services@0.4.1
  - @rocket.chat/model-typings@0.5.1
  - @rocket.chat/models@0.1.1
  </details>

## 0.4.0

### Minor Changes

- ([#31821](https://github.com/RocketChat/Rocket.Chat/pull/31821)) New runtime for apps in the Apps-Engine based on the Deno platform

### Patch Changes

- <details><summary>Updated dependencies [1240c874a5, eaf2f11a6c, 5f95c4ec6b, f75a2cb4bb, 30399688fc, 4f72d62aa7, dfa49bdbb2]:</summary>

  - @rocket.chat/core-typings@6.10.0
  - @rocket.chat/model-typings@0.5.0
  - @rocket.chat/omnichannel-services@0.2.0
  - @rocket.chat/pdf-worker@0.1.0
  - @rocket.chat/core-services@0.4.0
  - @rocket.chat/models@0.1.0
  </details>

## 0.4.0-rc.7

### Patch Changes

- <details><summary>Updated dependencies []:</summary>

  - @rocket.chat/core-typings@6.10.0-rc.7
  - @rocket.chat/omnichannel-services@0.2.0-rc.7
  - @rocket.chat/pdf-worker@0.1.0-rc.7
  - @rocket.chat/core-services@0.4.0-rc.7
  - @rocket.chat/model-typings@0.5.0-rc.7
  - @rocket.chat/models@0.1.0-rc.7
  </details>

## 0.4.0-rc.6

### Patch Changes

- <details><summary>Updated dependencies []:</summary>

  - @rocket.chat/core-typings@6.10.0-rc.6
  - @rocket.chat/omnichannel-services@0.2.0-rc.6
  - @rocket.chat/pdf-worker@0.1.0-rc.6
  - @rocket.chat/core-services@0.4.0-rc.6
  - @rocket.chat/model-typings@0.5.0-rc.6
  - @rocket.chat/models@0.1.0-rc.6
  </details>

## 0.4.0-rc.5

### Patch Changes

- <details><summary>Updated dependencies []:</summary>

  - @rocket.chat/core-typings@6.10.0-rc.5
  - @rocket.chat/omnichannel-services@0.2.0-rc.5
  - @rocket.chat/pdf-worker@0.1.0-rc.5
  - @rocket.chat/core-services@0.4.0-rc.5
  - @rocket.chat/model-typings@0.5.0-rc.5
  - @rocket.chat/models@0.1.0-rc.5
  </details>

## 0.4.0-rc.4

### Patch Changes

- <details><summary>Updated dependencies []:</summary>

  - @rocket.chat/core-typings@6.10.0-rc.4
  - @rocket.chat/omnichannel-services@0.2.0-rc.4
  - @rocket.chat/pdf-worker@0.1.0-rc.4
  - @rocket.chat/core-services@0.4.0-rc.4
  - @rocket.chat/model-typings@0.5.0-rc.4
  - @rocket.chat/models@0.1.0-rc.4
  </details>

## 0.4.0-rc.3

### Patch Changes

- <details><summary>Updated dependencies []:</summary>

  - @rocket.chat/core-typings@6.10.0-rc.3
  - @rocket.chat/omnichannel-services@0.2.0-rc.3
  - @rocket.chat/pdf-worker@0.1.0-rc.3
  - @rocket.chat/core-services@0.4.0-rc.3
  - @rocket.chat/model-typings@0.5.0-rc.3
  - @rocket.chat/models@0.1.0-rc.3
  </details>

## 0.4.0-rc.2

### Patch Changes

- <details><summary>Updated dependencies []:</summary>

  - @rocket.chat/core-typings@6.10.0-rc.2
  - @rocket.chat/omnichannel-services@0.2.0-rc.2
  - @rocket.chat/pdf-worker@0.1.0-rc.2
  - @rocket.chat/core-services@0.4.0-rc.2
  - @rocket.chat/model-typings@0.5.0-rc.2
  - @rocket.chat/models@0.1.0-rc.2
  </details>

## 0.4.0-rc.1

### Patch Changes

- <details><summary>Updated dependencies []:</summary>

  - @rocket.chat/core-typings@6.10.0-rc.1
  - @rocket.chat/omnichannel-services@0.2.0-rc.1
  - @rocket.chat/pdf-worker@0.1.0-rc.1
  - @rocket.chat/core-services@0.4.0-rc.1
  - @rocket.chat/model-typings@0.5.0-rc.1
  - @rocket.chat/models@0.1.0-rc.1
  </details>

## 0.4.0-rc.0

### Minor Changes

- ([#31821](https://github.com/RocketChat/Rocket.Chat/pull/31821)) New runtime for apps in the Apps-Engine based on the Deno platform

### Patch Changes

- <details><summary>Updated dependencies [1240c874a5, eaf2f11a6c, 5f95c4ec6b, f75a2cb4bb, 30399688fc, 4f72d62aa7, dfa49bdbb2]:</summary>

  - @rocket.chat/core-typings@6.10.0-rc.0
  - @rocket.chat/model-typings@0.5.0-rc.0
  - @rocket.chat/omnichannel-services@0.2.0-rc.0
  - @rocket.chat/pdf-worker@0.1.0-rc.0
  - @rocket.chat/core-services@0.4.0-rc.0
  - @rocket.chat/models@0.1.0-rc.0

## 0.3.18

### Patch Changes

- <details><summary>Updated dependencies []:</summary>

  - @rocket.chat/core-typings@6.9.3
  - @rocket.chat/omnichannel-services@0.1.18
  - @rocket.chat/pdf-worker@0.0.42
  - @rocket.chat/core-services@0.3.18
  - @rocket.chat/model-typings@0.4.4
  - @rocket.chat/models@0.0.42
  </details>

## 0.3.17

### Patch Changes

- <details><summary>Updated dependencies []:</summary>

  - @rocket.chat/core-typings@6.9.2
  - @rocket.chat/omnichannel-services@0.1.17
  - @rocket.chat/pdf-worker@0.0.41
  - @rocket.chat/core-services@0.3.17
  - @rocket.chat/model-typings@0.4.3
  - @rocket.chat/models@0.0.41
  </details>

## 0.3.16

### Patch Changes

- <details><summary>Updated dependencies []:</summary>

  - @rocket.chat/core-typings@6.9.1
  - @rocket.chat/omnichannel-services@0.1.16
  - @rocket.chat/pdf-worker@0.0.40
  - @rocket.chat/core-services@0.3.16
  - @rocket.chat/model-typings@0.4.2
  - @rocket.chat/models@0.0.40
  </details>

## 0.3.15

### Patch Changes

- <details><summary>Updated dependencies [ff4e396416, ad86761209, 724ba3a729, 70ab2a7b7b]:</summary>

  - @rocket.chat/core-typings@6.9.0
  - @rocket.chat/core-services@0.3.15
  - @rocket.chat/omnichannel-services@0.1.15
  - @rocket.chat/pdf-worker@0.0.39
  - @rocket.chat/model-typings@0.4.1
  - @rocket.chat/models@0.0.39
  </details>

## 0.3.15-rc.2

### Patch Changes

- <details><summary>Updated dependencies []:</summary>

  - @rocket.chat/core-typings@6.9.0-rc.2
  - @rocket.chat/omnichannel-services@0.1.15-rc.2
  - @rocket.chat/pdf-worker@0.0.39-rc.2
  - @rocket.chat/core-services@0.3.15-rc.2
  - @rocket.chat/model-typings@0.4.1-rc.2
  - @rocket.chat/models@0.0.39-rc.2
  </details>

## 0.3.15-rc.1

### Patch Changes

- <details><summary>Updated dependencies []:</summary>

  - @rocket.chat/core-typings@6.9.0-rc.1
  - @rocket.chat/omnichannel-services@0.1.15-rc.1
  - @rocket.chat/pdf-worker@0.0.39-rc.1
  - @rocket.chat/core-services@0.3.15-rc.1
  - @rocket.chat/model-typings@0.4.1-rc.1
  - @rocket.chat/models@0.0.39-rc.1
  </details>

## 0.3.15-rc.0

### Patch Changes

- <details><summary>Updated dependencies [ff4e396416, ad86761209, 724ba3a729, 70ab2a7b7b]:</summary>

  - @rocket.chat/core-typings@6.9.0-rc.0
  - @rocket.chat/core-services@0.3.15-rc.0
  - @rocket.chat/omnichannel-services@0.1.15-rc.0
  - @rocket.chat/pdf-worker@0.0.39-rc.0
  - @rocket.chat/model-typings@0.4.1-rc.0
  - @rocket.chat/models@0.0.39-rc.0
  </details>

## 0.3.14

### Patch Changes

- <details><summary>Updated dependencies [c47a8e3514, da45cb6998, b94ca7c30b, 8b0986d15a, 4aba7c8a26]:</summary>

  - @rocket.chat/core-typings@6.8.0
  - @rocket.chat/model-typings@0.4.0
  - @rocket.chat/core-services@0.3.14
  - @rocket.chat/omnichannel-services@0.1.14
  - @rocket.chat/pdf-worker@0.0.38
  - @rocket.chat/models@0.0.38
  </details>

## 0.3.14-rc.2

### Patch Changes

- <details><summary>Updated dependencies [b94ca7c30b]:</summary>

  - @rocket.chat/core-services@0.3.14-rc.2
  - @rocket.chat/core-typings@6.8.0-rc.2
  - @rocket.chat/omnichannel-services@0.1.14-rc.2
  - @rocket.chat/pdf-worker@0.0.38-rc.2
  - @rocket.chat/model-typings@0.4.0-rc.2
  - @rocket.chat/models@0.0.38-rc.2
  </details>

## 0.3.14-rc.1

### Patch Changes

- <details><summary>Updated dependencies []:</summary>

  - @rocket.chat/core-typings@6.8.0-rc.1
  - @rocket.chat/omnichannel-services@0.1.13-rc.1
  - @rocket.chat/pdf-worker@0.0.37-rc.1
  - @rocket.chat/core-services@0.3.14-rc.1
  - @rocket.chat/model-typings@0.4.0-rc.1
  - @rocket.chat/models@0.0.37-rc.1
  </details>

## 0.3.14-rc.0

### Patch Changes

- <details><summary>Updated dependencies [c47a8e3514, da45cb6998, 8b0986d15a, 4aba7c8a26]:</summary>

  - @rocket.chat/core-typings@6.8.0-rc.0
  - @rocket.chat/model-typings@0.4.0-rc.0
  - @rocket.chat/core-services@0.3.12-rc.0
  - @rocket.chat/omnichannel-services@0.1.12-rc.0
  - @rocket.chat/pdf-worker@0.0.36-rc.0
  - @rocket.chat/models@0.0.36-rc.0

## 0.3.13

### Patch Changes

- <details><summary>Updated dependencies []:</summary>
  - @rocket.chat/core-typings@6.7.2
  - @rocket.chat/omnichannel-services@0.1.13
  - @rocket.chat/pdf-worker@0.0.37
  - @rocket.chat/core-services@0.3.13
  - @rocket.chat/model-typings@0.3.9
  - @rocket.chat/models@0.0.37
  </details>

## 0.3.12

### Patch Changes

- <details><summary>Updated dependencies []:</summary>

  - @rocket.chat/core-typings@6.7.1
  - @rocket.chat/omnichannel-services@0.1.12
  - @rocket.chat/pdf-worker@0.0.36
  - @rocket.chat/core-services@0.3.12
  - @rocket.chat/model-typings@0.3.8
  - @rocket.chat/models@0.0.36
  </details>

## 0.3.11

### Patch Changes

- <details><summary>Updated dependencies [b9ef630816, 3eb4dd7f50, 0570f6740a, b9e897a8f5, b876e4e0fc, e203c40471]:</summary>

  - @rocket.chat/core-typings@6.7.0
  - @rocket.chat/model-typings@0.3.7
  - @rocket.chat/core-services@0.3.11
  - @rocket.chat/models@0.0.35
  - @rocket.chat/omnichannel-services@0.1.11
  - @rocket.chat/pdf-worker@0.0.35
  </details>

## 0.3.11-rc.4

### Patch Changes

- <details><summary>Updated dependencies []:</summary>

  - @rocket.chat/core-typings@6.7.0-rc.4
  - @rocket.chat/omnichannel-services@0.1.11-rc.4
  - @rocket.chat/pdf-worker@0.0.35-rc.4
  - @rocket.chat/core-services@0.3.11-rc.4
  - @rocket.chat/model-typings@0.3.7-rc.4
  - @rocket.chat/models@0.0.35-rc.4
  </details>

## 0.3.11-rc.3

### Patch Changes

- <details><summary>Updated dependencies []:</summary>

  - @rocket.chat/core-typings@6.7.0-rc.3
  - @rocket.chat/omnichannel-services@0.1.11-rc.3
  - @rocket.chat/pdf-worker@0.0.35-rc.3
  - @rocket.chat/core-services@0.3.11-rc.3
  - @rocket.chat/model-typings@0.3.7-rc.3
  - @rocket.chat/models@0.0.35-rc.3
  </details>

## 0.3.11-rc.2

### Patch Changes

- <details><summary>Updated dependencies []:</summary>

  - @rocket.chat/core-typings@6.7.0-rc.2
  - @rocket.chat/omnichannel-services@0.1.11-rc.2
  - @rocket.chat/pdf-worker@0.0.35-rc.2
  - @rocket.chat/core-services@0.3.11-rc.2
  - @rocket.chat/model-typings@0.3.7-rc.2
  - @rocket.chat/models@0.0.35-rc.2
  </details>

## 0.3.11-rc.1

### Patch Changes

- <details><summary>Updated dependencies []:</summary>

  - @rocket.chat/core-typings@6.7.0-rc.1
  - @rocket.chat/omnichannel-services@0.1.11-rc.1
  - @rocket.chat/pdf-worker@0.0.35-rc.1
  - @rocket.chat/core-services@0.3.11-rc.1
  - @rocket.chat/model-typings@0.3.7-rc.1
  - @rocket.chat/models@0.0.35-rc.1
  </details>

## 0.3.11-rc.0

### Patch Changes

- <details><summary>Updated dependencies [b9ef630816, 3eb4dd7f50, 0570f6740a, b9e897a8f5, b876e4e0fc, e203c40471]:</summary>

  - @rocket.chat/core-typings@6.7.0-rc.0
  - @rocket.chat/model-typings@0.3.7-rc.0
  - @rocket.chat/core-services@0.3.11-rc.0
  - @rocket.chat/models@0.0.35-rc.0
  - @rocket.chat/omnichannel-services@0.1.11-rc.0
  - @rocket.chat/pdf-worker@0.0.35-rc.0
  </details>

## 0.3.10

### Patch Changes

- <details><summary>Updated dependencies [ada096901a]:</summary>

  - @rocket.chat/models@0.0.34
  - @rocket.chat/omnichannel-services@0.1.10
  - @rocket.chat/core-services@0.3.10
  - @rocket.chat/core-typings@6.6.6
  - @rocket.chat/pdf-worker@0.0.34
  - @rocket.chat/model-typings@0.3.6
  </details>

## 0.3.9

### Patch Changes

- <details><summary>Updated dependencies []:</summary>

  - @rocket.chat/core-typings@6.6.5
  - @rocket.chat/omnichannel-services@0.1.9
  - @rocket.chat/pdf-worker@0.0.33
  - @rocket.chat/core-services@0.3.9
  - @rocket.chat/model-typings@0.3.5
  - @rocket.chat/models@0.0.33
  </details>

## 0.3.8

### Patch Changes

- <details><summary>Updated dependencies [c2872a93f2]:</summary>

  - @rocket.chat/core-services@0.3.8
  - @rocket.chat/omnichannel-services@0.1.8
  - @rocket.chat/core-typings@6.6.4
  - @rocket.chat/pdf-worker@0.0.32
  - @rocket.chat/model-typings@0.3.4
  - @rocket.chat/models@0.0.32
  </details>

## 0.3.7

### Patch Changes

- <details><summary>Updated dependencies []:</summary>

  - @rocket.chat/core-typings@6.6.3
  - @rocket.chat/omnichannel-services@0.1.7
  - @rocket.chat/pdf-worker@0.0.31
  - @rocket.chat/core-services@0.3.7
  - @rocket.chat/model-typings@0.3.3
  - @rocket.chat/models@0.0.31
  </details>

## 0.3.6

### Patch Changes

- <details><summary>Updated dependencies []:</summary>

  - @rocket.chat/core-typings@6.6.2
  - @rocket.chat/omnichannel-services@0.1.6
  - @rocket.chat/pdf-worker@0.0.30
  - @rocket.chat/core-services@0.3.6
  - @rocket.chat/model-typings@0.3.2
  - @rocket.chat/models@0.0.30
  </details>

## 0.3.5

### Patch Changes

- <details><summary>Updated dependencies []:</summary>

  - @rocket.chat/core-typings@6.6.1
  - @rocket.chat/omnichannel-services@0.1.5
  - @rocket.chat/pdf-worker@0.0.29
  - @rocket.chat/core-services@0.3.5
  - @rocket.chat/model-typings@0.3.1
  - @rocket.chat/models@0.0.29
  </details>

## 0.3.4

### Patch Changes

- ([#31138](https://github.com/RocketChat/Rocket.Chat/pull/31138)) feat(uikit): Move `@rocket.chat/ui-kit` package to the main monorepo

- <details><summary>Updated dependencies [b223cbde14, dbb08ef948, fae558bd5d, 9a6e9b4e28, fdd9852079, 2260c04ec6, c8ab6583dc, e7d3cdeef0, b4b2cd20a8]:</summary>

  - @rocket.chat/omnichannel-services@0.1.4
  - @rocket.chat/pdf-worker@0.0.28
  - @rocket.chat/core-services@0.3.4
  - @rocket.chat/model-typings@0.3.0
  - @rocket.chat/core-typings@6.6.0
  - @rocket.chat/logger@0.0.2
  - @rocket.chat/models@0.0.28
  - @rocket.chat/tools@0.2.1
  </details>

## 0.3.4-rc.7

### Patch Changes

- <details><summary>Updated dependencies []:</summary>

  - @rocket.chat/core-typings@6.6.0-rc.7
  - @rocket.chat/omnichannel-services@0.1.4-rc.7
  - @rocket.chat/pdf-worker@0.0.28-rc.7
  - @rocket.chat/core-services@0.3.4-rc.7
  - @rocket.chat/model-typings@0.3.0-rc.7
  - @rocket.chat/models@0.0.28-rc.7
  </details>

## 0.3.4-rc.6

### Patch Changes

- <details><summary>Updated dependencies []:</summary>

  - @rocket.chat/core-typings@6.6.0-rc.6
  - @rocket.chat/omnichannel-services@0.1.4-rc.6
  - @rocket.chat/pdf-worker@0.0.28-rc.6
  - @rocket.chat/core-services@0.3.4-rc.6
  - @rocket.chat/model-typings@0.3.0-rc.6
  - @rocket.chat/models@0.0.28-rc.6
  </details>

## 0.3.4-rc.5

### Patch Changes

- <details><summary>Updated dependencies []:</summary>

  - @rocket.chat/core-typings@6.6.0-rc.5
  - @rocket.chat/omnichannel-services@0.1.4-rc.5
  - @rocket.chat/pdf-worker@0.0.28-rc.5
  - @rocket.chat/core-services@0.3.4-rc.5
  - @rocket.chat/model-typings@0.3.0-rc.5
  - @rocket.chat/models@0.0.28-rc.5
  </details>

## 0.3.4-rc.4

### Patch Changes

- @rocket.chat/core-typings@6.6.0-rc.4
- @rocket.chat/omnichannel-services@0.1.4-rc.4
- @rocket.chat/pdf-worker@0.0.28-rc.4
- @rocket.chat/core-services@0.3.4-rc.4
- @rocket.chat/model-typings@0.3.0-rc.4
- @rocket.chat/models@0.0.28-rc.4

## 0.3.4-rc.3

### Patch Changes

- @rocket.chat/core-typings@6.6.0-rc.3
- @rocket.chat/omnichannel-services@0.1.4-rc.3
- @rocket.chat/pdf-worker@0.0.28-rc.3
- @rocket.chat/core-services@0.3.4-rc.3
- @rocket.chat/model-typings@0.3.0-rc.3
- @rocket.chat/models@0.0.28-rc.3

## 0.3.4-rc.2

### Patch Changes

- @rocket.chat/core-typings@6.6.0-rc.2
- @rocket.chat/omnichannel-services@0.1.4-rc.2
- @rocket.chat/pdf-worker@0.0.28-rc.2
- @rocket.chat/core-services@0.3.4-rc.2
- @rocket.chat/model-typings@0.3.0-rc.2
- @rocket.chat/models@0.0.28-rc.2

## 0.3.4-rc.1

### Patch Changes

- @rocket.chat/core-typings@6.6.0-rc.1
- @rocket.chat/omnichannel-services@0.1.4-rc.1
- @rocket.chat/pdf-worker@0.0.28-rc.1
- @rocket.chat/core-services@0.3.4-rc.1
- @rocket.chat/model-typings@0.3.0-rc.1
- @rocket.chat/models@0.0.28-rc.1

## 0.3.4-rc.0

### Patch Changes

- b223cbde14: feat(uikit): Move `@rocket.chat/ui-kit` package to the main monorepo
- Updated dependencies [b223cbde14]
- Updated dependencies [dbb08ef948]
- Updated dependencies [fae558bd5d]
- Updated dependencies [9a6e9b4e28]
- Updated dependencies [fdd9852079]
- Updated dependencies [2260c04ec6]
- Updated dependencies [c8ab6583dc]
- Updated dependencies [e7d3cdeef0]
- Updated dependencies [b4b2cd20a8]
  - @rocket.chat/omnichannel-services@0.1.4-rc.0
  - @rocket.chat/pdf-worker@0.0.28-rc.0
  - @rocket.chat/core-services@0.3.4-rc.0
  - @rocket.chat/model-typings@0.3.0-rc.0
  - @rocket.chat/core-typings@6.6.0-rc.0
  - @rocket.chat/logger@0.0.2-rc.0
  - @rocket.chat/models@0.0.28-rc.0
  - @rocket.chat/tools@0.2.1-rc.0

## 0.3.3

### Patch Changes

- @rocket.chat/core-typings@6.5.3
- @rocket.chat/omnichannel-services@0.1.3
- @rocket.chat/pdf-worker@0.0.27
- @rocket.chat/core-services@0.3.3
- @rocket.chat/model-typings@0.2.3
- @rocket.chat/models@0.0.27

## 0.3.2

### Patch Changes

- @rocket.chat/core-typings@6.5.2
- @rocket.chat/omnichannel-services@0.1.2
- @rocket.chat/pdf-worker@0.0.26
- @rocket.chat/core-services@0.3.2
- @rocket.chat/model-typings@0.2.2
- @rocket.chat/models@0.0.26

## 0.3.1

### Patch Changes

- Updated dependencies [c2b224fd82]
  - @rocket.chat/core-typings@6.5.1
  - @rocket.chat/omnichannel-services@0.1.1
  - @rocket.chat/core-services@0.3.1
  - @rocket.chat/pdf-worker@0.0.25
  - @rocket.chat/model-typings@0.2.1
  - @rocket.chat/models@0.0.25

## 0.3.0

### Minor Changes

- 5f81a0f3cb: Implemented the License library, it is used to handle the functionality like expiration date, modules, limits, etc.
  Also added a version v3 of the license, which contains an extended list of features.
  v2 is still supported, since we convert it to v3 on the fly.

### Patch Changes

- Updated dependencies [dea1fe9191]
- Updated dependencies [c0ef13a0bf]
- Updated dependencies [223dce18a3]
- Updated dependencies [5b9d6883bf]
- Updated dependencies [92613680b7]
- Updated dependencies [ec1b2b9846]
- Updated dependencies [5f81a0f3cb]
- Updated dependencies [dea1fe9191]
  - @rocket.chat/core-typings@6.5.0
  - @rocket.chat/model-typings@0.2.0
  - @rocket.chat/core-services@0.3.0
  - @rocket.chat/tools@0.2.0
  - @rocket.chat/omnichannel-services@0.1.0
  - @rocket.chat/pdf-worker@0.0.24
  - @rocket.chat/models@0.0.24

## 0.3.0-rc.19

### Patch Changes

- @rocket.chat/core-typings@6.5.0-rc.19
- @rocket.chat/omnichannel-services@0.1.0-rc.19
- @rocket.chat/pdf-worker@0.0.24-rc.12
- @rocket.chat/core-services@0.3.0-rc.19
- @rocket.chat/model-typings@0.2.0-rc.19
- @rocket.chat/models@0.0.24-rc.12

## 0.3.0-rc.18

### Patch Changes

- @rocket.chat/core-typings@6.5.0-rc.18
- @rocket.chat/omnichannel-services@0.1.0-rc.18
- @rocket.chat/pdf-worker@0.0.24-rc.11
- @rocket.chat/core-services@0.3.0-rc.18
- @rocket.chat/model-typings@0.2.0-rc.18
- @rocket.chat/models@0.0.24-rc.11

## 0.3.0-rc.17

### Patch Changes

- @rocket.chat/core-typings@6.5.0-rc.17
- @rocket.chat/omnichannel-services@0.1.0-rc.17
- @rocket.chat/pdf-worker@0.0.24-rc.10
- @rocket.chat/core-services@0.3.0-rc.17
- @rocket.chat/model-typings@0.2.0-rc.17
- @rocket.chat/models@0.0.24-rc.10

## 0.3.0-rc.16

### Patch Changes

- @rocket.chat/core-typings@6.5.0-rc.16
- @rocket.chat/omnichannel-services@0.1.0-rc.16
- @rocket.chat/pdf-worker@0.0.24-rc.9
- @rocket.chat/core-services@0.3.0-rc.16
- @rocket.chat/model-typings@0.2.0-rc.16
- @rocket.chat/models@0.0.24-rc.9

## 0.3.0-rc.15

### Patch Changes

- @rocket.chat/core-typings@6.5.0-rc.15
- @rocket.chat/omnichannel-services@0.1.0-rc.15
- @rocket.chat/pdf-worker@0.0.24-rc.8
- @rocket.chat/core-services@0.3.0-rc.15
- @rocket.chat/model-typings@0.2.0-rc.15
- @rocket.chat/models@0.0.24-rc.8

## 0.3.0-rc.14

### Patch Changes

- @rocket.chat/core-typings@6.5.0-rc.14
- @rocket.chat/omnichannel-services@0.1.0-rc.14
- @rocket.chat/pdf-worker@0.0.24-rc.7
- @rocket.chat/core-services@0.3.0-rc.14
- @rocket.chat/model-typings@0.2.0-rc.14
- @rocket.chat/models@0.0.24-rc.7

## 0.3.0-rc.13

### Patch Changes

- @rocket.chat/core-typings@6.5.0-rc.13
- @rocket.chat/omnichannel-services@0.1.0-rc.13
- @rocket.chat/pdf-worker@0.0.24-rc.6
- @rocket.chat/core-services@0.3.0-rc.13
- @rocket.chat/model-typings@0.2.0-rc.13
- @rocket.chat/models@0.0.24-rc.6

## 0.3.0-rc.12

### Patch Changes

- @rocket.chat/core-typings@6.5.0-rc.12
- @rocket.chat/omnichannel-services@0.1.0-rc.12
- @rocket.chat/pdf-worker@0.0.24-rc.5
- @rocket.chat/core-services@0.3.0-rc.12
- @rocket.chat/model-typings@0.2.0-rc.12
- @rocket.chat/models@0.0.24-rc.5

## 0.3.0-rc.11

### Patch Changes

- @rocket.chat/core-typings@6.5.0-rc.11
- @rocket.chat/omnichannel-services@0.1.0-rc.11
- @rocket.chat/pdf-worker@0.0.24-rc.4
- @rocket.chat/core-services@0.3.0-rc.11
- @rocket.chat/model-typings@0.2.0-rc.11
- @rocket.chat/models@0.0.24-rc.4

## 0.3.0-rc.10

### Patch Changes

- @rocket.chat/core-typings@6.5.0-rc.10
- @rocket.chat/omnichannel-services@0.1.0-rc.10
- @rocket.chat/pdf-worker@0.0.24-rc.3
- @rocket.chat/core-services@0.3.0-rc.10
- @rocket.chat/model-typings@0.2.0-rc.10
- @rocket.chat/models@0.0.24-rc.3

## 0.3.0-rc.9

### Patch Changes

- @rocket.chat/core-typings@6.5.0-rc.9
- @rocket.chat/omnichannel-services@0.1.0-rc.9
- @rocket.chat/pdf-worker@0.0.24-rc.2
- @rocket.chat/core-services@0.3.0-rc.9
- @rocket.chat/model-typings@0.2.0-rc.9
- @rocket.chat/models@0.0.24-rc.2

## 0.3.0-rc.8

### Patch Changes

- @rocket.chat/core-typings@6.5.0-rc.8
- @rocket.chat/omnichannel-services@0.1.0-rc.8
- @rocket.chat/pdf-worker@0.0.24-rc.1
- @rocket.chat/core-services@0.3.0-rc.8
- @rocket.chat/model-typings@0.2.0-rc.8
- @rocket.chat/models@0.0.24-rc.1

## 0.3.0-rc.7

### Patch Changes

- @rocket.chat/core-typings@6.5.0-rc.7
- @rocket.chat/omnichannel-services@0.1.0-rc.7
- @rocket.chat/pdf-worker@0.0.21-rc.7
- @rocket.chat/core-services@0.3.0-rc.7
- @rocket.chat/model-typings@0.2.0-rc.7
- @rocket.chat/models@0.0.21-rc.7

## 0.3.0-rc.6

### Patch Changes

- @rocket.chat/core-typings@6.5.0-rc.6
- @rocket.chat/omnichannel-services@0.1.0-rc.6
- @rocket.chat/pdf-worker@0.0.21-rc.6
- @rocket.chat/core-services@0.3.0-rc.6
- @rocket.chat/model-typings@0.2.0-rc.6
- @rocket.chat/models@0.0.21-rc.6

## 0.3.0-rc.5

### Patch Changes

- @rocket.chat/core-typings@6.5.0-rc.5
- @rocket.chat/omnichannel-services@0.1.0-rc.5
- @rocket.chat/pdf-worker@0.0.21-rc.5
- @rocket.chat/core-services@0.3.0-rc.5
- @rocket.chat/model-typings@0.2.0-rc.5
- @rocket.chat/models@0.0.21-rc.5

## 0.3.0-rc.4

### Patch Changes

- @rocket.chat/core-typings@6.5.0-rc.4
- @rocket.chat/omnichannel-services@0.1.0-rc.4
- @rocket.chat/pdf-worker@0.0.21-rc.4
- @rocket.chat/core-services@0.3.0-rc.4
- @rocket.chat/model-typings@0.2.0-rc.4
- @rocket.chat/models@0.0.21-rc.4

## 0.3.0-rc.3

### Patch Changes

- @rocket.chat/core-typings@6.5.0-rc.3
- @rocket.chat/omnichannel-services@0.1.0-rc.3
- @rocket.chat/pdf-worker@0.0.21-rc.3
- @rocket.chat/core-services@0.3.0-rc.3
- @rocket.chat/model-typings@0.2.0-rc.3
- @rocket.chat/models@0.0.21-rc.3

## 0.3.0-rc.2

### Patch Changes

- @rocket.chat/core-typings@6.5.0-rc.2
- @rocket.chat/omnichannel-services@0.1.0-rc.2
- @rocket.chat/pdf-worker@0.0.21-rc.2
- @rocket.chat/core-services@0.3.0-rc.2
- @rocket.chat/model-typings@0.2.0-rc.2
- @rocket.chat/models@0.0.21-rc.2

## 0.3.0-rc.1

### Patch Changes

- @rocket.chat/core-typings@6.5.0-rc.1
- @rocket.chat/omnichannel-services@0.1.0-rc.1
- @rocket.chat/pdf-worker@0.0.21-rc.1
- @rocket.chat/core-services@0.3.0-rc.1
- @rocket.chat/model-typings@0.2.0-rc.1
- @rocket.chat/models@0.0.21-rc.1

## 0.3.0-rc.0

### Minor Changes

- 5f81a0f3cb: Implemented the License library, it is used to handle the functionality like expiration date, modules, limits, etc.
  Also added a version v3 of the license, which contains an extended list of features.
  v2 is still supported, since we convert it to v3 on the fly.

### Patch Changes

- Updated dependencies [dea1fe9191]
- Updated dependencies [c0ef13a0bf]
- Updated dependencies [223dce18a3]
- Updated dependencies [5b9d6883bf]
- Updated dependencies [92613680b7]
- Updated dependencies [ec1b2b9846]
- Updated dependencies [5f81a0f3cb]
- Updated dependencies [dea1fe9191]
  - @rocket.chat/core-typings@6.5.0-rc.0
  - @rocket.chat/model-typings@0.2.0-rc.0
  - @rocket.chat/core-services@0.3.0-rc.0
  - @rocket.chat/tools@0.2.0-rc.0
  - @rocket.chat/omnichannel-services@0.1.0-rc.0
  - @rocket.chat/pdf-worker@0.0.21-rc.0
  - @rocket.chat/models@0.0.21-rc.0

## 0.2.17

### Patch Changes

- @rocket.chat/core-typings@6.4.8
- @rocket.chat/omnichannel-services@0.0.23
- @rocket.chat/pdf-worker@0.0.23
- @rocket.chat/core-services@0.2.8
- @rocket.chat/model-typings@0.1.8
- @rocket.chat/models@0.0.23

## 0.2.16

### Patch Changes

- @rocket.chat/core-typings@6.4.7
- @rocket.chat/omnichannel-services@0.0.22
- @rocket.chat/pdf-worker@0.0.22
- @rocket.chat/core-services@0.2.7
- @rocket.chat/model-typings@0.1.7
- @rocket.chat/models@0.0.22

## 0.2.15

### Patch Changes

- @rocket.chat/core-typings@6.4.6
- @rocket.chat/omnichannel-services@0.0.21
- @rocket.chat/pdf-worker@0.0.21
- @rocket.chat/core-services@0.2.6
- @rocket.chat/model-typings@0.1.6
- @rocket.chat/models@0.0.21

## 0.2.14

### Patch Changes

- @rocket.chat/core-typings@6.4.5
- @rocket.chat/omnichannel-services@0.0.20
- @rocket.chat/pdf-worker@0.0.20
- @rocket.chat/core-services@0.2.5
- @rocket.chat/model-typings@0.1.5
- @rocket.chat/models@0.0.20

## 0.2.13

### Patch Changes

- @rocket.chat/core-typings@6.4.4
- @rocket.chat/omnichannel-services@0.0.19
- @rocket.chat/pdf-worker@0.0.19
- @rocket.chat/core-services@0.2.4
- @rocket.chat/model-typings@0.1.4
- @rocket.chat/models@0.0.19

## 0.2.12

### Patch Changes

- @rocket.chat/core-typings@6.4.3
- @rocket.chat/omnichannel-services@0.0.18
- @rocket.chat/pdf-worker@0.0.18
- @rocket.chat/core-services@0.2.3
- @rocket.chat/model-typings@0.1.3
- @rocket.chat/models@0.0.18

## 0.2.11

### Patch Changes

- @rocket.chat/core-typings@6.4.2
- @rocket.chat/omnichannel-services@0.0.17
- @rocket.chat/pdf-worker@0.0.17
- @rocket.chat/core-services@0.2.2
- @rocket.chat/model-typings@0.1.2
- @rocket.chat/models@0.0.17

## 0.2.10

### Patch Changes

- @rocket.chat/core-typings@6.4.1
- @rocket.chat/omnichannel-services@0.0.16
- @rocket.chat/pdf-worker@0.0.16
- @rocket.chat/core-services@0.2.1
- @rocket.chat/model-typings@0.1.1
- @rocket.chat/models@0.0.16

## 0.2.9

### Patch Changes

- Updated dependencies [239a34e877]
- Updated dependencies [203304782f]
- Updated dependencies [4186eecf05]
- Updated dependencies [8a59855fcf]
- Updated dependencies [5cee21468e]
- Updated dependencies [982ef6f459]
- Updated dependencies [ba24f3c21f]
- Updated dependencies [19aec23cda]
- Updated dependencies [ebab8c4dd8]
- Updated dependencies [aaefe865a7]
- Updated dependencies [f556518fa1]
- Updated dependencies [ead7c7bef2]
- Updated dependencies [1041d4d361]
- Updated dependencies [61128364d6]
- Updated dependencies [d45365436e]
  - @rocket.chat/core-typings@6.4.0
  - @rocket.chat/model-typings@0.1.0
  - @rocket.chat/core-services@0.2.0
  - @rocket.chat/tools@0.1.0
  - @rocket.chat/omnichannel-services@0.0.15
  - @rocket.chat/pdf-worker@0.0.15
  - @rocket.chat/models@0.0.15

## 0.2.9-rc.5

### Patch Changes

- Updated dependencies [1041d4d361]
  - @rocket.chat/core-typings@6.4.0-rc.5
  - @rocket.chat/tools@0.1.0-rc.0
  - @rocket.chat/omnichannel-services@0.0.15-rc.5
  - @rocket.chat/pdf-worker@0.0.15-rc.5
  - @rocket.chat/core-services@0.2.0-rc.5
  - @rocket.chat/model-typings@0.1.0-rc.5
  - @rocket.chat/models@0.0.15-rc.5

## 0.2.8-rc.4

### Patch Changes

- @rocket.chat/core-typings@6.4.0-rc.4
- @rocket.chat/omnichannel-services@0.0.14-rc.4
- @rocket.chat/pdf-worker@0.0.14-rc.4
- @rocket.chat/core-services@0.2.0-rc.4
- @rocket.chat/model-typings@0.1.0-rc.4
- @rocket.chat/models@0.0.14-rc.4

## 0.2.8-rc.3

## 0.2.7

### Patch Changes

- @rocket.chat/core-typings@6.3.7
- @rocket.chat/omnichannel-services@0.0.13
- @rocket.chat/pdf-worker@0.0.13
- @rocket.chat/core-services@0.1.7
- @rocket.chat/model-typings@0.0.13
- @rocket.chat/models@0.0.13

## 0.2.6

### Patch Changes

- @rocket.chat/core-typings@6.4.0-rc.3
- @rocket.chat/omnichannel-services@0.0.13-rc.3
- @rocket.chat/pdf-worker@0.0.13-rc.3
- @rocket.chat/core-services@0.2.0-rc.3
- @rocket.chat/model-typings@0.1.0-rc.3
- @rocket.chat/models@0.0.13-rc.3

## 0.2.7-rc.2

### Patch Changes

- @rocket.chat/core-typings@6.4.0-rc.2
- @rocket.chat/omnichannel-services@0.0.13-rc.2
- @rocket.chat/pdf-worker@0.0.13-rc.2
- @rocket.chat/core-services@0.2.0-rc.2
- @rocket.chat/model-typings@0.1.0-rc.2
- @rocket.chat/models@0.0.13-rc.2

## 0.2.7-rc.1

### Patch Changes

- @rocket.chat/core-typings@6.4.0-rc.1
- @rocket.chat/omnichannel-services@0.0.11-rc.1
- @rocket.chat/pdf-worker@0.0.11-rc.1
- @rocket.chat/core-services@0.2.0-rc.1
- @rocket.chat/model-typings@0.1.0-rc.1
- @rocket.chat/models@0.0.11-rc.1

## 0.2.7-rc.0

### Patch Changes

- Updated dependencies [239a34e877]
- Updated dependencies [203304782f]
- Updated dependencies [4186eecf05]
- Updated dependencies [8a59855fcf]
- Updated dependencies [5cee21468e]
- Updated dependencies [982ef6f459]
- Updated dependencies [ba24f3c21f]
- Updated dependencies [19aec23cda]
- Updated dependencies [ebab8c4dd8]
- Updated dependencies [aaefe865a7]
- Updated dependencies [f556518fa1]
- Updated dependencies [ead7c7bef2]
- Updated dependencies [61128364d6]
- Updated dependencies [d45365436e]
  - @rocket.chat/core-typings@6.4.0-rc.0
  - @rocket.chat/model-typings@0.1.0-rc.0
  - @rocket.chat/core-services@0.2.0-rc.0
  - @rocket.chat/omnichannel-services@0.0.11-rc.0
  - @rocket.chat/pdf-worker@0.0.11-rc.0
  - @rocket.chat/models@0.0.11-rc.0

## 0.2.4

### Patch Changes

- Updated dependencies [8a7d5d3898]
  - @rocket.chat/model-typings@0.0.10
  - @rocket.chat/omnichannel-services@0.0.10
  - @rocket.chat/models@0.0.10
  - @rocket.chat/core-services@0.1.4
  - @rocket.chat/core-typings@6.3.4
  - @rocket.chat/pdf-worker@0.0.10

## 0.2.3

### Patch Changes

- @rocket.chat/core-typings@6.3.3
- @rocket.chat/omnichannel-services@0.0.9
- @rocket.chat/pdf-worker@0.0.9
- @rocket.chat/core-services@0.1.3
- @rocket.chat/model-typings@0.0.9
- @rocket.chat/models@0.0.9

## 0.2.2

### Patch Changes

- @rocket.chat/core-typings@6.3.2
- @rocket.chat/omnichannel-services@0.0.8
- @rocket.chat/pdf-worker@0.0.8
- @rocket.chat/core-services@0.1.2
- @rocket.chat/model-typings@0.0.8
- @rocket.chat/models@0.0.8

## 0.2.1

### Patch Changes

- @rocket.chat/core-typings@6.3.1
- @rocket.chat/omnichannel-services@0.0.7
- @rocket.chat/pdf-worker@0.0.7
- @rocket.chat/core-services@0.1.1
- @rocket.chat/model-typings@0.0.7
- @rocket.chat/models@0.0.7

## 0.2.0

### Minor Changes

- 2302a40213: Provide more metrics for microservices:

  - GC time
  - Event loop lag

### Patch Changes

- Updated dependencies [7832a40a6d]
- Updated dependencies [e14ec50816]
- Updated dependencies [b837cb9f2a]
- Updated dependencies [ee5993625b]
- Updated dependencies [9da856cc67]
- Updated dependencies [0f0b8e17bf]
- Updated dependencies [5e429d9c78]
- Updated dependencies [c31f93ed96]
- Updated dependencies [f379336951]
- Updated dependencies [b837cb9f2a]
- Updated dependencies [916c0dcaf2]
- Updated dependencies [12d97e16c2]
- Updated dependencies [48ac55f4ea]
- Updated dependencies [94477bd9f8]
- Updated dependencies [16dca466ea]
  - @rocket.chat/model-typings@0.0.6
  - @rocket.chat/core-typings@6.3.0
  - @rocket.chat/core-services@0.1.0
  - @rocket.chat/omnichannel-services@0.0.6
  - @rocket.chat/models@0.0.6
  - @rocket.chat/pdf-worker@0.0.6

## 0.2.0-rc.10

### Minor Changes

- 2302a40213: Provide more metrics for microservices:

  - GC time
  - Event loop lag

### Patch Changes

- Updated dependencies [f379336951]
  - @rocket.chat/core-services@0.1.0-rc.10
  - @rocket.chat/omnichannel-services@0.0.6-rc.10
  - @rocket.chat/core-typings@6.3.0-rc.10
  - @rocket.chat/pdf-worker@0.0.6-rc.10
  - @rocket.chat/model-typings@0.0.6-rc.10
  - @rocket.chat/models@0.0.6-rc.10

## 0.1.5-rc.9

### Patch Changes

- Updated dependencies [48ac55f4ea]
  - @rocket.chat/core-services@0.1.0-rc.9
  - @rocket.chat/core-typings@6.3.0-rc.9
  - @rocket.chat/omnichannel-services@0.0.6-rc.9
  - @rocket.chat/pdf-worker@0.0.6-rc.9
  - @rocket.chat/model-typings@0.0.6-rc.9
  - @rocket.chat/models@0.0.6-rc.9

## 0.1.5-rc.8

### Patch Changes

- @rocket.chat/core-typings@6.3.0-rc.8
- @rocket.chat/omnichannel-services@0.0.6-rc.8
- @rocket.chat/pdf-worker@0.0.6-rc.8
- @rocket.chat/core-services@0.1.0-rc.8
- @rocket.chat/model-typings@0.0.6-rc.8
- @rocket.chat/models@0.0.6-rc.8

## 0.1.5-rc.7

### Patch Changes

- @rocket.chat/core-typings@6.3.0-rc.7
- @rocket.chat/omnichannel-services@0.0.6-rc.7
- @rocket.chat/pdf-worker@0.0.6-rc.7
- @rocket.chat/core-services@0.1.0-rc.7
- @rocket.chat/model-typings@0.0.6-rc.7
- @rocket.chat/models@0.0.6-rc.7

## 0.1.5-rc.6

### Patch Changes

- @rocket.chat/core-typings@6.3.0-rc.6
- @rocket.chat/omnichannel-services@0.0.6-rc.6
- @rocket.chat/pdf-worker@0.0.6-rc.6
- @rocket.chat/core-services@0.1.0-rc.6
- @rocket.chat/model-typings@0.0.6-rc.6
- @rocket.chat/models@0.0.6-rc.6

## 0.1.5-rc.5

### Patch Changes

- @rocket.chat/core-typings@6.3.0-rc.5
- @rocket.chat/omnichannel-services@0.0.6-rc.5
- @rocket.chat/pdf-worker@0.0.6-rc.5
- @rocket.chat/core-services@0.1.0-rc.5
- @rocket.chat/model-typings@0.0.6-rc.5
- @rocket.chat/models@0.0.6-rc.5

## 0.1.5-rc.4

### Patch Changes

- @rocket.chat/core-typings@6.3.0-rc.4
- @rocket.chat/omnichannel-services@0.0.6-rc.4
- @rocket.chat/pdf-worker@0.0.6-rc.4
- @rocket.chat/core-services@0.1.0-rc.4
- @rocket.chat/model-typings@0.0.6-rc.4
- @rocket.chat/models@0.0.6-rc.4

## 0.1.5-rc.3

### Patch Changes

- @rocket.chat/core-typings@6.3.0-rc.3
- @rocket.chat/omnichannel-services@0.0.6-rc.3
- @rocket.chat/pdf-worker@0.0.6-rc.3
- @rocket.chat/core-services@0.1.0-rc.3
- @rocket.chat/model-typings@0.0.6-rc.3
- @rocket.chat/models@0.0.6-rc.3

## 0.1.5-rc.2

### Patch Changes

- @rocket.chat/omnichannel-services@0.0.6-rc.2
- @rocket.chat/core-services@0.1.0-rc.2
- @rocket.chat/core-typings@6.3.0-rc.2
- @rocket.chat/pdf-worker@0.0.6-rc.2
- @rocket.chat/model-typings@0.0.6-rc.2
- @rocket.chat/models@0.0.6-rc.2

## 0.1.5-rc.1

### Patch Changes

- @rocket.chat/core-typings@6.3.0-rc.1
- @rocket.chat/omnichannel-services@0.0.6-rc.1
- @rocket.chat/pdf-worker@0.0.6-rc.1
- @rocket.chat/core-services@0.1.0-rc.1
- @rocket.chat/model-typings@0.0.6-rc.1
- @rocket.chat/models@0.0.6-rc.1

## 0.1.4

### Patch Changes

- @rocket.chat/core-typings@6.2.10
- @rocket.chat/omnichannel-services@0.0.5
- @rocket.chat/pdf-worker@0.0.5
- @rocket.chat/core-services@0.0.5
- @rocket.chat/model-typings@0.0.5
- @rocket.chat/models@0.0.5

## 0.1.3

## 0.1.2-rc.0

### Patch Changes

- Updated dependencies [7832a40a6d]
- Updated dependencies [e14ec50816]
- Updated dependencies [b837cb9f2a]
- Updated dependencies [ee5993625b]
- Updated dependencies [9da856cc67]
- Updated dependencies [0f0b8e17bf]
- Updated dependencies [5e429d9c78]
- Updated dependencies [c31f93ed96]
- Updated dependencies [b837cb9f2a]
- Updated dependencies [916c0dcaf2]
- Updated dependencies [12d97e16c2]
- Updated dependencies [94477bd9f8]
- Updated dependencies [16dca466ea]
  - @rocket.chat/model-typings@0.0.3-rc.0
  - @rocket.chat/core-typings@6.3.0-rc.0
  - @rocket.chat/core-services@0.1.0-rc.0
  - @rocket.chat/omnichannel-services@0.0.3-rc.0
  - @rocket.chat/models@0.0.3-rc.0
  - @rocket.chat/pdf-worker@0.0.3-rc.0

## 0.1.1

### Patch Changes

- Updated dependencies []:
  - @rocket.chat/core-typings@6.2.6
  - @rocket.chat/omnichannel-services@0.0.2
  - @rocket.chat/pdf-worker@0.0.2
  - @rocket.chat/core-services@0.0.2
  - @rocket.chat/model-typings@0.0.2
  - @rocket.chat/models@0.0.2<|MERGE_RESOLUTION|>--- conflicted
+++ resolved
@@ -1,7 +1,6 @@
 # @rocket.chat/omnichannel-transcript
 
-<<<<<<< HEAD
-## 0.4.14-rc.0
+## 0.4.16-rc.0
 
 ### Patch Changes
 
@@ -18,7 +17,8 @@
   - @rocket.chat/omnichannel-services@0.3.11-rc.0
   - @rocket.chat/pdf-worker@0.2.11-rc.0
   - @rocket.chat/core-services@0.7.6-rc.0
-=======
+  </details>
+
 ## 0.4.15
 
 ### Patch Changes
@@ -47,7 +47,6 @@
   - @rocket.chat/network-broker@0.1.6
   - @rocket.chat/core-typings@7.3.1
   - @rocket.chat/pdf-worker@0.2.11
->>>>>>> c21de7b7
   </details>
 
 ## 0.4.13
