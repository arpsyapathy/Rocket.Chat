{
	"name": "@rocket.chat/presence-service",
	"private": true,
<<<<<<< HEAD
	"version": "0.4.26-rc.8",
=======
	"version": "0.4.29-rc.1",
>>>>>>> 54e2bc45
	"description": "Rocket.Chat Presence service",
	"scripts": {
		"build": "tsc -p tsconfig.json",
		"ms": "TRANSPORTER=${TRANSPORTER:-TCP} MONGO_URL=${MONGO_URL:-mongodb://localhost:3001/meteor} ts-node --files src/service.ts",
		"test": "echo \"Error: no test specified\" && exit 1",
		"lint": "eslint src",
		"typecheck": "tsc --noEmit --skipLibCheck -p tsconfig.json"
	},
	"keywords": [
		"rocketchat"
	],
	"author": "Rocket.Chat",
	"dependencies": {
		"@rocket.chat/core-services": "workspace:^",
		"@rocket.chat/core-typings": "workspace:^",
		"@rocket.chat/emitter": "~0.31.25",
		"@rocket.chat/logger": "workspace:^",
		"@rocket.chat/model-typings": "workspace:^",
		"@rocket.chat/models": "workspace:^",
		"@rocket.chat/network-broker": "workspace:^",
		"@rocket.chat/presence": "workspace:^",
		"@rocket.chat/string-helpers": "~0.31.25",
		"@rocket.chat/tracing": "workspace:^",
		"@types/node": "~22.14.0",
		"ejson": "^2.2.3",
		"event-loop-stats": "^1.4.1",
		"eventemitter3": "^5.0.1",
		"gc-stats": "^1.4.1",
		"mem": "^8.1.1",
		"moleculer": "^0.14.35",
		"mongodb": "6.10.0",
		"nats": "^2.28.2",
		"pino": "^8.21.0",
		"polka": "^0.5.2"
	},
	"devDependencies": {
		"@rocket.chat/eslint-config": "workspace:^",
		"@rocket.chat/tsconfig": "workspace:*",
		"@types/gc-stats": "^1.4.3",
		"@types/polka": "^0.5.7",
		"eslint": "~8.45.0",
		"ts-node": "^10.9.2",
		"typescript": "~5.8.3"
	},
	"main": "./dist/ee/apps/presence-service/src/service.js",
	"files": [
		"/dist"
	],
	"volta": {
		"extends": "../../../package.json"
	}
}<|MERGE_RESOLUTION|>--- conflicted
+++ resolved
@@ -1,11 +1,7 @@
 {
 	"name": "@rocket.chat/presence-service",
 	"private": true,
-<<<<<<< HEAD
-	"version": "0.4.26-rc.8",
-=======
-	"version": "0.4.29-rc.1",
->>>>>>> 54e2bc45
+	"version": "0.4.29-rc.8",
 	"description": "Rocket.Chat Presence service",
 	"scripts": {
 		"build": "tsc -p tsconfig.json",
