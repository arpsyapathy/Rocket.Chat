--- conflicted
+++ resolved
@@ -1,16 +1,10 @@
 # @rocket.chat/presence-service
 
-<<<<<<< HEAD
-## 0.4.22-rc.3
-=======
-## 0.4.23
->>>>>>> 0432cbd4
-
-### Patch Changes
-
-- <details><summary>Updated dependencies []:</summary>
-
-<<<<<<< HEAD
+## 0.4.24-rc.3
+
+### Patch Changes
+
+- <details><summary>Updated dependencies []:</summary>
   - @rocket.chat/core-typings@7.7.0-rc.3
   - @rocket.chat/presence@0.2.22-rc.3
   - @rocket.chat/core-services@0.9.1-rc.3
@@ -19,8 +13,53 @@
   - @rocket.chat/network-broker@0.2.1-rc.3
   </details>
 
-## 0.4.22-rc.2
-=======
+## 0.4.24-rc.2
+
+### Patch Changes
+
+- <details><summary>Updated dependencies []:</summary>
+
+- @rocket.chat/core-typings@7.7.0-rc.2
+  - @rocket.chat/presence@0.2.22-rc.2
+  - @rocket.chat/core-services@0.9.1-rc.2
+  - @rocket.chat/model-typings@1.6.1-rc.2
+  - @rocket.chat/models@1.5.1-rc.2
+  - @rocket.chat/network-broker@0.2.1-rc.2
+  </details>
+
+## 0.4.24-rc.1
+
+### Patch Changes
+
+- <details><summary>Updated dependencies []:</summary>
+
+  - @rocket.chat/core-typings@7.7.0-rc.1
+  - @rocket.chat/presence@0.2.22-rc.1
+  - @rocket.chat/core-services@0.9.1-rc.1
+  - @rocket.chat/model-typings@1.6.1-rc.1
+  - @rocket.chat/models@1.5.1-rc.1
+  - @rocket.chat/network-broker@0.2.1-rc.1
+  </details>
+
+## 0.4.24-rc.0
+
+### Patch Changes
+
+- <details><summary>Updated dependencies [0c3ac1f67922e25f8122f4e34c22f4d7278ad97a, 6d36fc25a47281aad298edc6fc3a6e981d279f61]:</summary>
+
+  - @rocket.chat/models@1.5.1-rc.0
+  - @rocket.chat/model-typings@1.6.1-rc.0
+  - @rocket.chat/presence@0.2.22-rc.0
+  - @rocket.chat/core-services@0.9.1-rc.0
+  - @rocket.chat/core-typings@7.7.0-rc.0
+  - @rocket.chat/network-broker@0.2.1-rc.0
+  </details>
+
+## 0.4.23
+
+### Patch Changes
+
+- <details><summary>Updated dependencies []:</summary>
   - @rocket.chat/core-typings@7.6.2
   - @rocket.chat/presence@0.2.23
   - @rocket.chat/core-services@0.9.2
@@ -30,56 +69,17 @@
   </details>
 
 ## 0.4.22
->>>>>>> 0432cbd4
-
-### Patch Changes
-
-- <details><summary>Updated dependencies []:</summary>
-
-<<<<<<< HEAD
-  - @rocket.chat/core-typings@7.7.0-rc.2
-  - @rocket.chat/presence@0.2.22-rc.2
-  - @rocket.chat/core-services@0.9.1-rc.2
-  - @rocket.chat/model-typings@1.6.1-rc.2
-  - @rocket.chat/models@1.5.1-rc.2
-  - @rocket.chat/network-broker@0.2.1-rc.2
-  </details>
-
-## 0.4.22-rc.1
-
-### Patch Changes
-
-- <details><summary>Updated dependencies []:</summary>
-
-  - @rocket.chat/core-typings@7.7.0-rc.1
-  - @rocket.chat/presence@0.2.22-rc.1
-  - @rocket.chat/core-services@0.9.1-rc.1
-  - @rocket.chat/model-typings@1.6.1-rc.1
-  - @rocket.chat/models@1.5.1-rc.1
-  - @rocket.chat/network-broker@0.2.1-rc.1
-  </details>
-
-## 0.4.22-rc.0
-
-### Patch Changes
-
-- <details><summary>Updated dependencies [0c3ac1f67922e25f8122f4e34c22f4d7278ad97a, 6d36fc25a47281aad298edc6fc3a6e981d279f61]:</summary>
-
-  - @rocket.chat/models@1.5.1-rc.0
-  - @rocket.chat/model-typings@1.6.1-rc.0
-  - @rocket.chat/presence@0.2.22-rc.0
-  - @rocket.chat/core-services@0.9.1-rc.0
-  - @rocket.chat/core-typings@7.7.0-rc.0
-  - @rocket.chat/network-broker@0.2.1-rc.0
-=======
-  - @rocket.chat/presence@0.2.22
-  - @rocket.chat/core-services@0.9.1
-  - @rocket.chat/core-typings@7.6.1
-  - @rocket.chat/model-typings@1.6.1
-  - @rocket.chat/models@1.5.1
-  - @rocket.chat/network-broker@0.2.1
->>>>>>> 0432cbd4
-  </details>
+
+### Patch Changes
+
+- <details><summary>Updated dependencies []:</summary>
+- @rocket.chat/presence@0.2.22
+- @rocket.chat/core-services@0.9.1
+- @rocket.chat/core-typings@7.6.1
+- @rocket.chat/model-typings@1.6.1
+- @rocket.chat/models@1.5.1
+- @rocket.chat/network-broker@0.2.1
+</details>
 
 ## 0.4.21
 
