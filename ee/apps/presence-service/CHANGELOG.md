# @rocket.chat/presence-service

<<<<<<< HEAD
## 0.4.26-rc.1
=======
## 0.4.28
>>>>>>> fe8bc08d

### Patch Changes

- <details><summary>Updated dependencies []:</summary>

<<<<<<< HEAD
  - @rocket.chat/core-typings@7.8.0-rc.1
  - @rocket.chat/presence@0.2.26-rc.1
  - @rocket.chat/core-services@0.9.5-rc.1
  - @rocket.chat/model-typings@1.6.5-rc.1
  - @rocket.chat/models@1.5.5-rc.1
  - @rocket.chat/network-broker@0.2.5-rc.1
  </details>

## 0.4.26-rc.0

### Patch Changes

- <details><summary>Updated dependencies [2f8213e4c5b64201eb11c97e6e33d2488df9089d, 2de3aa60aa84bb262d3748065654b4ca7a000858, dc26071ba3e0242d1ea7cf819f05c76ab307b229, 3d024a900426c8bbf646e7ebedce0e17c9f7c140, 3779de0e8c5787f266bdeda5052b27c023c65f1c]:</summary>

  - @rocket.chat/model-typings@1.6.5-rc.0
  - @rocket.chat/models@1.5.5-rc.0
  - @rocket.chat/core-typings@7.8.0-rc.0
  - @rocket.chat/presence@0.2.26-rc.0
  - @rocket.chat/core-services@0.9.5-rc.0
  - @rocket.chat/network-broker@0.2.5-rc.0
=======
  - @rocket.chat/presence@0.2.28
  - @rocket.chat/core-services@0.9.7
  - @rocket.chat/core-typings@7.7.4
  - @rocket.chat/model-typings@1.6.7
  - @rocket.chat/models@1.5.7
  - @rocket.chat/network-broker@0.2.7
  </details>

## 0.4.27

### Patch Changes

- <details><summary>Updated dependencies []:</summary>

  - @rocket.chat/core-typings@7.7.3
  - @rocket.chat/presence@0.2.27
  - @rocket.chat/core-services@0.9.6
  - @rocket.chat/model-typings@1.6.6
  - @rocket.chat/models@1.5.6
  - @rocket.chat/network-broker@0.2.6
  </details>

## 0.4.26

### Patch Changes

- <details><summary>Updated dependencies []:</summary>

  - @rocket.chat/presence@0.2.26
  - @rocket.chat/core-services@0.9.5
  - @rocket.chat/models@1.5.5
  - @rocket.chat/network-broker@0.2.5
  - @rocket.chat/core-typings@7.7.2
  - @rocket.chat/model-typings@1.6.5
>>>>>>> fe8bc08d
  </details>

## 0.4.25

### Patch Changes

- <details><summary>Updated dependencies [710f6b2bc211ba1d06d701f99d17bf2405d19b32]:</summary>

  - @rocket.chat/model-typings@1.6.4
  - @rocket.chat/models@1.5.4
  - @rocket.chat/presence@0.2.25
  - @rocket.chat/core-services@0.9.4
  - @rocket.chat/network-broker@0.2.4
  - @rocket.chat/core-typings@7.7.1
  </details>

## 0.4.24

### Patch Changes

- <details><summary>Updated dependencies [0c3ac1f67922e25f8122f4e34c22f4d7278ad97a, 6d36fc25a47281aad298edc6fc3a6e981d279f61]:</summary>

  - @rocket.chat/models@1.5.3
  - @rocket.chat/model-typings@1.6.3
  - @rocket.chat/presence@0.2.24
  - @rocket.chat/core-services@0.9.3
  - @rocket.chat/core-typings@7.7.0
  - @rocket.chat/network-broker@0.2.3
  </details>

## 0.4.24-rc.6

### Patch Changes

- <details><summary>Updated dependencies []:</summary>

  - @rocket.chat/core-typings@7.7.0-rc.6
  - @rocket.chat/presence@0.2.24-rc.6
  - @rocket.chat/core-services@0.9.3-rc.6
  - @rocket.chat/model-typings@1.6.3-rc.6
  - @rocket.chat/models@1.5.3-rc.6
  - @rocket.chat/network-broker@0.2.3-rc.6
  </details>

## 0.4.24-rc.5

### Patch Changes

- <details><summary>Updated dependencies []:</summary>

  - @rocket.chat/core-typings@7.7.0-rc.5
  - @rocket.chat/presence@0.2.24-rc.5
  - @rocket.chat/core-services@0.9.3-rc.5
  - @rocket.chat/model-typings@1.6.3-rc.5
  - @rocket.chat/models@1.5.3-rc.5
  - @rocket.chat/network-broker@0.2.3-rc.5
  </details>

## 0.4.24-rc.4

### Patch Changes

- <details><summary>Updated dependencies []:</summary>

  - @rocket.chat/core-typings@7.7.1-rc.4
  - @rocket.chat/presence@0.2.24-rc.4
  - @rocket.chat/core-services@0.9.3-rc.4
  - @rocket.chat/model-typings@1.6.3-rc.4
  - @rocket.chat/models@1.5.3-rc.4
  - @rocket.chat/network-broker@0.2.3-rc.4
  </details>

## 0.4.24-rc.3

### Patch Changes

- <details><summary>Updated dependencies []:</summary>
  - @rocket.chat/core-typings@7.7.0-rc.3
  - @rocket.chat/presence@0.2.22-rc.3
  - @rocket.chat/core-services@0.9.1-rc.3
  - @rocket.chat/model-typings@1.6.1-rc.3
  - @rocket.chat/models@1.5.1-rc.3
  - @rocket.chat/network-broker@0.2.1-rc.3
  </details>

## 0.4.24-rc.2

### Patch Changes

- <details><summary>Updated dependencies []:</summary>

- @rocket.chat/core-typings@7.7.0-rc.2
  - @rocket.chat/presence@0.2.22-rc.2
  - @rocket.chat/core-services@0.9.1-rc.2
  - @rocket.chat/model-typings@1.6.1-rc.2
  - @rocket.chat/models@1.5.1-rc.2
  - @rocket.chat/network-broker@0.2.1-rc.2
  </details>

## 0.4.24-rc.1

### Patch Changes

- <details><summary>Updated dependencies []:</summary>

  - @rocket.chat/core-typings@7.7.0-rc.1
  - @rocket.chat/presence@0.2.22-rc.1
  - @rocket.chat/core-services@0.9.1-rc.1
  - @rocket.chat/model-typings@1.6.1-rc.1
  - @rocket.chat/models@1.5.1-rc.1
  - @rocket.chat/network-broker@0.2.1-rc.1
  </details>

## 0.4.24-rc.0

### Patch Changes

- <details><summary>Updated dependencies [0c3ac1f67922e25f8122f4e34c22f4d7278ad97a, 6d36fc25a47281aad298edc6fc3a6e981d279f61]:</summary>

  - @rocket.chat/models@1.5.1-rc.0
  - @rocket.chat/model-typings@1.6.1-rc.0
  - @rocket.chat/presence@0.2.22-rc.0
  - @rocket.chat/core-services@0.9.1-rc.0
  - @rocket.chat/core-typings@7.7.0-rc.0
  - @rocket.chat/network-broker@0.2.1-rc.0
  </details>

## 0.4.23

### Patch Changes

- <details><summary>Updated dependencies []:</summary>
  - @rocket.chat/core-typings@7.6.2
  - @rocket.chat/presence@0.2.23
  - @rocket.chat/core-services@0.9.2
  - @rocket.chat/model-typings@1.6.2
  - @rocket.chat/models@1.5.2
  - @rocket.chat/network-broker@0.2.2
  </details>

## 0.4.22

### Patch Changes

- <details><summary>Updated dependencies []:</summary>
- @rocket.chat/presence@0.2.22
- @rocket.chat/core-services@0.9.1
- @rocket.chat/core-typings@7.6.1
- @rocket.chat/model-typings@1.6.1
- @rocket.chat/models@1.5.1
- @rocket.chat/network-broker@0.2.1
</details>

## 0.4.21

### Patch Changes

- <details><summary>Updated dependencies [aec9eaa941fe9dad81f38d8d18d1b58edd700eb1, 2c190740d0ff166a4cefe8e833b0b2682a41fab1, 3f1cddac558a1edc68c94d635698e1245c7172e2, 45a93a7713546ed2e3e0b3988e1f989371ebf53a, 5f11fea4ab1dc149f82b7d8c5fc556a2cf09fa5e, a8896a7ed96021f1c0d0b1eb44945ee3f69a080b, d8eb824d242cbbeafb11b1c4a806860e4541ba79, bbd0b0d9ed181a156430e2a446d3b56092e3f645, e868a6f6598b7eb2843ef79126d18abd1f604b4f, 47ae69912cd90743e7bf836fdee4be481a01bbba, 4b28126ac94cf1d3312b30ad9863ca02673f49d4]:</summary>

  - @rocket.chat/core-typings@7.6.0
  - @rocket.chat/models@1.5.0
  - @rocket.chat/model-typings@1.6.0
  - @rocket.chat/network-broker@0.2.0
  - @rocket.chat/core-services@0.9.0
  - @rocket.chat/presence@0.2.21
  </details>

## 0.4.21-rc.8

### Patch Changes

- <details><summary>Updated dependencies []:</summary>

  - @rocket.chat/core-typings@7.6.0-rc.8
  - @rocket.chat/presence@0.2.21-rc.8
  - @rocket.chat/core-services@0.9.0-rc.8
  - @rocket.chat/model-typings@1.6.0-rc.8
  - @rocket.chat/models@1.5.0-rc.8
  - @rocket.chat/network-broker@0.2.0-rc.8
  </details>

## 0.4.21-rc.7

### Patch Changes

- <details><summary>Updated dependencies []:</summary>

  - @rocket.chat/core-typings@7.6.0-rc.7
  - @rocket.chat/presence@0.2.21-rc.7
  - @rocket.chat/core-services@0.9.0-rc.7
  - @rocket.chat/model-typings@1.6.0-rc.7
  - @rocket.chat/models@1.5.0-rc.7
  - @rocket.chat/network-broker@0.2.0-rc.7
  </details>

## 0.4.21-rc.6

### Patch Changes

- <details><summary>Updated dependencies []:</summary>

  - @rocket.chat/core-typings@7.6.0-rc.6
  - @rocket.chat/presence@0.2.21-rc.6
  - @rocket.chat/core-services@0.9.0-rc.6
  - @rocket.chat/model-typings@1.6.0-rc.6
  - @rocket.chat/models@1.5.0-rc.6
  - @rocket.chat/network-broker@0.2.0-rc.6
  </details>

## 0.4.21-rc.5

### Patch Changes

- <details><summary>Updated dependencies []:</summary>

  - @rocket.chat/core-typings@7.6.0-rc.5
  - @rocket.chat/presence@0.2.21-rc.5
  - @rocket.chat/core-services@0.9.0-rc.5
  - @rocket.chat/model-typings@1.6.0-rc.5
  - @rocket.chat/models@1.5.0-rc.5
  - @rocket.chat/network-broker@0.2.0-rc.5
  </details>

## 0.4.21-rc.4

### Patch Changes

- <details><summary>Updated dependencies []:</summary>

  - @rocket.chat/core-typings@7.6.0-rc.4
  - @rocket.chat/presence@0.2.21-rc.4
  - @rocket.chat/core-services@0.9.0-rc.4
  - @rocket.chat/model-typings@1.6.0-rc.4
  - @rocket.chat/models@1.5.0-rc.4
  - @rocket.chat/network-broker@0.2.0-rc.4
  </details>

## 0.4.21-rc.3

### Patch Changes

- <details><summary>Updated dependencies []:</summary>

  - @rocket.chat/core-typings@7.6.0-rc.3
  - @rocket.chat/presence@0.2.21-rc.3
  - @rocket.chat/core-services@0.9.0-rc.3
  - @rocket.chat/model-typings@1.6.0-rc.3
  - @rocket.chat/models@1.5.0-rc.3
  - @rocket.chat/network-broker@0.2.0-rc.3
  </details>

## 0.4.21-rc.2

### Patch Changes

- <details><summary>Updated dependencies []:</summary>

  - @rocket.chat/core-typings@7.6.0-rc.2
  - @rocket.chat/presence@0.2.21-rc.2
  - @rocket.chat/core-services@0.9.0-rc.2
  - @rocket.chat/model-typings@1.6.0-rc.2
  - @rocket.chat/models@1.5.0-rc.2
  - @rocket.chat/network-broker@0.2.0-rc.2
  </details>

## 0.4.21-rc.1

### Patch Changes

- <details><summary>Updated dependencies []:</summary>

  - @rocket.chat/core-typings@7.6.0-rc.1
  - @rocket.chat/presence@0.2.20-rc.1
  - @rocket.chat/core-services@0.9.0-rc.1
  - @rocket.chat/model-typings@1.6.0-rc.1
  - @rocket.chat/models@1.5.0-rc.1
  - @rocket.chat/network-broker@0.2.0-rc.1
  </details>

## 0.4.21-rc.0

### Patch Changes

- <details><summary>Updated dependencies [aec9eaa941fe9dad81f38d8d18d1b58edd700eb1, 2c190740d0ff166a4cefe8e833b0b2682a41fab1, 3f1cddac558a1edc68c94d635698e1245c7172e2, 45a93a7713546ed2e3e0b3988e1f989371ebf53a, 5f11fea4ab1dc149f82b7d8c5fc556a2cf09fa5e, a8896a7ed96021f1c0d0b1eb44945ee3f69a080b, d8eb824d242cbbeafb11b1c4a806860e4541ba79, bbd0b0d9ed181a156430e2a446d3b56092e3f645, e868a6f6598b7eb2843ef79126d18abd1f604b4f, 47ae69912cd90743e7bf836fdee4be481a01bbba, 4b28126ac94cf1d3312b30ad9863ca02673f49d4]:</summary>

  - @rocket.chat/core-typings@7.6.0-rc.0
  - @rocket.chat/models@1.5.0-rc.0
  - @rocket.chat/model-typings@1.6.0-rc.0
  - @rocket.chat/network-broker@0.2.0-rc.0
  - @rocket.chat/core-services@0.9.0-rc.0
  - @rocket.chat/presence@0.2.20-rc.0
  </details>

## 0.4.20

### Patch Changes

- <details><summary>Updated dependencies []:</summary>

  - @rocket.chat/core-typings@7.5.1
  - @rocket.chat/presence@0.2.20
  - @rocket.chat/core-services@0.8.1
  - @rocket.chat/model-typings@1.5.1
  - @rocket.chat/models@1.4.1
  - @rocket.chat/network-broker@0.1.12
  </details>

## 0.4.19

### Patch Changes

- <details><summary>Updated dependencies [3b5406172c5575f09e9f5a2cb3ff99122900afde, 25592391b04a5a9c5e4be57a3878bca7c7db66b2, c904862b1496cab943e97d28b36d3a24deac21c1, cc4111cf0b1458dd97369baf8969734f337650dc, 4129dbc934f240a9972aa92ab159ee34e518587a]:</summary>

  - @rocket.chat/model-typings@1.5.0
  - @rocket.chat/models@1.4.0
  - @rocket.chat/core-typings@7.5.0
  - @rocket.chat/core-services@0.8.0
  - @rocket.chat/presence@0.2.19
  - @rocket.chat/network-broker@0.1.11
  </details>

## 0.4.19-rc.5

### Patch Changes

- <details><summary>Updated dependencies []:</summary>

  - @rocket.chat/core-typings@7.5.0-rc.5
  - @rocket.chat/presence@0.2.19-rc.5
  - @rocket.chat/core-services@0.8.0-rc.5
  - @rocket.chat/model-typings@1.5.0-rc.5
  - @rocket.chat/models@1.4.0-rc.5
  - @rocket.chat/network-broker@0.1.11-rc.5
  </details>

## 0.4.19-rc.4

### Patch Changes

- <details><summary>Updated dependencies []:</summary>

  - @rocket.chat/presence@0.2.19-rc.4
  - @rocket.chat/core-services@0.8.0-rc.4
  - @rocket.chat/core-typings@7.5.0-rc.4
  - @rocket.chat/model-typings@1.5.0-rc.4
  - @rocket.chat/models@1.4.0-rc.4
  - @rocket.chat/network-broker@0.1.11-rc.4
  </details>

## 0.4.19-rc.3

### Patch Changes

- <details><summary>Updated dependencies []:</summary>

  - @rocket.chat/core-typings@7.5.0-rc.3
  - @rocket.chat/presence@0.2.19-rc.3
  - @rocket.chat/core-services@0.8.0-rc.3
  - @rocket.chat/model-typings@1.5.0-rc.3
  - @rocket.chat/models@1.4.0-rc.3
  - @rocket.chat/network-broker@0.1.11-rc.3
  </details>

## 0.4.19-rc.2

### Patch Changes

- <details><summary>Updated dependencies [cc4111cf0b1458dd97369baf8969734f337650dc]:</summary>

  - @rocket.chat/core-services@0.8.0-rc.2
  - @rocket.chat/models@1.4.0-rc.2
  - @rocket.chat/network-broker@0.1.11-rc.2
  - @rocket.chat/presence@0.2.19-rc.2
  - @rocket.chat/core-typings@7.5.0-rc.2
  - @rocket.chat/model-typings@1.5.0-rc.2
  </details>

## 0.4.19-rc.1

### Patch Changes

- <details><summary>Updated dependencies []:</summary>

  - @rocket.chat/core-typings@7.5.0-rc.1
  - @rocket.chat/presence@0.2.19-rc.1
  - @rocket.chat/core-services@0.7.11-rc.1
  - @rocket.chat/model-typings@1.5.0-rc.1
  - @rocket.chat/models@1.4.0-rc.1
  - @rocket.chat/network-broker@0.1.11-rc.1
  </details>

## 0.4.19-rc.0

### Patch Changes

- <details><summary>Updated dependencies [3b5406172c5575f09e9f5a2cb3ff99122900afde, 25592391b04a5a9c5e4be57a3878bca7c7db66b2, c904862b1496cab943e97d28b36d3a24deac21c1, 4129dbc934f240a9972aa92ab159ee34e518587a]:</summary>

  - @rocket.chat/model-typings@1.5.0-rc.0
  - @rocket.chat/models@1.4.0-rc.0
  - @rocket.chat/core-typings@7.5.0-rc.0
  - @rocket.chat/presence@0.2.18-rc.0
  - @rocket.chat/core-services@0.7.10-rc.0
  - @rocket.chat/network-broker@0.1.10-rc.0
  </details>

## 0.4.18

### Patch Changes

- <details><summary>Updated dependencies []:</summary>

  - @rocket.chat/core-typings@7.4.1
  - @rocket.chat/presence@0.2.18
  - @rocket.chat/core-services@0.7.10
  - @rocket.chat/model-typings@1.4.1
  - @rocket.chat/models@1.3.1
  - @rocket.chat/network-broker@0.1.10
  </details>

## 0.4.17

### Patch Changes

- ([#35120](https://github.com/RocketChat/Rocket.Chat/pull/35120)) Fixes behavior of app updates that would save undesired field changes to documents

- ([#35181](https://github.com/RocketChat/Rocket.Chat/pull/35181)) Bump meteor to 3.1.2 and Node version to 20.13.1

- <details><summary>Updated dependencies [eba8e364e4bef7ed71ebb527738515e8f7914ec7, d5175eeb5be81bab061e5ff8c6991c589bfeb0f4, 0df16c4ca50a6ad8613cfdc11a8ef6cb216fb6a4, 89964144e042c8d9282b51efd89e1e684077fdd7, f80ac66b006080313f4aa5a04706ff9c8790622b, f85da08765a9d3f8c5aabd9291fd08be6dfdeb85, be5031a21bdcda31270d53d319f7d183e77d84d7]:</summary>

  - @rocket.chat/models@1.3.0
  - @rocket.chat/model-typings@1.4.0
  - @rocket.chat/network-broker@0.1.9
  - @rocket.chat/core-typings@7.4.0
  - @rocket.chat/presence@0.2.17
  - @rocket.chat/core-services@0.7.9
  </details>

## 0.4.17-rc.5

### Patch Changes

- <details><summary>Updated dependencies []:</summary>

  - @rocket.chat/core-typings@7.4.0-rc.5
  - @rocket.chat/presence@0.2.17-rc.5
  - @rocket.chat/core-services@0.7.9-rc.5
  - @rocket.chat/model-typings@1.4.0-rc.5
  - @rocket.chat/models@1.3.0-rc.5
  - @rocket.chat/network-broker@0.1.9-rc.5
  </details>

## 0.4.17-rc.4

### Patch Changes

- <details><summary>Updated dependencies []:</summary>

  - @rocket.chat/core-typings@7.4.0-rc.4
  - @rocket.chat/presence@0.2.17-rc.4
  - @rocket.chat/core-services@0.7.9-rc.4
  - @rocket.chat/model-typings@1.4.0-rc.4
  - @rocket.chat/models@1.3.0-rc.4
  - @rocket.chat/network-broker@0.1.9-rc.4
  </details>

## 0.4.16-rc.3

### Patch Changes

- <details><summary>Updated dependencies []:</summary>

  - @rocket.chat/core-typings@7.4.0-rc.3
  - @rocket.chat/presence@0.2.16-rc.3
  - @rocket.chat/core-services@0.7.8-rc.3
  - @rocket.chat/model-typings@1.4.0-rc.3
  - @rocket.chat/models@1.3.0-rc.3
  - @rocket.chat/network-broker@0.1.8-rc.3
  </details>

## 0.4.16-rc.2

### Patch Changes

- <details><summary>Updated dependencies []:</summary>

  - @rocket.chat/core-typings@7.4.0-rc.2
  - @rocket.chat/presence@0.2.16-rc.2
  - @rocket.chat/core-services@0.7.8-rc.2
  - @rocket.chat/model-typings@1.4.0-rc.2
  - @rocket.chat/models@1.3.0-rc.2
  - @rocket.chat/network-broker@0.1.8-rc.2
  </details>

## 0.4.16-rc.1

### Patch Changes

- <details><summary>Updated dependencies []:</summary>

  - @rocket.chat/core-typings@7.4.0-rc.1
  - @rocket.chat/presence@0.2.16-rc.1
  - @rocket.chat/core-services@0.7.8-rc.1
  - @rocket.chat/model-typings@1.4.0-rc.1
  - @rocket.chat/models@1.3.0-rc.1
  - @rocket.chat/network-broker@0.1.8-rc.1
  </details>

## 0.4.16-rc.0

### Patch Changes

- ([#35120](https://github.com/RocketChat/Rocket.Chat/pull/35120)) Fixes behavior of app updates that would save undesired field changes to documents

- ([#35181](https://github.com/RocketChat/Rocket.Chat/pull/35181)) Bump meteor to 3.1.2 and Node version to 20.13.1

- <details><summary>Updated dependencies [eba8e364e4bef7ed71ebb527738515e8f7914ec7, d5175eeb5be81bab061e5ff8c6991c589bfeb0f4, 0df16c4ca50a6ad8613cfdc11a8ef6cb216fb6a4, 89964144e042c8d9282b51efd89e1e684077fdd7, f80ac66b006080313f4aa5a04706ff9c8790622b, f85da08765a9d3f8c5aabd9291fd08be6dfdeb85, be5031a21bdcda31270d53d319f7d183e77d84d7]:</summary>

  - @rocket.chat/models@1.3.0-rc.0
  - @rocket.chat/model-typings@1.4.0-rc.0
  - @rocket.chat/network-broker@0.1.6-rc.0
  - @rocket.chat/core-typings@7.4.0-rc.0
  - @rocket.chat/presence@0.2.14-rc.0
  - @rocket.chat/core-services@0.7.6-rc.0

  </details>

## 0.4.16

### Patch Changes

- <details><summary>Updated dependencies []:</summary>
  - @rocket.chat/core-typings@7.3.3
  - @rocket.chat/presence@0.2.16
  - @rocket.chat/core-services@0.7.8
  - @rocket.chat/model-typings@1.3.3
  - @rocket.chat/models@1.2.3
  - @rocket.chat/network-broker@0.1.8
  </details>

## 0.4.15

### Patch Changes

- <details><summary>Updated dependencies []:</summary>

  - @rocket.chat/core-typings@7.3.2
  - @rocket.chat/presence@0.2.15
  - @rocket.chat/core-services@0.7.7
  - @rocket.chat/model-typings@1.3.2
  - @rocket.chat/models@1.2.2
  - @rocket.chat/network-broker@0.1.7
  </details>

## 0.4.14

### Patch Changes

- <details><summary>Updated dependencies [b7905dfebe48d27d0d774fb23cc579ea9dfd01f4]:</summary>

  - @rocket.chat/model-typings@1.3.1
  - @rocket.chat/models@1.2.1
  - @rocket.chat/presence@0.2.14
  - @rocket.chat/core-services@0.7.6
  - @rocket.chat/network-broker@0.1.6
  - @rocket.chat/core-typings@7.3.1
  </details>

## 0.4.13

### Patch Changes

- ([#34858](https://github.com/RocketChat/Rocket.Chat/pull/34858)) Fixes an issue that prevented the apps-engine from reestablishing communications with subprocesses in some cases

- <details><summary>Updated dependencies [79cba772bd8ae0a1e084687b47e05f312e85078a, 5506c406f4a22145ece065ad2b797225e94423ca, 8942b0032af976738a7c602fa389803dda30c0dc, bfa92f4dba1a16973d7da5a9c0f5d0df998bf944, c0fa1c884cccab47f4e68dd81457c424cf176f11, b4ce5797b7fc52e851aa4afc54c4617fc12cbf72]:</summary>

  - @rocket.chat/model-typings@1.3.0
  - @rocket.chat/models@1.2.0
  - @rocket.chat/core-typings@7.3.0
  - @rocket.chat/presence@0.2.13
  - @rocket.chat/core-services@0.7.5
  - @rocket.chat/network-broker@0.1.5
  </details>

## 0.4.13-rc.5

### Patch Changes

- <details><summary>Updated dependencies []:</summary>

  - @rocket.chat/core-typings@7.3.0-rc.5
  - @rocket.chat/presence@0.2.13-rc.5
  - @rocket.chat/core-services@0.7.5-rc.5
  - @rocket.chat/model-typings@1.3.0-rc.5
  - @rocket.chat/models@1.2.0-rc.5
  - @rocket.chat/network-broker@0.1.5-rc.5
  </details>

## 0.4.13-rc.4

### Patch Changes

- <details><summary>Updated dependencies []:</summary>

  - @rocket.chat/core-typings@7.3.0-rc.4
  - @rocket.chat/presence@0.2.13-rc.4
  - @rocket.chat/core-services@0.7.5-rc.4
  - @rocket.chat/model-typings@1.3.0-rc.4
  - @rocket.chat/models@1.2.0-rc.4
  - @rocket.chat/network-broker@0.1.5-rc.4
  </details>

## 0.4.13-rc.3

### Patch Changes

- <details><summary>Updated dependencies []:</summary>

  - @rocket.chat/core-typings@7.3.0-rc.3
  - @rocket.chat/presence@0.2.13-rc.3
  - @rocket.chat/core-services@0.7.5-rc.3
  - @rocket.chat/model-typings@1.3.0-rc.3
  - @rocket.chat/models@1.2.0-rc.3
  - @rocket.chat/network-broker@0.1.5-rc.3
  </details>

## 0.4.13-rc.2

### Patch Changes

- <details><summary>Updated dependencies []:</summary>

  - @rocket.chat/core-typings@7.3.0-rc.2
  - @rocket.chat/presence@0.2.13-rc.2
  - @rocket.chat/core-services@0.7.5-rc.2
  - @rocket.chat/model-typings@1.3.0-rc.2
  - @rocket.chat/models@1.2.0-rc.2
  - @rocket.chat/network-broker@0.1.5-rc.2
  </details>

## 0.4.13-rc.1

### Patch Changes

- <details><summary>Updated dependencies []:</summary>

  - @rocket.chat/core-typings@7.3.0-rc.1
  - @rocket.chat/presence@0.2.13-rc.1
  - @rocket.chat/core-services@0.7.5-rc.1
  - @rocket.chat/model-typings@1.3.0-rc.1
  - @rocket.chat/models@1.2.0-rc.1
  - @rocket.chat/network-broker@0.1.5-rc.1
  </details>

## 0.4.13-rc.0

### Patch Changes

- ([#34858](https://github.com/RocketChat/Rocket.Chat/pull/34858)) Fixes an issue that prevented the apps-engine from reestablishing communications with subprocesses in some cases

- <details><summary>Updated dependencies [79cba772bd8ae0a1e084687b47e05f312e85078a, 5506c406f4a22145ece065ad2b797225e94423ca, 8942b0032af976738a7c602fa389803dda30c0dc, bfa92f4dba1a16973d7da5a9c0f5d0df998bf944, b4ce5797b7fc52e851aa4afc54c4617fc12cbf72]:</summary>

  - @rocket.chat/model-typings@1.3.0-rc.0
  - @rocket.chat/models@1.2.0-rc.0
  - @rocket.chat/core-typings@7.3.0-rc.0
  - @rocket.chat/presence@0.2.13-rc.0
  - @rocket.chat/core-services@0.7.5-rc.0
  - @rocket.chat/network-broker@0.1.5-rc.0
  </details>

## 0.4.12

### Patch Changes

- <details><summary>Updated dependencies []:</summary>

  - @rocket.chat/core-typings@7.2.1
  - @rocket.chat/presence@0.2.12
  - @rocket.chat/core-services@0.7.4
  - @rocket.chat/model-typings@1.2.1
  - @rocket.chat/network-broker@0.1.4
  - @rocket.chat/models@1.1.1
  </details>

## 0.4.11

### Patch Changes

- ([#34858](https://github.com/RocketChat/Rocket.Chat/pull/34858)) Fixes an issue that prevented the apps-engine from reestablishing communications with subprocesses in some cases

- <details><summary>Updated dependencies [76f6239ff1a9f34f163c03c140c4ceba62563b4e, f11efb4011db4efcdbf978d4b76671028daeed6e, c43220dcd8c1df86a6143d6553964ad2173903b3, 47f24c2fb795eee33cb021d56508298b8a548eec, 76f6239ff1a9f34f163c03c140c4ceba62563b4e, 475120dc19fb8cc400fd8af21559cd6f3cc17eb8, 2e4af86f6463166ba4d0b37b153b89ab246e112a, 76f6239ff1a9f34f163c03c140c4ceba62563b4e, 75a14b2e013aca7361cac56316f2b7e8c07d9dc8]:</summary>

  - @rocket.chat/model-typings@1.2.0
  - @rocket.chat/core-typings@7.2.0
  - @rocket.chat/models@1.1.0
  - @rocket.chat/presence@0.2.11
  - @rocket.chat/core-services@0.7.3
  - @rocket.chat/network-broker@0.1.3
  </details>

## 0.4.11-rc.3

### Patch Changes

- <details><summary>Updated dependencies []:</summary>

  - @rocket.chat/core-typings@7.2.0-rc.3
  - @rocket.chat/presence@0.2.11-rc.3
  - @rocket.chat/core-services@0.7.3-rc.3
  - @rocket.chat/model-typings@1.2.0-rc.3
  - @rocket.chat/network-broker@0.1.3-rc.3
  - @rocket.chat/models@1.1.0-rc.3
  </details>

## 0.4.11-rc.2

### Patch Changes

- ([#34858](https://github.com/RocketChat/Rocket.Chat/pull/34858)) Fixes an issue that prevented the apps-engine from reestablishing communications with subprocesses in some cases

- <details><summary>Updated dependencies [c43220dcd8c1df86a6143d6553964ad2173903b3]:</summary>

  - @rocket.chat/models@1.1.0-rc.2
  - @rocket.chat/presence@0.2.11-rc.2
  - @rocket.chat/core-services@0.7.3-rc.2
  - @rocket.chat/core-typings@7.2.0-rc.2
  - @rocket.chat/network-broker@0.1.3-rc.2
  - @rocket.chat/model-typings@1.2.0-rc.2
  </details>

## 0.4.11-rc.1

### Patch Changes

- <details><summary>Updated dependencies []:</summary>

  - @rocket.chat/core-typings@7.2.0-rc.1
  - @rocket.chat/presence@0.2.11-rc.1
  - @rocket.chat/core-services@0.7.3-rc.1
  - @rocket.chat/model-typings@1.2.0-rc.1
  - @rocket.chat/network-broker@0.1.3-rc.1
  - @rocket.chat/models@1.1.0-rc.1
  </details>

## 0.4.11-rc.0

### Patch Changes

- <details><summary>Updated dependencies [76f6239ff1a9f34f163c03c140c4ceba62563b4e, f11efb4011db4efcdbf978d4b76671028daeed6e, 47f24c2fb795eee33cb021d56508298b8a548eec, 76f6239ff1a9f34f163c03c140c4ceba62563b4e, 475120dc19fb8cc400fd8af21559cd6f3cc17eb8, 2e4af86f6463166ba4d0b37b153b89ab246e112a, 76f6239ff1a9f34f163c03c140c4ceba62563b4e, 75a14b2e013aca7361cac56316f2b7e8c07d9dc8]:</summary>

  - @rocket.chat/model-typings@1.2.0-rc.0
  - @rocket.chat/core-typings@7.2.0-rc.0
  - @rocket.chat/models@1.1.0-rc.0
  - @rocket.chat/presence@0.2.11-rc.0
  - @rocket.chat/core-services@0.7.3-rc.0
  - @rocket.chat/network-broker@0.1.3-rc.0
  </details>

## 0.4.10

### Patch Changes

- ([#33596](https://github.com/RocketChat/Rocket.Chat/pull/33596)) Bump meteor to 3.0.4 and Node version to 20.18.0

- <details><summary>Updated dependencies [80e36bfc3938775eb26aa5576f1b9b98896e1cc4, 32d93a0666fa1cbe857d02889e93d9bbf45bd4f0, 63ccadc012499e004445ad6bc6cd2ff777aecbd1]:</summary>

  - @rocket.chat/model-typings@1.1.0
  - @rocket.chat/core-typings@7.1.0
  - @rocket.chat/core-services@0.7.2
  - @rocket.chat/presence@0.2.10
  - @rocket.chat/models@1.0.1
  - @rocket.chat/network-broker@0.1.2
  </details>

## 0.4.10-rc.3

### Patch Changes

- <details><summary>Updated dependencies []:</summary>

  - @rocket.chat/core-typings@7.1.0-rc.3
  - @rocket.chat/presence@0.2.10-rc.3
  - @rocket.chat/core-services@0.7.2-rc.3
  - @rocket.chat/model-typings@1.1.0-rc.3
  - @rocket.chat/network-broker@0.1.2-rc.3
  - @rocket.chat/models@1.0.1-rc.3
  </details>

## 0.4.10-rc.2

### Patch Changes

- <details><summary>Updated dependencies []:</summary>

  - @rocket.chat/core-typings@7.1.0-rc.2
  - @rocket.chat/presence@0.2.10-rc.2
  - @rocket.chat/core-services@0.7.2-rc.2
  - @rocket.chat/model-typings@1.1.0-rc.2
  - @rocket.chat/network-broker@0.1.2-rc.2
  - @rocket.chat/models@1.0.1-rc.2
  </details>

## 0.4.10-rc.1

### Patch Changes

- <details><summary>Updated dependencies []:</summary>

  - @rocket.chat/core-typings@7.1.0-rc.1
  - @rocket.chat/presence@0.2.10-rc.1
  - @rocket.chat/core-services@0.7.2-rc.1
  - @rocket.chat/model-typings@1.1.0-rc.1
  - @rocket.chat/network-broker@0.1.2-rc.1
  - @rocket.chat/models@1.0.1-rc.1
  </details>

## 0.4.10-rc.0

### Patch Changes

- ([#33596](https://github.com/RocketChat/Rocket.Chat/pull/33596)) Bump meteor to 3.0.4 and Node version to 20.18.0

- <details><summary>Updated dependencies [80e36bfc3938775eb26aa5576f1b9b98896e1cc4, 32d93a0666fa1cbe857d02889e93d9bbf45bd4f0, 63ccadc012499e004445ad6bc6cd2ff777aecbd1]:</summary>

  - @rocket.chat/model-typings@1.1.0-rc.0
  - @rocket.chat/core-typings@7.1.0-rc.0
  - @rocket.chat/core-services@0.7.2-rc.0
  - @rocket.chat/presence@0.2.10-rc.0
  - @rocket.chat/models@1.0.1-rc.0
  - @rocket.chat/network-broker@0.1.2-rc.0
  </details>

## 0.4.9

### Patch Changes

- <details><summary>Updated dependencies [bcacbb1cee, d9fe5bbe0b, b338807d76, 3ea02d3cc1, e3629e065b, 03d148524b, 81998f3450, 509143d6dd]:</summary>

  - @rocket.chat/core-services@0.7.1
  - @rocket.chat/model-typings@1.0.0
  - @rocket.chat/core-typings@7.0.0
  - @rocket.chat/models@1.0.0
  - @rocket.chat/presence@0.2.9
  - @rocket.chat/network-broker@0.1.1
  </details>

## 0.4.9-rc.6

### Patch Changes

- <details><summary>Updated dependencies []:</summary>

  - @rocket.chat/core-typings@7.0.0-rc.6
  - @rocket.chat/presence@0.2.9-rc.6
  - @rocket.chat/core-services@0.7.1-rc.6
  - @rocket.chat/model-typings@1.0.0-rc.6
  - @rocket.chat/network-broker@0.1.1-rc.6
  - @rocket.chat/models@1.0.0-rc.6
  </details>

## 0.4.9-rc.5

### Patch Changes

- <details><summary>Updated dependencies []:</summary>

  - @rocket.chat/presence@0.2.9-rc.5
  - @rocket.chat/core-services@0.7.1-rc.5
  - @rocket.chat/network-broker@0.1.1-rc.5
  - @rocket.chat/core-typings@7.0.0-rc.5
  - @rocket.chat/model-typings@1.0.0-rc.5
  - @rocket.chat/models@1.0.0-rc.5
  </details>

## 0.4.9-rc.4

### Patch Changes

- <details><summary>Updated dependencies []:</summary>

  - @rocket.chat/core-typings@7.0.0-rc.4
  - @rocket.chat/presence@0.2.9-rc.4
  - @rocket.chat/core-services@0.7.1-rc.4
  - @rocket.chat/model-typings@1.0.0-rc.4
  - @rocket.chat/network-broker@0.1.1-rc.4
  - @rocket.chat/models@1.0.0-rc.4
  </details>

## 0.4.9-rc.3

### Patch Changes

- <details><summary>Updated dependencies []:</summary>

  - @rocket.chat/core-typings@7.0.0-rc.3
  - @rocket.chat/presence@0.2.9-rc.3
  - @rocket.chat/core-services@0.7.1-rc.3
  - @rocket.chat/model-typings@1.0.0-rc.3
  - @rocket.chat/network-broker@0.1.1-rc.3
  - @rocket.chat/models@1.0.0-rc.3
  </details>

## 0.4.9-rc.2

### Patch Changes

- <details><summary>Updated dependencies []:</summary>

  - @rocket.chat/core-typings@7.0.0-rc.2
  - @rocket.chat/presence@0.2.9-rc.2
  - @rocket.chat/core-services@0.7.1-rc.2
  - @rocket.chat/model-typings@1.0.0-rc.2
  - @rocket.chat/network-broker@0.1.1-rc.2
  - @rocket.chat/models@1.0.0-rc.2
  </details>

## 0.4.9-rc.1

### Patch Changes

- <details><summary>Updated dependencies []:</summary>

  - @rocket.chat/core-typings@7.0.0-rc.1
  - @rocket.chat/presence@0.2.9-rc.1
  - @rocket.chat/core-services@0.7.1-rc.1
  - @rocket.chat/model-typings@1.0.0-rc.1
  - @rocket.chat/network-broker@0.1.1-rc.1
  - @rocket.chat/models@1.0.0-rc.1
  </details>

## 0.4.9-rc.0

### Patch Changes

- <details><summary>Updated dependencies [7726d68374, bcacbb1cee, d9fe5bbe0b, b338807d76, 3ea02d3cc1, e3629e065b, 03d148524b, 81998f3450, 509143d6dd]:</summary>

  - @rocket.chat/core-typings@7.0.0-rc.0
  - @rocket.chat/model-typings@1.0.0-rc.0
  - @rocket.chat/core-services@0.7.1-rc.0
  - @rocket.chat/models@1.0.0-rc.0
  - @rocket.chat/presence@0.2.9-rc.0
  - @rocket.chat/network-broker@0.1.1-rc.0
  </details>

## 0.4.8

### Patch Changes

- <details><summary>Updated dependencies [9a38c8e13f, 274f4f5881, 532f08819e, 927710d778, 3a161c4310, 12d6307998]:</summary>

  - @rocket.chat/model-typings@0.8.0
  - @rocket.chat/core-typings@6.13.0
  - @rocket.chat/core-services@0.7.0
  - @rocket.chat/models@0.3.0
  - @rocket.chat/presence@0.2.8
  </details>

## 0.4.8-rc.6

### Patch Changes

- <details><summary>Updated dependencies []:</summary>

  - @rocket.chat/core-typings@6.13.0-rc.6
  - @rocket.chat/presence@0.2.8-rc.6
  - @rocket.chat/core-services@0.7.0-rc.6
  - @rocket.chat/model-typings@0.8.0-rc.6
  - @rocket.chat/models@0.3.0-rc.6
  </details>

## 0.4.8-rc.5

### Patch Changes

- <details><summary>Updated dependencies []:</summary>

  - @rocket.chat/core-typings@6.13.0-rc.5
  - @rocket.chat/presence@0.2.8-rc.5
  - @rocket.chat/core-services@0.7.0-rc.5
  - @rocket.chat/model-typings@0.8.0-rc.5
  - @rocket.chat/models@0.3.0-rc.5
  </details>

## 0.4.8-rc.4

### Patch Changes

- <details><summary>Updated dependencies []:</summary>

  - @rocket.chat/core-typings@6.13.0-rc.4
  - @rocket.chat/presence@0.2.8-rc.4
  - @rocket.chat/core-services@0.7.0-rc.4
  - @rocket.chat/model-typings@0.8.0-rc.4
  - @rocket.chat/models@0.3.0-rc.4
  </details>

## 0.4.8-rc.3

### Patch Changes

- <details><summary>Updated dependencies []:</summary>

  - @rocket.chat/core-typings@6.13.0-rc.3
  - @rocket.chat/presence@0.2.8-rc.3
  - @rocket.chat/core-services@0.7.0-rc.3
  - @rocket.chat/model-typings@0.8.0-rc.3
  - @rocket.chat/models@0.3.0-rc.3
  </details>

## 0.4.8-rc.2

### Patch Changes

- <details><summary>Updated dependencies []:</summary>

  - @rocket.chat/core-typings@6.13.0-rc.2
  - @rocket.chat/presence@0.2.8-rc.2
  - @rocket.chat/core-services@0.7.0-rc.2
  - @rocket.chat/model-typings@0.8.0-rc.2
  - @rocket.chat/models@0.3.0-rc.2
  </details>

## 0.4.8-rc.1

### Patch Changes

- <details><summary>Updated dependencies []:</summary>

  - @rocket.chat/core-typings@6.13.0-rc.1
  - @rocket.chat/presence@0.2.8-rc.1
  - @rocket.chat/core-services@0.7.0-rc.1
  - @rocket.chat/model-typings@0.8.0-rc.1
  - @rocket.chat/models@0.3.0-rc.1
  </details>

## 0.4.8-rc.0

### Patch Changes

- <details><summary>Updated dependencies [9a38c8e13f, 274f4f5881, 532f08819e, 927710d778, 3a161c4310, 12d6307998]:</summary>

  - @rocket.chat/model-typings@0.8.0-rc.0
  - @rocket.chat/core-typings@6.13.0-rc.0
  - @rocket.chat/core-services@0.7.0-rc.0
  - @rocket.chat/models@0.3.0-rc.0
  - @rocket.chat/presence@0.2.7-rc.0
  </details>

## 0.4.7

### Patch Changes

- <details><summary>Updated dependencies []:</summary>

  - @rocket.chat/core-services@0.6.1
  - @rocket.chat/core-typings@6.12.1
  - @rocket.chat/presence@0.2.7
  - @rocket.chat/model-typings@0.7.1
  - @rocket.chat/models@0.2.4
  </details>

## 0.4.6

### Patch Changes

- <details><summary>Updated dependencies [7f88158036, 7937ff741a, a14c0678bb, 58c0efc732, e28be46db7, 58c0efc732]:</summary>

  - @rocket.chat/model-typings@0.7.0
  - @rocket.chat/core-typings@6.12.0
  - @rocket.chat/core-services@0.6.0
  - @rocket.chat/models@0.2.3
  - @rocket.chat/presence@0.2.6
  </details>

## 0.4.6-rc.6

### Patch Changes

- <details><summary>Updated dependencies []:</summary>

  - @rocket.chat/core-typings@6.12.0-rc.6
  - @rocket.chat/presence@0.2.6-rc.6
  - @rocket.chat/core-services@0.6.0-rc.6
  - @rocket.chat/model-typings@0.7.0-rc.6
  - @rocket.chat/models@0.2.3-rc.6
  </details>

## 0.4.6-rc.5

### Patch Changes

- <details><summary>Updated dependencies []:</summary>

  - @rocket.chat/core-typings@6.12.0-rc.5
  - @rocket.chat/presence@0.2.6-rc.5
  - @rocket.chat/core-services@0.6.0-rc.5
  - @rocket.chat/model-typings@0.7.0-rc.5
  - @rocket.chat/models@0.2.3-rc.5
  </details>

## 0.4.6-rc.4

### Patch Changes

- <details><summary>Updated dependencies []:</summary>

  - @rocket.chat/core-typings@6.12.0-rc.4
  - @rocket.chat/presence@0.2.6-rc.4
  - @rocket.chat/core-services@0.6.0-rc.4
  - @rocket.chat/model-typings@0.7.0-rc.4
  - @rocket.chat/models@0.2.3-rc.4
  </details>

## 0.4.6-rc.3

### Patch Changes

- <details><summary>Updated dependencies []:</summary>
  - @rocket.chat/core-typings@6.12.0-rc.3
  - @rocket.chat/presence@0.2.5-rc.3
  - @rocket.chat/core-services@0.6.0-rc.3
  - @rocket.chat/model-typings@0.7.0-rc.3
  - @rocket.chat/models@0.2.2-rc.3
  </details>

## 0.4.5-rc.2

### Patch Changes

- <details><summary>Updated dependencies []:</summary>

  - @rocket.chat/core-typings@6.12.0-rc.2
  - @rocket.chat/presence@0.2.5-rc.2
  - @rocket.chat/core-services@0.6.0-rc.2
  - @rocket.chat/model-typings@0.7.0-rc.2
  - @rocket.chat/models@0.2.2-rc.2
  </details>

## 0.4.5-rc.1

### Patch Changes

- <details><summary>Updated dependencies []:</summary>

  - @rocket.chat/core-typings@6.12.0-rc.1
  - @rocket.chat/presence@0.2.5-rc.1
  - @rocket.chat/core-services@0.6.0-rc.1
  - @rocket.chat/model-typings@0.7.0-rc.1
  - @rocket.chat/models@0.2.2-rc.1
  </details>

## 0.4.5-rc.0

### Patch Changes

- <details><summary>Updated dependencies [7f88158036, 7937ff741a, a14c0678bb, 58c0efc732, e28be46db7, 58c0efc732]:</summary>

  - @rocket.chat/model-typings@0.7.0-rc.0
  - @rocket.chat/core-typings@6.12.0-rc.0
  - @rocket.chat/core-services@0.6.0-rc.0
  - @rocket.chat/models@0.2.1-rc.0
  - @rocket.chat/presence@0.2.4-rc.0
  </details>

## 0.4.5

### Patch Changes

- <details><summary>Updated dependencies []:</summary>

  - @rocket.chat/core-typings@6.11.2
  - @rocket.chat/presence@0.2.5
  - @rocket.chat/core-services@0.5.2
  - @rocket.chat/model-typings@0.6.2
  - @rocket.chat/models@0.2.2
  </details>

## 0.4.4

### Patch Changes

- <details><summary>Updated dependencies []:</summary>

  - @rocket.chat/core-typings@6.11.1
  - @rocket.chat/presence@0.2.4
  - @rocket.chat/core-services@0.5.1
  - @rocket.chat/model-typings@0.6.1
  - @rocket.chat/models@0.2.1
  </details>

## 0.4.3

### Patch Changes

- <details><summary>Updated dependencies [439faa87d3, 03c8b066f9, 2d89a0c448, 439faa87d3, 24f7df4894, 03c8b066f9, 264d7d5496, b8e5887fb9]:</summary>

  - @rocket.chat/model-typings@0.6.0
  - @rocket.chat/core-services@0.5.0
  - @rocket.chat/core-typings@6.11.0
  - @rocket.chat/models@0.2.0
  - @rocket.chat/presence@0.2.3
  </details>

## 0.4.3-rc.6

### Patch Changes

- <details><summary>Updated dependencies []:</summary>

  - @rocket.chat/core-typings@6.11.0-rc.6
  - @rocket.chat/presence@0.2.3-rc.6
  - @rocket.chat/core-services@0.5.0-rc.6
  - @rocket.chat/model-typings@0.6.0-rc.6
  - @rocket.chat/models@0.2.0-rc.6
  </details>

## 0.4.3-rc.5

### Patch Changes

- <details><summary>Updated dependencies []:</summary>

  - @rocket.chat/core-typings@6.11.0-rc.5
  - @rocket.chat/presence@0.2.3-rc.5
  - @rocket.chat/core-services@0.5.0-rc.5
  - @rocket.chat/model-typings@0.6.0-rc.5
  - @rocket.chat/models@0.2.0-rc.5
  </details>

## 0.4.3-rc.4

### Patch Changes

- <details><summary>Updated dependencies []:</summary>

  - @rocket.chat/core-typings@6.11.0-rc.4
  - @rocket.chat/presence@0.2.3-rc.4
  - @rocket.chat/core-services@0.5.0-rc.4
  - @rocket.chat/model-typings@0.6.0-rc.4
  - @rocket.chat/models@0.2.0-rc.4
  </details>

## 0.4.3-rc.3

### Patch Changes

- <details><summary>Updated dependencies []:</summary>

  - @rocket.chat/core-typings@6.11.0-rc.3
  - @rocket.chat/presence@0.2.3-rc.3
  - @rocket.chat/core-services@0.5.0-rc.3
  - @rocket.chat/model-typings@0.6.0-rc.3
  - @rocket.chat/models@0.2.0-rc.3
  </details>

## 0.4.3-rc.2

### Patch Changes

- <details><summary>Updated dependencies []:</summary>

  - @rocket.chat/core-typings@6.11.0-rc.2
  - @rocket.chat/presence@0.2.3-rc.2
  - @rocket.chat/core-services@0.5.0-rc.2
  - @rocket.chat/model-typings@0.6.0-rc.2
  - @rocket.chat/models@0.2.0-rc.2
  </details>

## 0.4.3-rc.1

### Patch Changes

- <details><summary>Updated dependencies []:</summary>

  - @rocket.chat/core-typings@6.11.0-rc.1
  - @rocket.chat/presence@0.2.2-rc.1
  - @rocket.chat/core-services@0.5.0-rc.1
  - @rocket.chat/model-typings@0.6.0-rc.1
  - @rocket.chat/models@0.2.0-rc.1
  </details>

## 0.4.3-rc.0

### Patch Changes

- <details><summary>Updated dependencies [439faa87d3, 03c8b066f9, 2d89a0c448, 439faa87d3, 24f7df4894, 03c8b066f9, 264d7d5496, b8e5887fb9]:</summary>

  - @rocket.chat/model-typings@0.6.0-rc.0
  - @rocket.chat/core-services@0.5.0-rc.0
  - @rocket.chat/core-typings@6.11.0-rc.0
  - @rocket.chat/models@0.2.0-rc.0
  - @rocket.chat/presence@0.2.2-rc.0
  </details>

## 0.4.2

### Patch Changes

- <details><summary>Updated dependencies [ca6a9d8de8, ca6a9d8de8, ca6a9d8de8, ca6a9d8de8]:</summary>

  - @rocket.chat/core-services@0.4.2
  - @rocket.chat/core-typings@6.10.2
  - @rocket.chat/presence@0.2.2
  - @rocket.chat/model-typings@0.5.2
  - @rocket.chat/models@0.1.2
  </details>

## 0.4.1

### Patch Changes

- <details><summary>Updated dependencies []:</summary>

  - @rocket.chat/core-typings@6.10.1
  - @rocket.chat/presence@0.2.1
  - @rocket.chat/core-services@0.4.1
  - @rocket.chat/model-typings@0.5.1
  - @rocket.chat/models@0.1.1
  </details>

## 0.4.0

### Minor Changes

- ([#31821](https://github.com/RocketChat/Rocket.Chat/pull/31821)) New runtime for apps in the Apps-Engine based on the Deno platform

### Patch Changes

- <details><summary>Updated dependencies [1240c874a5, eaf2f11a6c, 5f95c4ec6b, f75a2cb4bb, 4f72d62aa7, dfa49bdbb2]:</summary>

  - @rocket.chat/core-typings@6.10.0
  - @rocket.chat/model-typings@0.5.0
  - @rocket.chat/core-services@0.4.0
  - @rocket.chat/presence@0.2.0
  - @rocket.chat/models@0.1.0
  </details>

## 0.4.0-rc.7

### Patch Changes

- <details><summary>Updated dependencies []:</summary>

  - @rocket.chat/core-typings@6.10.0-rc.7
  - @rocket.chat/presence@0.2.0-rc.7
  - @rocket.chat/core-services@0.4.0-rc.7
  - @rocket.chat/model-typings@0.5.0-rc.7
  - @rocket.chat/models@0.1.0-rc.7
  </details>

## 0.4.0-rc.6

### Patch Changes

- <details><summary>Updated dependencies []:</summary>

  - @rocket.chat/core-typings@6.10.0-rc.6
  - @rocket.chat/presence@0.2.0-rc.6
  - @rocket.chat/core-services@0.4.0-rc.6
  - @rocket.chat/model-typings@0.5.0-rc.6
  - @rocket.chat/models@0.1.0-rc.6
  </details>

## 0.4.0-rc.5

### Patch Changes

- <details><summary>Updated dependencies []:</summary>

  - @rocket.chat/core-typings@6.10.0-rc.5
  - @rocket.chat/presence@0.2.0-rc.5
  - @rocket.chat/core-services@0.4.0-rc.5
  - @rocket.chat/model-typings@0.5.0-rc.5
  - @rocket.chat/models@0.1.0-rc.5
  </details>

## 0.4.0-rc.4

### Patch Changes

- <details><summary>Updated dependencies []:</summary>

  - @rocket.chat/core-typings@6.10.0-rc.4
  - @rocket.chat/presence@0.2.0-rc.4
  - @rocket.chat/core-services@0.4.0-rc.4
  - @rocket.chat/model-typings@0.5.0-rc.4
  - @rocket.chat/models@0.1.0-rc.4
  </details>

## 0.4.0-rc.3

### Patch Changes

- <details><summary>Updated dependencies []:</summary>

  - @rocket.chat/core-typings@6.10.0-rc.3
  - @rocket.chat/presence@0.2.0-rc.3
  - @rocket.chat/core-services@0.4.0-rc.3
  - @rocket.chat/model-typings@0.5.0-rc.3
  - @rocket.chat/models@0.1.0-rc.3
  </details>

## 0.4.0-rc.2

### Patch Changes

- <details><summary>Updated dependencies []:</summary>

  - @rocket.chat/core-typings@6.10.0-rc.2
  - @rocket.chat/presence@0.2.0-rc.2
  - @rocket.chat/core-services@0.4.0-rc.2
  - @rocket.chat/model-typings@0.5.0-rc.2
  - @rocket.chat/models@0.1.0-rc.2
  </details>

## 0.4.0-rc.1

### Patch Changes

- <details><summary>Updated dependencies []:</summary>

  - @rocket.chat/core-typings@6.10.0-rc.1
  - @rocket.chat/presence@0.2.0-rc.1
  - @rocket.chat/core-services@0.4.0-rc.1
  - @rocket.chat/model-typings@0.5.0-rc.1
  - @rocket.chat/models@0.1.0-rc.1
  </details>

## 0.4.0-rc.0

### Minor Changes

- ([#31821](https://github.com/RocketChat/Rocket.Chat/pull/31821)) New runtime for apps in the Apps-Engine based on the Deno platform

### Patch Changes

- <details><summary>Updated dependencies [1240c874a5, eaf2f11a6c, 5f95c4ec6b, f75a2cb4bb, 4f72d62aa7, dfa49bdbb2]:</summary>

  - @rocket.chat/core-typings@6.10.0-rc.0
  - @rocket.chat/model-typings@0.5.0-rc.0
  - @rocket.chat/core-services@0.4.0-rc.0
  - @rocket.chat/presence@0.2.0-rc.0
  - @rocket.chat/models@0.1.0-rc.0

## 0.3.18

### Patch Changes

- <details><summary>Updated dependencies []:</summary>

  - @rocket.chat/core-typings@6.9.3
  - @rocket.chat/presence@0.1.18
  - @rocket.chat/core-services@0.3.18
  - @rocket.chat/model-typings@0.4.4
  - @rocket.chat/models@0.0.42
  </details>

## 0.3.17

### Patch Changes

- <details><summary>Updated dependencies []:</summary>

  - @rocket.chat/core-typings@6.9.2
  - @rocket.chat/presence@0.1.17
  - @rocket.chat/core-services@0.3.17
  - @rocket.chat/model-typings@0.4.3
  - @rocket.chat/models@0.0.41
  </details>

## 0.3.16

### Patch Changes

- <details><summary>Updated dependencies []:</summary>

  - @rocket.chat/core-typings@6.9.1
  - @rocket.chat/presence@0.1.16
  - @rocket.chat/core-services@0.3.16
  - @rocket.chat/model-typings@0.4.2
  - @rocket.chat/models@0.0.40
  </details>

## 0.3.15

### Patch Changes

- <details><summary>Updated dependencies [ff4e396416, ad86761209, 724ba3a729, 70ab2a7b7b]:</summary>

  - @rocket.chat/core-typings@6.9.0
  - @rocket.chat/core-services@0.3.15
  - @rocket.chat/presence@0.1.15
  - @rocket.chat/model-typings@0.4.1
  - @rocket.chat/models@0.0.39
  </details>

## 0.3.15-rc.2

### Patch Changes

- <details><summary>Updated dependencies []:</summary>

  - @rocket.chat/core-typings@6.9.0-rc.2
  - @rocket.chat/presence@0.1.15-rc.2
  - @rocket.chat/core-services@0.3.15-rc.2
  - @rocket.chat/model-typings@0.4.1-rc.2
  - @rocket.chat/models@0.0.39-rc.2
  </details>

## 0.3.15-rc.1

### Patch Changes

- <details><summary>Updated dependencies []:</summary>

  - @rocket.chat/core-typings@6.9.0-rc.1
  - @rocket.chat/presence@0.1.15-rc.1
  - @rocket.chat/core-services@0.3.15-rc.1
  - @rocket.chat/model-typings@0.4.1-rc.1
  - @rocket.chat/models@0.0.39-rc.1
  </details>

## 0.3.15-rc.0

### Patch Changes

- <details><summary>Updated dependencies [ff4e396416, ad86761209, 724ba3a729, 70ab2a7b7b]:</summary>

  - @rocket.chat/core-typings@6.9.0-rc.0
  - @rocket.chat/core-services@0.3.15-rc.0
  - @rocket.chat/presence@0.1.15-rc.0
  - @rocket.chat/model-typings@0.4.1-rc.0
  - @rocket.chat/models@0.0.39-rc.0
  </details>

## 0.3.14

### Patch Changes

- <details><summary>Updated dependencies [c47a8e3514, da45cb6998, b94ca7c30b, 8b0986d15a, 4aba7c8a26]:</summary>

  - @rocket.chat/core-typings@6.8.0
  - @rocket.chat/model-typings@0.4.0
  - @rocket.chat/core-services@0.3.14
  - @rocket.chat/presence@0.1.14
  - @rocket.chat/models@0.0.38
  </details>

## 0.3.14-rc.2

### Patch Changes

- <details><summary>Updated dependencies [b94ca7c30b]:</summary>

  - @rocket.chat/core-services@0.3.14-rc.2
  - @rocket.chat/core-typings@6.8.0-rc.2
  - @rocket.chat/presence@0.1.14-rc.2
  - @rocket.chat/model-typings@0.4.0-rc.2
  - @rocket.chat/models@0.0.38-rc.2
  </details>

## 0.3.14-rc.1

### Patch Changes

- <details><summary>Updated dependencies []:</summary>

  - @rocket.chat/core-typings@6.8.0-rc.1
  - @rocket.chat/presence@0.1.13-rc.1
  - @rocket.chat/core-services@0.3.14-rc.1
  - @rocket.chat/model-typings@0.4.0-rc.1
  - @rocket.chat/models@0.0.37-rc.1
  </details>

## 0.3.14-rc.0

### Patch Changes

- <details><summary>Updated dependencies [c47a8e3514, da45cb6998, 8b0986d15a, 4aba7c8a26]:</summary>

  - @rocket.chat/core-typings@6.8.0-rc.0
  - @rocket.chat/model-typings@0.4.0-rc.0
  - @rocket.chat/core-services@0.3.12-rc.0
  - @rocket.chat/presence@0.1.12-rc.0
  - @rocket.chat/models@0.0.36-rc.0

## 0.3.13

### Patch Changes

- <details><summary>Updated dependencies []:</summary>
  - @rocket.chat/core-typings@6.7.2
  - @rocket.chat/presence@0.1.13
  - @rocket.chat/core-services@0.3.13
  - @rocket.chat/model-typings@0.3.9
  - @rocket.chat/models@0.0.37
  </details>

## 0.3.12

### Patch Changes

- <details><summary>Updated dependencies []:</summary>

  - @rocket.chat/core-typings@6.7.1
  - @rocket.chat/presence@0.1.12
  - @rocket.chat/core-services@0.3.12
  - @rocket.chat/model-typings@0.3.8
  - @rocket.chat/models@0.0.36
  </details>

## 0.3.11

### Patch Changes

- <details><summary>Updated dependencies [b9ef630816, 3eb4dd7f50, 0570f6740a, b9e897a8f5, b876e4e0fc, e203c40471]:</summary>

  - @rocket.chat/core-typings@6.7.0
  - @rocket.chat/model-typings@0.3.7
  - @rocket.chat/core-services@0.3.11
  - @rocket.chat/models@0.0.35
  - @rocket.chat/presence@0.1.11
  </details>

## 0.3.11-rc.4

### Patch Changes

- <details><summary>Updated dependencies []:</summary>

  - @rocket.chat/core-typings@6.7.0-rc.4
  - @rocket.chat/presence@0.1.11-rc.4
  - @rocket.chat/core-services@0.3.11-rc.4
  - @rocket.chat/model-typings@0.3.7-rc.4
  - @rocket.chat/models@0.0.35-rc.4
  </details>

## 0.3.11-rc.3

### Patch Changes

- <details><summary>Updated dependencies []:</summary>

  - @rocket.chat/core-typings@6.7.0-rc.3
  - @rocket.chat/presence@0.1.11-rc.3
  - @rocket.chat/core-services@0.3.11-rc.3
  - @rocket.chat/model-typings@0.3.7-rc.3
  - @rocket.chat/models@0.0.35-rc.3
  </details>

## 0.3.11-rc.2

### Patch Changes

- <details><summary>Updated dependencies []:</summary>

  - @rocket.chat/core-typings@6.7.0-rc.2
  - @rocket.chat/presence@0.1.11-rc.2
  - @rocket.chat/core-services@0.3.11-rc.2
  - @rocket.chat/model-typings@0.3.7-rc.2
  - @rocket.chat/models@0.0.35-rc.2
  </details>

## 0.3.11-rc.1

### Patch Changes

- <details><summary>Updated dependencies []:</summary>

  - @rocket.chat/core-typings@6.7.0-rc.1
  - @rocket.chat/presence@0.1.11-rc.1
  - @rocket.chat/core-services@0.3.11-rc.1
  - @rocket.chat/model-typings@0.3.7-rc.1
  - @rocket.chat/models@0.0.35-rc.1
  </details>

## 0.3.11-rc.0

### Patch Changes

- <details><summary>Updated dependencies [b9ef630816, 3eb4dd7f50, 0570f6740a, b9e897a8f5, b876e4e0fc, e203c40471]:</summary>

  - @rocket.chat/core-typings@6.7.0-rc.0
  - @rocket.chat/model-typings@0.3.7-rc.0
  - @rocket.chat/core-services@0.3.11-rc.0
  - @rocket.chat/models@0.0.35-rc.0
  - @rocket.chat/presence@0.1.11-rc.0
  </details>

## 0.3.10

### Patch Changes

- <details><summary>Updated dependencies [ada096901a]:</summary>

  - @rocket.chat/models@0.0.34
  - @rocket.chat/presence@0.1.10
  - @rocket.chat/core-services@0.3.10
  - @rocket.chat/core-typings@6.6.6
  - @rocket.chat/model-typings@0.3.6
  </details>

## 0.3.9

### Patch Changes

- <details><summary>Updated dependencies []:</summary>

  - @rocket.chat/core-typings@6.6.5
  - @rocket.chat/presence@0.1.9
  - @rocket.chat/core-services@0.3.9
  - @rocket.chat/model-typings@0.3.5
  - @rocket.chat/models@0.0.33
  </details>

## 0.3.8

### Patch Changes

- <details><summary>Updated dependencies [c2872a93f2]:</summary>

  - @rocket.chat/core-services@0.3.8
  - @rocket.chat/presence@0.1.8
  - @rocket.chat/core-typings@6.6.4
  - @rocket.chat/model-typings@0.3.4
  - @rocket.chat/models@0.0.32
  </details>

## 0.3.7

### Patch Changes

- <details><summary>Updated dependencies []:</summary>

  - @rocket.chat/core-typings@6.6.3
  - @rocket.chat/presence@0.1.7
  - @rocket.chat/core-services@0.3.7
  - @rocket.chat/model-typings@0.3.3
  - @rocket.chat/models@0.0.31
  </details>

## 0.3.6

### Patch Changes

- <details><summary>Updated dependencies []:</summary>

  - @rocket.chat/core-typings@6.6.2
  - @rocket.chat/presence@0.1.6
  - @rocket.chat/core-services@0.3.6
  - @rocket.chat/model-typings@0.3.2
  - @rocket.chat/models@0.0.30
  </details>

## 0.3.5

### Patch Changes

- <details><summary>Updated dependencies []:</summary>

  - @rocket.chat/core-typings@6.6.1
  - @rocket.chat/presence@0.1.5
  - @rocket.chat/core-services@0.3.5
  - @rocket.chat/model-typings@0.3.1
  - @rocket.chat/models@0.0.29
  </details>

## 0.3.4

### Patch Changes

- ([#31138](https://github.com/RocketChat/Rocket.Chat/pull/31138)) feat(uikit): Move `@rocket.chat/ui-kit` package to the main monorepo

- <details><summary>Updated dependencies [b223cbde14, dbb08ef948, fae558bd5d, 9a6e9b4e28, fdd9852079, 2260c04ec6, c8ab6583dc, e7d3cdeef0, b4b2cd20a8]:</summary>

  - @rocket.chat/core-services@0.3.4
  - @rocket.chat/model-typings@0.3.0
  - @rocket.chat/core-typings@6.6.0
  - @rocket.chat/presence@0.1.4
  - @rocket.chat/models@0.0.28
  </details>

## 0.3.4-rc.7

### Patch Changes

- <details><summary>Updated dependencies []:</summary>

  - @rocket.chat/core-typings@6.6.0-rc.7
  - @rocket.chat/presence@0.1.4-rc.7
  - @rocket.chat/core-services@0.3.4-rc.7
  - @rocket.chat/model-typings@0.3.0-rc.7
  - @rocket.chat/models@0.0.28-rc.7
  </details>

## 0.3.4-rc.6

### Patch Changes

- <details><summary>Updated dependencies []:</summary>

  - @rocket.chat/core-typings@6.6.0-rc.6
  - @rocket.chat/presence@0.1.4-rc.6
  - @rocket.chat/core-services@0.3.4-rc.6
  - @rocket.chat/model-typings@0.3.0-rc.6
  - @rocket.chat/models@0.0.28-rc.6
  </details>

## 0.3.4-rc.5

### Patch Changes

- <details><summary>Updated dependencies []:</summary>

  - @rocket.chat/core-typings@6.6.0-rc.5
  - @rocket.chat/presence@0.1.4-rc.5
  - @rocket.chat/core-services@0.3.4-rc.5
  - @rocket.chat/model-typings@0.3.0-rc.5
  - @rocket.chat/models@0.0.28-rc.5
  </details>

## 0.3.4-rc.4

### Patch Changes

- @rocket.chat/core-typings@6.6.0-rc.4
- @rocket.chat/presence@0.1.4-rc.4
- @rocket.chat/core-services@0.3.4-rc.4
- @rocket.chat/model-typings@0.3.0-rc.4
- @rocket.chat/models@0.0.28-rc.4

## 0.3.4-rc.3

### Patch Changes

- @rocket.chat/core-typings@6.6.0-rc.3
- @rocket.chat/presence@0.1.4-rc.3
- @rocket.chat/core-services@0.3.4-rc.3
- @rocket.chat/model-typings@0.3.0-rc.3
- @rocket.chat/models@0.0.28-rc.3

## 0.3.4-rc.2

### Patch Changes

- @rocket.chat/core-typings@6.6.0-rc.2
- @rocket.chat/presence@0.1.4-rc.2
- @rocket.chat/core-services@0.3.4-rc.2
- @rocket.chat/model-typings@0.3.0-rc.2
- @rocket.chat/models@0.0.28-rc.2

## 0.3.4-rc.1

### Patch Changes

- @rocket.chat/core-typings@6.6.0-rc.1
- @rocket.chat/presence@0.1.4-rc.1
- @rocket.chat/core-services@0.3.4-rc.1
- @rocket.chat/model-typings@0.3.0-rc.1
- @rocket.chat/models@0.0.28-rc.1

## 0.3.4-rc.0

### Patch Changes

- b223cbde14: feat(uikit): Move `@rocket.chat/ui-kit` package to the main monorepo
- Updated dependencies [b223cbde14]
- Updated dependencies [dbb08ef948]
- Updated dependencies [fae558bd5d]
- Updated dependencies [9a6e9b4e28]
- Updated dependencies [fdd9852079]
- Updated dependencies [2260c04ec6]
- Updated dependencies [c8ab6583dc]
- Updated dependencies [e7d3cdeef0]
- Updated dependencies [b4b2cd20a8]
  - @rocket.chat/core-services@0.3.4-rc.0
  - @rocket.chat/model-typings@0.3.0-rc.0
  - @rocket.chat/core-typings@6.6.0-rc.0
  - @rocket.chat/presence@0.1.4-rc.0
  - @rocket.chat/models@0.0.28-rc.0

## 0.3.3

### Patch Changes

- @rocket.chat/core-typings@6.5.3
- @rocket.chat/presence@0.1.3
- @rocket.chat/core-services@0.3.3
- @rocket.chat/model-typings@0.2.3
- @rocket.chat/models@0.0.27

## 0.3.2

### Patch Changes

- @rocket.chat/core-typings@6.5.2
- @rocket.chat/presence@0.1.2
- @rocket.chat/core-services@0.3.2
- @rocket.chat/model-typings@0.2.2
- @rocket.chat/models@0.0.26

## 0.3.1

### Patch Changes

- Updated dependencies [c2b224fd82]
  - @rocket.chat/core-typings@6.5.1
  - @rocket.chat/presence@0.1.1
  - @rocket.chat/core-services@0.3.1
  - @rocket.chat/model-typings@0.2.1
  - @rocket.chat/models@0.0.25

## 0.3.0

### Minor Changes

- 5f81a0f3cb: Implemented the License library, it is used to handle the functionality like expiration date, modules, limits, etc.
  Also added a version v3 of the license, which contains an extended list of features.
  v2 is still supported, since we convert it to v3 on the fly.

### Patch Changes

- Updated dependencies [dea1fe9191]
- Updated dependencies [c0ef13a0bf]
- Updated dependencies [c38711b346]
- Updated dependencies [223dce18a3]
- Updated dependencies [5b9d6883bf]
- Updated dependencies [92613680b7]
- Updated dependencies [ec1b2b9846]
- Updated dependencies [5f81a0f3cb]
- Updated dependencies [dea1fe9191]
  - @rocket.chat/core-typings@6.5.0
  - @rocket.chat/model-typings@0.2.0
  - @rocket.chat/presence@0.1.0
  - @rocket.chat/core-services@0.3.0
  - @rocket.chat/models@0.0.24

## 0.3.0-rc.19

### Patch Changes

- @rocket.chat/core-typings@6.5.0-rc.19
- @rocket.chat/presence@0.1.0-rc.19
- @rocket.chat/core-services@0.3.0-rc.19
- @rocket.chat/model-typings@0.2.0-rc.19
- @rocket.chat/models@0.0.24-rc.12

## 0.3.0-rc.18

### Patch Changes

- @rocket.chat/core-typings@6.5.0-rc.18
- @rocket.chat/presence@0.1.0-rc.18
- @rocket.chat/core-services@0.3.0-rc.18
- @rocket.chat/model-typings@0.2.0-rc.18
- @rocket.chat/models@0.0.24-rc.11

## 0.3.0-rc.17

### Patch Changes

- @rocket.chat/core-typings@6.5.0-rc.17
- @rocket.chat/presence@0.1.0-rc.17
- @rocket.chat/core-services@0.3.0-rc.17
- @rocket.chat/model-typings@0.2.0-rc.17
- @rocket.chat/models@0.0.24-rc.10

## 0.3.0-rc.16

### Patch Changes

- @rocket.chat/core-typings@6.5.0-rc.16
- @rocket.chat/presence@0.1.0-rc.16
- @rocket.chat/core-services@0.3.0-rc.16
- @rocket.chat/model-typings@0.2.0-rc.16
- @rocket.chat/models@0.0.24-rc.9

## 0.3.0-rc.15

### Patch Changes

- @rocket.chat/core-typings@6.5.0-rc.15
- @rocket.chat/presence@0.1.0-rc.15
- @rocket.chat/core-services@0.3.0-rc.15
- @rocket.chat/model-typings@0.2.0-rc.15
- @rocket.chat/models@0.0.24-rc.8

## 0.3.0-rc.14

### Patch Changes

- @rocket.chat/core-typings@6.5.0-rc.14
- @rocket.chat/presence@0.1.0-rc.14
- @rocket.chat/core-services@0.3.0-rc.14
- @rocket.chat/model-typings@0.2.0-rc.14
- @rocket.chat/models@0.0.24-rc.7

## 0.3.0-rc.13

### Patch Changes

- @rocket.chat/core-typings@6.5.0-rc.13
- @rocket.chat/presence@0.1.0-rc.13
- @rocket.chat/core-services@0.3.0-rc.13
- @rocket.chat/model-typings@0.2.0-rc.13
- @rocket.chat/models@0.0.24-rc.6

## 0.3.0-rc.12

### Patch Changes

- @rocket.chat/core-typings@6.5.0-rc.12
- @rocket.chat/presence@0.1.0-rc.12
- @rocket.chat/core-services@0.3.0-rc.12
- @rocket.chat/model-typings@0.2.0-rc.12
- @rocket.chat/models@0.0.24-rc.5

## 0.3.0-rc.11

### Patch Changes

- @rocket.chat/core-typings@6.5.0-rc.11
- @rocket.chat/presence@0.1.0-rc.11
- @rocket.chat/core-services@0.3.0-rc.11
- @rocket.chat/model-typings@0.2.0-rc.11
- @rocket.chat/models@0.0.24-rc.4

## 0.3.0-rc.10

### Patch Changes

- @rocket.chat/core-typings@6.5.0-rc.10
- @rocket.chat/presence@0.1.0-rc.10
- @rocket.chat/core-services@0.3.0-rc.10
- @rocket.chat/model-typings@0.2.0-rc.10
- @rocket.chat/models@0.0.24-rc.3

## 0.3.0-rc.9

### Patch Changes

- @rocket.chat/core-typings@6.5.0-rc.9
- @rocket.chat/presence@0.1.0-rc.9
- @rocket.chat/core-services@0.3.0-rc.9
- @rocket.chat/model-typings@0.2.0-rc.9
- @rocket.chat/models@0.0.24-rc.2

## 0.3.0-rc.8

### Patch Changes

- @rocket.chat/core-typings@6.5.0-rc.8
- @rocket.chat/presence@0.1.0-rc.8
- @rocket.chat/core-services@0.3.0-rc.8
- @rocket.chat/model-typings@0.2.0-rc.8
- @rocket.chat/models@0.0.24-rc.1

## 0.3.0-rc.7

### Patch Changes

- @rocket.chat/core-typings@6.5.0-rc.7
- @rocket.chat/presence@0.1.0-rc.7
- @rocket.chat/core-services@0.3.0-rc.7
- @rocket.chat/model-typings@0.2.0-rc.7
- @rocket.chat/models@0.0.21-rc.7

## 0.3.0-rc.6

### Patch Changes

- @rocket.chat/core-typings@6.5.0-rc.6
- @rocket.chat/presence@0.1.0-rc.6
- @rocket.chat/core-services@0.3.0-rc.6
- @rocket.chat/model-typings@0.2.0-rc.6
- @rocket.chat/models@0.0.21-rc.6

## 0.3.0-rc.5

### Patch Changes

- @rocket.chat/core-typings@6.5.0-rc.5
- @rocket.chat/presence@0.1.0-rc.5
- @rocket.chat/core-services@0.3.0-rc.5
- @rocket.chat/model-typings@0.2.0-rc.5
- @rocket.chat/models@0.0.21-rc.5

## 0.3.0-rc.4

### Patch Changes

- @rocket.chat/core-typings@6.5.0-rc.4
- @rocket.chat/presence@0.1.0-rc.4
- @rocket.chat/core-services@0.3.0-rc.4
- @rocket.chat/model-typings@0.2.0-rc.4
- @rocket.chat/models@0.0.21-rc.4

## 0.3.0-rc.3

### Patch Changes

- @rocket.chat/core-typings@6.5.0-rc.3
- @rocket.chat/presence@0.1.0-rc.3
- @rocket.chat/core-services@0.3.0-rc.3
- @rocket.chat/model-typings@0.2.0-rc.3
- @rocket.chat/models@0.0.21-rc.3

## 0.3.0-rc.2

### Patch Changes

- @rocket.chat/core-typings@6.5.0-rc.2
- @rocket.chat/presence@0.1.0-rc.2
- @rocket.chat/core-services@0.3.0-rc.2
- @rocket.chat/model-typings@0.2.0-rc.2
- @rocket.chat/models@0.0.21-rc.2

## 0.3.0-rc.1

### Patch Changes

- @rocket.chat/core-typings@6.5.0-rc.1
- @rocket.chat/presence@0.1.0-rc.1
- @rocket.chat/core-services@0.3.0-rc.1
- @rocket.chat/model-typings@0.2.0-rc.1
- @rocket.chat/models@0.0.21-rc.1

## 0.3.0-rc.0

### Minor Changes

- 5f81a0f3cb: Implemented the License library, it is used to handle the functionality like expiration date, modules, limits, etc.
  Also added a version v3 of the license, which contains an extended list of features.
  v2 is still supported, since we convert it to v3 on the fly.

### Patch Changes

- Updated dependencies [dea1fe9191]
- Updated dependencies [c0ef13a0bf]
- Updated dependencies [c38711b346]
- Updated dependencies [223dce18a3]
- Updated dependencies [5b9d6883bf]
- Updated dependencies [92613680b7]
- Updated dependencies [ec1b2b9846]
- Updated dependencies [5f81a0f3cb]
- Updated dependencies [dea1fe9191]
  - @rocket.chat/core-typings@6.5.0-rc.0
  - @rocket.chat/model-typings@0.2.0-rc.0
  - @rocket.chat/presence@0.1.0-rc.0
  - @rocket.chat/core-services@0.3.0-rc.0
  - @rocket.chat/models@0.0.21-rc.0

## 0.2.17

### Patch Changes

- @rocket.chat/core-typings@6.4.8
- @rocket.chat/presence@0.0.23
- @rocket.chat/core-services@0.2.8
- @rocket.chat/model-typings@0.1.8
- @rocket.chat/models@0.0.23

## 0.2.16

### Patch Changes

- @rocket.chat/core-typings@6.4.7
- @rocket.chat/presence@0.0.22
- @rocket.chat/core-services@0.2.7
- @rocket.chat/model-typings@0.1.7
- @rocket.chat/models@0.0.22

## 0.2.15

### Patch Changes

- @rocket.chat/core-typings@6.4.6
- @rocket.chat/presence@0.0.21
- @rocket.chat/core-services@0.2.6
- @rocket.chat/model-typings@0.1.6
- @rocket.chat/models@0.0.21

## 0.2.14

### Patch Changes

- @rocket.chat/core-typings@6.4.5
- @rocket.chat/presence@0.0.20
- @rocket.chat/core-services@0.2.5
- @rocket.chat/model-typings@0.1.5
- @rocket.chat/models@0.0.20

## 0.2.13

### Patch Changes

- @rocket.chat/core-typings@6.4.4
- @rocket.chat/presence@0.0.19
- @rocket.chat/core-services@0.2.4
- @rocket.chat/model-typings@0.1.4
- @rocket.chat/models@0.0.19

## 0.2.12

### Patch Changes

- @rocket.chat/core-typings@6.4.3
- @rocket.chat/presence@0.0.18
- @rocket.chat/core-services@0.2.3
- @rocket.chat/model-typings@0.1.3
- @rocket.chat/models@0.0.18

## 0.2.11

### Patch Changes

- @rocket.chat/core-typings@6.4.2
- @rocket.chat/presence@0.0.17
- @rocket.chat/core-services@0.2.2
- @rocket.chat/model-typings@0.1.2
- @rocket.chat/models@0.0.17

## 0.2.10

### Patch Changes

- @rocket.chat/core-typings@6.4.1
- @rocket.chat/presence@0.0.16
- @rocket.chat/core-services@0.2.1
- @rocket.chat/model-typings@0.1.1
- @rocket.chat/models@0.0.16

## 0.2.9

### Patch Changes

- Updated dependencies [239a34e877]
- Updated dependencies [203304782f]
- Updated dependencies [4186eecf05]
- Updated dependencies [8a59855fcf]
- Updated dependencies [5cee21468e]
- Updated dependencies [982ef6f459]
- Updated dependencies [ba24f3c21f]
- Updated dependencies [19aec23cda]
- Updated dependencies [ebab8c4dd8]
- Updated dependencies [aaefe865a7]
- Updated dependencies [f556518fa1]
- Updated dependencies [d9a150000d]
- Updated dependencies [ead7c7bef2]
- Updated dependencies [1041d4d361]
- Updated dependencies [61128364d6]
- Updated dependencies [d45365436e]
  - @rocket.chat/core-typings@6.4.0
  - @rocket.chat/model-typings@0.1.0
  - @rocket.chat/core-services@0.2.0
  - @rocket.chat/presence@0.0.15
  - @rocket.chat/models@0.0.15

## 0.2.9-rc.5

### Patch Changes

- Updated dependencies [1041d4d361]
  - @rocket.chat/core-typings@6.4.0-rc.5
  - @rocket.chat/presence@0.0.15-rc.5
  - @rocket.chat/core-services@0.2.0-rc.5
  - @rocket.chat/model-typings@0.1.0-rc.5
  - @rocket.chat/models@0.0.15-rc.5

## 0.2.8-rc.4

### Patch Changes

- @rocket.chat/core-typings@6.4.0-rc.4
- @rocket.chat/presence@0.0.14-rc.4
- @rocket.chat/core-services@0.2.0-rc.4
- @rocket.chat/model-typings@0.1.0-rc.4
- @rocket.chat/models@0.0.14-rc.4

## 0.2.8-rc.3

### Patch Changes

- Updated dependencies [d9a150000d]
  - @rocket.chat/presence@0.0.13-rc.3
  - @rocket.chat/core-typings@6.4.0-rc.3
  - @rocket.chat/core-services@0.2.0-rc.3
  - @rocket.chat/model-typings@0.1.0-rc.3
  - @rocket.chat/models@0.0.13-rc.3

## 0.2.8-rc.2

### Patch Changes

- @rocket.chat/core-typings@6.4.0-rc.2
- @rocket.chat/presence@0.0.13-rc.2
- @rocket.chat/core-services@0.2.0-rc.2
- @rocket.chat/model-typings@0.1.0-rc.2
- @rocket.chat/models@0.0.13-rc.2

## 0.2.8-rc.1

### Patch Changes

- @rocket.chat/core-typings@6.4.0-rc.1
- @rocket.chat/presence@0.0.11-rc.1
- @rocket.chat/core-services@0.2.0-rc.1
- @rocket.chat/model-typings@0.1.0-rc.1
- @rocket.chat/models@0.0.11-rc.1

## 0.2.8-rc.0

### Patch Changes

- Updated dependencies [239a34e877]
- Updated dependencies [203304782f]
- Updated dependencies [4186eecf05]
- Updated dependencies [8a59855fcf]
- Updated dependencies [5cee21468e]
- Updated dependencies [982ef6f459]
- Updated dependencies [ba24f3c21f]
- Updated dependencies [19aec23cda]
- Updated dependencies [ebab8c4dd8]
- Updated dependencies [aaefe865a7]
- Updated dependencies [f556518fa1]
- Updated dependencies [ead7c7bef2]
- Updated dependencies [61128364d6]
- Updated dependencies [d45365436e]
  - @rocket.chat/core-typings@6.4.0-rc.0
  - @rocket.chat/model-typings@0.1.0-rc.0
  - @rocket.chat/core-services@0.2.0-rc.0
  - @rocket.chat/presence@0.0.11-rc.0
  - @rocket.chat/models@0.0.11-rc.0

## 0.2.7

### Patch Changes

- Updated dependencies [c655be17ca]
  - @rocket.chat/presence@0.0.13
  - @rocket.chat/core-typings@6.3.7
  - @rocket.chat/core-services@0.1.7
  - @rocket.chat/model-typings@0.0.13
  - @rocket.chat/models@0.0.13

## 0.2.6

### Patch Changes

- @rocket.chat/core-typings@6.3.6
- @rocket.chat/presence@0.0.12
- @rocket.chat/core-services@0.1.6
- @rocket.chat/model-typings@0.0.12
- @rocket.chat/models@0.0.12

## 0.2.5

### Patch Changes

- Updated dependencies [92d25b9c7a]
  - @rocket.chat/model-typings@0.0.11
  - @rocket.chat/models@0.0.11
  - @rocket.chat/presence@0.0.11
  - @rocket.chat/core-services@0.1.5
  - @rocket.chat/core-typings@6.3.5

## 0.2.4

### Patch Changes

- Updated dependencies [8a7d5d3898]
  - @rocket.chat/model-typings@0.0.10
  - @rocket.chat/models@0.0.10
  - @rocket.chat/presence@0.0.10
  - @rocket.chat/core-services@0.1.4
  - @rocket.chat/core-typings@6.3.4

## 0.2.3

### Patch Changes

- @rocket.chat/core-typings@6.3.3
- @rocket.chat/presence@0.0.9
- @rocket.chat/core-services@0.1.3
- @rocket.chat/model-typings@0.0.9
- @rocket.chat/models@0.0.9

## 0.2.2

### Patch Changes

- @rocket.chat/core-typings@6.3.2
- @rocket.chat/presence@0.0.8
- @rocket.chat/core-services@0.1.2
- @rocket.chat/model-typings@0.0.8
- @rocket.chat/models@0.0.8

## 0.2.1

### Patch Changes

- @rocket.chat/core-typings@6.3.1
- @rocket.chat/presence@0.0.7
- @rocket.chat/core-services@0.1.1
- @rocket.chat/model-typings@0.0.7
- @rocket.chat/models@0.0.7

## 0.2.0

### Minor Changes

- 2302a40213: Provide more metrics for microservices:

  - GC time
  - Event loop lag

### Patch Changes

- Updated dependencies [7832a40a6d]
- Updated dependencies [e14ec50816]
- Updated dependencies [b837cb9f2a]
- Updated dependencies [ee5993625b]
- Updated dependencies [9da856cc67]
- Updated dependencies [0f0b8e17bf]
- Updated dependencies [5e429d9c78]
- Updated dependencies [c31f93ed96]
- Updated dependencies [f379336951]
- Updated dependencies [b837cb9f2a]
- Updated dependencies [916c0dcaf2]
- Updated dependencies [12d97e16c2]
- Updated dependencies [48ac55f4ea]
- Updated dependencies [94477bd9f8]
- Updated dependencies [16dca466ea]
  - @rocket.chat/model-typings@0.0.6
  - @rocket.chat/core-typings@6.3.0
  - @rocket.chat/core-services@0.1.0
  - @rocket.chat/models@0.0.6
  - @rocket.chat/presence@0.0.6

## 0.2.0-rc.10

### Minor Changes

- 2302a40213: Provide more metrics for microservices:

  - GC time
  - Event loop lag

### Patch Changes

- Updated dependencies [f379336951]
  - @rocket.chat/core-services@0.1.0-rc.10
  - @rocket.chat/presence@0.0.6-rc.10
  - @rocket.chat/core-typings@6.3.0-rc.10
  - @rocket.chat/model-typings@0.0.6-rc.10
  - @rocket.chat/models@0.0.6-rc.10

## 0.1.5-rc.9

### Patch Changes

- Updated dependencies [48ac55f4ea]
  - @rocket.chat/core-services@0.1.0-rc.9
  - @rocket.chat/core-typings@6.3.0-rc.9
  - @rocket.chat/presence@0.0.6-rc.9
  - @rocket.chat/model-typings@0.0.6-rc.9
  - @rocket.chat/models@0.0.6-rc.9

## 0.1.5-rc.8

### Patch Changes

- @rocket.chat/core-typings@6.3.0-rc.8
- @rocket.chat/presence@0.0.6-rc.8
- @rocket.chat/core-services@0.1.0-rc.8
- @rocket.chat/model-typings@0.0.6-rc.8
- @rocket.chat/models@0.0.6-rc.8

## 0.1.5-rc.7

### Patch Changes

- @rocket.chat/core-typings@6.3.0-rc.7
- @rocket.chat/presence@0.0.6-rc.7
- @rocket.chat/core-services@0.1.0-rc.7
- @rocket.chat/model-typings@0.0.6-rc.7
- @rocket.chat/models@0.0.6-rc.7

## 0.1.5-rc.6

### Patch Changes

- @rocket.chat/core-typings@6.3.0-rc.6
- @rocket.chat/presence@0.0.6-rc.6
- @rocket.chat/core-services@0.1.0-rc.6
- @rocket.chat/model-typings@0.0.6-rc.6
- @rocket.chat/models@0.0.6-rc.6

## 0.1.5-rc.5

### Patch Changes

- @rocket.chat/core-typings@6.3.0-rc.5
- @rocket.chat/presence@0.0.6-rc.5
- @rocket.chat/core-services@0.1.0-rc.5
- @rocket.chat/model-typings@0.0.6-rc.5
- @rocket.chat/models@0.0.6-rc.5

## 0.1.5-rc.4

### Patch Changes

- @rocket.chat/core-typings@6.3.0-rc.4
- @rocket.chat/presence@0.0.6-rc.4
- @rocket.chat/core-services@0.1.0-rc.4
- @rocket.chat/model-typings@0.0.6-rc.4
- @rocket.chat/models@0.0.6-rc.4

## 0.1.5-rc.3

### Patch Changes

- @rocket.chat/core-typings@6.3.0-rc.3
- @rocket.chat/presence@0.0.6-rc.3
- @rocket.chat/core-services@0.1.0-rc.3
- @rocket.chat/model-typings@0.0.6-rc.3
- @rocket.chat/models@0.0.6-rc.3

## 0.1.5-rc.2

### Patch Changes

- @rocket.chat/presence@0.0.6-rc.2
- @rocket.chat/core-services@0.1.0-rc.2
- @rocket.chat/core-typings@6.3.0-rc.2
- @rocket.chat/model-typings@0.0.6-rc.2
- @rocket.chat/models@0.0.6-rc.2

## 0.1.5-rc.1

### Patch Changes

- @rocket.chat/core-typings@6.3.0-rc.1
- @rocket.chat/presence@0.0.6-rc.1
- @rocket.chat/core-services@0.1.0-rc.1
- @rocket.chat/model-typings@0.0.6-rc.1
- @rocket.chat/models@0.0.6-rc.1

## 0.1.4

### Patch Changes

- @rocket.chat/core-typings@6.2.10
- @rocket.chat/presence@0.0.5
- @rocket.chat/core-services@0.0.5
- @rocket.chat/model-typings@0.0.5
- @rocket.chat/models@0.0.5

## 0.1.3

## 0.1.2-rc.0

### Patch Changes

- Updated dependencies [7832a40a6d]
- Updated dependencies [e14ec50816]
- Updated dependencies [b837cb9f2a]
- Updated dependencies [ee5993625b]
- Updated dependencies [9da856cc67]
- Updated dependencies [0f0b8e17bf]
- Updated dependencies [5e429d9c78]
- Updated dependencies [c31f93ed96]
- Updated dependencies [b837cb9f2a]
- Updated dependencies [916c0dcaf2]
- Updated dependencies [12d97e16c2]
- Updated dependencies [94477bd9f8]
- Updated dependencies [16dca466ea]
  - @rocket.chat/model-typings@0.0.3-rc.0
  - @rocket.chat/core-typings@6.3.0-rc.0
  - @rocket.chat/core-services@0.1.0-rc.0
  - @rocket.chat/models@0.0.3-rc.0
  - @rocket.chat/presence@0.0.3-rc.0

## 0.1.1

### Patch Changes

- Updated dependencies []:
  - @rocket.chat/core-typings@6.2.6
  - @rocket.chat/presence@0.0.2
  - @rocket.chat/core-services@0.0.2
  - @rocket.chat/model-typings@0.0.2
  - @rocket.chat/models@0.0.2<|MERGE_RESOLUTION|>--- conflicted
+++ resolved
@@ -1,16 +1,10 @@
 # @rocket.chat/presence-service
 
-<<<<<<< HEAD
-## 0.4.26-rc.1
-=======
-## 0.4.28
->>>>>>> fe8bc08d
-
-### Patch Changes
-
-- <details><summary>Updated dependencies []:</summary>
-
-<<<<<<< HEAD
+## 0.4.29-rc.1
+
+### Patch Changes
+
+- <details><summary>Updated dependencies []:</summary>
   - @rocket.chat/core-typings@7.8.0-rc.1
   - @rocket.chat/presence@0.2.26-rc.1
   - @rocket.chat/core-services@0.9.5-rc.1
@@ -31,8 +25,14 @@
   - @rocket.chat/presence@0.2.26-rc.0
   - @rocket.chat/core-services@0.9.5-rc.0
   - @rocket.chat/network-broker@0.2.5-rc.0
-=======
-  - @rocket.chat/presence@0.2.28
+  </details>
+
+## 0.4.28
+
+### Patch Changes
+
+- <details><summary>Updated dependencies []:</summary>
+- @rocket.chat/presence@0.2.28
   - @rocket.chat/core-services@0.9.7
   - @rocket.chat/core-typings@7.7.4
   - @rocket.chat/model-typings@1.6.7
@@ -66,7 +66,6 @@
   - @rocket.chat/network-broker@0.2.5
   - @rocket.chat/core-typings@7.7.2
   - @rocket.chat/model-typings@1.6.5
->>>>>>> fe8bc08d
   </details>
 
 ## 0.4.25
