--- conflicted
+++ resolved
@@ -1,7 +1,6 @@
 # @rocket.chat/presence-service
 
-<<<<<<< HEAD
-## 0.2.7-rc.3
+## 0.2.8-rc.3
 
 ### Patch Changes
 
@@ -12,7 +11,7 @@
   - @rocket.chat/model-typings@0.1.0-rc.3
   - @rocket.chat/models@0.0.13-rc.3
 
-## 0.2.7-rc.2
+## 0.2.8-rc.2
 
 ### Patch Changes
 
@@ -22,7 +21,7 @@
 - @rocket.chat/model-typings@0.1.0-rc.2
 - @rocket.chat/models@0.0.13-rc.2
 
-## 0.2.7-rc.1
+## 0.2.8-rc.1
 
 ### Patch Changes
 
@@ -32,7 +31,7 @@
 - @rocket.chat/model-typings@0.1.0-rc.1
 - @rocket.chat/models@0.0.11-rc.1
 
-## 0.2.7-rc.0
+## 0.2.8-rc.0
 
 ### Patch Changes
 
@@ -55,7 +54,6 @@
   - @rocket.chat/core-services@0.2.0-rc.0
   - @rocket.chat/presence@0.0.11-rc.0
   - @rocket.chat/models@0.0.11-rc.0
-=======
 ## 0.2.7
 
 ### Patch Changes
@@ -66,7 +64,6 @@
   - @rocket.chat/core-services@0.1.7
   - @rocket.chat/model-typings@0.0.13
   - @rocket.chat/models@0.0.13
->>>>>>> c4bcbb24
 
 ## 0.2.6
 
