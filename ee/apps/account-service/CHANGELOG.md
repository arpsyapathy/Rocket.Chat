--- conflicted
+++ resolved
@@ -1,6 +1,5 @@
 # @rocket.chat/account-service
 
-<<<<<<< HEAD
 ## 0.3.0-rc.7
 
 ### Patch Changes
@@ -95,7 +94,7 @@
   - @rocket.chat/core-services@0.3.0-rc.0
   - @rocket.chat/rest-typings@6.5.0-rc.0
   - @rocket.chat/models@0.0.21-rc.0
-=======
+
 ## 0.2.17
 
 ### Patch Changes
@@ -125,7 +124,6 @@
 - @rocket.chat/core-services@0.2.6
 - @rocket.chat/model-typings@0.1.6
 - @rocket.chat/models@0.0.21
->>>>>>> 133e7444
 
 ## 0.2.14
 
