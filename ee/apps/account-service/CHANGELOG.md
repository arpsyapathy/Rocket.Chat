# @rocket.chat/account-service

<<<<<<< HEAD
## 0.3.13-rc.1
=======
## 0.3.13
>>>>>>> cb977231

### Patch Changes

- <details><summary>Updated dependencies []:</summary>

<<<<<<< HEAD
  - @rocket.chat/core-typings@6.8.0-rc.1
  - @rocket.chat/rest-typings@6.8.0-rc.1
  - @rocket.chat/core-services@0.3.13-rc.1
  - @rocket.chat/model-typings@0.4.0-rc.1
  - @rocket.chat/models@0.0.37-rc.1
  </details>

## 0.3.13-rc.0

### Patch Changes

- <details><summary>Updated dependencies [845fd64f45, c47a8e3514, 9a6a7d0a40, da45cb6998, 845fd64f45, 9902554388, 8b0986d15a, 4aba7c8a26]:</summary>

  - @rocket.chat/rest-typings@6.8.0-rc.0
  - @rocket.chat/core-typings@6.8.0-rc.0
  - @rocket.chat/model-typings@0.4.0-rc.0
  - @rocket.chat/core-services@0.3.12-rc.0
  - @rocket.chat/models@0.0.36-rc.0

=======
  - @rocket.chat/core-typings@6.7.2
  - @rocket.chat/rest-typings@6.7.2
  - @rocket.chat/core-services@0.3.13
  - @rocket.chat/model-typings@0.3.9
  - @rocket.chat/models@0.0.37
  </details>

>>>>>>> cb977231
## 0.3.12

### Patch Changes

- <details><summary>Updated dependencies []:</summary>

  - @rocket.chat/core-typings@6.7.1
  - @rocket.chat/rest-typings@6.7.1
  - @rocket.chat/core-services@0.3.12
  - @rocket.chat/model-typings@0.3.8
  - @rocket.chat/models@0.0.36
  </details>

## 0.3.11

### Patch Changes

- <details><summary>Updated dependencies [b9ef630816, 3eb4dd7f50, d1b1ffe9e5, 0570f6740a, b9e897a8f5, b876e4e0fc, e203c40471]:</summary>

  - @rocket.chat/core-typings@6.7.0
  - @rocket.chat/rest-typings@6.7.0
  - @rocket.chat/model-typings@0.3.7
  - @rocket.chat/core-services@0.3.11
  - @rocket.chat/models@0.0.35
  </details>

## 0.3.11-rc.4

### Patch Changes

- <details><summary>Updated dependencies []:</summary>

  - @rocket.chat/core-typings@6.7.0-rc.4
  - @rocket.chat/rest-typings@6.7.0-rc.4
  - @rocket.chat/core-services@0.3.11-rc.4
  - @rocket.chat/model-typings@0.3.7-rc.4
  - @rocket.chat/models@0.0.35-rc.4
  </details>

## 0.3.11-rc.3

### Patch Changes

- <details><summary>Updated dependencies []:</summary>

  - @rocket.chat/core-typings@6.7.0-rc.3
  - @rocket.chat/rest-typings@6.7.0-rc.3
  - @rocket.chat/core-services@0.3.11-rc.3
  - @rocket.chat/model-typings@0.3.7-rc.3
  - @rocket.chat/models@0.0.35-rc.3
  </details>

## 0.3.11-rc.2

### Patch Changes

- <details><summary>Updated dependencies []:</summary>

  - @rocket.chat/core-typings@6.7.0-rc.2
  - @rocket.chat/rest-typings@6.7.0-rc.2
  - @rocket.chat/core-services@0.3.11-rc.2
  - @rocket.chat/model-typings@0.3.7-rc.2
  - @rocket.chat/models@0.0.35-rc.2
  </details>

## 0.3.11-rc.1

### Patch Changes

- <details><summary>Updated dependencies []:</summary>

  - @rocket.chat/core-typings@6.7.0-rc.1
  - @rocket.chat/rest-typings@6.7.0-rc.1
  - @rocket.chat/core-services@0.3.11-rc.1
  - @rocket.chat/model-typings@0.3.7-rc.1
  - @rocket.chat/models@0.0.35-rc.1
  </details>

## 0.3.11-rc.0

### Patch Changes

- <details><summary>Updated dependencies [b9ef630816, 3eb4dd7f50, d1b1ffe9e5, 0570f6740a, b9e897a8f5, b876e4e0fc, e203c40471]:</summary>

  - @rocket.chat/core-typings@6.7.0-rc.0
  - @rocket.chat/rest-typings@6.7.0-rc.0
  - @rocket.chat/model-typings@0.3.7-rc.0
  - @rocket.chat/core-services@0.3.11-rc.0
  - @rocket.chat/models@0.0.35-rc.0
  </details>

## 0.3.10

### Patch Changes

- <details><summary>Updated dependencies [ada096901a]:</summary>

  - @rocket.chat/models@0.0.34
  - @rocket.chat/core-services@0.3.10
  - @rocket.chat/core-typings@6.6.6
  - @rocket.chat/rest-typings@6.6.6
  - @rocket.chat/model-typings@0.3.6
  </details>

## 0.3.9

### Patch Changes

- <details><summary>Updated dependencies []:</summary>

  - @rocket.chat/core-typings@6.6.5
  - @rocket.chat/rest-typings@6.6.5
  - @rocket.chat/core-services@0.3.9
  - @rocket.chat/model-typings@0.3.5
  - @rocket.chat/models@0.0.33
  </details>

## 0.3.8

### Patch Changes

- <details><summary>Updated dependencies [c2872a93f2]:</summary>

  - @rocket.chat/core-services@0.3.8
  - @rocket.chat/core-typings@6.6.4
  - @rocket.chat/rest-typings@6.6.4
  - @rocket.chat/model-typings@0.3.4
  - @rocket.chat/models@0.0.32
  </details>

## 0.3.7

### Patch Changes

- <details><summary>Updated dependencies []:</summary>

  - @rocket.chat/core-typings@6.6.3
  - @rocket.chat/rest-typings@6.6.3
  - @rocket.chat/core-services@0.3.7
  - @rocket.chat/model-typings@0.3.3
  - @rocket.chat/models@0.0.31
  </details>

## 0.3.6

### Patch Changes

- <details><summary>Updated dependencies []:</summary>

  - @rocket.chat/core-typings@6.6.2
  - @rocket.chat/rest-typings@6.6.2
  - @rocket.chat/core-services@0.3.6
  - @rocket.chat/model-typings@0.3.2
  - @rocket.chat/models@0.0.30
  </details>

## 0.3.5

### Patch Changes

- <details><summary>Updated dependencies []:</summary>

  - @rocket.chat/core-typings@6.6.1
  - @rocket.chat/rest-typings@6.6.1
  - @rocket.chat/core-services@0.3.5
  - @rocket.chat/model-typings@0.3.1
  - @rocket.chat/models@0.0.29
  </details>

## 0.3.4

### Patch Changes

- ([#31138](https://github.com/RocketChat/Rocket.Chat/pull/31138)) feat(uikit): Move `@rocket.chat/ui-kit` package to the main monorepo

- <details><summary>Updated dependencies [b223cbde14, dbb08ef948, fae558bd5d, 748e57984d, 7c6198f49f, 9a6e9b4e28, fdd9852079, 2260c04ec6, c8ab6583dc, e7d3cdeef0, b4b2cd20a8]:</summary>

  - @rocket.chat/core-services@0.3.4
  - @rocket.chat/model-typings@0.3.0
  - @rocket.chat/core-typings@6.6.0
  - @rocket.chat/rest-typings@6.6.0
  - @rocket.chat/models@0.0.28
  </details>

## 0.3.4-rc.7

### Patch Changes

- <details><summary>Updated dependencies []:</summary>

  - @rocket.chat/core-typings@6.6.0-rc.7
  - @rocket.chat/rest-typings@6.6.0-rc.7
  - @rocket.chat/core-services@0.3.4-rc.7
  - @rocket.chat/model-typings@0.3.0-rc.7
  - @rocket.chat/models@0.0.28-rc.7
  </details>

## 0.3.4-rc.6

### Patch Changes

- <details><summary>Updated dependencies []:</summary>

  - @rocket.chat/core-typings@6.6.0-rc.6
  - @rocket.chat/rest-typings@6.6.0-rc.6
  - @rocket.chat/core-services@0.3.4-rc.6
  - @rocket.chat/model-typings@0.3.0-rc.6
  - @rocket.chat/models@0.0.28-rc.6
  </details>

## 0.3.4-rc.5

### Patch Changes

- <details><summary>Updated dependencies []:</summary>

  - @rocket.chat/core-typings@6.6.0-rc.5
  - @rocket.chat/rest-typings@6.6.0-rc.5
  - @rocket.chat/core-services@0.3.4-rc.5
  - @rocket.chat/model-typings@0.3.0-rc.5
  - @rocket.chat/models@0.0.28-rc.5
  </details>

## 0.3.4-rc.4

### Patch Changes

- @rocket.chat/core-typings@6.6.0-rc.4
- @rocket.chat/rest-typings@6.6.0-rc.4
- @rocket.chat/core-services@0.3.4-rc.4
- @rocket.chat/model-typings@0.3.0-rc.4
- @rocket.chat/models@0.0.28-rc.4

## 0.3.4-rc.3

### Patch Changes

- @rocket.chat/core-typings@6.6.0-rc.3
- @rocket.chat/rest-typings@6.6.0-rc.3
- @rocket.chat/core-services@0.3.4-rc.3
- @rocket.chat/model-typings@0.3.0-rc.3
- @rocket.chat/models@0.0.28-rc.3

## 0.3.4-rc.2

### Patch Changes

- @rocket.chat/core-typings@6.6.0-rc.2
- @rocket.chat/rest-typings@6.6.0-rc.2
- @rocket.chat/core-services@0.3.4-rc.2
- @rocket.chat/model-typings@0.3.0-rc.2
- @rocket.chat/models@0.0.28-rc.2

## 0.3.4-rc.1

### Patch Changes

- @rocket.chat/core-typings@6.6.0-rc.1
- @rocket.chat/rest-typings@6.6.0-rc.1
- @rocket.chat/core-services@0.3.4-rc.1
- @rocket.chat/model-typings@0.3.0-rc.1
- @rocket.chat/models@0.0.28-rc.1

## 0.3.4-rc.0

### Patch Changes

- b223cbde14: feat(uikit): Move `@rocket.chat/ui-kit` package to the main monorepo
- Updated dependencies [b223cbde14]
- Updated dependencies [dbb08ef948]
- Updated dependencies [fae558bd5d]
- Updated dependencies [748e57984d]
- Updated dependencies [7c6198f49f]
- Updated dependencies [9a6e9b4e28]
- Updated dependencies [fdd9852079]
- Updated dependencies [2260c04ec6]
- Updated dependencies [c8ab6583dc]
- Updated dependencies [e7d3cdeef0]
- Updated dependencies [b4b2cd20a8]
  - @rocket.chat/core-services@0.3.4-rc.0
  - @rocket.chat/model-typings@0.3.0-rc.0
  - @rocket.chat/core-typings@6.6.0-rc.0
  - @rocket.chat/rest-typings@6.6.0-rc.0
  - @rocket.chat/models@0.0.28-rc.0

## 0.3.3

### Patch Changes

- @rocket.chat/core-typings@6.5.3
- @rocket.chat/rest-typings@6.5.3
- @rocket.chat/core-services@0.3.3
- @rocket.chat/model-typings@0.2.3
- @rocket.chat/models@0.0.27

## 0.3.2

### Patch Changes

- @rocket.chat/core-typings@6.5.2
- @rocket.chat/rest-typings@6.5.2
- @rocket.chat/core-services@0.3.2
- @rocket.chat/model-typings@0.2.2
- @rocket.chat/models@0.0.26

## 0.3.1

### Patch Changes

- Updated dependencies [c2b224fd82]
- Updated dependencies [c2b224fd82]
  - @rocket.chat/rest-typings@6.5.1
  - @rocket.chat/core-typings@6.5.1
  - @rocket.chat/core-services@0.3.1
  - @rocket.chat/model-typings@0.2.1
  - @rocket.chat/models@0.0.25

## 0.3.0

### Minor Changes

- 5f81a0f3cb: Implemented the License library, it is used to handle the functionality like expiration date, modules, limits, etc.
  Also added a version v3 of the license, which contains an extended list of features.
  v2 is still supported, since we convert it to v3 on the fly.

### Patch Changes

- Updated dependencies [dea1fe9191]
- Updated dependencies [c0ef13a0bf]
- Updated dependencies [223dce18a3]
- Updated dependencies [5b9d6883bf]
- Updated dependencies [92613680b7]
- Updated dependencies [ec1b2b9846]
- Updated dependencies [a98f3ff303]
- Updated dependencies [5f81a0f3cb]
- Updated dependencies [dea1fe9191]
  - @rocket.chat/core-typings@6.5.0
  - @rocket.chat/model-typings@0.2.0
  - @rocket.chat/core-services@0.3.0
  - @rocket.chat/rest-typings@6.5.0
  - @rocket.chat/models@0.0.24

## 0.3.0-rc.19

### Patch Changes

- @rocket.chat/core-typings@6.5.0-rc.19
- @rocket.chat/rest-typings@6.5.0-rc.19
- @rocket.chat/core-services@0.3.0-rc.19
- @rocket.chat/model-typings@0.2.0-rc.19
- @rocket.chat/models@0.0.24-rc.12

## 0.3.0-rc.18

### Patch Changes

- @rocket.chat/core-typings@6.5.0-rc.18
- @rocket.chat/rest-typings@6.5.0-rc.18
- @rocket.chat/core-services@0.3.0-rc.18
- @rocket.chat/model-typings@0.2.0-rc.18
- @rocket.chat/models@0.0.24-rc.11

## 0.3.0-rc.17

### Patch Changes

- @rocket.chat/core-typings@6.5.0-rc.17
- @rocket.chat/rest-typings@6.5.0-rc.17
- @rocket.chat/core-services@0.3.0-rc.17
- @rocket.chat/model-typings@0.2.0-rc.17
- @rocket.chat/models@0.0.24-rc.10

## 0.3.0-rc.16

### Patch Changes

- @rocket.chat/core-typings@6.5.0-rc.16
- @rocket.chat/rest-typings@6.5.0-rc.16
- @rocket.chat/core-services@0.3.0-rc.16
- @rocket.chat/model-typings@0.2.0-rc.16
- @rocket.chat/models@0.0.24-rc.9

## 0.3.0-rc.15

### Patch Changes

- @rocket.chat/core-typings@6.5.0-rc.15
- @rocket.chat/rest-typings@6.5.0-rc.15
- @rocket.chat/core-services@0.3.0-rc.15
- @rocket.chat/model-typings@0.2.0-rc.15
- @rocket.chat/models@0.0.24-rc.8

## 0.3.0-rc.14

### Patch Changes

- @rocket.chat/core-typings@6.5.0-rc.14
- @rocket.chat/rest-typings@6.5.0-rc.14
- @rocket.chat/core-services@0.3.0-rc.14
- @rocket.chat/model-typings@0.2.0-rc.14
- @rocket.chat/models@0.0.24-rc.7

## 0.3.0-rc.13

### Patch Changes

- @rocket.chat/core-typings@6.5.0-rc.13
- @rocket.chat/rest-typings@6.5.0-rc.13
- @rocket.chat/core-services@0.3.0-rc.13
- @rocket.chat/model-typings@0.2.0-rc.13
- @rocket.chat/models@0.0.24-rc.6

## 0.3.0-rc.12

### Patch Changes

- @rocket.chat/core-typings@6.5.0-rc.12
- @rocket.chat/rest-typings@6.5.0-rc.12
- @rocket.chat/core-services@0.3.0-rc.12
- @rocket.chat/model-typings@0.2.0-rc.12
- @rocket.chat/models@0.0.24-rc.5

## 0.3.0-rc.11

### Patch Changes

- @rocket.chat/core-typings@6.5.0-rc.11
- @rocket.chat/rest-typings@6.5.0-rc.11
- @rocket.chat/core-services@0.3.0-rc.11
- @rocket.chat/model-typings@0.2.0-rc.11
- @rocket.chat/models@0.0.24-rc.4

## 0.3.0-rc.10

### Patch Changes

- @rocket.chat/core-typings@6.5.0-rc.10
- @rocket.chat/rest-typings@6.5.0-rc.10
- @rocket.chat/core-services@0.3.0-rc.10
- @rocket.chat/model-typings@0.2.0-rc.10
- @rocket.chat/models@0.0.24-rc.3

## 0.3.0-rc.9

### Patch Changes

- @rocket.chat/core-typings@6.5.0-rc.9
- @rocket.chat/rest-typings@6.5.0-rc.9
- @rocket.chat/core-services@0.3.0-rc.9
- @rocket.chat/model-typings@0.2.0-rc.9
- @rocket.chat/models@0.0.24-rc.2

## 0.3.0-rc.8

### Patch Changes

- @rocket.chat/core-typings@6.5.0-rc.8
- @rocket.chat/rest-typings@6.5.0-rc.8
- @rocket.chat/core-services@0.3.0-rc.8
- @rocket.chat/model-typings@0.2.0-rc.8
- @rocket.chat/models@0.0.24-rc.1

## 0.3.0-rc.7

### Patch Changes

- @rocket.chat/core-typings@6.5.0-rc.7
- @rocket.chat/rest-typings@6.5.0-rc.7
- @rocket.chat/core-services@0.3.0-rc.7
- @rocket.chat/model-typings@0.2.0-rc.7
- @rocket.chat/models@0.0.21-rc.7

## 0.3.0-rc.6

### Patch Changes

- @rocket.chat/core-typings@6.5.0-rc.6
- @rocket.chat/rest-typings@6.5.0-rc.6
- @rocket.chat/core-services@0.3.0-rc.6
- @rocket.chat/model-typings@0.2.0-rc.6
- @rocket.chat/models@0.0.21-rc.6

## 0.3.0-rc.5

### Patch Changes

- @rocket.chat/core-typings@6.5.0-rc.5
- @rocket.chat/rest-typings@6.5.0-rc.5
- @rocket.chat/core-services@0.3.0-rc.5
- @rocket.chat/model-typings@0.2.0-rc.5
- @rocket.chat/models@0.0.21-rc.5

## 0.3.0-rc.4

### Patch Changes

- @rocket.chat/core-typings@6.5.0-rc.4
- @rocket.chat/rest-typings@6.5.0-rc.4
- @rocket.chat/core-services@0.3.0-rc.4
- @rocket.chat/model-typings@0.2.0-rc.4
- @rocket.chat/models@0.0.21-rc.4

## 0.3.0-rc.3

### Patch Changes

- @rocket.chat/core-typings@6.5.0-rc.3
- @rocket.chat/rest-typings@6.5.0-rc.3
- @rocket.chat/core-services@0.3.0-rc.3
- @rocket.chat/model-typings@0.2.0-rc.3
- @rocket.chat/models@0.0.21-rc.3

## 0.3.0-rc.2

### Patch Changes

- @rocket.chat/core-typings@6.5.0-rc.2
- @rocket.chat/rest-typings@6.5.0-rc.2
- @rocket.chat/core-services@0.3.0-rc.2
- @rocket.chat/model-typings@0.2.0-rc.2
- @rocket.chat/models@0.0.21-rc.2

## 0.3.0-rc.1

### Patch Changes

- @rocket.chat/core-typings@6.5.0-rc.1
- @rocket.chat/rest-typings@6.5.0-rc.1
- @rocket.chat/core-services@0.3.0-rc.1
- @rocket.chat/model-typings@0.2.0-rc.1
- @rocket.chat/models@0.0.21-rc.1

## 0.3.0-rc.0

### Minor Changes

- 5f81a0f3cb: Implemented the License library, it is used to handle the functionality like expiration date, modules, limits, etc.
  Also added a version v3 of the license, which contains an extended list of features.
  v2 is still supported, since we convert it to v3 on the fly.

### Patch Changes

- Updated dependencies [dea1fe9191]
- Updated dependencies [c0ef13a0bf]
- Updated dependencies [223dce18a3]
- Updated dependencies [5b9d6883bf]
- Updated dependencies [92613680b7]
- Updated dependencies [ec1b2b9846]
- Updated dependencies [a98f3ff303]
- Updated dependencies [5f81a0f3cb]
- Updated dependencies [dea1fe9191]
  - @rocket.chat/core-typings@6.5.0-rc.0
  - @rocket.chat/model-typings@0.2.0-rc.0
  - @rocket.chat/core-services@0.3.0-rc.0
  - @rocket.chat/rest-typings@6.5.0-rc.0
  - @rocket.chat/models@0.0.21-rc.0

## 0.2.17

### Patch Changes

- @rocket.chat/core-typings@6.4.8
- @rocket.chat/rest-typings@6.4.8
- @rocket.chat/core-services@0.2.8
- @rocket.chat/model-typings@0.1.8
- @rocket.chat/models@0.0.23

## 0.2.16

### Patch Changes

- @rocket.chat/core-typings@6.4.7
- @rocket.chat/rest-typings@6.4.7
- @rocket.chat/core-services@0.2.7
- @rocket.chat/model-typings@0.1.7
- @rocket.chat/models@0.0.22

## 0.2.15

### Patch Changes

- @rocket.chat/core-typings@6.4.6
- @rocket.chat/rest-typings@6.4.6
- @rocket.chat/core-services@0.2.6
- @rocket.chat/model-typings@0.1.6
- @rocket.chat/models@0.0.21

## 0.2.14

### Patch Changes

- @rocket.chat/core-typings@6.4.5
- @rocket.chat/rest-typings@6.4.5
- @rocket.chat/core-services@0.2.5
- @rocket.chat/model-typings@0.1.5
- @rocket.chat/models@0.0.20

## 0.2.13

### Patch Changes

- @rocket.chat/core-typings@6.4.4
- @rocket.chat/rest-typings@6.4.4
- @rocket.chat/core-services@0.2.4
- @rocket.chat/model-typings@0.1.4
- @rocket.chat/models@0.0.19

## 0.2.12

### Patch Changes

- @rocket.chat/core-typings@6.4.3
- @rocket.chat/rest-typings@6.4.3
- @rocket.chat/core-services@0.2.3
- @rocket.chat/model-typings@0.1.3
- @rocket.chat/models@0.0.18

## 0.2.11

### Patch Changes

- @rocket.chat/core-typings@6.4.2
- @rocket.chat/rest-typings@6.4.2
- @rocket.chat/core-services@0.2.2
- @rocket.chat/model-typings@0.1.2
- @rocket.chat/models@0.0.17

## 0.2.10

### Patch Changes

- @rocket.chat/core-typings@6.4.1
- @rocket.chat/rest-typings@6.4.1
- @rocket.chat/core-services@0.2.1
- @rocket.chat/model-typings@0.1.1
- @rocket.chat/models@0.0.16

## 0.2.9

### Patch Changes

- Updated dependencies [239a34e877]
- Updated dependencies [203304782f]
- Updated dependencies [4186eecf05]
- Updated dependencies [8a59855fcf]
- Updated dependencies [5cee21468e]
- Updated dependencies [2db32f0d4a]
- Updated dependencies [982ef6f459]
- Updated dependencies [ba24f3c21f]
- Updated dependencies [19aec23cda]
- Updated dependencies [ebab8c4dd8]
- Updated dependencies [aaefe865a7]
- Updated dependencies [357a3a50fa]
- Updated dependencies [f556518fa1]
- Updated dependencies [ead7c7bef2]
- Updated dependencies [1041d4d361]
- Updated dependencies [61128364d6]
- Updated dependencies [9496f1eb97]
- Updated dependencies [d45365436e]
- Updated dependencies [93d4912e17]
  - @rocket.chat/core-typings@6.4.0
  - @rocket.chat/rest-typings@6.4.0
  - @rocket.chat/model-typings@0.1.0
  - @rocket.chat/core-services@0.2.0
  - @rocket.chat/models@0.0.15

## 0.2.9-rc.5

### Patch Changes

- Updated dependencies [1041d4d361]
  - @rocket.chat/core-typings@6.4.0-rc.5
  - @rocket.chat/rest-typings@6.4.0-rc.5
  - @rocket.chat/core-services@0.2.0-rc.5
  - @rocket.chat/model-typings@0.1.0-rc.5
  - @rocket.chat/models@0.0.15-rc.5

## 0.2.8-rc.4

### Patch Changes

- @rocket.chat/core-typings@6.4.0-rc.4
- @rocket.chat/rest-typings@6.4.0-rc.4
- @rocket.chat/core-services@0.2.0-rc.4
- @rocket.chat/model-typings@0.1.0-rc.4
- @rocket.chat/models@0.0.14-rc.4

## 0.2.8-rc.3

### Patch Changes

- @rocket.chat/core-typings@6.4.0-rc.3
- @rocket.chat/rest-typings@6.4.0-rc.3
- @rocket.chat/core-services@0.2.0-rc.3
- @rocket.chat/model-typings@0.1.0-rc.3
- @rocket.chat/models@0.0.11-rc.3

## 0.2.8-rc.2

### Patch Changes

- @rocket.chat/core-typings@6.5.0-rc.2
- @rocket.chat/rest-typings@6.5.0-rc.2
- @rocket.chat/core-services@0.2.0-rc.2
- @rocket.chat/model-typings@0.2.0-rc.2
- @rocket.chat/models@0.0.11-rc.2

## 0.2.8-rc.1

### Patch Changes

- @rocket.chat/core-typings@6.4.0-rc.1
- @rocket.chat/rest-typings@6.4.0-rc.1
- @rocket.chat/core-services@0.2.0-rc.1
- @rocket.chat/model-typings@0.1.0-rc.1
- @rocket.chat/models@0.0.11-rc.1

## 0.2.8-rc.0

### Patch Changes

- Updated dependencies [239a34e877]
- Updated dependencies [203304782f]
- Updated dependencies [4186eecf05]
- Updated dependencies [8a59855fcf]
- Updated dependencies [5cee21468e]
- Updated dependencies [2db32f0d4a]
- Updated dependencies [982ef6f459]
- Updated dependencies [ba24f3c21f]
- Updated dependencies [19aec23cda]
- Updated dependencies [ebab8c4dd8]
- Updated dependencies [aaefe865a7]
- Updated dependencies [357a3a50fa]
- Updated dependencies [f556518fa1]
- Updated dependencies [ead7c7bef2]
- Updated dependencies [61128364d6]
- Updated dependencies [9496f1eb97]
- Updated dependencies [d45365436e]
- Updated dependencies [93d4912e17]
  - @rocket.chat/core-typings@6.4.0-rc.0
  - @rocket.chat/rest-typings@6.4.0-rc.0
  - @rocket.chat/model-typings@0.1.0-rc.0
  - @rocket.chat/core-services@0.2.0-rc.0
  - @rocket.chat/models@0.0.11-rc.0

## 0.2.7

### Patch Changes

- @rocket.chat/core-typings@6.3.7
- @rocket.chat/rest-typings@6.3.7
- @rocket.chat/core-services@0.1.7
- @rocket.chat/model-typings@0.0.13
- @rocket.chat/models@0.0.13

## 0.2.6

### Patch Changes

- @rocket.chat/core-typings@6.3.6
- @rocket.chat/rest-typings@6.3.6
- @rocket.chat/core-services@0.1.6
- @rocket.chat/model-typings@0.0.12
- @rocket.chat/models@0.0.12

## 0.2.5

### Patch Changes

- Updated dependencies [92d25b9c7a]
  - @rocket.chat/model-typings@0.0.11
  - @rocket.chat/models@0.0.11
  - @rocket.chat/core-services@0.1.5
  - @rocket.chat/core-typings@6.3.5
  - @rocket.chat/rest-typings@6.3.5

## 0.2.4

### Patch Changes

- Updated dependencies [8a7d5d3898]
  - @rocket.chat/model-typings@0.0.10
  - @rocket.chat/models@0.0.10
  - @rocket.chat/core-services@0.1.4
  - @rocket.chat/core-typings@6.3.4
  - @rocket.chat/rest-typings@6.3.4

## 0.2.3

### Patch Changes

- @rocket.chat/core-typings@6.3.3
- @rocket.chat/rest-typings@6.3.3
- @rocket.chat/core-services@0.1.3
- @rocket.chat/model-typings@0.0.9
- @rocket.chat/models@0.0.9

## 0.2.2

### Patch Changes

- @rocket.chat/core-typings@6.3.2
- @rocket.chat/rest-typings@6.3.2
- @rocket.chat/core-services@0.1.2
- @rocket.chat/model-typings@0.0.8
- @rocket.chat/models@0.0.8

## 0.2.1

### Patch Changes

- @rocket.chat/core-typings@6.3.1
- @rocket.chat/rest-typings@6.3.1
- @rocket.chat/core-services@0.1.1
- @rocket.chat/model-typings@0.0.7
- @rocket.chat/models@0.0.7

## 0.2.0

### Minor Changes

- 2302a40213: Provide more metrics for microservices:

  - GC time
  - Event loop lag

### Patch Changes

- Updated dependencies [7832a40a6d]
- Updated dependencies [e14ec50816]
- Updated dependencies [74aa677088]
- Updated dependencies [e006013e5f]
- Updated dependencies [e846d873b7]
- Updated dependencies [b837cb9f2a]
- Updated dependencies [eecd9fc99a]
- Updated dependencies [ee5993625b]
- Updated dependencies [6a474ff952]
- Updated dependencies [9da856cc67]
- Updated dependencies [f76d514341]
- Updated dependencies [0f0b8e17bf]
- Updated dependencies [5e429d9c78]
- Updated dependencies [c31f93ed96]
- Updated dependencies [f379336951]
- Updated dependencies [b837cb9f2a]
- Updated dependencies [916c0dcaf2]
- Updated dependencies [12d97e16c2]
- Updated dependencies [0645f42e12]
- Updated dependencies [48ac55f4ea]
- Updated dependencies [94477bd9f8]
- Updated dependencies [16dca466ea]
  - @rocket.chat/model-typings@0.0.6
  - @rocket.chat/core-typings@6.3.0
  - @rocket.chat/rest-typings@6.3.0
  - @rocket.chat/core-services@0.1.0
  - @rocket.chat/models@0.0.6

## 0.2.0-rc.10

### Minor Changes

- 2302a40213: Provide more metrics for microservices:

  - GC time
  - Event loop lag

### Patch Changes

- Updated dependencies [f379336951]
  - @rocket.chat/core-services@0.1.0-rc.10
  - @rocket.chat/core-typings@6.3.0-rc.10
  - @rocket.chat/rest-typings@6.3.0-rc.10
  - @rocket.chat/model-typings@0.0.6-rc.10
  - @rocket.chat/models@0.0.6-rc.10

## 0.1.5-rc.9

### Patch Changes

- Updated dependencies [48ac55f4ea]
  - @rocket.chat/core-services@0.1.0-rc.9
  - @rocket.chat/core-typings@6.3.0-rc.9
  - @rocket.chat/rest-typings@6.3.0-rc.9
  - @rocket.chat/model-typings@0.0.6-rc.9
  - @rocket.chat/models@0.0.6-rc.9

## 0.1.5-rc.8

### Patch Changes

- @rocket.chat/core-typings@6.3.0-rc.8
- @rocket.chat/rest-typings@6.3.0-rc.8
- @rocket.chat/core-services@0.1.0-rc.8
- @rocket.chat/model-typings@0.0.6-rc.8
- @rocket.chat/models@0.0.6-rc.8

## 0.1.5-rc.7

### Patch Changes

- @rocket.chat/core-typings@6.3.0-rc.7
- @rocket.chat/rest-typings@6.3.0-rc.7
- @rocket.chat/core-services@0.1.0-rc.7
- @rocket.chat/model-typings@0.0.6-rc.7
- @rocket.chat/models@0.0.6-rc.7

## 0.1.5-rc.6

### Patch Changes

- @rocket.chat/core-typings@6.3.0-rc.6
- @rocket.chat/rest-typings@6.3.0-rc.6
- @rocket.chat/core-services@0.1.0-rc.6
- @rocket.chat/model-typings@0.0.6-rc.6
- @rocket.chat/models@0.0.6-rc.6

## 0.1.5-rc.5

### Patch Changes

- @rocket.chat/core-typings@6.3.0-rc.5
- @rocket.chat/rest-typings@6.3.0-rc.5
- @rocket.chat/core-services@0.1.0-rc.5
- @rocket.chat/model-typings@0.0.6-rc.5
- @rocket.chat/models@0.0.6-rc.5

## 0.1.5-rc.4

### Patch Changes

- @rocket.chat/core-typings@6.3.0-rc.4
- @rocket.chat/rest-typings@6.3.0-rc.4
- @rocket.chat/core-services@0.1.0-rc.4
- @rocket.chat/model-typings@0.0.6-rc.4
- @rocket.chat/models@0.0.6-rc.4

## 0.1.5-rc.3

### Patch Changes

- @rocket.chat/core-typings@6.3.0-rc.3
- @rocket.chat/rest-typings@6.3.0-rc.3
- @rocket.chat/core-services@0.1.0-rc.3
- @rocket.chat/model-typings@0.0.6-rc.3
- @rocket.chat/models@0.0.6-rc.3

## 0.1.5-rc.2

### Patch Changes

- Updated dependencies [f76d514341]
  - @rocket.chat/rest-typings@6.3.0-rc.2
  - @rocket.chat/core-services@0.1.0-rc.2
  - @rocket.chat/core-typings@6.3.0-rc.2
  - @rocket.chat/model-typings@0.0.6-rc.2
  - @rocket.chat/models@0.0.6-rc.2

## 0.1.5-rc.1

### Patch Changes

- @rocket.chat/core-typings@6.3.0-rc.1
- @rocket.chat/rest-typings@6.3.0-rc.1
- @rocket.chat/core-services@0.1.0-rc.1
- @rocket.chat/model-typings@0.0.6-rc.1
- @rocket.chat/models@0.0.6-rc.1

## 0.1.4

### Patch Changes

- @rocket.chat/core-typings@6.2.10
- @rocket.chat/rest-typings@6.2.10
- @rocket.chat/core-services@0.0.5
- @rocket.chat/model-typings@0.0.5
- @rocket.chat/models@0.0.5

## 0.1.3

## 0.1.2-rc.0

### Patch Changes

- Updated dependencies [7832a40a6d]
- Updated dependencies [e14ec50816]
- Updated dependencies [74aa677088]
- Updated dependencies [e006013e5f]
- Updated dependencies [e846d873b7]
- Updated dependencies [b837cb9f2a]
- Updated dependencies [eecd9fc99a]
- Updated dependencies [ee5993625b]
- Updated dependencies [6a474ff952]
- Updated dependencies [9da856cc67]
- Updated dependencies [0f0b8e17bf]
- Updated dependencies [5e429d9c78]
- Updated dependencies [c31f93ed96]
- Updated dependencies [b837cb9f2a]
- Updated dependencies [916c0dcaf2]
- Updated dependencies [12d97e16c2]
- Updated dependencies [0645f42e12]
- Updated dependencies [94477bd9f8]
- Updated dependencies [16dca466ea]
  - @rocket.chat/model-typings@0.0.3-rc.0
  - @rocket.chat/core-typings@6.3.0-rc.0
  - @rocket.chat/rest-typings@6.3.0-rc.0
  - @rocket.chat/core-services@0.1.0-rc.0
  - @rocket.chat/models@0.0.3-rc.0

## 0.1.1

### Patch Changes

- Updated dependencies []:
  - @rocket.chat/core-typings@6.2.6
  - @rocket.chat/rest-typings@6.2.6
  - @rocket.chat/core-services@0.0.2
  - @rocket.chat/model-typings@0.0.2
  - @rocket.chat/models@0.0.2<|MERGE_RESOLUTION|>--- conflicted
+++ resolved
@@ -1,16 +1,12 @@
 # @rocket.chat/account-service
 
-<<<<<<< HEAD
-## 0.3.13-rc.1
-=======
+## 0.3.14-rc.1
 ## 0.3.13
->>>>>>> cb977231
-
-### Patch Changes
-
-- <details><summary>Updated dependencies []:</summary>
-
-<<<<<<< HEAD
+
+### Patch Changes
+
+- <details><summary>Updated dependencies []:</summary>
+
   - @rocket.chat/core-typings@6.8.0-rc.1
   - @rocket.chat/rest-typings@6.8.0-rc.1
   - @rocket.chat/core-services@0.3.13-rc.1
@@ -18,7 +14,7 @@
   - @rocket.chat/models@0.0.37-rc.1
   </details>
 
-## 0.3.13-rc.0
+## 0.3.14-rc.0
 
 ### Patch Changes
 
@@ -30,7 +26,11 @@
   - @rocket.chat/core-services@0.3.12-rc.0
   - @rocket.chat/models@0.0.36-rc.0
 
-=======
+## 0.3.13
+
+### Patch Changes
+
+- <details><summary>Updated dependencies []:</summary>
   - @rocket.chat/core-typings@6.7.2
   - @rocket.chat/rest-typings@6.7.2
   - @rocket.chat/core-services@0.3.13
@@ -38,7 +38,6 @@
   - @rocket.chat/models@0.0.37
   </details>
 
->>>>>>> cb977231
 ## 0.3.12
 
 ### Patch Changes
