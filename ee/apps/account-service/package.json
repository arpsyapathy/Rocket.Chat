{
	"name": "@rocket.chat/account-service",
	"private": true,
<<<<<<< HEAD
	"version": "0.4.14-rc.0",
=======
	"version": "0.4.15",
>>>>>>> c21de7b7
	"description": "Rocket.Chat Account service",
	"scripts": {
		"build": "tsc -p tsconfig.json",
		"ms": "TRANSPORTER=${TRANSPORTER:-TCP} MONGO_URL=${MONGO_URL:-mongodb://localhost:3001/meteor} ts-node --files src/service.ts",
		"test": "echo \"Error: no test specified\" && exit 1",
		"lint": "eslint src",
		"typecheck": "tsc --noEmit --skipLibCheck -p tsconfig.json"
	},
	"keywords": [
		"rocketchat"
	],
	"author": "Rocket.Chat",
	"dependencies": {
		"@rocket.chat/core-services": "workspace:^",
		"@rocket.chat/core-typings": "workspace:^",
		"@rocket.chat/emitter": "~0.31.25",
		"@rocket.chat/logger": "workspace:^",
		"@rocket.chat/model-typings": "workspace:^",
		"@rocket.chat/models": "workspace:^",
		"@rocket.chat/network-broker": "workspace:^",
		"@rocket.chat/rest-typings": "workspace:^",
		"@rocket.chat/string-helpers": "~0.31.25",
		"@rocket.chat/tools": "workspace:^",
		"@rocket.chat/tracing": "workspace:^",
		"@types/node": "~20.17.8",
		"bcrypt": "^5.1.1",
		"ejson": "^2.2.3",
		"event-loop-stats": "^1.4.1",
		"eventemitter3": "^5.0.1",
		"gc-stats": "^1.4.1",
		"mem": "^8.1.1",
		"moleculer": "^0.14.35",
		"mongodb": "patch:mongodb@npm%3A6.10.0#~/.yarn/patches/mongodb-npm-6.10.0-b914157c35.patch",
		"nats": "^2.28.2",
		"pino": "^8.21.0",
		"polka": "^0.5.2",
		"uuid": "^11.0.3"
	},
	"devDependencies": {
		"@rocket.chat/eslint-config": "workspace:^",
		"@types/bcrypt": "^5.0.2",
		"@types/gc-stats": "^1.4.3",
		"@types/polka": "^0.5.7",
		"eslint": "~8.45.0",
		"ts-node": "^10.9.2",
		"typescript": "~5.7.2"
	},
	"main": "./dist/ee/apps/account-service/src/service.js",
	"files": [
		"/dist"
	]
}<|MERGE_RESOLUTION|>--- conflicted
+++ resolved
@@ -1,11 +1,7 @@
 {
 	"name": "@rocket.chat/account-service",
 	"private": true,
-<<<<<<< HEAD
-	"version": "0.4.14-rc.0",
-=======
-	"version": "0.4.15",
->>>>>>> c21de7b7
+	"version": "0.4.16-rc.0",
 	"description": "Rocket.Chat Account service",
 	"scripts": {
 		"build": "tsc -p tsconfig.json",
