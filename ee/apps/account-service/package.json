--- conflicted
+++ resolved
@@ -1,11 +1,7 @@
 {
 	"name": "@rocket.chat/account-service",
 	"private": true,
-<<<<<<< HEAD
-	"version": "0.4.16-rc.3",
-=======
-	"version": "0.4.16",
->>>>>>> aeab9d32
+	"version": "0.4.17-rc.3",
 	"description": "Rocket.Chat Account service",
 	"scripts": {
 		"build": "tsc -p tsconfig.json",
