import type { Db } from 'mongodb';
<<<<<<< HEAD
import type { Actions, ValidResult, Work } from 'mongo-message-queue';
=======
import type { ValidResult, Work } from 'mongo-message-queue';
>>>>>>> 31952b1c
import MessageQueue from 'mongo-message-queue';

import { ServiceClass } from '../../../../apps/meteor/server/sdk/types/ServiceClass';
import type { IQueueWorkerService, HealthAggResult } from '../../../../apps/meteor/server/sdk/types/IQueueWorkerService';
import type { Logger } from '../../../../apps/meteor/server/lib/logger/Logger';

export class QueueWorker extends ServiceClass implements IQueueWorkerService {
	protected name = 'queue-worker';

	protected retryCount = 5;

<<<<<<< HEAD
	// Default delay is 5 seconds
	protected retryDelay = 5000;

=======
>>>>>>> 31952b1c
	protected queue: MessageQueue;

	private logger: Logger;

	constructor(private readonly db: Db, loggerClass: typeof Logger) {
		super();

		// eslint-disable-next-line new-cap
		this.logger = new loggerClass('QueueWorker');
		this.queue = new MessageQueue();
<<<<<<< HEAD
	}

	isServiceNotFoundMessage(message: string): boolean {
		return message.includes('is not found');
	}

	async created(): Promise<void> {
		this.logger.info('Starting queue worker');
		this.queue.databasePromise = () => {
			return Promise.resolve(this.db);
		};

		try {
			await this.registerWorkers();
			await this.createIndexes();
		} catch (e) {
			this.logger.fatal(e, 'Fatal error occurred when registering workers');
			process.exit(1);
		}
	}

	async createIndexes(): Promise<void> {
		this.logger.info('Creating indexes for queue worker');

		// Library doesnt create indexes by itself, for some reason
		// This should create the indexes we need and improve queue perf on reading
		await this.db.collection(this.queue.collectionName).createIndex({ type: 1 });
		await this.db.collection(this.queue.collectionName).createIndex({ rejectedTime: 1 }, { sparse: true });
		await this.db.collection(this.queue.collectionName).createIndex({ nextReceivableTime: 1 }, { sparse: true });
		await this.db.collection(this.queue.collectionName).createIndex({ receivedTime: 1 }, { sparse: true });
	}

	async stopped(): Promise<void> {
		this.logger.info('Stopping queue worker');
		this.queue.stopPolling();
	}

	private async workerCallback(queueItem: Work<{ to: string; data: any }>): Promise<ValidResult> {
		this.logger.info(`Processing queue item ${queueItem._id} for work`);
		this.logger.info(`Queue item is trying to call ${queueItem.message.to}`);
		try {
			await this.api.waitAndCall(queueItem.message.to, [queueItem.message]);
			this.logger.info(`Queue item ${queueItem._id} completed`);
			return 'Completed' as const;
		} catch (err: unknown) {
			const e = err as Error;
			this.logger.error(`Queue item ${queueItem._id} errored: ${e.message}`);
			queueItem.releasedReason = e.message;
			// Let's only retry for X times when the error is "service not found"
			// For any other error, we'll just reject the item
			if ((queueItem.retryCount || 0) < this.retryCount && this.isServiceNotFoundMessage(e.message)) {
				this.logger.info(`Queue item ${queueItem._id} will be retried in 10 seconds`);
				queueItem.nextReceivableTime = new Date(Date.now() + this.retryDelay);
				return 'Retry' as const;
			}
			this.logger.info(`Queue item ${queueItem._id} will be rejected`);
			return 'Rejected' as const;
		}
	}

	// Registers the actual workers, the actions lib will try to fetch elements to work on
	private async registerWorkers(): Promise<void> {
		this.logger.info('Registering workers of type "work"');
		this.queue.registerWorker('work', this.workerCallback.bind(this));

		this.logger.info('Registering workers of type "workComplete"');
		this.queue.registerWorker('workComplete', this.workerCallback.bind(this));
	}

	private matchServiceCall(service: string): boolean {
		const [namespace, action] = service.split('.');
		if (!namespace || !action) {
			return false;
		}
		return true;
	}

	// Queues an action of type "X" to be processed by the workers
	// Action receives a record of unknown data that will be passed to the actual service
	// `to` is a service name that will be called, including namespace + action
	// This is a "generic" job that allows you to call any service
	async queueWork<T extends Record<string, unknown>>(queue: Actions, to: string, data: T): Promise<void> {
		this.logger.info(`Queueing work for ${to}`);
		if (!this.matchServiceCall(to)) {
			// We don't want to queue calls to invalid service names
			throw new Error(`Invalid service name ${to}`);
		}

		await this.queue.enqueue<typeof data>(queue, { ...data, to });
	}

	async queueInfo(): Promise<HealthAggResult[]> {
=======
	}

	isServiceNotFoundMessage(message: string): boolean {
		return message.includes('is not found');
	}

	async created(): Promise<void> {
		this.logger.info('Starting queue worker');
		this.queue.databasePromise = () => {
			return Promise.resolve(this.db);
		};

		try {
			await this.registerWorkers();
		} catch (e) {
			this.logger.fatal(e, 'Fatal error occurred when registering workers');
			process.exit(1);
		}
	}

	async stopped(): Promise<void> {
		this.logger.info('Stopping queue worker');
		this.queue.stopPolling();
	}

	// Registers the actual workers, the actions lib will try to fetch elements to work on
	private async registerWorkers(): Promise<void> {
		this.logger.info('Registering workers of type "work"');
		this.queue.registerWorker('work', (queueItem: Work<{ to: string; foo: string }>): Promise<ValidResult> => {
			this.logger.info(`Processing queue item ${queueItem._id}`);
			this.logger.info(`Queue item is trying to call ${queueItem.message.to}`);
			return this.api
				.waitAndCall(queueItem.message.to, queueItem.message)
				.then(() => {
					this.logger.info(`Queue item ${queueItem._id} completed`);
					return 'Completed' as const;
				})
				.catch((err) => {
					this.logger.error(`Queue item ${queueItem._id} errored: ${err.message}`);
					queueItem.releasedReason = err.message;
					// Let's only retry for X times when the error is "service not found"
					// For any other error, we'll just reject the item
					if ((queueItem.retryCount ?? 0) < this.retryCount && this.isServiceNotFoundMessage(err.message)) {
						// Let's retry in 5 seconds
						this.logger.info(`Queue item ${queueItem._id} will be retried in 5 seconds`);
						queueItem.nextReceivableTime = new Date(Date.now() + 5000);
						return 'Retry' as const;
					}

					this.logger.info(`Queue item ${queueItem._id} will be rejected`);
					queueItem.rejectionReason = err.message;
					return 'Rejected' as const;
				});
		});
	}

	// Queues an action of type "work" to be processed by the workers
	// Action receives a record of unknown data that will be passed to the actual service
	// `to` is a service name that will be called, including namespace + action
	async queueWork<T extends Record<string, unknown>>(to: string, data: T): Promise<void> {
		this.logger.info(`Queueing work for ${to}`);
		await this.queue.enqueue<typeof data>('work', { to, ...data });
	}

	async queueInfo(): Promise<HealthAggResult[]> {
		this.logger.info('Health check');
>>>>>>> 31952b1c
		return this.db
			.collection(this.queue.collectionName)
			.aggregate<HealthAggResult>([
				{
					$addFields: {
						status: { $cond: [{ $ifNull: ['$rejectionReason', false] }, 'Rejected', 'In progress'] },
					},
				},
				{ $group: { _id: { type: '$type', status: '$status' }, elements: { $push: '$$ROOT' }, total: { $sum: 1 } } },
				// Project from each group the type, status and total of elements
				{ $project: { _id: 0, type: '$_id.type', status: '$_id.status', total: 1 } },
			])
			.toArray();
	}
}<|MERGE_RESOLUTION|>--- conflicted
+++ resolved
@@ -1,12 +1,10 @@
 import type { Db } from 'mongodb';
-<<<<<<< HEAD
 import type { Actions, ValidResult, Work } from 'mongo-message-queue';
-=======
-import type { ValidResult, Work } from 'mongo-message-queue';
->>>>>>> 31952b1c
 import MessageQueue from 'mongo-message-queue';
 
 import { ServiceClass } from '../../../../apps/meteor/server/sdk/types/ServiceClass';
+import type { IQueueWorkerService, HealthAggResult } from '../../../../apps/meteor/server/sdk/types/IQueueWorkerService';
+import type { Logger } from '../../../../apps/meteor/server/lib/logger/Logger';
 import type { IQueueWorkerService, HealthAggResult } from '../../../../apps/meteor/server/sdk/types/IQueueWorkerService';
 import type { Logger } from '../../../../apps/meteor/server/lib/logger/Logger';
 
@@ -15,12 +13,9 @@
 
 	protected retryCount = 5;
 
-<<<<<<< HEAD
 	// Default delay is 5 seconds
 	protected retryDelay = 5000;
 
-=======
->>>>>>> 31952b1c
 	protected queue: MessageQueue;
 
 	private logger: Logger;
@@ -31,7 +26,6 @@
 		// eslint-disable-next-line new-cap
 		this.logger = new loggerClass('QueueWorker');
 		this.queue = new MessageQueue();
-<<<<<<< HEAD
 	}
 
 	isServiceNotFoundMessage(message: string): boolean {
@@ -124,74 +118,6 @@
 	}
 
 	async queueInfo(): Promise<HealthAggResult[]> {
-=======
-	}
-
-	isServiceNotFoundMessage(message: string): boolean {
-		return message.includes('is not found');
-	}
-
-	async created(): Promise<void> {
-		this.logger.info('Starting queue worker');
-		this.queue.databasePromise = () => {
-			return Promise.resolve(this.db);
-		};
-
-		try {
-			await this.registerWorkers();
-		} catch (e) {
-			this.logger.fatal(e, 'Fatal error occurred when registering workers');
-			process.exit(1);
-		}
-	}
-
-	async stopped(): Promise<void> {
-		this.logger.info('Stopping queue worker');
-		this.queue.stopPolling();
-	}
-
-	// Registers the actual workers, the actions lib will try to fetch elements to work on
-	private async registerWorkers(): Promise<void> {
-		this.logger.info('Registering workers of type "work"');
-		this.queue.registerWorker('work', (queueItem: Work<{ to: string; foo: string }>): Promise<ValidResult> => {
-			this.logger.info(`Processing queue item ${queueItem._id}`);
-			this.logger.info(`Queue item is trying to call ${queueItem.message.to}`);
-			return this.api
-				.waitAndCall(queueItem.message.to, queueItem.message)
-				.then(() => {
-					this.logger.info(`Queue item ${queueItem._id} completed`);
-					return 'Completed' as const;
-				})
-				.catch((err) => {
-					this.logger.error(`Queue item ${queueItem._id} errored: ${err.message}`);
-					queueItem.releasedReason = err.message;
-					// Let's only retry for X times when the error is "service not found"
-					// For any other error, we'll just reject the item
-					if ((queueItem.retryCount ?? 0) < this.retryCount && this.isServiceNotFoundMessage(err.message)) {
-						// Let's retry in 5 seconds
-						this.logger.info(`Queue item ${queueItem._id} will be retried in 5 seconds`);
-						queueItem.nextReceivableTime = new Date(Date.now() + 5000);
-						return 'Retry' as const;
-					}
-
-					this.logger.info(`Queue item ${queueItem._id} will be rejected`);
-					queueItem.rejectionReason = err.message;
-					return 'Rejected' as const;
-				});
-		});
-	}
-
-	// Queues an action of type "work" to be processed by the workers
-	// Action receives a record of unknown data that will be passed to the actual service
-	// `to` is a service name that will be called, including namespace + action
-	async queueWork<T extends Record<string, unknown>>(to: string, data: T): Promise<void> {
-		this.logger.info(`Queueing work for ${to}`);
-		await this.queue.enqueue<typeof data>('work', { to, ...data });
-	}
-
-	async queueInfo(): Promise<HealthAggResult[]> {
-		this.logger.info('Health check');
->>>>>>> 31952b1c
 		return this.db
 			.collection(this.queue.collectionName)
 			.aggregate<HealthAggResult>([
