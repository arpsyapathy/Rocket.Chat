# @rocket.chat/queue-worker

<<<<<<< HEAD
## 0.4.26-rc.8

### Patch Changes

- <details><summary>Updated dependencies []:</summary>

  - @rocket.chat/core-services@0.9.5-rc.8
  - @rocket.chat/core-typings@7.8.0-rc.8
  - @rocket.chat/omnichannel-services@0.3.23-rc.8
  - @rocket.chat/model-typings@1.6.5-rc.8
  - @rocket.chat/models@1.5.5-rc.8
  - @rocket.chat/network-broker@0.2.5-rc.8
  </details>

## 0.4.26-rc.7

### Patch Changes

- <details><summary>Updated dependencies []:</summary>

  - @rocket.chat/core-typings@7.8.0-rc.7
  - @rocket.chat/omnichannel-services@0.3.23-rc.7
  - @rocket.chat/core-services@0.9.5-rc.7
  - @rocket.chat/model-typings@1.6.5-rc.7
  - @rocket.chat/models@1.5.5-rc.7
  - @rocket.chat/network-broker@0.2.5-rc.7
  </details>

## 0.4.26-rc.6

### Patch Changes

- <details><summary>Updated dependencies []:</summary>

  - @rocket.chat/core-typings@7.8.0-rc.6
  - @rocket.chat/omnichannel-services@0.3.23-rc.6
  - @rocket.chat/core-services@0.9.5-rc.6
  - @rocket.chat/model-typings@1.6.5-rc.6
  - @rocket.chat/models@1.5.5-rc.6
  - @rocket.chat/network-broker@0.2.5-rc.6
  </details>

## 0.4.26-rc.5

### Patch Changes

- <details><summary>Updated dependencies []:</summary>

  - @rocket.chat/core-typings@7.8.0-rc.5
  - @rocket.chat/omnichannel-services@0.3.23-rc.5
  - @rocket.chat/core-services@0.9.5-rc.5
  - @rocket.chat/model-typings@1.6.5-rc.5
  - @rocket.chat/models@1.5.5-rc.5
  - @rocket.chat/network-broker@0.2.5-rc.5
  </details>

## 0.4.26-rc.4

### Patch Changes

- <details><summary>Updated dependencies []:</summary>

  - @rocket.chat/core-typings@7.8.0-rc.4
  - @rocket.chat/omnichannel-services@0.3.23-rc.4
  - @rocket.chat/core-services@0.9.5-rc.4
  - @rocket.chat/model-typings@1.6.5-rc.4
  - @rocket.chat/models@1.5.5-rc.4
  - @rocket.chat/network-broker@0.2.5-rc.4
  </details>

## 0.4.26-rc.3

### Patch Changes

- <details><summary>Updated dependencies []:</summary>

  - @rocket.chat/omnichannel-services@0.3.23-rc.3
  - @rocket.chat/core-services@0.9.5-rc.3
  - @rocket.chat/models@1.5.5-rc.3
  - @rocket.chat/network-broker@0.2.5-rc.3
  - @rocket.chat/core-typings@7.8.0-rc.3
  - @rocket.chat/model-typings@1.6.5-rc.3
  </details>

## 0.4.26-rc.2

### Patch Changes

- <details><summary>Updated dependencies []:</summary>

  - @rocket.chat/core-typings@7.8.0-rc.2
  - @rocket.chat/omnichannel-services@0.3.23-rc.2
  - @rocket.chat/core-services@0.9.5-rc.2
  - @rocket.chat/model-typings@1.6.5-rc.2
  - @rocket.chat/models@1.5.5-rc.2
  - @rocket.chat/network-broker@0.2.5-rc.2
  </details>

## 0.4.26-rc.1
=======
## 0.4.29-rc.1
>>>>>>> 54e2bc45

### Patch Changes

- <details><summary>Updated dependencies []:</summary>
  - @rocket.chat/core-typings@7.8.0-rc.1
  - @rocket.chat/omnichannel-services@0.3.23-rc.1
  - @rocket.chat/core-services@0.9.5-rc.1
  - @rocket.chat/model-typings@1.6.5-rc.1
  - @rocket.chat/models@1.5.5-rc.1
  - @rocket.chat/network-broker@0.2.5-rc.1
  </details>

## 0.4.26-rc.0

### Patch Changes

- <details><summary>Updated dependencies [2f8213e4c5b64201eb11c97e6e33d2488df9089d, 2de3aa60aa84bb262d3748065654b4ca7a000858, dc26071ba3e0242d1ea7cf819f05c76ab307b229, 3d024a900426c8bbf646e7ebedce0e17c9f7c140, 3779de0e8c5787f266bdeda5052b27c023c65f1c]:</summary>

  - @rocket.chat/model-typings@1.6.5-rc.0
  - @rocket.chat/models@1.5.5-rc.0
  - @rocket.chat/core-typings@7.8.0-rc.0
  - @rocket.chat/omnichannel-services@0.3.23-rc.0
  - @rocket.chat/core-services@0.9.5-rc.0
  - @rocket.chat/network-broker@0.2.5-rc.0
  </details>

## 0.4.28

### Patch Changes

- <details><summary>Updated dependencies []:</summary>

  - @rocket.chat/core-services@0.9.7
  - @rocket.chat/core-typings@7.7.4
  - @rocket.chat/omnichannel-services@0.3.25
  - @rocket.chat/model-typings@1.6.7
  - @rocket.chat/models@1.5.7
  - @rocket.chat/network-broker@0.2.7
  </details>

## 0.4.27

### Patch Changes

- <details><summary>Updated dependencies []:</summary>

  - @rocket.chat/core-typings@7.7.3
  - @rocket.chat/omnichannel-services@0.3.24
  - @rocket.chat/core-services@0.9.6
  - @rocket.chat/model-typings@1.6.6
  - @rocket.chat/models@1.5.6
  - @rocket.chat/network-broker@0.2.6
  </details>

## 0.4.26

### Patch Changes

- <details><summary>Updated dependencies []:</summary>

  - @rocket.chat/omnichannel-services@0.3.23
  - @rocket.chat/core-services@0.9.5
  - @rocket.chat/models@1.5.5
  - @rocket.chat/network-broker@0.2.5
  - @rocket.chat/core-typings@7.7.2
  - @rocket.chat/model-typings@1.6.5
  </details>

## 0.4.25

### Patch Changes

- <details><summary>Updated dependencies [710f6b2bc211ba1d06d701f99d17bf2405d19b32]:</summary>

  - @rocket.chat/model-typings@1.6.4
  - @rocket.chat/models@1.5.4
  - @rocket.chat/omnichannel-services@0.3.22
  - @rocket.chat/core-services@0.9.4
  - @rocket.chat/network-broker@0.2.4
  - @rocket.chat/core-typings@7.7.1
  </details>

## 0.4.24

### Patch Changes

- <details><summary>Updated dependencies [0c3ac1f67922e25f8122f4e34c22f4d7278ad97a, 6d36fc25a47281aad298edc6fc3a6e981d279f61]:</summary>

  - @rocket.chat/models@1.5.3
  - @rocket.chat/model-typings@1.6.3
  - @rocket.chat/omnichannel-services@0.3.21
  - @rocket.chat/core-services@0.9.3
  - @rocket.chat/core-typings@7.7.0
  - @rocket.chat/network-broker@0.2.3
  </details>

## 0.4.24-rc.6

### Patch Changes

- <details><summary>Updated dependencies []:</summary>

  - @rocket.chat/core-typings@7.7.0-rc.6
  - @rocket.chat/omnichannel-services@0.3.21-rc.6
  - @rocket.chat/core-services@0.9.3-rc.6
  - @rocket.chat/model-typings@1.6.3-rc.6
  - @rocket.chat/models@1.5.3-rc.6
  - @rocket.chat/network-broker@0.2.3-rc.6
  </details>

## 0.4.24-rc.5

### Patch Changes

- <details><summary>Updated dependencies []:</summary>

  - @rocket.chat/core-typings@7.7.0-rc.5
  - @rocket.chat/omnichannel-services@0.3.21-rc.5
  - @rocket.chat/core-services@0.9.3-rc.5
  - @rocket.chat/model-typings@1.6.3-rc.5
  - @rocket.chat/models@1.5.3-rc.5
  - @rocket.chat/network-broker@0.2.3-rc.5
  </details>

## 0.4.24-rc.4

### Patch Changes

- <details><summary>Updated dependencies []:</summary>

  - @rocket.chat/core-typings@7.7.1-rc.4
  - @rocket.chat/omnichannel-services@0.3.21-rc.4
  - @rocket.chat/core-services@0.9.3-rc.4
  - @rocket.chat/model-typings@1.6.3-rc.4
  - @rocket.chat/models@1.5.3-rc.4
  - @rocket.chat/network-broker@0.2.3-rc.4
  </details>

## 0.4.24-rc.3

### Patch Changes

- <details><summary>Updated dependencies []:</summary>
  - @rocket.chat/core-typings@7.7.0-rc.3
  - @rocket.chat/omnichannel-services@0.3.19-rc.3
  - @rocket.chat/core-services@0.9.1-rc.3
  - @rocket.chat/model-typings@1.6.1-rc.3
  - @rocket.chat/models@1.5.1-rc.3
  - @rocket.chat/network-broker@0.2.1-rc.3
  </details>

## 0.4.24-rc.2

### Patch Changes

- <details><summary>Updated dependencies []:</summary>
- @rocket.chat/core-typings@7.7.0-rc.2
  - @rocket.chat/omnichannel-services@0.3.19-rc.2
  - @rocket.chat/core-services@0.9.1-rc.2
  - @rocket.chat/model-typings@1.6.1-rc.2
  - @rocket.chat/models@1.5.1-rc.2
  - @rocket.chat/network-broker@0.2.1-rc.2
  </details>

## 0.4.24-rc.1

### Patch Changes

- <details><summary>Updated dependencies []:</summary>

  - @rocket.chat/core-typings@7.7.0-rc.1
  - @rocket.chat/omnichannel-services@0.3.19-rc.1
  - @rocket.chat/core-services@0.9.1-rc.1
  - @rocket.chat/model-typings@1.6.1-rc.1
  - @rocket.chat/models@1.5.1-rc.1
  - @rocket.chat/network-broker@0.2.1-rc.1
  </details>

## 0.4.24-rc.0

### Patch Changes

- <details><summary>Updated dependencies [0c3ac1f67922e25f8122f4e34c22f4d7278ad97a, 6d36fc25a47281aad298edc6fc3a6e981d279f61]:</summary>

  - @rocket.chat/models@1.5.1-rc.0
  - @rocket.chat/model-typings@1.6.1-rc.0
  - @rocket.chat/omnichannel-services@0.3.19-rc.0
  - @rocket.chat/core-services@0.9.1-rc.0
  - @rocket.chat/core-typings@7.7.0-rc.0
  - @rocket.chat/network-broker@0.2.1-rc.0
    </details>

## 0.4.23

### Patch Changes

- <details><summary>Updated dependencies []:</summary>
  - @rocket.chat/core-typings@7.6.2
  - @rocket.chat/omnichannel-services@0.3.20
  - @rocket.chat/core-services@0.9.2
  - @rocket.chat/model-typings@1.6.2
  - @rocket.chat/models@1.5.2
  - @rocket.chat/network-broker@0.2.2
  </details>

## 0.4.22

### Patch Changes

- <details><summary>Updated dependencies []:</summary>
- @rocket.chat/core-services@0.9.1
- @rocket.chat/core-typings@7.6.1
- @rocket.chat/omnichannel-services@0.3.19
- @rocket.chat/model-typings@1.6.1
- @rocket.chat/models@1.5.1
- @rocket.chat/network-broker@0.2.1
  </details>

## 0.4.21

### Patch Changes

- <details><summary>Updated dependencies [aec9eaa941fe9dad81f38d8d18d1b58edd700eb1, 2c190740d0ff166a4cefe8e833b0b2682a41fab1, 3f1cddac558a1edc68c94d635698e1245c7172e2, 45a93a7713546ed2e3e0b3988e1f989371ebf53a, 5f11fea4ab1dc149f82b7d8c5fc556a2cf09fa5e, a8896a7ed96021f1c0d0b1eb44945ee3f69a080b, d8eb824d242cbbeafb11b1c4a806860e4541ba79, bbd0b0d9ed181a156430e2a446d3b56092e3f645, e868a6f6598b7eb2843ef79126d18abd1f604b4f, 47ae69912cd90743e7bf836fdee4be481a01bbba, 4b28126ac94cf1d3312b30ad9863ca02673f49d4]:</summary>

  - @rocket.chat/core-typings@7.6.0
  - @rocket.chat/models@1.5.0
  - @rocket.chat/model-typings@1.6.0
  - @rocket.chat/network-broker@0.2.0
  - @rocket.chat/core-services@0.9.0
  - @rocket.chat/omnichannel-services@0.3.18
  </details>

## 0.4.21-rc.8

### Patch Changes

- <details><summary>Updated dependencies []:</summary>

  - @rocket.chat/core-typings@7.6.0-rc.8
  - @rocket.chat/omnichannel-services@0.3.18-rc.8
  - @rocket.chat/core-services@0.9.0-rc.8
  - @rocket.chat/model-typings@1.6.0-rc.8
  - @rocket.chat/models@1.5.0-rc.8
  - @rocket.chat/network-broker@0.2.0-rc.8
  </details>

## 0.4.21-rc.7

### Patch Changes

- <details><summary>Updated dependencies []:</summary>

  - @rocket.chat/core-typings@7.6.0-rc.7
  - @rocket.chat/omnichannel-services@0.3.18-rc.7
  - @rocket.chat/core-services@0.9.0-rc.7
  - @rocket.chat/model-typings@1.6.0-rc.7
  - @rocket.chat/models@1.5.0-rc.7
  - @rocket.chat/network-broker@0.2.0-rc.7
  </details>

## 0.4.21-rc.6

### Patch Changes

- <details><summary>Updated dependencies []:</summary>

  - @rocket.chat/core-typings@7.6.0-rc.6
  - @rocket.chat/omnichannel-services@0.3.18-rc.6
  - @rocket.chat/core-services@0.9.0-rc.6
  - @rocket.chat/model-typings@1.6.0-rc.6
  - @rocket.chat/models@1.5.0-rc.6
  - @rocket.chat/network-broker@0.2.0-rc.6
  </details>

## 0.4.21-rc.5

### Patch Changes

- <details><summary>Updated dependencies []:</summary>

  - @rocket.chat/core-typings@7.6.0-rc.5
  - @rocket.chat/omnichannel-services@0.3.18-rc.5
  - @rocket.chat/core-services@0.9.0-rc.5
  - @rocket.chat/model-typings@1.6.0-rc.5
  - @rocket.chat/models@1.5.0-rc.5
  - @rocket.chat/network-broker@0.2.0-rc.5
  </details>

## 0.4.21-rc.4

### Patch Changes

- <details><summary>Updated dependencies []:</summary>

  - @rocket.chat/core-typings@7.6.0-rc.4
  - @rocket.chat/omnichannel-services@0.3.18-rc.4
  - @rocket.chat/core-services@0.9.0-rc.4
  - @rocket.chat/model-typings@1.6.0-rc.4
  - @rocket.chat/models@1.5.0-rc.4
  - @rocket.chat/network-broker@0.2.0-rc.4
  </details>

## 0.4.21-rc.3

### Patch Changes

- <details><summary>Updated dependencies []:</summary>

  - @rocket.chat/core-typings@7.6.0-rc.3
  - @rocket.chat/omnichannel-services@0.3.18-rc.3
  - @rocket.chat/core-services@0.9.0-rc.3
  - @rocket.chat/model-typings@1.6.0-rc.3
  - @rocket.chat/models@1.5.0-rc.3
  - @rocket.chat/network-broker@0.2.0-rc.3
  </details>

## 0.4.21-rc.2

### Patch Changes

- <details><summary>Updated dependencies []:</summary>

  - @rocket.chat/core-typings@7.6.0-rc.2
  - @rocket.chat/omnichannel-services@0.3.18-rc.2
  - @rocket.chat/core-services@0.9.0-rc.2
  - @rocket.chat/model-typings@1.6.0-rc.2
  - @rocket.chat/models@1.5.0-rc.2
  - @rocket.chat/network-broker@0.2.0-rc.2
  </details>

## 0.4.21-rc.1

### Patch Changes

- <details><summary>Updated dependencies []:</summary>

  - @rocket.chat/core-typings@7.6.0-rc.1
  - @rocket.chat/omnichannel-services@0.3.17-rc.1
  - @rocket.chat/core-services@0.9.0-rc.1
  - @rocket.chat/model-typings@1.6.0-rc.1
  - @rocket.chat/models@1.5.0-rc.1
  - @rocket.chat/network-broker@0.2.0-rc.1
  </details>

## 0.4.21-rc.0

### Patch Changes

- <details><summary>Updated dependencies [aec9eaa941fe9dad81f38d8d18d1b58edd700eb1, 2c190740d0ff166a4cefe8e833b0b2682a41fab1, 3f1cddac558a1edc68c94d635698e1245c7172e2, 45a93a7713546ed2e3e0b3988e1f989371ebf53a, 5f11fea4ab1dc149f82b7d8c5fc556a2cf09fa5e, a8896a7ed96021f1c0d0b1eb44945ee3f69a080b, d8eb824d242cbbeafb11b1c4a806860e4541ba79, bbd0b0d9ed181a156430e2a446d3b56092e3f645, e868a6f6598b7eb2843ef79126d18abd1f604b4f, 47ae69912cd90743e7bf836fdee4be481a01bbba, 4b28126ac94cf1d3312b30ad9863ca02673f49d4]:</summary>

  - @rocket.chat/core-typings@7.6.0-rc.0
  - @rocket.chat/models@1.5.0-rc.0
  - @rocket.chat/model-typings@1.6.0-rc.0
  - @rocket.chat/network-broker@0.2.0-rc.0
  - @rocket.chat/core-services@0.9.0-rc.0
  - @rocket.chat/omnichannel-services@0.3.17-rc.0
  </details>

## 0.4.20

### Patch Changes

- <details><summary>Updated dependencies []:</summary>

  - @rocket.chat/core-typings@7.5.1
  - @rocket.chat/omnichannel-services@0.3.17
  - @rocket.chat/core-services@0.8.1
  - @rocket.chat/model-typings@1.5.1
  - @rocket.chat/models@1.4.1
  - @rocket.chat/network-broker@0.1.12
  </details>

## 0.4.19

### Patch Changes

- <details><summary>Updated dependencies [3b5406172c5575f09e9f5a2cb3ff99122900afde, 25592391b04a5a9c5e4be57a3878bca7c7db66b2, c904862b1496cab943e97d28b36d3a24deac21c1, cc4111cf0b1458dd97369baf8969734f337650dc, 4129dbc934f240a9972aa92ab159ee34e518587a]:</summary>

  - @rocket.chat/model-typings@1.5.0
  - @rocket.chat/models@1.4.0
  - @rocket.chat/core-typings@7.5.0
  - @rocket.chat/core-services@0.8.0
  - @rocket.chat/omnichannel-services@0.3.16
  - @rocket.chat/network-broker@0.1.11
  </details>

## 0.4.19-rc.5

### Patch Changes

- <details><summary>Updated dependencies []:</summary>

  - @rocket.chat/core-typings@7.5.0-rc.5
  - @rocket.chat/omnichannel-services@0.3.16-rc.5
  - @rocket.chat/core-services@0.8.0-rc.5
  - @rocket.chat/model-typings@1.5.0-rc.5
  - @rocket.chat/models@1.4.0-rc.5
  - @rocket.chat/network-broker@0.1.11-rc.5
  </details>

## 0.4.19-rc.4

### Patch Changes

- <details><summary>Updated dependencies []:</summary>

  - @rocket.chat/core-services@0.8.0-rc.4
  - @rocket.chat/core-typings@7.5.0-rc.4
  - @rocket.chat/omnichannel-services@0.3.16-rc.4
  - @rocket.chat/model-typings@1.5.0-rc.4
  - @rocket.chat/models@1.4.0-rc.4
  - @rocket.chat/network-broker@0.1.11-rc.4
  </details>

## 0.4.19-rc.3

### Patch Changes

- <details><summary>Updated dependencies []:</summary>

  - @rocket.chat/core-typings@7.5.0-rc.3
  - @rocket.chat/omnichannel-services@0.3.16-rc.3
  - @rocket.chat/core-services@0.8.0-rc.3
  - @rocket.chat/model-typings@1.5.0-rc.3
  - @rocket.chat/models@1.4.0-rc.3
  - @rocket.chat/network-broker@0.1.11-rc.3
  </details>

## 0.4.19-rc.2

### Patch Changes

- <details><summary>Updated dependencies [cc4111cf0b1458dd97369baf8969734f337650dc]:</summary>

  - @rocket.chat/core-services@0.8.0-rc.2
  - @rocket.chat/models@1.4.0-rc.2
  - @rocket.chat/network-broker@0.1.11-rc.2
  - @rocket.chat/omnichannel-services@0.3.16-rc.2
  - @rocket.chat/core-typings@7.5.0-rc.2
  - @rocket.chat/model-typings@1.5.0-rc.2
  </details>

## 0.4.19-rc.1

### Patch Changes

- <details><summary>Updated dependencies []:</summary>

  - @rocket.chat/core-typings@7.5.0-rc.1
  - @rocket.chat/omnichannel-services@0.3.16-rc.1
  - @rocket.chat/core-services@0.7.11-rc.1
  - @rocket.chat/model-typings@1.5.0-rc.1
  - @rocket.chat/models@1.4.0-rc.1
  - @rocket.chat/network-broker@0.1.11-rc.1
  </details>

## 0.4.19-rc.0

### Patch Changes

- <details><summary>Updated dependencies [3b5406172c5575f09e9f5a2cb3ff99122900afde, 25592391b04a5a9c5e4be57a3878bca7c7db66b2, c904862b1496cab943e97d28b36d3a24deac21c1, 4129dbc934f240a9972aa92ab159ee34e518587a]:</summary>

  - @rocket.chat/model-typings@1.5.0-rc.0
  - @rocket.chat/models@1.4.0-rc.0
  - @rocket.chat/core-typings@7.5.0-rc.0
  - @rocket.chat/omnichannel-services@0.3.15-rc.0
  - @rocket.chat/core-services@0.7.10-rc.0
  - @rocket.chat/network-broker@0.1.10-rc.0
  </details>

## 0.4.18

### Patch Changes

- <details><summary>Updated dependencies []:</summary>

  - @rocket.chat/core-typings@7.4.1
  - @rocket.chat/omnichannel-services@0.3.15
  - @rocket.chat/core-services@0.7.10
  - @rocket.chat/model-typings@1.4.1
  - @rocket.chat/models@1.3.1
  - @rocket.chat/network-broker@0.1.10
  </details>

## 0.4.17

### Patch Changes

- ([#35120](https://github.com/RocketChat/Rocket.Chat/pull/35120)) Fixes behavior of app updates that would save undesired field changes to documents

- ([#35181](https://github.com/RocketChat/Rocket.Chat/pull/35181)) Bump meteor to 3.1.2 and Node version to 20.13.1

- <details><summary>Updated dependencies [eba8e364e4bef7ed71ebb527738515e8f7914ec7, d5175eeb5be81bab061e5ff8c6991c589bfeb0f4, 0df16c4ca50a6ad8613cfdc11a8ef6cb216fb6a4, 89964144e042c8d9282b51efd89e1e684077fdd7, f80ac66b006080313f4aa5a04706ff9c8790622b, dac213d8c955d1e5dd1c8b434e07070dedecba2d, f85da08765a9d3f8c5aabd9291fd08be6dfdeb85, be5031a21bdcda31270d53d319f7d183e77d84d7]:</summary>

  - @rocket.chat/models@1.3.0
  - @rocket.chat/model-typings@1.4.0
  - @rocket.chat/network-broker@0.1.9
  - @rocket.chat/core-typings@7.4.0
  - @rocket.chat/omnichannel-services@0.3.14
  - @rocket.chat/core-services@0.7.9
  </details>

## 0.4.17-rc.5

### Patch Changes

- <details><summary>Updated dependencies []:</summary>

  - @rocket.chat/core-typings@7.4.0-rc.5
  - @rocket.chat/omnichannel-services@0.3.14-rc.5
  - @rocket.chat/core-services@0.7.9-rc.5
  - @rocket.chat/model-typings@1.4.0-rc.5
  - @rocket.chat/models@1.3.0-rc.5
  - @rocket.chat/network-broker@0.1.9-rc.5
  </details>

## 0.4.17-rc.4

### Patch Changes

- <details><summary>Updated dependencies []:</summary>

  - @rocket.chat/core-typings@7.4.0-rc.4
  - @rocket.chat/omnichannel-services@0.3.14-rc.4
  - @rocket.chat/core-services@0.7.9-rc.4
  - @rocket.chat/model-typings@1.4.0-rc.4
  - @rocket.chat/models@1.3.0-rc.4
  - @rocket.chat/network-broker@0.1.9-rc.4
  </details>

## 0.4.16-rc.3

### Patch Changes

- <details><summary>Updated dependencies []:</summary>

  - @rocket.chat/core-typings@7.4.0-rc.3
  - @rocket.chat/omnichannel-services@0.3.13-rc.3
  - @rocket.chat/core-services@0.7.8-rc.3
  - @rocket.chat/model-typings@1.4.0-rc.3
  - @rocket.chat/models@1.3.0-rc.3
  - @rocket.chat/network-broker@0.1.8-rc.3
  </details>

## 0.4.16-rc.2

### Patch Changes

- <details><summary>Updated dependencies []:</summary>

  - @rocket.chat/core-typings@7.4.0-rc.2
  - @rocket.chat/omnichannel-services@0.3.13-rc.2
  - @rocket.chat/core-services@0.7.8-rc.2
  - @rocket.chat/model-typings@1.4.0-rc.2
  - @rocket.chat/models@1.3.0-rc.2
  - @rocket.chat/network-broker@0.1.8-rc.2
  </details>

## 0.4.16-rc.1

### Patch Changes

- <details><summary>Updated dependencies []:</summary>

  - @rocket.chat/core-typings@7.4.0-rc.1
  - @rocket.chat/omnichannel-services@0.3.13-rc.1
  - @rocket.chat/core-services@0.7.8-rc.1
  - @rocket.chat/model-typings@1.4.0-rc.1
  - @rocket.chat/models@1.3.0-rc.1
  - @rocket.chat/network-broker@0.1.8-rc.1
  </details>

## 0.4.16-rc.0

### Patch Changes

- ([#35120](https://github.com/RocketChat/Rocket.Chat/pull/35120)) Fixes behavior of app updates that would save undesired field changes to documents

- ([#35181](https://github.com/RocketChat/Rocket.Chat/pull/35181)) Bump meteor to 3.1.2 and Node version to 20.13.1

- <details><summary>Updated dependencies [eba8e364e4bef7ed71ebb527738515e8f7914ec7, d5175eeb5be81bab061e5ff8c6991c589bfeb0f4, 0df16c4ca50a6ad8613cfdc11a8ef6cb216fb6a4, 89964144e042c8d9282b51efd89e1e684077fdd7, f80ac66b006080313f4aa5a04706ff9c8790622b, dac213d8c955d1e5dd1c8b434e07070dedecba2d, f85da08765a9d3f8c5aabd9291fd08be6dfdeb85, be5031a21bdcda31270d53d319f7d183e77d84d7]:</summary>

  - @rocket.chat/models@1.3.0-rc.0
  - @rocket.chat/model-typings@1.4.0-rc.0
  - @rocket.chat/network-broker@0.1.6-rc.0
  - @rocket.chat/core-typings@7.4.0-rc.0
  - @rocket.chat/omnichannel-services@0.3.11-rc.0
  - @rocket.chat/core-services@0.7.6-rc.0
  </details>

## 0.4.16

### Patch Changes

- <details><summary>Updated dependencies [b2d71461a6a73157024e4594cc1228419a34673e]:</summary>

  - @rocket.chat/omnichannel-services@0.3.13
  - @rocket.chat/core-typings@7.3.3
  - @rocket.chat/core-services@0.7.8
  - @rocket.chat/model-typings@1.3.3
  - @rocket.chat/models@1.2.3
  - @rocket.chat/network-broker@0.1.8
  </details>

## 0.4.15

### Patch Changes

- <details><summary>Updated dependencies []:</summary>

  - @rocket.chat/core-typings@7.3.2
  - @rocket.chat/omnichannel-services@0.3.12
  - @rocket.chat/core-services@0.7.7
  - @rocket.chat/model-typings@1.3.2
  - @rocket.chat/models@1.2.2
  - @rocket.chat/network-broker@0.1.7
  </details>

## 0.4.14

### Patch Changes

- <details><summary>Updated dependencies [b7905dfebe48d27d0d774fb23cc579ea9dfd01f4]:</summary>

  - @rocket.chat/model-typings@1.3.1
  - @rocket.chat/models@1.2.1
  - @rocket.chat/omnichannel-services@0.3.11
  - @rocket.chat/core-services@0.7.6
  - @rocket.chat/network-broker@0.1.6
  - @rocket.chat/core-typings@7.3.1
  </details>

## 0.4.13

### Patch Changes

- ([#34858](https://github.com/RocketChat/Rocket.Chat/pull/34858)) Fixes an issue that prevented the apps-engine from reestablishing communications with subprocesses in some cases

- <details><summary>Updated dependencies [79cba772bd8ae0a1e084687b47e05f312e85078a, 5506c406f4a22145ece065ad2b797225e94423ca, 8942b0032af976738a7c602fa389803dda30c0dc, 4aa95b61edaf6ce4fe0c5bdbc3d0157bf3d6794b, bfa92f4dba1a16973d7da5a9c0f5d0df998bf944, c0fa1c884cccab47f4e68dd81457c424cf176f11, b4ce5797b7fc52e851aa4afc54c4617fc12cbf72]:</summary>

  - @rocket.chat/model-typings@1.3.0
  - @rocket.chat/models@1.2.0
  - @rocket.chat/core-typings@7.3.0
  - @rocket.chat/omnichannel-services@0.3.10
  - @rocket.chat/core-services@0.7.5
  - @rocket.chat/network-broker@0.1.5
  </details>

## 0.4.13-rc.5

### Patch Changes

- <details><summary>Updated dependencies []:</summary>

  - @rocket.chat/core-typings@7.3.0-rc.5
  - @rocket.chat/omnichannel-services@0.3.10-rc.5
  - @rocket.chat/core-services@0.7.5-rc.5
  - @rocket.chat/model-typings@1.3.0-rc.5
  - @rocket.chat/models@1.2.0-rc.5
  - @rocket.chat/network-broker@0.1.5-rc.5
  </details>

## 0.4.13-rc.4

### Patch Changes

- <details><summary>Updated dependencies []:</summary>

  - @rocket.chat/core-typings@7.3.0-rc.4
  - @rocket.chat/omnichannel-services@0.3.10-rc.4
  - @rocket.chat/core-services@0.7.5-rc.4
  - @rocket.chat/model-typings@1.3.0-rc.4
  - @rocket.chat/models@1.2.0-rc.4
  - @rocket.chat/network-broker@0.1.5-rc.4
  </details>

## 0.4.13-rc.3

### Patch Changes

- <details><summary>Updated dependencies []:</summary>

  - @rocket.chat/core-typings@7.3.0-rc.3
  - @rocket.chat/omnichannel-services@0.3.10-rc.3
  - @rocket.chat/core-services@0.7.5-rc.3
  - @rocket.chat/model-typings@1.3.0-rc.3
  - @rocket.chat/models@1.2.0-rc.3
  - @rocket.chat/network-broker@0.1.5-rc.3
  </details>

## 0.4.13-rc.2

### Patch Changes

- <details><summary>Updated dependencies []:</summary>

  - @rocket.chat/core-typings@7.3.0-rc.2
  - @rocket.chat/omnichannel-services@0.3.10-rc.2
  - @rocket.chat/core-services@0.7.5-rc.2
  - @rocket.chat/model-typings@1.3.0-rc.2
  - @rocket.chat/models@1.2.0-rc.2
  - @rocket.chat/network-broker@0.1.5-rc.2
  </details>

## 0.4.13-rc.1

### Patch Changes

- <details><summary>Updated dependencies []:</summary>

  - @rocket.chat/core-typings@7.3.0-rc.1
  - @rocket.chat/omnichannel-services@0.3.10-rc.1
  - @rocket.chat/core-services@0.7.5-rc.1
  - @rocket.chat/model-typings@1.3.0-rc.1
  - @rocket.chat/models@1.2.0-rc.1
  - @rocket.chat/network-broker@0.1.5-rc.1
  </details>

## 0.4.13-rc.0

### Patch Changes

- ([#34858](https://github.com/RocketChat/Rocket.Chat/pull/34858)) Fixes an issue that prevented the apps-engine from reestablishing communications with subprocesses in some cases

- <details><summary>Updated dependencies [79cba772bd8ae0a1e084687b47e05f312e85078a, 5506c406f4a22145ece065ad2b797225e94423ca, 8942b0032af976738a7c602fa389803dda30c0dc, 4aa95b61edaf6ce4fe0c5bdbc3d0157bf3d6794b, bfa92f4dba1a16973d7da5a9c0f5d0df998bf944, b4ce5797b7fc52e851aa4afc54c4617fc12cbf72]:</summary>

  - @rocket.chat/model-typings@1.3.0-rc.0
  - @rocket.chat/models@1.2.0-rc.0
  - @rocket.chat/core-typings@7.3.0-rc.0
  - @rocket.chat/omnichannel-services@0.3.10-rc.0
  - @rocket.chat/core-services@0.7.5-rc.0
  - @rocket.chat/network-broker@0.1.5-rc.0
  </details>

## 0.4.12

### Patch Changes

- <details><summary>Updated dependencies [f9e531fce6c0a9e8b9e1836eecfea189f6626bea]:</summary>

  - @rocket.chat/omnichannel-services@0.3.9
  - @rocket.chat/core-typings@7.2.1
  - @rocket.chat/core-services@0.7.4
  - @rocket.chat/model-typings@1.2.1
  - @rocket.chat/network-broker@0.1.4
  - @rocket.chat/models@1.1.1
  </details>

## 0.4.11

### Patch Changes

- ([#34858](https://github.com/RocketChat/Rocket.Chat/pull/34858)) Fixes an issue that prevented the apps-engine from reestablishing communications with subprocesses in some cases

- <details><summary>Updated dependencies [76f6239ff1a9f34f163c03c140c4ceba62563b4e, f11efb4011db4efcdbf978d4b76671028daeed6e, c43220dcd8c1df86a6143d6553964ad2173903b3, 47f24c2fb795eee33cb021d56508298b8a548eec, 76f6239ff1a9f34f163c03c140c4ceba62563b4e, 475120dc19fb8cc400fd8af21559cd6f3cc17eb8, 2e4af86f6463166ba4d0b37b153b89ab246e112a, 76f6239ff1a9f34f163c03c140c4ceba62563b4e, 75a14b2e013aca7361cac56316f2b7e8c07d9dc8]:</summary>

  - @rocket.chat/model-typings@1.2.0
  - @rocket.chat/core-typings@7.2.0
  - @rocket.chat/models@1.1.0
  - @rocket.chat/omnichannel-services@0.3.8
  - @rocket.chat/core-services@0.7.3
  - @rocket.chat/network-broker@0.1.3
  </details>

## 0.4.11-rc.3

### Patch Changes

- <details><summary>Updated dependencies []:</summary>

  - @rocket.chat/core-typings@7.2.0-rc.3
  - @rocket.chat/omnichannel-services@0.3.8-rc.3
  - @rocket.chat/core-services@0.7.3-rc.3
  - @rocket.chat/model-typings@1.2.0-rc.3
  - @rocket.chat/network-broker@0.1.3-rc.3
  - @rocket.chat/models@1.1.0-rc.3
  </details>

## 0.4.11-rc.2

### Patch Changes

- ([#34858](https://github.com/RocketChat/Rocket.Chat/pull/34858)) Fixes an issue that prevented the apps-engine from reestablishing communications with subprocesses in some cases

- <details><summary>Updated dependencies [c43220dcd8c1df86a6143d6553964ad2173903b3]:</summary>

  - @rocket.chat/models@1.1.0-rc.2
  - @rocket.chat/core-services@0.7.3-rc.2
  - @rocket.chat/core-typings@7.2.0-rc.2
  - @rocket.chat/omnichannel-services@0.3.8-rc.2
  - @rocket.chat/network-broker@0.1.3-rc.2
  - @rocket.chat/model-typings@1.2.0-rc.2
  </details>

## 0.4.11-rc.1

### Patch Changes

- <details><summary>Updated dependencies []:</summary>

  - @rocket.chat/core-typings@7.2.0-rc.1
  - @rocket.chat/omnichannel-services@0.3.8-rc.1
  - @rocket.chat/core-services@0.7.3-rc.1
  - @rocket.chat/model-typings@1.2.0-rc.1
  - @rocket.chat/network-broker@0.1.3-rc.1
  - @rocket.chat/models@1.1.0-rc.1
  </details>

## 0.4.11-rc.0

### Patch Changes

- <details><summary>Updated dependencies [76f6239ff1a9f34f163c03c140c4ceba62563b4e, f11efb4011db4efcdbf978d4b76671028daeed6e, 47f24c2fb795eee33cb021d56508298b8a548eec, 76f6239ff1a9f34f163c03c140c4ceba62563b4e, 475120dc19fb8cc400fd8af21559cd6f3cc17eb8, 2e4af86f6463166ba4d0b37b153b89ab246e112a, 76f6239ff1a9f34f163c03c140c4ceba62563b4e, 75a14b2e013aca7361cac56316f2b7e8c07d9dc8]:</summary>

  - @rocket.chat/model-typings@1.2.0-rc.0
  - @rocket.chat/core-typings@7.2.0-rc.0
  - @rocket.chat/models@1.1.0-rc.0
  - @rocket.chat/omnichannel-services@0.3.8-rc.0
  - @rocket.chat/core-services@0.7.3-rc.0
  - @rocket.chat/network-broker@0.1.3-rc.0
  </details>

## 0.4.10

### Patch Changes

- ([#33596](https://github.com/RocketChat/Rocket.Chat/pull/33596)) Bump meteor to 3.0.4 and Node version to 20.18.0

- <details><summary>Updated dependencies [80e36bfc3938775eb26aa5576f1b9b98896e1cc4, 32d93a0666fa1cbe857d02889e93d9bbf45bd4f0, 63ccadc012499e004445ad6bc6cd2ff777aecbd1]:</summary>

  - @rocket.chat/model-typings@1.1.0
  - @rocket.chat/core-typings@7.1.0
  - @rocket.chat/core-services@0.7.2
  - @rocket.chat/omnichannel-services@0.3.7
  - @rocket.chat/models@1.0.1
  - @rocket.chat/network-broker@0.1.2
  </details>

## 0.4.10-rc.3

### Patch Changes

- <details><summary>Updated dependencies []:</summary>

  - @rocket.chat/core-typings@7.1.0-rc.3
  - @rocket.chat/omnichannel-services@0.3.7-rc.3
  - @rocket.chat/core-services@0.7.2-rc.3
  - @rocket.chat/model-typings@1.1.0-rc.3
  - @rocket.chat/network-broker@0.1.2-rc.3
  - @rocket.chat/models@1.0.1-rc.3
  </details>

## 0.4.10-rc.2

### Patch Changes

- <details><summary>Updated dependencies []:</summary>

  - @rocket.chat/core-typings@7.1.0-rc.2
  - @rocket.chat/omnichannel-services@0.3.7-rc.2
  - @rocket.chat/core-services@0.7.2-rc.2
  - @rocket.chat/model-typings@1.1.0-rc.2
  - @rocket.chat/network-broker@0.1.2-rc.2
  - @rocket.chat/models@1.0.1-rc.2
  </details>

## 0.4.10-rc.1

### Patch Changes

- <details><summary>Updated dependencies []:</summary>

  - @rocket.chat/core-typings@7.1.0-rc.1
  - @rocket.chat/omnichannel-services@0.3.7-rc.1
  - @rocket.chat/core-services@0.7.2-rc.1
  - @rocket.chat/model-typings@1.1.0-rc.1
  - @rocket.chat/network-broker@0.1.2-rc.1
  - @rocket.chat/models@1.0.1-rc.1
  </details>

## 0.4.10-rc.0

### Patch Changes

- ([#33596](https://github.com/RocketChat/Rocket.Chat/pull/33596)) Bump meteor to 3.0.4 and Node version to 20.18.0

- <details><summary>Updated dependencies [80e36bfc3938775eb26aa5576f1b9b98896e1cc4, 32d93a0666fa1cbe857d02889e93d9bbf45bd4f0, 63ccadc012499e004445ad6bc6cd2ff777aecbd1]:</summary>

  - @rocket.chat/model-typings@1.1.0-rc.0
  - @rocket.chat/core-typings@7.1.0-rc.0
  - @rocket.chat/core-services@0.7.2-rc.0
  - @rocket.chat/omnichannel-services@0.3.7-rc.0
  - @rocket.chat/models@1.0.1-rc.0
  - @rocket.chat/network-broker@0.1.2-rc.0
  </details>

## 0.4.9

### Patch Changes

- <details><summary>Updated dependencies [bcacbb1cee, d9fe5bbe0b, b338807d76, 3ea02d3cc1, e3629e065b, 03d148524b, 81998f3450, 509143d6dd]:</summary>

  - @rocket.chat/core-services@0.7.1
  - @rocket.chat/model-typings@1.0.0
  - @rocket.chat/core-typings@7.0.0
  - @rocket.chat/models@1.0.0
  - @rocket.chat/omnichannel-services@0.3.6
  - @rocket.chat/network-broker@0.1.1
  </details>

## 0.4.9-rc.6

### Patch Changes

- <details><summary>Updated dependencies []:</summary>

  - @rocket.chat/core-typings@7.0.0-rc.6
  - @rocket.chat/omnichannel-services@0.3.6-rc.6
  - @rocket.chat/core-services@0.7.1-rc.6
  - @rocket.chat/model-typings@1.0.0-rc.6
  - @rocket.chat/network-broker@0.1.1-rc.6
  - @rocket.chat/models@1.0.0-rc.6
  </details>

## 0.4.9-rc.5

### Patch Changes

- <details><summary>Updated dependencies []:</summary>

  - @rocket.chat/omnichannel-services@0.3.6-rc.5
  - @rocket.chat/core-services@0.7.1-rc.5
  - @rocket.chat/network-broker@0.1.1-rc.5
  - @rocket.chat/core-typings@7.0.0-rc.5
  - @rocket.chat/model-typings@1.0.0-rc.5
  - @rocket.chat/models@1.0.0-rc.5
  </details>

## 0.4.9-rc.4

### Patch Changes

- <details><summary>Updated dependencies []:</summary>

  - @rocket.chat/core-typings@7.0.0-rc.4
  - @rocket.chat/omnichannel-services@0.3.6-rc.4
  - @rocket.chat/core-services@0.7.1-rc.4
  - @rocket.chat/model-typings@1.0.0-rc.4
  - @rocket.chat/network-broker@0.1.1-rc.4
  - @rocket.chat/models@1.0.0-rc.4
  </details>

## 0.4.9-rc.3

### Patch Changes

- <details><summary>Updated dependencies []:</summary>

  - @rocket.chat/core-typings@7.0.0-rc.3
  - @rocket.chat/omnichannel-services@0.3.6-rc.3
  - @rocket.chat/core-services@0.7.1-rc.3
  - @rocket.chat/model-typings@1.0.0-rc.3
  - @rocket.chat/network-broker@0.1.1-rc.3
  - @rocket.chat/models@1.0.0-rc.3
  </details>

## 0.4.9-rc.2

### Patch Changes

- <details><summary>Updated dependencies []:</summary>

  - @rocket.chat/core-typings@7.0.0-rc.2
  - @rocket.chat/omnichannel-services@0.3.6-rc.2
  - @rocket.chat/core-services@0.7.1-rc.2
  - @rocket.chat/model-typings@1.0.0-rc.2
  - @rocket.chat/network-broker@0.1.1-rc.2
  - @rocket.chat/models@1.0.0-rc.2
  </details>

## 0.4.9-rc.1

### Patch Changes

- <details><summary>Updated dependencies []:</summary>

  - @rocket.chat/core-typings@7.0.0-rc.1
  - @rocket.chat/omnichannel-services@0.3.6-rc.1
  - @rocket.chat/core-services@0.7.1-rc.1
  - @rocket.chat/model-typings@1.0.0-rc.1
  - @rocket.chat/network-broker@0.1.1-rc.1
  - @rocket.chat/models@1.0.0-rc.1
  </details>

## 0.4.9-rc.0

### Patch Changes

- <details><summary>Updated dependencies [7726d68374, bcacbb1cee, d9fe5bbe0b, b338807d76, 3ea02d3cc1, e3629e065b, 03d148524b, 81998f3450, 509143d6dd]:</summary>

  - @rocket.chat/core-typings@7.0.0-rc.0
  - @rocket.chat/model-typings@1.0.0-rc.0
  - @rocket.chat/core-services@0.7.1-rc.0
  - @rocket.chat/models@1.0.0-rc.0
  - @rocket.chat/omnichannel-services@0.3.6-rc.0
  - @rocket.chat/network-broker@0.1.1-rc.0
  </details>

## 0.4.8

### Patch Changes

- <details><summary>Updated dependencies [9a38c8e13f, 274f4f5881, 532f08819e, 927710d778, 3a161c4310, 12d6307998]:</summary>

  - @rocket.chat/model-typings@0.8.0
  - @rocket.chat/core-typings@6.13.0
  - @rocket.chat/core-services@0.7.0
  - @rocket.chat/models@0.3.0
  - @rocket.chat/omnichannel-services@0.3.5
  </details>

## 0.4.8-rc.6

### Patch Changes

- <details><summary>Updated dependencies []:</summary>

  - @rocket.chat/core-typings@6.13.0-rc.6
  - @rocket.chat/omnichannel-services@0.3.5-rc.6
  - @rocket.chat/core-services@0.7.0-rc.6
  - @rocket.chat/model-typings@0.8.0-rc.6
  - @rocket.chat/models@0.3.0-rc.6
  </details>

## 0.4.8-rc.5

### Patch Changes

- <details><summary>Updated dependencies []:</summary>

  - @rocket.chat/core-typings@6.13.0-rc.5
  - @rocket.chat/omnichannel-services@0.3.5-rc.5
  - @rocket.chat/core-services@0.7.0-rc.5
  - @rocket.chat/model-typings@0.8.0-rc.5
  - @rocket.chat/models@0.3.0-rc.5
  </details>

## 0.4.8-rc.4

### Patch Changes

- <details><summary>Updated dependencies []:</summary>

  - @rocket.chat/core-typings@6.13.0-rc.4
  - @rocket.chat/omnichannel-services@0.3.5-rc.4
  - @rocket.chat/core-services@0.7.0-rc.4
  - @rocket.chat/model-typings@0.8.0-rc.4
  - @rocket.chat/models@0.3.0-rc.4
  </details>

## 0.4.8-rc.3

### Patch Changes

- <details><summary>Updated dependencies []:</summary>

  - @rocket.chat/core-typings@6.13.0-rc.3
  - @rocket.chat/omnichannel-services@0.3.5-rc.3
  - @rocket.chat/core-services@0.7.0-rc.3
  - @rocket.chat/model-typings@0.8.0-rc.3
  - @rocket.chat/models@0.3.0-rc.3
  </details>

## 0.4.8-rc.2

### Patch Changes

- <details><summary>Updated dependencies []:</summary>

  - @rocket.chat/core-typings@6.13.0-rc.2
  - @rocket.chat/omnichannel-services@0.3.5-rc.2
  - @rocket.chat/core-services@0.7.0-rc.2
  - @rocket.chat/model-typings@0.8.0-rc.2
  - @rocket.chat/models@0.3.0-rc.2
  </details>

## 0.4.8-rc.1

### Patch Changes

- <details><summary>Updated dependencies []:</summary>

  - @rocket.chat/core-typings@6.13.0-rc.1
  - @rocket.chat/omnichannel-services@0.3.5-rc.1
  - @rocket.chat/core-services@0.7.0-rc.1
  - @rocket.chat/model-typings@0.8.0-rc.1
  - @rocket.chat/models@0.3.0-rc.1
  </details>

## 0.4.8-rc.0

### Patch Changes

- <details><summary>Updated dependencies [9a38c8e13f, 274f4f5881, 532f08819e, 927710d778, 3a161c4310, 12d6307998]:</summary>

  - @rocket.chat/model-typings@0.8.0-rc.0
  - @rocket.chat/core-typings@6.13.0-rc.0
  - @rocket.chat/core-services@0.7.0-rc.0
  - @rocket.chat/models@0.3.0-rc.0
  - @rocket.chat/omnichannel-services@0.3.4-rc.0
  </details>

## 0.4.7

### Patch Changes

- <details><summary>Updated dependencies []:</summary>

  - @rocket.chat/core-services@0.6.1
  - @rocket.chat/core-typings@6.12.1
  - @rocket.chat/omnichannel-services@0.3.4
  - @rocket.chat/model-typings@0.7.1
  - @rocket.chat/models@0.2.4
  </details>

## 0.4.6

### Patch Changes

- <details><summary>Updated dependencies [7f88158036, 7937ff741a, a14c0678bb, 58c0efc732, e28be46db7, 58c0efc732]:</summary>

  - @rocket.chat/model-typings@0.7.0
  - @rocket.chat/core-typings@6.12.0
  - @rocket.chat/core-services@0.6.0
  - @rocket.chat/omnichannel-services@0.3.3
  - @rocket.chat/models@0.2.3
  </details>

## 0.4.6-rc.6

### Patch Changes

- <details><summary>Updated dependencies []:</summary>

  - @rocket.chat/core-typings@6.12.0-rc.6
  - @rocket.chat/omnichannel-services@0.3.3-rc.6
  - @rocket.chat/core-services@0.6.0-rc.6
  - @rocket.chat/model-typings@0.7.0-rc.6
  - @rocket.chat/models@0.2.3-rc.6
  </details>

## 0.4.6-rc.5

### Patch Changes

- <details><summary>Updated dependencies []:</summary>

  - @rocket.chat/core-typings@6.12.0-rc.5
  - @rocket.chat/omnichannel-services@0.3.3-rc.5
  - @rocket.chat/core-services@0.6.0-rc.5
  - @rocket.chat/model-typings@0.7.0-rc.5
  - @rocket.chat/models@0.2.3-rc.5
  </details>

## 0.4.6-rc.4

### Patch Changes

- <details><summary>Updated dependencies []:</summary>

  - @rocket.chat/core-typings@6.12.0-rc.4
  - @rocket.chat/omnichannel-services@0.3.3-rc.4
  - @rocket.chat/core-services@0.6.0-rc.4
  - @rocket.chat/model-typings@0.7.0-rc.4
  - @rocket.chat/models@0.2.3-rc.4
  </details>

## 0.4.6-rc.3

### Patch Changes

- <details><summary>Updated dependencies []:</summary>

  - @rocket.chat/core-typings@6.12.0-rc.3
  - @rocket.chat/omnichannel-services@0.3.2-rc.3
  - @rocket.chat/core-services@0.6.0-rc.3
  - @rocket.chat/model-typings@0.7.0-rc.3
  - @rocket.chat/models@0.2.2-rc.3
  </details>

## 0.4.6-rc.2

### Patch Changes

- <details><summary>Updated dependencies []:</summary>

  - @rocket.chat/core-typings@6.12.0-rc.2
  - @rocket.chat/omnichannel-services@0.3.2-rc.2
  - @rocket.chat/core-services@0.6.0-rc.2
  - @rocket.chat/model-typings@0.7.0-rc.2
  - @rocket.chat/models@0.2.2-rc.2
  </details>

## 0.4.6-rc.1

### Patch Changes

- <details><summary>Updated dependencies []:</summary>

  - @rocket.chat/core-typings@6.12.0-rc.1
  - @rocket.chat/omnichannel-services@0.3.2-rc.1
  - @rocket.chat/core-services@0.6.0-rc.1
  - @rocket.chat/model-typings@0.7.0-rc.1
  - @rocket.chat/models@0.2.2-rc.1
  </details>

## 0.4.6-rc.0

### Patch Changes

- <details><summary>Updated dependencies [7f88158036, 7937ff741a, a14c0678bb, 58c0efc732, e28be46db7, 58c0efc732]:</summary>

  - @rocket.chat/model-typings@0.7.0-rc.0
  - @rocket.chat/core-typings@6.12.0-rc.0
  - @rocket.chat/core-services@0.6.0-rc.0
  - @rocket.chat/omnichannel-services@0.3.1-rc.0
  - @rocket.chat/models@0.2.1-rc.0
  </details>

## 0.4.5

### Patch Changes

- <details><summary>Updated dependencies []:</summary>

  - @rocket.chat/core-typings@6.11.2
  - @rocket.chat/omnichannel-services@0.3.2
  - @rocket.chat/core-services@0.5.2
  - @rocket.chat/model-typings@0.6.2
  - @rocket.chat/models@0.2.2
  </details>

## 0.4.4

### Patch Changes

- <details><summary>Updated dependencies []:</summary>

  - @rocket.chat/core-typings@6.11.1
  - @rocket.chat/omnichannel-services@0.3.1
  - @rocket.chat/core-services@0.5.1
  - @rocket.chat/model-typings@0.6.1
  - @rocket.chat/models@0.2.1
  </details>

## 0.4.3

### Patch Changes

- <details><summary>Updated dependencies [439faa87d3, 03c8b066f9, 2d89a0c448, 439faa87d3, 24f7df4894, 03c8b066f9, 264d7d5496, b8e5887fb9]:</summary>

  - @rocket.chat/model-typings@0.6.0
  - @rocket.chat/omnichannel-services@0.3.0
  - @rocket.chat/core-services@0.5.0
  - @rocket.chat/core-typings@6.11.0
  - @rocket.chat/models@0.2.0
  </details>

## 0.4.3-rc.6

### Patch Changes

- <details><summary>Updated dependencies []:</summary>

  - @rocket.chat/core-typings@6.11.0-rc.6
  - @rocket.chat/omnichannel-services@0.3.0-rc.6
  - @rocket.chat/core-services@0.5.0-rc.6
  - @rocket.chat/model-typings@0.6.0-rc.6
  - @rocket.chat/models@0.2.0-rc.6
  </details>

## 0.4.3-rc.5

### Patch Changes

- <details><summary>Updated dependencies []:</summary>

  - @rocket.chat/core-typings@6.11.0-rc.5
  - @rocket.chat/omnichannel-services@0.3.0-rc.5
  - @rocket.chat/core-services@0.5.0-rc.5
  - @rocket.chat/model-typings@0.6.0-rc.5
  - @rocket.chat/models@0.2.0-rc.5
  </details>

## 0.4.3-rc.4

### Patch Changes

- <details><summary>Updated dependencies []:</summary>

  - @rocket.chat/core-typings@6.11.0-rc.4
  - @rocket.chat/omnichannel-services@0.3.0-rc.4
  - @rocket.chat/core-services@0.5.0-rc.4
  - @rocket.chat/model-typings@0.6.0-rc.4
  - @rocket.chat/models@0.2.0-rc.4
  </details>

## 0.4.3-rc.3

### Patch Changes

- <details><summary>Updated dependencies []:</summary>

  - @rocket.chat/core-typings@6.11.0-rc.3
  - @rocket.chat/omnichannel-services@0.3.0-rc.3
  - @rocket.chat/core-services@0.5.0-rc.3
  - @rocket.chat/model-typings@0.6.0-rc.3
  - @rocket.chat/models@0.2.0-rc.3
  </details>

## 0.4.3-rc.2

### Patch Changes

- <details><summary>Updated dependencies []:</summary>

  - @rocket.chat/core-typings@6.11.0-rc.2
  - @rocket.chat/omnichannel-services@0.3.0-rc.2
  - @rocket.chat/core-services@0.5.0-rc.2
  - @rocket.chat/model-typings@0.6.0-rc.2
  - @rocket.chat/models@0.2.0-rc.2
  </details>

## 0.4.3-rc.1

### Patch Changes

- <details><summary>Updated dependencies []:</summary>

  - @rocket.chat/core-typings@6.11.0-rc.1
  - @rocket.chat/omnichannel-services@0.3.0-rc.1
  - @rocket.chat/core-services@0.5.0-rc.1
  - @rocket.chat/model-typings@0.6.0-rc.1
  - @rocket.chat/models@0.2.0-rc.1
  </details>

## 0.4.3-rc.0

### Patch Changes

- <details><summary>Updated dependencies [439faa87d3, 03c8b066f9, 2d89a0c448, 439faa87d3, 24f7df4894, 03c8b066f9, 264d7d5496, b8e5887fb9]:</summary>

  - @rocket.chat/model-typings@0.6.0-rc.0
  - @rocket.chat/omnichannel-services@0.3.0-rc.0
  - @rocket.chat/core-services@0.5.0-rc.0
  - @rocket.chat/core-typings@6.11.0-rc.0
  - @rocket.chat/models@0.2.0-rc.0
  </details>

## 0.4.2

### Patch Changes

- <details><summary>Updated dependencies [ca6a9d8de8, ca6a9d8de8, ca6a9d8de8, ca6a9d8de8]:</summary>

  - @rocket.chat/core-services@0.4.2
  - @rocket.chat/core-typings@6.10.2
  - @rocket.chat/omnichannel-services@0.2.2
  - @rocket.chat/model-typings@0.5.2
  - @rocket.chat/models@0.1.2
  </details>

## 0.4.1

### Patch Changes

- <details><summary>Updated dependencies []:</summary>

  - @rocket.chat/core-typings@6.10.1
  - @rocket.chat/omnichannel-services@0.2.1
  - @rocket.chat/core-services@0.4.1
  - @rocket.chat/model-typings@0.5.1
  - @rocket.chat/models@0.1.1
  </details>

## 0.4.0

### Minor Changes

- ([#31821](https://github.com/RocketChat/Rocket.Chat/pull/31821)) New runtime for apps in the Apps-Engine based on the Deno platform

### Patch Changes

- <details><summary>Updated dependencies [1240c874a5, eaf2f11a6c, 5f95c4ec6b, f75a2cb4bb, 30399688fc, 4f72d62aa7, dfa49bdbb2]:</summary>

  - @rocket.chat/core-typings@6.10.0
  - @rocket.chat/model-typings@0.5.0
  - @rocket.chat/omnichannel-services@0.2.0
  - @rocket.chat/core-services@0.4.0
  - @rocket.chat/models@0.1.0
  </details>

## 0.4.0-rc.7

### Patch Changes

- <details><summary>Updated dependencies []:</summary>

  - @rocket.chat/core-typings@6.10.0-rc.7
  - @rocket.chat/omnichannel-services@0.2.0-rc.7
  - @rocket.chat/core-services@0.4.0-rc.7
  - @rocket.chat/model-typings@0.5.0-rc.7
  - @rocket.chat/models@0.1.0-rc.7
  </details>

## 0.4.0-rc.6

### Patch Changes

- <details><summary>Updated dependencies []:</summary>

  - @rocket.chat/core-typings@6.10.0-rc.6
  - @rocket.chat/omnichannel-services@0.2.0-rc.6
  - @rocket.chat/core-services@0.4.0-rc.6
  - @rocket.chat/model-typings@0.5.0-rc.6
  - @rocket.chat/models@0.1.0-rc.6
  </details>

## 0.4.0-rc.5

### Patch Changes

- <details><summary>Updated dependencies []:</summary>

  - @rocket.chat/core-typings@6.10.0-rc.5
  - @rocket.chat/omnichannel-services@0.2.0-rc.5
  - @rocket.chat/core-services@0.4.0-rc.5
  - @rocket.chat/model-typings@0.5.0-rc.5
  - @rocket.chat/models@0.1.0-rc.5
  </details>

## 0.4.0-rc.4

### Patch Changes

- <details><summary>Updated dependencies []:</summary>

  - @rocket.chat/core-typings@6.10.0-rc.4
  - @rocket.chat/omnichannel-services@0.2.0-rc.4
  - @rocket.chat/core-services@0.4.0-rc.4
  - @rocket.chat/model-typings@0.5.0-rc.4
  - @rocket.chat/models@0.1.0-rc.4
  </details>

## 0.4.0-rc.3

### Patch Changes

- <details><summary>Updated dependencies []:</summary>

  - @rocket.chat/core-typings@6.10.0-rc.3
  - @rocket.chat/omnichannel-services@0.2.0-rc.3
  - @rocket.chat/core-services@0.4.0-rc.3
  - @rocket.chat/model-typings@0.5.0-rc.3
  - @rocket.chat/models@0.1.0-rc.3
  </details>

## 0.4.0-rc.2

### Patch Changes

- <details><summary>Updated dependencies []:</summary>

  - @rocket.chat/core-typings@6.10.0-rc.2
  - @rocket.chat/omnichannel-services@0.2.0-rc.2
  - @rocket.chat/core-services@0.4.0-rc.2
  - @rocket.chat/model-typings@0.5.0-rc.2
  - @rocket.chat/models@0.1.0-rc.2
  </details>

## 0.4.0-rc.1

### Patch Changes

- <details><summary>Updated dependencies []:</summary>

  - @rocket.chat/core-typings@6.10.0-rc.1
  - @rocket.chat/omnichannel-services@0.2.0-rc.1
  - @rocket.chat/core-services@0.4.0-rc.1
  - @rocket.chat/model-typings@0.5.0-rc.1
  - @rocket.chat/models@0.1.0-rc.1
  </details>

## 0.4.0-rc.0

### Minor Changes

- ([#31821](https://github.com/RocketChat/Rocket.Chat/pull/31821)) New runtime for apps in the Apps-Engine based on the Deno platform

### Patch Changes

- <details><summary>Updated dependencies [1240c874a5, eaf2f11a6c, 5f95c4ec6b, f75a2cb4bb, 30399688fc, 4f72d62aa7, dfa49bdbb2]:</summary>

  - @rocket.chat/core-typings@6.10.0-rc.0
  - @rocket.chat/model-typings@0.5.0-rc.0
  - @rocket.chat/omnichannel-services@0.2.0-rc.0
  - @rocket.chat/core-services@0.4.0-rc.0
  - @rocket.chat/models@0.1.0-rc.0

## 0.3.18

### Patch Changes

- <details><summary>Updated dependencies []:</summary>

  - @rocket.chat/core-typings@6.9.3
  - @rocket.chat/omnichannel-services@0.1.18
  - @rocket.chat/core-services@0.3.18
  - @rocket.chat/model-typings@0.4.4
  - @rocket.chat/models@0.0.42
  </details>

## 0.3.17

### Patch Changes

- <details><summary>Updated dependencies []:</summary>

  - @rocket.chat/core-typings@6.9.2
  - @rocket.chat/omnichannel-services@0.1.17
  - @rocket.chat/core-services@0.3.17
  - @rocket.chat/model-typings@0.4.3
  - @rocket.chat/models@0.0.41
  </details>

## 0.3.16

### Patch Changes

- <details><summary>Updated dependencies []:</summary>

  - @rocket.chat/core-typings@6.9.1
  - @rocket.chat/omnichannel-services@0.1.16
  - @rocket.chat/core-services@0.3.16
  - @rocket.chat/model-typings@0.4.2
  - @rocket.chat/models@0.0.40
  </details>

## 0.3.15

### Patch Changes

- <details><summary>Updated dependencies [ff4e396416, ad86761209, 724ba3a729, 70ab2a7b7b]:</summary>

  - @rocket.chat/core-typings@6.9.0
  - @rocket.chat/core-services@0.3.15
  - @rocket.chat/omnichannel-services@0.1.15
  - @rocket.chat/model-typings@0.4.1
  - @rocket.chat/models@0.0.39
  </details>

## 0.3.15-rc.2

### Patch Changes

- <details><summary>Updated dependencies []:</summary>

  - @rocket.chat/core-typings@6.9.0-rc.2
  - @rocket.chat/omnichannel-services@0.1.15-rc.2
  - @rocket.chat/core-services@0.3.15-rc.2
  - @rocket.chat/model-typings@0.4.1-rc.2
  - @rocket.chat/models@0.0.39-rc.2
  </details>

## 0.3.15-rc.1

### Patch Changes

- <details><summary>Updated dependencies []:</summary>

  - @rocket.chat/core-typings@6.9.0-rc.1
  - @rocket.chat/omnichannel-services@0.1.15-rc.1
  - @rocket.chat/core-services@0.3.15-rc.1
  - @rocket.chat/model-typings@0.4.1-rc.1
  - @rocket.chat/models@0.0.39-rc.1
  </details>

## 0.3.15-rc.0

### Patch Changes

- <details><summary>Updated dependencies [ff4e396416, ad86761209, 724ba3a729, 70ab2a7b7b]:</summary>

  - @rocket.chat/core-typings@6.9.0-rc.0
  - @rocket.chat/core-services@0.3.15-rc.0
  - @rocket.chat/omnichannel-services@0.1.15-rc.0
  - @rocket.chat/model-typings@0.4.1-rc.0
  - @rocket.chat/models@0.0.39-rc.0
  </details>

## 0.3.14

### Patch Changes

- <details><summary>Updated dependencies [c47a8e3514, da45cb6998, b94ca7c30b, 8b0986d15a, 4aba7c8a26]:</summary>

  - @rocket.chat/core-typings@6.8.0
  - @rocket.chat/model-typings@0.4.0
  - @rocket.chat/core-services@0.3.14
  - @rocket.chat/omnichannel-services@0.1.14
  - @rocket.chat/models@0.0.38
  </details>

## 0.3.14-rc.2

### Patch Changes

- <details><summary>Updated dependencies [b94ca7c30b]:</summary>

  - @rocket.chat/core-services@0.3.14-rc.2
  - @rocket.chat/core-typings@6.8.0-rc.2
  - @rocket.chat/omnichannel-services@0.1.14-rc.2
  - @rocket.chat/model-typings@0.4.0-rc.2
  - @rocket.chat/models@0.0.38-rc.2
  </details>

## 0.3.14-rc.1

### Patch Changes

- <details><summary>Updated dependencies []:</summary>

  - @rocket.chat/core-typings@6.8.0-rc.1
  - @rocket.chat/omnichannel-services@0.1.13-rc.1
  - @rocket.chat/core-services@0.3.14-rc.1
  - @rocket.chat/model-typings@0.4.0-rc.1
  - @rocket.chat/models@0.0.37-rc.1
  </details>

## 0.3.14-rc.0

### Patch Changes

- <details><summary>Updated dependencies [c47a8e3514, da45cb6998, 8b0986d15a, 4aba7c8a26]:</summary>

  - @rocket.chat/core-typings@6.8.0-rc.0
  - @rocket.chat/model-typings@0.4.0-rc.0
  - @rocket.chat/core-services@0.3.12-rc.0
  - @rocket.chat/omnichannel-services@0.1.12-rc.0
  - @rocket.chat/models@0.0.36-rc.0

## 0.3.13

### Patch Changes

- <details><summary>Updated dependencies []:</summary>

  - @rocket.chat/core-typings@6.7.2
  - @rocket.chat/omnichannel-services@0.1.13
  - @rocket.chat/core-services@0.3.13
  - @rocket.chat/model-typings@0.3.9
  - @rocket.chat/models@0.0.37
  </details>

## 0.3.12

### Patch Changes

- <details><summary>Updated dependencies []:</summary>

  - @rocket.chat/core-typings@6.7.1
  - @rocket.chat/omnichannel-services@0.1.12
  - @rocket.chat/core-services@0.3.12
  - @rocket.chat/model-typings@0.3.8
  - @rocket.chat/models@0.0.36
  </details>

## 0.3.11

### Patch Changes

- <details><summary>Updated dependencies [b9ef630816, 3eb4dd7f50, 0570f6740a, b9e897a8f5, b876e4e0fc, e203c40471]:</summary>

  - @rocket.chat/core-typings@6.7.0
  - @rocket.chat/model-typings@0.3.7
  - @rocket.chat/core-services@0.3.11
  - @rocket.chat/models@0.0.35
  - @rocket.chat/omnichannel-services@0.1.11
  </details>

## 0.3.11-rc.4

### Patch Changes

- <details><summary>Updated dependencies []:</summary>

  - @rocket.chat/core-typings@6.7.0-rc.4
  - @rocket.chat/omnichannel-services@0.1.11-rc.4
  - @rocket.chat/core-services@0.3.11-rc.4
  - @rocket.chat/model-typings@0.3.7-rc.4
  - @rocket.chat/models@0.0.35-rc.4
  </details>

## 0.3.11-rc.3

### Patch Changes

- <details><summary>Updated dependencies []:</summary>

  - @rocket.chat/core-typings@6.7.0-rc.3
  - @rocket.chat/omnichannel-services@0.1.11-rc.3
  - @rocket.chat/core-services@0.3.11-rc.3
  - @rocket.chat/model-typings@0.3.7-rc.3
  - @rocket.chat/models@0.0.35-rc.3
  </details>

## 0.3.11-rc.2

### Patch Changes

- <details><summary>Updated dependencies []:</summary>

  - @rocket.chat/core-typings@6.7.0-rc.2
  - @rocket.chat/omnichannel-services@0.1.11-rc.2
  - @rocket.chat/core-services@0.3.11-rc.2
  - @rocket.chat/model-typings@0.3.7-rc.2
  - @rocket.chat/models@0.0.35-rc.2
  </details>

## 0.3.11-rc.1

### Patch Changes

- <details><summary>Updated dependencies []:</summary>

  - @rocket.chat/core-typings@6.7.0-rc.1
  - @rocket.chat/omnichannel-services@0.1.11-rc.1
  - @rocket.chat/core-services@0.3.11-rc.1
  - @rocket.chat/model-typings@0.3.7-rc.1
  - @rocket.chat/models@0.0.35-rc.1
  </details>

## 0.3.11-rc.0

### Patch Changes

- <details><summary>Updated dependencies [b9ef630816, 3eb4dd7f50, 0570f6740a, b9e897a8f5, b876e4e0fc, e203c40471]:</summary>

  - @rocket.chat/core-typings@6.7.0-rc.0
  - @rocket.chat/model-typings@0.3.7-rc.0
  - @rocket.chat/core-services@0.3.11-rc.0
  - @rocket.chat/models@0.0.35-rc.0
  - @rocket.chat/omnichannel-services@0.1.11-rc.0
  </details>

## 0.3.10

### Patch Changes

- <details><summary>Updated dependencies [ada096901a]:</summary>

  - @rocket.chat/models@0.0.34
  - @rocket.chat/omnichannel-services@0.1.10
  - @rocket.chat/core-services@0.3.10
  - @rocket.chat/core-typings@6.6.6
  - @rocket.chat/model-typings@0.3.6
  </details>

## 0.3.9

### Patch Changes

- <details><summary>Updated dependencies []:</summary>

  - @rocket.chat/core-typings@6.6.5
  - @rocket.chat/omnichannel-services@0.1.9
  - @rocket.chat/core-services@0.3.9
  - @rocket.chat/model-typings@0.3.5
  - @rocket.chat/models@0.0.33
  </details>

## 0.3.8

### Patch Changes

- <details><summary>Updated dependencies [c2872a93f2]:</summary>

  - @rocket.chat/core-services@0.3.8
  - @rocket.chat/omnichannel-services@0.1.8
  - @rocket.chat/core-typings@6.6.4
  - @rocket.chat/model-typings@0.3.4
  - @rocket.chat/models@0.0.32
  </details>

## 0.3.7

### Patch Changes

- <details><summary>Updated dependencies []:</summary>

  - @rocket.chat/core-typings@6.6.3
  - @rocket.chat/omnichannel-services@0.1.7
  - @rocket.chat/core-services@0.3.7
  - @rocket.chat/model-typings@0.3.3
  - @rocket.chat/models@0.0.31
  </details>

## 0.3.6

### Patch Changes

- <details><summary>Updated dependencies []:</summary>

  - @rocket.chat/core-typings@6.6.2
  - @rocket.chat/omnichannel-services@0.1.6
  - @rocket.chat/core-services@0.3.6
  - @rocket.chat/model-typings@0.3.2
  - @rocket.chat/models@0.0.30
  </details>

## 0.3.5

### Patch Changes

- <details><summary>Updated dependencies []:</summary>

  - @rocket.chat/core-typings@6.6.1
  - @rocket.chat/omnichannel-services@0.1.5
  - @rocket.chat/core-services@0.3.5
  - @rocket.chat/model-typings@0.3.1
  - @rocket.chat/models@0.0.29
  </details>

## 0.3.4

### Patch Changes

- ([#31138](https://github.com/RocketChat/Rocket.Chat/pull/31138)) feat(uikit): Move `@rocket.chat/ui-kit` package to the main monorepo

- <details><summary>Updated dependencies [b223cbde14, dbb08ef948, fae558bd5d, 9a6e9b4e28, fdd9852079, 2260c04ec6, c8ab6583dc, e7d3cdeef0, b4b2cd20a8]:</summary>

  - @rocket.chat/omnichannel-services@0.1.4
  - @rocket.chat/core-services@0.3.4
  - @rocket.chat/model-typings@0.3.0
  - @rocket.chat/core-typings@6.6.0
  - @rocket.chat/logger@0.0.2
  - @rocket.chat/models@0.0.28
  </details>

## 0.3.4-rc.7

### Patch Changes

- <details><summary>Updated dependencies []:</summary>

  - @rocket.chat/core-typings@6.6.0-rc.7
  - @rocket.chat/omnichannel-services@0.1.4-rc.7
  - @rocket.chat/core-services@0.3.4-rc.7
  - @rocket.chat/model-typings@0.3.0-rc.7
  - @rocket.chat/models@0.0.28-rc.7
  </details>

## 0.3.4-rc.6

### Patch Changes

- <details><summary>Updated dependencies []:</summary>

  - @rocket.chat/core-typings@6.6.0-rc.6
  - @rocket.chat/omnichannel-services@0.1.4-rc.6
  - @rocket.chat/core-services@0.3.4-rc.6
  - @rocket.chat/model-typings@0.3.0-rc.6
  - @rocket.chat/models@0.0.28-rc.6
  </details>

## 0.3.4-rc.5

### Patch Changes

- <details><summary>Updated dependencies []:</summary>

  - @rocket.chat/core-typings@6.6.0-rc.5
  - @rocket.chat/omnichannel-services@0.1.4-rc.5
  - @rocket.chat/core-services@0.3.4-rc.5
  - @rocket.chat/model-typings@0.3.0-rc.5
  - @rocket.chat/models@0.0.28-rc.5
  </details>

## 0.3.4-rc.4

### Patch Changes

- @rocket.chat/core-typings@6.6.0-rc.4
- @rocket.chat/omnichannel-services@0.1.4-rc.4
- @rocket.chat/core-services@0.3.4-rc.4
- @rocket.chat/model-typings@0.3.0-rc.4
- @rocket.chat/models@0.0.28-rc.4

## 0.3.4-rc.3

### Patch Changes

- @rocket.chat/core-typings@6.6.0-rc.3
- @rocket.chat/omnichannel-services@0.1.4-rc.3
- @rocket.chat/core-services@0.3.4-rc.3
- @rocket.chat/model-typings@0.3.0-rc.3
- @rocket.chat/models@0.0.28-rc.3

## 0.3.4-rc.2

### Patch Changes

- @rocket.chat/core-typings@6.6.0-rc.2
- @rocket.chat/omnichannel-services@0.1.4-rc.2
- @rocket.chat/core-services@0.3.4-rc.2
- @rocket.chat/model-typings@0.3.0-rc.2
- @rocket.chat/models@0.0.28-rc.2

## 0.3.4-rc.1

### Patch Changes

- @rocket.chat/core-typings@6.6.0-rc.1
- @rocket.chat/omnichannel-services@0.1.4-rc.1
- @rocket.chat/core-services@0.3.4-rc.1
- @rocket.chat/model-typings@0.3.0-rc.1
- @rocket.chat/models@0.0.28-rc.1

## 0.3.4-rc.0

### Patch Changes

- b223cbde14: feat(uikit): Move `@rocket.chat/ui-kit` package to the main monorepo
- Updated dependencies [b223cbde14]
- Updated dependencies [dbb08ef948]
- Updated dependencies [fae558bd5d]
- Updated dependencies [9a6e9b4e28]
- Updated dependencies [fdd9852079]
- Updated dependencies [2260c04ec6]
- Updated dependencies [c8ab6583dc]
- Updated dependencies [e7d3cdeef0]
- Updated dependencies [b4b2cd20a8]
  - @rocket.chat/omnichannel-services@0.1.4-rc.0
  - @rocket.chat/core-services@0.3.4-rc.0
  - @rocket.chat/model-typings@0.3.0-rc.0
  - @rocket.chat/core-typings@6.6.0-rc.0
  - @rocket.chat/logger@0.0.2-rc.0
  - @rocket.chat/models@0.0.28-rc.0

## 0.3.3

### Patch Changes

- @rocket.chat/core-typings@6.5.3
- @rocket.chat/omnichannel-services@0.1.3
- @rocket.chat/core-services@0.3.3
- @rocket.chat/model-typings@0.2.3
- @rocket.chat/models@0.0.27

## 0.3.2

### Patch Changes

- @rocket.chat/core-typings@6.5.2
- @rocket.chat/omnichannel-services@0.1.2
- @rocket.chat/core-services@0.3.2
- @rocket.chat/model-typings@0.2.2
- @rocket.chat/models@0.0.26

## 0.3.1

### Patch Changes

- Updated dependencies [c2b224fd82]
  - @rocket.chat/core-typings@6.5.1
  - @rocket.chat/omnichannel-services@0.1.1
  - @rocket.chat/core-services@0.3.1
  - @rocket.chat/model-typings@0.2.1
  - @rocket.chat/models@0.0.25

## 0.3.0

### Minor Changes

- 5f81a0f3cb: Implemented the License library, it is used to handle the functionality like expiration date, modules, limits, etc.
  Also added a version v3 of the license, which contains an extended list of features.
  v2 is still supported, since we convert it to v3 on the fly.

### Patch Changes

- Updated dependencies [dea1fe9191]
- Updated dependencies [c0ef13a0bf]
- Updated dependencies [223dce18a3]
- Updated dependencies [5b9d6883bf]
- Updated dependencies [92613680b7]
- Updated dependencies [ec1b2b9846]
- Updated dependencies [5f81a0f3cb]
- Updated dependencies [dea1fe9191]
  - @rocket.chat/core-typings@6.5.0
  - @rocket.chat/model-typings@0.2.0
  - @rocket.chat/core-services@0.3.0
  - @rocket.chat/omnichannel-services@0.1.0
  - @rocket.chat/models@0.0.24

## 0.3.0-rc.19

### Patch Changes

- @rocket.chat/core-typings@6.5.0-rc.19
- @rocket.chat/omnichannel-services@0.1.0-rc.19
- @rocket.chat/core-services@0.3.0-rc.19
- @rocket.chat/model-typings@0.2.0-rc.19
- @rocket.chat/models@0.0.24-rc.12

## 0.3.0-rc.18

### Patch Changes

- @rocket.chat/core-typings@6.5.0-rc.18
- @rocket.chat/omnichannel-services@0.1.0-rc.18
- @rocket.chat/core-services@0.3.0-rc.18
- @rocket.chat/model-typings@0.2.0-rc.18
- @rocket.chat/models@0.0.24-rc.11

## 0.3.0-rc.17

### Patch Changes

- @rocket.chat/core-typings@6.5.0-rc.17
- @rocket.chat/omnichannel-services@0.1.0-rc.17
- @rocket.chat/core-services@0.3.0-rc.17
- @rocket.chat/model-typings@0.2.0-rc.17
- @rocket.chat/models@0.0.24-rc.10

## 0.3.0-rc.16

### Patch Changes

- @rocket.chat/core-typings@6.5.0-rc.16
- @rocket.chat/omnichannel-services@0.1.0-rc.16
- @rocket.chat/core-services@0.3.0-rc.16
- @rocket.chat/model-typings@0.2.0-rc.16
- @rocket.chat/models@0.0.24-rc.9

## 0.3.0-rc.15

### Patch Changes

- @rocket.chat/core-typings@6.5.0-rc.15
- @rocket.chat/omnichannel-services@0.1.0-rc.15
- @rocket.chat/core-services@0.3.0-rc.15
- @rocket.chat/model-typings@0.2.0-rc.15
- @rocket.chat/models@0.0.24-rc.8

## 0.3.0-rc.14

### Patch Changes

- @rocket.chat/core-typings@6.5.0-rc.14
- @rocket.chat/omnichannel-services@0.1.0-rc.14
- @rocket.chat/core-services@0.3.0-rc.14
- @rocket.chat/model-typings@0.2.0-rc.14
- @rocket.chat/models@0.0.24-rc.7

## 0.3.0-rc.13

### Patch Changes

- @rocket.chat/core-typings@6.5.0-rc.13
- @rocket.chat/omnichannel-services@0.1.0-rc.13
- @rocket.chat/core-services@0.3.0-rc.13
- @rocket.chat/model-typings@0.2.0-rc.13
- @rocket.chat/models@0.0.24-rc.6

## 0.3.0-rc.12

### Patch Changes

- @rocket.chat/core-typings@6.5.0-rc.12
- @rocket.chat/omnichannel-services@0.1.0-rc.12
- @rocket.chat/core-services@0.3.0-rc.12
- @rocket.chat/model-typings@0.2.0-rc.12
- @rocket.chat/models@0.0.24-rc.5

## 0.3.0-rc.11

### Patch Changes

- @rocket.chat/core-typings@6.5.0-rc.11
- @rocket.chat/omnichannel-services@0.1.0-rc.11
- @rocket.chat/core-services@0.3.0-rc.11
- @rocket.chat/model-typings@0.2.0-rc.11
- @rocket.chat/models@0.0.24-rc.4

## 0.3.0-rc.10

### Patch Changes

- @rocket.chat/core-typings@6.5.0-rc.10
- @rocket.chat/omnichannel-services@0.1.0-rc.10
- @rocket.chat/core-services@0.3.0-rc.10
- @rocket.chat/model-typings@0.2.0-rc.10
- @rocket.chat/models@0.0.24-rc.3

## 0.3.0-rc.9

### Patch Changes

- @rocket.chat/core-typings@6.5.0-rc.9
- @rocket.chat/omnichannel-services@0.1.0-rc.9
- @rocket.chat/core-services@0.3.0-rc.9
- @rocket.chat/model-typings@0.2.0-rc.9
- @rocket.chat/models@0.0.24-rc.2

## 0.3.0-rc.8

### Patch Changes

- @rocket.chat/core-typings@6.5.0-rc.8
- @rocket.chat/omnichannel-services@0.1.0-rc.8
- @rocket.chat/core-services@0.3.0-rc.8
- @rocket.chat/model-typings@0.2.0-rc.8
- @rocket.chat/models@0.0.24-rc.1

## 0.3.0-rc.7

### Patch Changes

- @rocket.chat/core-typings@6.5.0-rc.7
- @rocket.chat/omnichannel-services@0.1.0-rc.7
- @rocket.chat/core-services@0.3.0-rc.7
- @rocket.chat/model-typings@0.2.0-rc.7
- @rocket.chat/models@0.0.21-rc.7

## 0.3.0-rc.6

### Patch Changes

- @rocket.chat/core-typings@6.5.0-rc.6
- @rocket.chat/omnichannel-services@0.1.0-rc.6
- @rocket.chat/core-services@0.3.0-rc.6
- @rocket.chat/model-typings@0.2.0-rc.6
- @rocket.chat/models@0.0.21-rc.6

## 0.3.0-rc.5

### Patch Changes

- @rocket.chat/core-typings@6.5.0-rc.5
- @rocket.chat/omnichannel-services@0.1.0-rc.5
- @rocket.chat/core-services@0.3.0-rc.5
- @rocket.chat/model-typings@0.2.0-rc.5
- @rocket.chat/models@0.0.21-rc.5

## 0.3.0-rc.4

### Patch Changes

- @rocket.chat/core-typings@6.5.0-rc.4
- @rocket.chat/omnichannel-services@0.1.0-rc.4
- @rocket.chat/core-services@0.3.0-rc.4
- @rocket.chat/model-typings@0.2.0-rc.4
- @rocket.chat/models@0.0.21-rc.4

## 0.3.0-rc.3

### Patch Changes

- @rocket.chat/core-typings@6.5.0-rc.3
- @rocket.chat/omnichannel-services@0.1.0-rc.3
- @rocket.chat/core-services@0.3.0-rc.3
- @rocket.chat/model-typings@0.2.0-rc.3
- @rocket.chat/models@0.0.21-rc.3

## 0.3.0-rc.2

### Patch Changes

- @rocket.chat/core-typings@6.5.0-rc.2
- @rocket.chat/omnichannel-services@0.1.0-rc.2
- @rocket.chat/core-services@0.3.0-rc.2
- @rocket.chat/model-typings@0.2.0-rc.2
- @rocket.chat/models@0.0.21-rc.2

## 0.3.0-rc.1

### Patch Changes

- @rocket.chat/core-typings@6.5.0-rc.1
- @rocket.chat/omnichannel-services@0.1.0-rc.1
- @rocket.chat/core-services@0.3.0-rc.1
- @rocket.chat/model-typings@0.2.0-rc.1
- @rocket.chat/models@0.0.21-rc.1

## 0.3.0-rc.0

### Minor Changes

- 5f81a0f3cb: Implemented the License library, it is used to handle the functionality like expiration date, modules, limits, etc.
  Also added a version v3 of the license, which contains an extended list of features.
  v2 is still supported, since we convert it to v3 on the fly.

### Patch Changes

- Updated dependencies [dea1fe9191]
- Updated dependencies [c0ef13a0bf]
- Updated dependencies [223dce18a3]
- Updated dependencies [5b9d6883bf]
- Updated dependencies [92613680b7]
- Updated dependencies [ec1b2b9846]
- Updated dependencies [5f81a0f3cb]
- Updated dependencies [dea1fe9191]
  - @rocket.chat/core-typings@6.5.0-rc.0
  - @rocket.chat/model-typings@0.2.0-rc.0
  - @rocket.chat/core-services@0.3.0-rc.0
  - @rocket.chat/omnichannel-services@0.1.0-rc.0
  - @rocket.chat/models@0.0.21-rc.0

## 0.2.17

### Patch Changes

- @rocket.chat/core-typings@6.4.8
- @rocket.chat/omnichannel-services@0.0.23
- @rocket.chat/core-services@0.2.8
- @rocket.chat/model-typings@0.1.8
- @rocket.chat/models@0.0.23

## 0.2.16

### Patch Changes

- @rocket.chat/core-typings@6.4.7
- @rocket.chat/omnichannel-services@0.0.22
- @rocket.chat/core-services@0.2.7
- @rocket.chat/model-typings@0.1.7
- @rocket.chat/models@0.0.22

## 0.2.15

### Patch Changes

- @rocket.chat/core-typings@6.4.6
- @rocket.chat/omnichannel-services@0.0.21
- @rocket.chat/core-services@0.2.6
- @rocket.chat/model-typings@0.1.6
- @rocket.chat/models@0.0.21

## 0.2.14

### Patch Changes

- @rocket.chat/core-typings@6.4.5
- @rocket.chat/omnichannel-services@0.0.20
- @rocket.chat/core-services@0.2.5
- @rocket.chat/model-typings@0.1.5
- @rocket.chat/models@0.0.20

## 0.2.13

### Patch Changes

- @rocket.chat/core-typings@6.4.4
- @rocket.chat/omnichannel-services@0.0.19
- @rocket.chat/core-services@0.2.4
- @rocket.chat/model-typings@0.1.4
- @rocket.chat/models@0.0.19

## 0.2.12

### Patch Changes

- @rocket.chat/core-typings@6.4.3
- @rocket.chat/omnichannel-services@0.0.18
- @rocket.chat/core-services@0.2.3
- @rocket.chat/model-typings@0.1.3
- @rocket.chat/models@0.0.18

## 0.2.11

### Patch Changes

- @rocket.chat/core-typings@6.4.2
- @rocket.chat/omnichannel-services@0.0.17
- @rocket.chat/core-services@0.2.2
- @rocket.chat/model-typings@0.1.2
- @rocket.chat/models@0.0.17

## 0.2.10

### Patch Changes

- @rocket.chat/core-typings@6.4.1
- @rocket.chat/omnichannel-services@0.0.16
- @rocket.chat/core-services@0.2.1
- @rocket.chat/model-typings@0.1.1
- @rocket.chat/models@0.0.16

## 0.2.9

### Patch Changes

- Updated dependencies [239a34e877]
- Updated dependencies [203304782f]
- Updated dependencies [4186eecf05]
- Updated dependencies [8a59855fcf]
- Updated dependencies [5cee21468e]
- Updated dependencies [982ef6f459]
- Updated dependencies [ba24f3c21f]
- Updated dependencies [19aec23cda]
- Updated dependencies [ebab8c4dd8]
- Updated dependencies [aaefe865a7]
- Updated dependencies [f556518fa1]
- Updated dependencies [ead7c7bef2]
- Updated dependencies [1041d4d361]
- Updated dependencies [61128364d6]
- Updated dependencies [d45365436e]
  - @rocket.chat/core-typings@6.4.0
  - @rocket.chat/model-typings@0.1.0
  - @rocket.chat/core-services@0.2.0
  - @rocket.chat/omnichannel-services@0.0.15
  - @rocket.chat/models@0.0.15

## 0.2.9-rc.5

### Patch Changes

- Updated dependencies [1041d4d361]
  - @rocket.chat/core-typings@6.4.0-rc.5
  - @rocket.chat/omnichannel-services@0.0.15-rc.5
  - @rocket.chat/core-services@0.2.0-rc.5
  - @rocket.chat/model-typings@0.1.0-rc.5
  - @rocket.chat/models@0.0.15-rc.5

## 0.2.8-rc.4

### Patch Changes

- @rocket.chat/core-typings@6.4.0-rc.4
- @rocket.chat/omnichannel-services@0.0.14-rc.4
- @rocket.chat/core-services@0.2.0-rc.4
- @rocket.chat/model-typings@0.1.0-rc.4
- @rocket.chat/models@0.0.14-rc.4

## 0.2.8-rc.3

### Patch Changes

- @rocket.chat/core-typings@6.4.0-rc.3
- @rocket.chat/omnichannel-services@0.0.13-rc.3
- @rocket.chat/core-services@0.2.0-rc.3
- @rocket.chat/model-typings@0.1.0-rc.3
- @rocket.chat/models@0.0.13-rc.3

## 0.2.8-rc.2

### Patch Changes

- @rocket.chat/core-typings@6.4.0-rc.2
- @rocket.chat/omnichannel-services@0.0.13-rc.2
- @rocket.chat/core-services@0.2.0-rc.2
- @rocket.chat/model-typings@0.1.0-rc.2
- @rocket.chat/models@0.0.13-rc.2

## 0.2.8-rc.1

### Patch Changes

- @rocket.chat/core-typings@6.4.0-rc.1
- @rocket.chat/omnichannel-services@0.0.11-rc.1
- @rocket.chat/core-services@0.2.0-rc.1
- @rocket.chat/model-typings@0.1.0-rc.1
- @rocket.chat/models@0.0.11-rc.1

## 0.2.8-rc.0

### Patch Changes

- Updated dependencies [239a34e877]
- Updated dependencies [203304782f]
- Updated dependencies [4186eecf05]
- Updated dependencies [8a59855fcf]
- Updated dependencies [5cee21468e]
- Updated dependencies [982ef6f459]
- Updated dependencies [ba24f3c21f]
- Updated dependencies [19aec23cda]
- Updated dependencies [ebab8c4dd8]
- Updated dependencies [aaefe865a7]
- Updated dependencies [f556518fa1]
- Updated dependencies [ead7c7bef2]
- Updated dependencies [61128364d6]
- Updated dependencies [d45365436e]
  - @rocket.chat/core-typings@6.4.0-rc.0
  - @rocket.chat/model-typings@0.1.0-rc.0
  - @rocket.chat/core-services@0.2.0-rc.0
  - @rocket.chat/omnichannel-services@0.0.11-rc.0
  - @rocket.chat/models@0.0.11-rc.0

## 0.2.7

### Patch Changes

- @rocket.chat/core-typings@6.3.7
- @rocket.chat/omnichannel-services@0.0.13
- @rocket.chat/core-services@0.1.7
- @rocket.chat/model-typings@0.0.13
- @rocket.chat/models@0.0.13

## 0.2.6

### Patch Changes

- @rocket.chat/core-typings@6.3.6
- @rocket.chat/omnichannel-services@0.0.12
- @rocket.chat/core-services@0.1.6
- @rocket.chat/model-typings@0.0.12
- @rocket.chat/models@0.0.12

## 0.2.5

### Patch Changes

- Updated dependencies [92d25b9c7a]
  - @rocket.chat/model-typings@0.0.11
  - @rocket.chat/omnichannel-services@0.0.11
  - @rocket.chat/models@0.0.11
  - @rocket.chat/core-services@0.1.5
  - @rocket.chat/core-typings@6.3.5

## 0.2.4

### Patch Changes

- Updated dependencies [8a7d5d3898]
  - @rocket.chat/model-typings@0.0.10
  - @rocket.chat/omnichannel-services@0.0.10
  - @rocket.chat/models@0.0.10
  - @rocket.chat/core-services@0.1.4
  - @rocket.chat/core-typings@6.3.4

## 0.2.3

### Patch Changes

- @rocket.chat/core-typings@6.3.3
- @rocket.chat/omnichannel-services@0.0.9
- @rocket.chat/core-services@0.1.3
- @rocket.chat/model-typings@0.0.9
- @rocket.chat/models@0.0.9

## 0.2.2

### Patch Changes

- @rocket.chat/core-typings@6.3.2
- @rocket.chat/omnichannel-services@0.0.8
- @rocket.chat/core-services@0.1.2
- @rocket.chat/model-typings@0.0.8
- @rocket.chat/models@0.0.8

## 0.2.1

### Patch Changes

- @rocket.chat/core-typings@6.3.1
- @rocket.chat/omnichannel-services@0.0.7
- @rocket.chat/core-services@0.1.1
- @rocket.chat/model-typings@0.0.7
- @rocket.chat/models@0.0.7

## 0.2.0

### Minor Changes

- 2302a40213: Provide more metrics for microservices:

  - GC time
  - Event loop lag

### Patch Changes

- Updated dependencies [7832a40a6d]
- Updated dependencies [e14ec50816]
- Updated dependencies [b837cb9f2a]
- Updated dependencies [ee5993625b]
- Updated dependencies [9da856cc67]
- Updated dependencies [0f0b8e17bf]
- Updated dependencies [5e429d9c78]
- Updated dependencies [c31f93ed96]
- Updated dependencies [f379336951]
- Updated dependencies [b837cb9f2a]
- Updated dependencies [916c0dcaf2]
- Updated dependencies [12d97e16c2]
- Updated dependencies [48ac55f4ea]
- Updated dependencies [94477bd9f8]
- Updated dependencies [16dca466ea]
  - @rocket.chat/model-typings@0.0.6
  - @rocket.chat/core-typings@6.3.0
  - @rocket.chat/core-services@0.1.0
  - @rocket.chat/omnichannel-services@0.0.6
  - @rocket.chat/models@0.0.6

## 0.2.0-rc.10

### Minor Changes

- 2302a40213: Provide more metrics for microservices:

  - GC time
  - Event loop lag

### Patch Changes

- Updated dependencies [f379336951]
  - @rocket.chat/core-services@0.1.0-rc.10
  - @rocket.chat/omnichannel-services@0.0.6-rc.10
  - @rocket.chat/core-typings@6.3.0-rc.10
  - @rocket.chat/model-typings@0.0.6-rc.10
  - @rocket.chat/models@0.0.6-rc.10

## 0.1.5-rc.9

### Patch Changes

- Updated dependencies [48ac55f4ea]
  - @rocket.chat/core-services@0.1.0-rc.9
  - @rocket.chat/core-typings@6.3.0-rc.9
  - @rocket.chat/omnichannel-services@0.0.6-rc.9
  - @rocket.chat/model-typings@0.0.6-rc.9
  - @rocket.chat/models@0.0.6-rc.9

## 0.1.5-rc.8

### Patch Changes

- @rocket.chat/core-typings@6.3.0-rc.8
- @rocket.chat/omnichannel-services@0.0.6-rc.8
- @rocket.chat/core-services@0.1.0-rc.8
- @rocket.chat/model-typings@0.0.6-rc.8
- @rocket.chat/models@0.0.6-rc.8

## 0.1.5-rc.7

### Patch Changes

- @rocket.chat/core-typings@6.3.0-rc.7
- @rocket.chat/omnichannel-services@0.0.6-rc.7
- @rocket.chat/core-services@0.1.0-rc.7
- @rocket.chat/model-typings@0.0.6-rc.7
- @rocket.chat/models@0.0.6-rc.7

## 0.1.5-rc.6

### Patch Changes

- @rocket.chat/core-typings@6.3.0-rc.6
- @rocket.chat/omnichannel-services@0.0.6-rc.6
- @rocket.chat/core-services@0.1.0-rc.6
- @rocket.chat/model-typings@0.0.6-rc.6
- @rocket.chat/models@0.0.6-rc.6

## 0.1.5-rc.5

### Patch Changes

- @rocket.chat/core-typings@6.3.0-rc.5
- @rocket.chat/omnichannel-services@0.0.6-rc.5
- @rocket.chat/core-services@0.1.0-rc.5
- @rocket.chat/model-typings@0.0.6-rc.5
- @rocket.chat/models@0.0.6-rc.5

## 0.1.5-rc.4

### Patch Changes

- @rocket.chat/core-typings@6.3.0-rc.4
- @rocket.chat/omnichannel-services@0.0.6-rc.4
- @rocket.chat/core-services@0.1.0-rc.4
- @rocket.chat/model-typings@0.0.6-rc.4
- @rocket.chat/models@0.0.6-rc.4

## 0.1.5-rc.3

### Patch Changes

- @rocket.chat/core-typings@6.3.0-rc.3
- @rocket.chat/omnichannel-services@0.0.6-rc.3
- @rocket.chat/core-services@0.1.0-rc.3
- @rocket.chat/model-typings@0.0.6-rc.3
- @rocket.chat/models@0.0.6-rc.3

## 0.1.5-rc.2

### Patch Changes

- @rocket.chat/omnichannel-services@0.0.6-rc.2
- @rocket.chat/core-services@0.1.0-rc.2
- @rocket.chat/core-typings@6.3.0-rc.2
- @rocket.chat/model-typings@0.0.6-rc.2
- @rocket.chat/models@0.0.6-rc.2

## 0.1.5-rc.1

### Patch Changes

- @rocket.chat/core-typings@6.3.0-rc.1
- @rocket.chat/omnichannel-services@0.0.6-rc.1
- @rocket.chat/core-services@0.1.0-rc.1
- @rocket.chat/model-typings@0.0.6-rc.1
- @rocket.chat/models@0.0.6-rc.1

## 0.1.4

### Patch Changes

- @rocket.chat/core-typings@6.2.10
- @rocket.chat/omnichannel-services@0.0.5
- @rocket.chat/core-services@0.0.5
- @rocket.chat/model-typings@0.0.5
- @rocket.chat/models@0.0.5

## 0.1.3

## 0.1.2-rc.0

### Patch Changes

- Updated dependencies [7832a40a6d]
- Updated dependencies [e14ec50816]
- Updated dependencies [b837cb9f2a]
- Updated dependencies [ee5993625b]
- Updated dependencies [9da856cc67]
- Updated dependencies [0f0b8e17bf]
- Updated dependencies [5e429d9c78]
- Updated dependencies [c31f93ed96]
- Updated dependencies [b837cb9f2a]
- Updated dependencies [916c0dcaf2]
- Updated dependencies [12d97e16c2]
- Updated dependencies [94477bd9f8]
- Updated dependencies [16dca466ea]
  - @rocket.chat/model-typings@0.0.3-rc.0
  - @rocket.chat/core-typings@6.3.0-rc.0
  - @rocket.chat/core-services@0.1.0-rc.0
  - @rocket.chat/omnichannel-services@0.0.3-rc.0
  - @rocket.chat/models@0.0.3-rc.0

## 0.1.1

### Patch Changes

- Updated dependencies []:
  - @rocket.chat/core-typings@6.2.6
  - @rocket.chat/omnichannel-services@0.0.2
  - @rocket.chat/core-services@0.0.2
  - @rocket.chat/model-typings@0.0.2
  - @rocket.chat/models@0.0.2<|MERGE_RESOLUTION|>--- conflicted
+++ resolved
@@ -1,6 +1,5 @@
 # @rocket.chat/queue-worker
 
-<<<<<<< HEAD
 ## 0.4.26-rc.8
 
 ### Patch Changes
@@ -100,9 +99,8 @@
   </details>
 
 ## 0.4.26-rc.1
-=======
+
 ## 0.4.29-rc.1
->>>>>>> 54e2bc45
 
 ### Patch Changes
 
