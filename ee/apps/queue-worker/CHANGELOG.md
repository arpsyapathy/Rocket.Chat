--- conflicted
+++ resolved
@@ -1,16 +1,11 @@
 # @rocket.chat/queue-worker
 
-<<<<<<< HEAD
-## 0.4.20-rc.1
-=======
-## 0.4.20
->>>>>>> c35ef942
-
-### Patch Changes
-
-- <details><summary>Updated dependencies []:</summary>
-
-<<<<<<< HEAD
+## 0.4.21-rc.1
+
+### Patch Changes
+
+- <details><summary>Updated dependencies []:</summary>
+
   - @rocket.chat/core-typings@7.6.0-rc.1
   - @rocket.chat/omnichannel-services@0.3.17-rc.1
   - @rocket.chat/core-services@0.9.0-rc.1
@@ -19,7 +14,7 @@
   - @rocket.chat/network-broker@0.2.0-rc.1
   </details>
 
-## 0.4.20-rc.0
+## 0.4.21-rc.0
 
 ### Patch Changes
 
@@ -31,14 +26,20 @@
   - @rocket.chat/network-broker@0.2.0-rc.0
   - @rocket.chat/core-services@0.9.0-rc.0
   - @rocket.chat/omnichannel-services@0.3.17-rc.0
-=======
+  </details>
+
+## 0.4.20
+
+### Patch Changes
+
+- <details><summary>Updated dependencies []:</summary>
+
   - @rocket.chat/core-typings@7.5.1
   - @rocket.chat/omnichannel-services@0.3.17
   - @rocket.chat/core-services@0.8.1
   - @rocket.chat/model-typings@1.5.1
   - @rocket.chat/models@1.4.1
   - @rocket.chat/network-broker@0.1.12
->>>>>>> c35ef942
   </details>
 
 ## 0.4.19
