{
	"name": "@rocket.chat/queue-worker",
	"private": true,
	"version": "0.2.0",
	"description": "Rocket.Chat service",
	"scripts": {
		"build": "tsc -p tsconfig.json",
		"ms": "TRANSPORTER=${TRANSPORTER:-TCP} MONGO_URL=${MONGO_URL:-mongodb://localhost:3001/meteor} ts-node --files src/service.ts",
		"test": "echo \"Error: no test specified\" && exit 1",
		"lint": "eslint src",
		"typecheck": "tsc --noEmit --skipLibCheck -p tsconfig.json"
	},
	"keywords": [
		"rocketchat"
	],
	"author": "Rocket.Chat",
	"dependencies": {
		"@react-pdf/renderer": "^3.1.12",
		"@rocket.chat/core-services": "workspace:^",
		"@rocket.chat/core-typings": "workspace:^",
<<<<<<< HEAD
		"@rocket.chat/emitter": "next",
=======
		"@rocket.chat/emitter": "0.31.24",
>>>>>>> d3c4ef1e
		"@rocket.chat/model-typings": "workspace:^",
		"@rocket.chat/models": "workspace:^",
		"@rocket.chat/omnichannel-services": "workspace:^",
		"@types/node": "^14.18.51",
		"ejson": "^2.2.3",
		"emoji-toolkit": "^7.0.1",
<<<<<<< HEAD
=======
		"event-loop-stats": "^1.4.1",
>>>>>>> d3c4ef1e
		"eventemitter3": "^4.0.7",
		"fibers": "^5.0.3",
		"gc-stats": "^1.4.0",
		"mem": "^8.1.1",
		"moleculer": "^0.14.29",
		"moment-timezone": "^0.5.43",
		"mongo-message-queue": "^1.0.0",
		"mongodb": "^4.12.1",
		"nats": "^2.4.0",
		"pino": "^8.4.2",
		"polka": "^0.5.2"
	},
	"devDependencies": {
		"@rocket.chat/eslint-config": "workspace:^",
<<<<<<< HEAD
		"@types/polka": "^0.5.4",
		"eslint": "~8.45.0",
		"ts-node": "^10.9.1",
		"typescript": "~5.1.6"
=======
		"@types/eslint": "~8.40.2",
		"@types/gc-stats": "^1",
		"@types/polka": "^0.5.4",
		"eslint": "~8.43.0",
		"ts-node": "^10.9.1",
		"typescript": "~5.1.3"
>>>>>>> d3c4ef1e
	},
	"main": "./dist/ee/apps/queue-worker/src/service.js",
	"files": [
		"/dist"
	],
	"volta": {
		"extends": "../../../package.json"
	}
}<|MERGE_RESOLUTION|>--- conflicted
+++ resolved
@@ -18,21 +18,14 @@
 		"@react-pdf/renderer": "^3.1.12",
 		"@rocket.chat/core-services": "workspace:^",
 		"@rocket.chat/core-typings": "workspace:^",
-<<<<<<< HEAD
 		"@rocket.chat/emitter": "next",
-=======
-		"@rocket.chat/emitter": "0.31.24",
->>>>>>> d3c4ef1e
 		"@rocket.chat/model-typings": "workspace:^",
 		"@rocket.chat/models": "workspace:^",
 		"@rocket.chat/omnichannel-services": "workspace:^",
 		"@types/node": "^14.18.51",
 		"ejson": "^2.2.3",
 		"emoji-toolkit": "^7.0.1",
-<<<<<<< HEAD
-=======
 		"event-loop-stats": "^1.4.1",
->>>>>>> d3c4ef1e
 		"eventemitter3": "^4.0.7",
 		"fibers": "^5.0.3",
 		"gc-stats": "^1.4.0",
@@ -47,19 +40,11 @@
 	},
 	"devDependencies": {
 		"@rocket.chat/eslint-config": "workspace:^",
-<<<<<<< HEAD
+		"@types/gc-stats": "^1",
 		"@types/polka": "^0.5.4",
 		"eslint": "~8.45.0",
 		"ts-node": "^10.9.1",
 		"typescript": "~5.1.6"
-=======
-		"@types/eslint": "~8.40.2",
-		"@types/gc-stats": "^1",
-		"@types/polka": "^0.5.4",
-		"eslint": "~8.43.0",
-		"ts-node": "^10.9.1",
-		"typescript": "~5.1.3"
->>>>>>> d3c4ef1e
 	},
 	"main": "./dist/ee/apps/queue-worker/src/service.js",
 	"files": [
