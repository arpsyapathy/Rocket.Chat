--- conflicted
+++ resolved
@@ -1,6 +1,5 @@
 # @rocket.chat/ddp-streamer
 
-<<<<<<< HEAD
 ## 0.2.0-rc.7
 
 ### Patch Changes
@@ -112,7 +111,7 @@
   - @rocket.chat/rest-typings@6.5.0-rc.0
   - @rocket.chat/models@0.0.21-rc.0
   - @rocket.chat/instance-status@0.0.21-rc.0
-=======
+
 ## 0.1.17
 
 ### Patch Changes
@@ -148,7 +147,6 @@
 - @rocket.chat/ui-contexts@2.0.6
 - @rocket.chat/models@0.0.21
 - @rocket.chat/instance-status@0.0.21
->>>>>>> 133e7444
 
 ## 0.1.14
 
