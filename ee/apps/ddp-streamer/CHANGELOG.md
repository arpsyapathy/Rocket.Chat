# @rocket.chat/ddp-streamer

<<<<<<< HEAD
## 0.2.12-rc.1
=======
## 0.2.12
>>>>>>> cb977231

### Patch Changes

- <details><summary>Updated dependencies []:</summary>

<<<<<<< HEAD
  - @rocket.chat/core-typings@6.8.0-rc.1
  - @rocket.chat/rest-typings@6.8.0-rc.1
  - @rocket.chat/core-services@0.3.13-rc.1
  - @rocket.chat/model-typings@0.4.0-rc.1
  - @rocket.chat/ui-contexts@6.0.0-rc.1
  - @rocket.chat/models@0.0.37-rc.1
  - @rocket.chat/instance-status@0.0.37-rc.1
  </details>

## 0.2.12-rc.0

### Patch Changes

- <details><summary>Updated dependencies [845fd64f45, c47a8e3514, 9a6a7d0a40, da45cb6998, 845fd64f45, 9902554388, 8b0986d15a, 4aba7c8a26, c0d54d742a]:</summary>

  - @rocket.chat/rest-typings@6.8.0-rc.0
  - @rocket.chat/core-typings@6.8.0-rc.0
  - @rocket.chat/model-typings@0.4.0-rc.0
  - @rocket.chat/core-services@0.3.12-rc.0
  - @rocket.chat/ui-contexts@6.0.0-rc.0
  - @rocket.chat/models@0.0.36-rc.0
  - @rocket.chat/instance-status@0.0.36-rc.0

=======
  - @rocket.chat/core-typings@6.7.2
  - @rocket.chat/rest-typings@6.7.2
  - @rocket.chat/core-services@0.3.13
  - @rocket.chat/model-typings@0.3.9
  - @rocket.chat/ui-contexts@5.0.2
  - @rocket.chat/models@0.0.37
  - @rocket.chat/instance-status@0.0.37
  </details>

>>>>>>> cb977231
## 0.2.11

### Patch Changes

- <details><summary>Updated dependencies []:</summary>

  - @rocket.chat/core-typings@6.7.1
  - @rocket.chat/rest-typings@6.7.1
  - @rocket.chat/core-services@0.3.12
  - @rocket.chat/model-typings@0.3.8
  - @rocket.chat/ui-contexts@5.0.1
  - @rocket.chat/models@0.0.36
  - @rocket.chat/instance-status@0.0.36
  </details>

## 0.2.10

### Patch Changes

- ([#32085](https://github.com/RocketChat/Rocket.Chat/pull/32085)) Fixed an internal server error when using the backwards compatibility flag to connect to the real time API for listening to all server message notifications.

- ([#31833](https://github.com/RocketChat/Rocket.Chat/pull/31833)) Fix web UI not showing users presence updating to offline

- <details><summary>Updated dependencies [b9ef630816, 3eb4dd7f50, d1b1ffe9e5, 0570f6740a, b9e897a8f5, b876e4e0fc, e203c40471]:</summary>

  - @rocket.chat/core-typings@6.7.0
  - @rocket.chat/rest-typings@6.7.0
  - @rocket.chat/model-typings@0.3.7
  - @rocket.chat/core-services@0.3.11
  - @rocket.chat/models@0.0.35
  - @rocket.chat/ui-contexts@5.0.0
  - @rocket.chat/instance-status@0.0.35
  </details>

## 0.2.10-rc.4

### Patch Changes

- <details><summary>Updated dependencies []:</summary>

  - @rocket.chat/core-typings@6.7.0-rc.4
  - @rocket.chat/rest-typings@6.7.0-rc.4
  - @rocket.chat/core-services@0.3.11-rc.4
  - @rocket.chat/model-typings@0.3.7-rc.4
  - @rocket.chat/ui-contexts@5.0.0-rc.4
  - @rocket.chat/models@0.0.35-rc.4
  - @rocket.chat/instance-status@0.0.35-rc.4
  </details>

## 0.2.10-rc.3

### Patch Changes

- <details><summary>Updated dependencies []:</summary>

  - @rocket.chat/core-typings@6.7.0-rc.3
  - @rocket.chat/rest-typings@6.7.0-rc.3
  - @rocket.chat/core-services@0.3.11-rc.3
  - @rocket.chat/model-typings@0.3.7-rc.3
  - @rocket.chat/ui-contexts@5.0.0-rc.3
  - @rocket.chat/models@0.0.35-rc.3
  - @rocket.chat/instance-status@0.0.35-rc.3
  </details>

## 0.2.10-rc.2

### Patch Changes

- <details><summary>Updated dependencies []:</summary>

  - @rocket.chat/core-typings@6.7.0-rc.2
  - @rocket.chat/rest-typings@6.7.0-rc.2
  - @rocket.chat/core-services@0.3.11-rc.2
  - @rocket.chat/model-typings@0.3.7-rc.2
  - @rocket.chat/ui-contexts@5.0.0-rc.2
  - @rocket.chat/models@0.0.35-rc.2
  - @rocket.chat/instance-status@0.0.35-rc.2
  </details>

## 0.2.10-rc.1

### Patch Changes

- ([#32085](https://github.com/RocketChat/Rocket.Chat/pull/32085)) Fixed an internal server error when using the backwards compatibility flag to connect to the real time API for listening to all server message notifications.

- <details><summary>Updated dependencies []:</summary>

  - @rocket.chat/core-typings@6.7.0-rc.1
  - @rocket.chat/rest-typings@6.7.0-rc.1
  - @rocket.chat/core-services@0.3.11-rc.1
  - @rocket.chat/model-typings@0.3.7-rc.1
  - @rocket.chat/ui-contexts@5.0.0-rc.1
  - @rocket.chat/models@0.0.35-rc.1
  - @rocket.chat/instance-status@0.0.35-rc.1
  </details>

## 0.2.10-rc.0

### Patch Changes

- ([#31833](https://github.com/RocketChat/Rocket.Chat/pull/31833)) Fix web UI not showing users presence updating to offline

- <details><summary>Updated dependencies [b9ef630816, 3eb4dd7f50, d1b1ffe9e5, 0570f6740a, b9e897a8f5, b876e4e0fc, e203c40471]:</summary>

  - @rocket.chat/core-typings@6.7.0-rc.0
  - @rocket.chat/rest-typings@6.7.0-rc.0
  - @rocket.chat/model-typings@0.3.7-rc.0
  - @rocket.chat/core-services@0.3.11-rc.0
  - @rocket.chat/models@0.0.35-rc.0
  - @rocket.chat/ui-contexts@5.0.0-rc.0
  - @rocket.chat/instance-status@0.0.35-rc.0
  </details>

## 0.2.9

### Patch Changes

- <details><summary>Updated dependencies [ada096901a]:</summary>

  - @rocket.chat/models@0.0.34
  - @rocket.chat/core-services@0.3.10
  - @rocket.chat/instance-status@0.0.34
  - @rocket.chat/core-typings@6.6.6
  - @rocket.chat/rest-typings@6.6.6
  - @rocket.chat/model-typings@0.3.6
  - @rocket.chat/ui-contexts@4.0.6
  </details>

## 0.2.8

### Patch Changes

- <details><summary>Updated dependencies []:</summary>

  - @rocket.chat/ui-contexts@4.0.5
  - @rocket.chat/core-typings@6.6.5
  - @rocket.chat/rest-typings@6.6.5
  - @rocket.chat/core-services@0.3.9
  - @rocket.chat/model-typings@0.3.5
  - @rocket.chat/models@0.0.33
  - @rocket.chat/instance-status@0.0.33
  </details>

## 0.2.7

### Patch Changes

- <details><summary>Updated dependencies [c2872a93f2]:</summary>

  - @rocket.chat/core-services@0.3.8
  - @rocket.chat/core-typings@6.6.4
  - @rocket.chat/rest-typings@6.6.4
  - @rocket.chat/model-typings@0.3.4
  - @rocket.chat/ui-contexts@4.0.4
  - @rocket.chat/models@0.0.32
  - @rocket.chat/instance-status@0.0.32
  </details>

## 0.2.6

### Patch Changes

- <details><summary>Updated dependencies []:</summary>

  - @rocket.chat/core-typings@6.6.3
  - @rocket.chat/rest-typings@6.6.3
  - @rocket.chat/core-services@0.3.7
  - @rocket.chat/model-typings@0.3.3
  - @rocket.chat/ui-contexts@4.0.3
  - @rocket.chat/models@0.0.31
  - @rocket.chat/instance-status@0.0.31
  </details>

## 0.2.5

### Patch Changes

- ([#31833](https://github.com/RocketChat/Rocket.Chat/pull/31833)) Fix web UI not showing users presence updating to offline

- <details><summary>Updated dependencies []:</summary>

  - @rocket.chat/ui-contexts@4.0.2
  - @rocket.chat/core-typings@6.6.2
  - @rocket.chat/rest-typings@6.6.2
  - @rocket.chat/core-services@0.3.6
  - @rocket.chat/model-typings@0.3.2
  - @rocket.chat/models@0.0.30
  - @rocket.chat/instance-status@0.0.30
  </details>

## 0.2.5

### Patch Changes

- <details><summary>Updated dependencies []:</summary>

  - @rocket.chat/core-typings@6.6.1
  - @rocket.chat/rest-typings@6.6.1
  - @rocket.chat/core-services@0.3.5
  - @rocket.chat/model-typings@0.3.1
  - @rocket.chat/ui-contexts@4.0.1
  - @rocket.chat/models@0.0.29
  - @rocket.chat/instance-status@0.0.29
  </details>

## 0.2.4

### Patch Changes

- ([#31138](https://github.com/RocketChat/Rocket.Chat/pull/31138)) feat(uikit): Move `@rocket.chat/ui-kit` package to the main monorepo

- ([#31371](https://github.com/RocketChat/Rocket.Chat/pull/31371)) Fixed an issue that caused login buttons to not be reactively removed from the login page when the related authentication service was disabled by an admin.

- <details><summary>Updated dependencies [b223cbde14, b2b0035162, dbb08ef948, fae558bd5d, 748e57984d, 7c6198f49f, 9a6e9b4e28, fdd9852079, 2260c04ec6, c8ab6583dc, e7d3cdeef0, b4b2cd20a8]:</summary>

  - @rocket.chat/instance-status@0.0.28
  - @rocket.chat/core-services@0.3.4
  - @rocket.chat/model-typings@0.3.0
  - @rocket.chat/core-typings@6.6.0
  - @rocket.chat/rest-typings@6.6.0
  - @rocket.chat/ui-contexts@4.0.0
  - @rocket.chat/logger@0.0.2
  - @rocket.chat/models@0.0.28
  </details>

## 0.2.4-rc.7

### Patch Changes

- <details><summary>Updated dependencies []:</summary>

  - @rocket.chat/core-typings@6.6.0-rc.7
  - @rocket.chat/rest-typings@6.6.0-rc.7
  - @rocket.chat/core-services@0.3.4-rc.7
  - @rocket.chat/model-typings@0.3.0-rc.7
  - @rocket.chat/ui-contexts@4.0.0-rc.7
  - @rocket.chat/models@0.0.28-rc.7
  - @rocket.chat/instance-status@0.0.28-rc.7
  </details>

## 0.2.4-rc.6

### Patch Changes

- <details><summary>Updated dependencies []:</summary>

  - @rocket.chat/core-typings@6.6.0-rc.6
  - @rocket.chat/rest-typings@6.6.0-rc.6
  - @rocket.chat/core-services@0.3.4-rc.6
  - @rocket.chat/model-typings@0.3.0-rc.6
  - @rocket.chat/ui-contexts@4.0.0-rc.6
  - @rocket.chat/models@0.0.28-rc.6
  - @rocket.chat/instance-status@0.0.28-rc.6
  </details>

## 0.2.4-rc.5

### Patch Changes

- <details><summary>Updated dependencies []:</summary>

  - @rocket.chat/core-typings@6.6.0-rc.5
  - @rocket.chat/rest-typings@6.6.0-rc.5
  - @rocket.chat/core-services@0.3.4-rc.5
  - @rocket.chat/model-typings@0.3.0-rc.5
  - @rocket.chat/ui-contexts@4.0.0-rc.5
  - @rocket.chat/models@0.0.28-rc.5
  - @rocket.chat/instance-status@0.0.28-rc.5
  </details>

## 0.2.4-rc.4

### Patch Changes

- @rocket.chat/core-typings@6.6.0-rc.4
- @rocket.chat/rest-typings@6.6.0-rc.4
- @rocket.chat/core-services@0.3.4-rc.4
- @rocket.chat/model-typings@0.3.0-rc.4
- @rocket.chat/ui-contexts@4.0.0-rc.4
- @rocket.chat/models@0.0.28-rc.4
- @rocket.chat/instance-status@0.0.28-rc.4

## 0.2.4-rc.3

### Patch Changes

- @rocket.chat/core-typings@6.6.0-rc.3
- @rocket.chat/rest-typings@6.6.0-rc.3
- @rocket.chat/core-services@0.3.4-rc.3
- @rocket.chat/model-typings@0.3.0-rc.3
- @rocket.chat/ui-contexts@4.0.0-rc.3
- @rocket.chat/models@0.0.28-rc.3
- @rocket.chat/instance-status@0.0.28-rc.3

## 0.2.4-rc.2

### Patch Changes

- @rocket.chat/core-typings@6.6.0-rc.2
- @rocket.chat/rest-typings@6.6.0-rc.2
- @rocket.chat/core-services@0.3.4-rc.2
- @rocket.chat/model-typings@0.3.0-rc.2
- @rocket.chat/ui-contexts@4.0.0-rc.2
- @rocket.chat/models@0.0.28-rc.2
- @rocket.chat/instance-status@0.0.28-rc.2

## 0.2.4-rc.1

### Patch Changes

- @rocket.chat/core-typings@6.6.0-rc.1
- @rocket.chat/rest-typings@6.6.0-rc.1
- @rocket.chat/core-services@0.3.4-rc.1
- @rocket.chat/model-typings@0.3.0-rc.1
- @rocket.chat/ui-contexts@4.0.0-rc.1
- @rocket.chat/models@0.0.28-rc.1
- @rocket.chat/instance-status@0.0.28-rc.1

## 0.2.4-rc.0

### Patch Changes

- b223cbde14: feat(uikit): Move `@rocket.chat/ui-kit` package to the main monorepo
- 9a6e9b4e28: Fixed an issue that caused login buttons to not be reactively removed from the login page when the related authentication service was disabled by an admin.
- Updated dependencies [b223cbde14]
- Updated dependencies [b2b0035162]
- Updated dependencies [dbb08ef948]
- Updated dependencies [fae558bd5d]
- Updated dependencies [748e57984d]
- Updated dependencies [7c6198f49f]
- Updated dependencies [9a6e9b4e28]
- Updated dependencies [fdd9852079]
- Updated dependencies [2260c04ec6]
- Updated dependencies [c8ab6583dc]
- Updated dependencies [e7d3cdeef0]
- Updated dependencies [b4b2cd20a8]
  - @rocket.chat/instance-status@0.0.28-rc.0
  - @rocket.chat/core-services@0.3.4-rc.0
  - @rocket.chat/model-typings@0.3.0-rc.0
  - @rocket.chat/core-typings@6.6.0-rc.0
  - @rocket.chat/rest-typings@6.6.0-rc.0
  - @rocket.chat/ui-contexts@4.0.0-rc.0
  - @rocket.chat/logger@0.0.2-rc.0
  - @rocket.chat/models@0.0.28-rc.0

## 0.2.3

### Patch Changes

- @rocket.chat/core-typings@6.5.3
- @rocket.chat/rest-typings@6.5.3
- @rocket.chat/core-services@0.3.3
- @rocket.chat/model-typings@0.2.3
- @rocket.chat/ui-contexts@3.0.3
- @rocket.chat/models@0.0.27
- @rocket.chat/instance-status@0.0.27

## 0.2.2

### Patch Changes

- @rocket.chat/core-typings@6.5.2
- @rocket.chat/rest-typings@6.5.2
- @rocket.chat/core-services@0.3.2
- @rocket.chat/model-typings@0.2.2
- @rocket.chat/ui-contexts@3.0.2
- @rocket.chat/models@0.0.26
- @rocket.chat/instance-status@0.0.26

## 0.2.1

### Patch Changes

- Updated dependencies [c2b224fd82]
- Updated dependencies [c2b224fd82]
  - @rocket.chat/rest-typings@6.5.1
  - @rocket.chat/core-typings@6.5.1
  - @rocket.chat/core-services@0.3.1
  - @rocket.chat/ui-contexts@3.0.1
  - @rocket.chat/model-typings@0.2.1
  - @rocket.chat/models@0.0.25
  - @rocket.chat/instance-status@0.0.25

## 0.2.0

### Minor Changes

- 5f81a0f3cb: Implemented the License library, it is used to handle the functionality like expiration date, modules, limits, etc.
  Also added a version v3 of the license, which contains an extended list of features.
  v2 is still supported, since we convert it to v3 on the fly.

### Patch Changes

- Updated dependencies [7da1edf866]
- Updated dependencies [dea1fe9191]
- Updated dependencies [c0ef13a0bf]
- Updated dependencies [223dce18a3]
- Updated dependencies [5b9d6883bf]
- Updated dependencies [92613680b7]
- Updated dependencies [ec1b2b9846]
- Updated dependencies [a98f3ff303]
- Updated dependencies [5f81a0f3cb]
- Updated dependencies [dea1fe9191]
  - @rocket.chat/ui-contexts@3.0.0
  - @rocket.chat/core-typings@6.5.0
  - @rocket.chat/model-typings@0.2.0
  - @rocket.chat/core-services@0.3.0
  - @rocket.chat/rest-typings@6.5.0
  - @rocket.chat/models@0.0.24
  - @rocket.chat/instance-status@0.0.24

## 0.2.0-rc.19

### Patch Changes

- @rocket.chat/core-typings@6.5.0-rc.19
- @rocket.chat/rest-typings@6.5.0-rc.19
- @rocket.chat/core-services@0.3.0-rc.19
- @rocket.chat/model-typings@0.2.0-rc.19
- @rocket.chat/ui-contexts@3.0.0-rc.19
- @rocket.chat/models@0.0.24-rc.12
- @rocket.chat/instance-status@0.0.24-rc.12

## 0.2.0-rc.18

### Patch Changes

- @rocket.chat/core-typings@6.5.0-rc.18
- @rocket.chat/rest-typings@6.5.0-rc.18
- @rocket.chat/core-services@0.3.0-rc.18
- @rocket.chat/model-typings@0.2.0-rc.18
- @rocket.chat/ui-contexts@3.0.0-rc.18
- @rocket.chat/models@0.0.24-rc.11
- @rocket.chat/instance-status@0.0.24-rc.11

## 0.2.0-rc.17

### Patch Changes

- @rocket.chat/core-typings@6.5.0-rc.17
- @rocket.chat/rest-typings@6.5.0-rc.17
- @rocket.chat/core-services@0.3.0-rc.17
- @rocket.chat/model-typings@0.2.0-rc.17
- @rocket.chat/ui-contexts@3.0.0-rc.17
- @rocket.chat/models@0.0.24-rc.10
- @rocket.chat/instance-status@0.0.24-rc.10

## 0.2.0-rc.16

### Patch Changes

- @rocket.chat/core-typings@6.5.0-rc.16
- @rocket.chat/rest-typings@6.5.0-rc.16
- @rocket.chat/core-services@0.3.0-rc.16
- @rocket.chat/model-typings@0.2.0-rc.16
- @rocket.chat/ui-contexts@3.0.0-rc.16
- @rocket.chat/models@0.0.24-rc.9
- @rocket.chat/instance-status@0.0.24-rc.9

## 0.2.0-rc.15

### Patch Changes

- @rocket.chat/core-typings@6.5.0-rc.15
- @rocket.chat/rest-typings@6.5.0-rc.15
- @rocket.chat/core-services@0.3.0-rc.15
- @rocket.chat/model-typings@0.2.0-rc.15
- @rocket.chat/ui-contexts@3.0.0-rc.15
- @rocket.chat/models@0.0.24-rc.8
- @rocket.chat/instance-status@0.0.24-rc.8

## 0.2.0-rc.14

### Patch Changes

- @rocket.chat/core-typings@6.5.0-rc.14
- @rocket.chat/rest-typings@6.5.0-rc.14
- @rocket.chat/core-services@0.3.0-rc.14
- @rocket.chat/model-typings@0.2.0-rc.14
- @rocket.chat/ui-contexts@3.0.0-rc.14
- @rocket.chat/models@0.0.24-rc.7
- @rocket.chat/instance-status@0.0.24-rc.7

## 0.2.0-rc.13

### Patch Changes

- @rocket.chat/core-typings@6.5.0-rc.13
- @rocket.chat/rest-typings@6.5.0-rc.13
- @rocket.chat/core-services@0.3.0-rc.13
- @rocket.chat/model-typings@0.2.0-rc.13
- @rocket.chat/ui-contexts@3.0.0-rc.13
- @rocket.chat/models@0.0.24-rc.6
- @rocket.chat/instance-status@0.0.24-rc.6

## 0.2.0-rc.12

### Patch Changes

- @rocket.chat/core-typings@6.5.0-rc.12
- @rocket.chat/rest-typings@6.5.0-rc.12
- @rocket.chat/core-services@0.3.0-rc.12
- @rocket.chat/model-typings@0.2.0-rc.12
- @rocket.chat/ui-contexts@3.0.0-rc.12
- @rocket.chat/models@0.0.24-rc.5
- @rocket.chat/instance-status@0.0.24-rc.5

## 0.2.0-rc.11

### Patch Changes

- @rocket.chat/core-typings@6.5.0-rc.11
- @rocket.chat/rest-typings@6.5.0-rc.11
- @rocket.chat/core-services@0.3.0-rc.11
- @rocket.chat/model-typings@0.2.0-rc.11
- @rocket.chat/ui-contexts@3.0.0-rc.11
- @rocket.chat/models@0.0.24-rc.4
- @rocket.chat/instance-status@0.0.24-rc.4

## 0.2.0-rc.10

### Patch Changes

- @rocket.chat/core-typings@6.5.0-rc.10
- @rocket.chat/rest-typings@6.5.0-rc.10
- @rocket.chat/core-services@0.3.0-rc.10
- @rocket.chat/model-typings@0.2.0-rc.10
- @rocket.chat/ui-contexts@3.0.0-rc.10
- @rocket.chat/models@0.0.24-rc.3
- @rocket.chat/instance-status@0.0.24-rc.3

## 0.2.0-rc.9

### Patch Changes

- @rocket.chat/core-typings@6.5.0-rc.9
- @rocket.chat/rest-typings@6.5.0-rc.9
- @rocket.chat/core-services@0.3.0-rc.9
- @rocket.chat/model-typings@0.2.0-rc.9
- @rocket.chat/ui-contexts@3.0.0-rc.9
- @rocket.chat/models@0.0.24-rc.2
- @rocket.chat/instance-status@0.0.24-rc.2

## 0.2.0-rc.8

### Patch Changes

- @rocket.chat/core-typings@6.5.0-rc.8
- @rocket.chat/rest-typings@6.5.0-rc.8
- @rocket.chat/core-services@0.3.0-rc.8
- @rocket.chat/model-typings@0.2.0-rc.8
- @rocket.chat/ui-contexts@3.0.0-rc.8
- @rocket.chat/models@0.0.24-rc.1
- @rocket.chat/instance-status@0.0.24-rc.1

## 0.2.0-rc.7

### Patch Changes

- @rocket.chat/core-typings@6.5.0-rc.7
- @rocket.chat/rest-typings@6.5.0-rc.7
- @rocket.chat/core-services@0.3.0-rc.7
- @rocket.chat/model-typings@0.2.0-rc.7
- @rocket.chat/ui-contexts@3.0.0-rc.7
- @rocket.chat/models@0.0.21-rc.7
- @rocket.chat/instance-status@0.0.21-rc.7

## 0.2.0-rc.6

### Patch Changes

- @rocket.chat/core-typings@6.5.0-rc.6
- @rocket.chat/rest-typings@6.5.0-rc.6
- @rocket.chat/core-services@0.3.0-rc.6
- @rocket.chat/model-typings@0.2.0-rc.6
- @rocket.chat/ui-contexts@3.0.0-rc.6
- @rocket.chat/models@0.0.21-rc.6
- @rocket.chat/instance-status@0.0.21-rc.6

## 0.2.0-rc.5

### Patch Changes

- @rocket.chat/core-typings@6.5.0-rc.5
- @rocket.chat/rest-typings@6.5.0-rc.5
- @rocket.chat/core-services@0.3.0-rc.5
- @rocket.chat/model-typings@0.2.0-rc.5
- @rocket.chat/ui-contexts@3.0.0-rc.5
- @rocket.chat/models@0.0.21-rc.5
- @rocket.chat/instance-status@0.0.21-rc.5

## 0.2.0-rc.4

### Patch Changes

- @rocket.chat/core-typings@6.5.0-rc.4
- @rocket.chat/rest-typings@6.5.0-rc.4
- @rocket.chat/core-services@0.3.0-rc.4
- @rocket.chat/model-typings@0.2.0-rc.4
- @rocket.chat/ui-contexts@3.0.0-rc.4
- @rocket.chat/models@0.0.21-rc.4
- @rocket.chat/instance-status@0.0.21-rc.4

## 0.2.0-rc.3

### Patch Changes

- @rocket.chat/core-typings@6.5.0-rc.3
- @rocket.chat/rest-typings@6.5.0-rc.3
- @rocket.chat/core-services@0.3.0-rc.3
- @rocket.chat/model-typings@0.2.0-rc.3
- @rocket.chat/ui-contexts@3.0.0-rc.3
- @rocket.chat/models@0.0.21-rc.3
- @rocket.chat/instance-status@0.0.21-rc.3

## 0.2.0-rc.2

### Patch Changes

- @rocket.chat/core-typings@6.5.0-rc.2
- @rocket.chat/rest-typings@6.5.0-rc.2
- @rocket.chat/core-services@0.3.0-rc.2
- @rocket.chat/model-typings@0.2.0-rc.2
- @rocket.chat/ui-contexts@3.0.0-rc.2
- @rocket.chat/models@0.0.21-rc.2
- @rocket.chat/instance-status@0.0.21-rc.2

## 0.2.0-rc.1

### Patch Changes

- @rocket.chat/core-typings@6.5.0-rc.1
- @rocket.chat/rest-typings@6.5.0-rc.1
- @rocket.chat/core-services@0.3.0-rc.1
- @rocket.chat/model-typings@0.2.0-rc.1
- @rocket.chat/ui-contexts@3.0.0-rc.1
- @rocket.chat/models@0.0.21-rc.1
- @rocket.chat/instance-status@0.0.21-rc.1

## 0.2.0-rc.0

### Minor Changes

- 5f81a0f3cb: Implemented the License library, it is used to handle the functionality like expiration date, modules, limits, etc.
  Also added a version v3 of the license, which contains an extended list of features.
  v2 is still supported, since we convert it to v3 on the fly.

### Patch Changes

- Updated dependencies [7da1edf866]
- Updated dependencies [dea1fe9191]
- Updated dependencies [c0ef13a0bf]
- Updated dependencies [223dce18a3]
- Updated dependencies [5b9d6883bf]
- Updated dependencies [92613680b7]
- Updated dependencies [ec1b2b9846]
- Updated dependencies [a98f3ff303]
- Updated dependencies [5f81a0f3cb]
- Updated dependencies [dea1fe9191]
  - @rocket.chat/ui-contexts@3.0.0-rc.0
  - @rocket.chat/core-typings@6.5.0-rc.0
  - @rocket.chat/model-typings@0.2.0-rc.0
  - @rocket.chat/core-services@0.3.0-rc.0
  - @rocket.chat/rest-typings@6.5.0-rc.0
  - @rocket.chat/models@0.0.21-rc.0
  - @rocket.chat/instance-status@0.0.21-rc.0

## 0.1.17

### Patch Changes

- @rocket.chat/core-typings@6.4.8
- @rocket.chat/rest-typings@6.4.8
- @rocket.chat/core-services@0.2.8
- @rocket.chat/model-typings@0.1.8
- @rocket.chat/ui-contexts@2.0.8
- @rocket.chat/models@0.0.23
- @rocket.chat/instance-status@0.0.23

## 0.1.16

### Patch Changes

- @rocket.chat/core-typings@6.4.7
- @rocket.chat/rest-typings@6.4.7
- @rocket.chat/core-services@0.2.7
- @rocket.chat/model-typings@0.1.7
- @rocket.chat/ui-contexts@2.0.7
- @rocket.chat/models@0.0.22
- @rocket.chat/instance-status@0.0.22

## 0.1.15

### Patch Changes

- @rocket.chat/core-typings@6.4.6
- @rocket.chat/rest-typings@6.4.6
- @rocket.chat/core-services@0.2.6
- @rocket.chat/model-typings@0.1.6
- @rocket.chat/ui-contexts@2.0.6
- @rocket.chat/models@0.0.21
- @rocket.chat/instance-status@0.0.21

## 0.1.14

### Patch Changes

- @rocket.chat/core-typings@6.4.5
- @rocket.chat/rest-typings@6.4.5
- @rocket.chat/core-services@0.2.5
- @rocket.chat/model-typings@0.1.5
- @rocket.chat/ui-contexts@2.0.5
- @rocket.chat/models@0.0.20
- @rocket.chat/instance-status@0.0.20

## 0.1.13

### Patch Changes

- @rocket.chat/core-typings@6.4.4
- @rocket.chat/rest-typings@6.4.4
- @rocket.chat/core-services@0.2.4
- @rocket.chat/model-typings@0.1.4
- @rocket.chat/ui-contexts@2.0.4
- @rocket.chat/models@0.0.19
- @rocket.chat/instance-status@0.0.19

## 0.1.12

### Patch Changes

- @rocket.chat/core-typings@6.4.3
- @rocket.chat/rest-typings@6.4.3
- @rocket.chat/core-services@0.2.3
- @rocket.chat/model-typings@0.1.3
- @rocket.chat/ui-contexts@2.0.3
- @rocket.chat/models@0.0.18
- @rocket.chat/instance-status@0.0.18

## 0.1.11

### Patch Changes

- @rocket.chat/core-typings@6.4.2
- @rocket.chat/rest-typings@6.4.2
- @rocket.chat/core-services@0.2.2
- @rocket.chat/model-typings@0.1.2
- @rocket.chat/ui-contexts@2.0.2
- @rocket.chat/models@0.0.17
- @rocket.chat/instance-status@0.0.17

## 0.1.10

### Patch Changes

- @rocket.chat/core-typings@6.4.1
- @rocket.chat/rest-typings@6.4.1
- @rocket.chat/core-services@0.2.1
- @rocket.chat/model-typings@0.1.1
- @rocket.chat/ui-contexts@2.0.1
- @rocket.chat/models@0.0.16
- @rocket.chat/instance-status@0.0.16

## 0.1.9

### Patch Changes

- Updated dependencies [239a34e877]
- Updated dependencies [203304782f]
- Updated dependencies [4186eecf05]
- Updated dependencies [8a59855fcf]
- Updated dependencies [5cee21468e]
- Updated dependencies [2db32f0d4a]
- Updated dependencies [982ef6f459]
- Updated dependencies [ba24f3c21f]
- Updated dependencies [19aec23cda]
- Updated dependencies [ebab8c4dd8]
- Updated dependencies [aaefe865a7]
- Updated dependencies [074db3b419]
- Updated dependencies [357a3a50fa]
- Updated dependencies [f556518fa1]
- Updated dependencies [ead7c7bef2]
- Updated dependencies [1041d4d361]
- Updated dependencies [61128364d6]
- Updated dependencies [9496f1eb97]
- Updated dependencies [d45365436e]
- Updated dependencies [b8f3d5014f]
- Updated dependencies [93d4912e17]
  - @rocket.chat/core-typings@6.4.0
  - @rocket.chat/rest-typings@6.4.0
  - @rocket.chat/model-typings@0.1.0
  - @rocket.chat/core-services@0.2.0
  - @rocket.chat/ui-contexts@2.0.0
  - @rocket.chat/models@0.0.15
  - @rocket.chat/instance-status@0.0.15

## 0.1.9-rc.5

### Patch Changes

- Updated dependencies [1041d4d361]
  - @rocket.chat/core-typings@6.4.0-rc.5
  - @rocket.chat/rest-typings@6.4.0-rc.5
  - @rocket.chat/core-services@0.2.0-rc.5
  - @rocket.chat/model-typings@0.1.0-rc.5
  - @rocket.chat/ui-contexts@2.0.0-rc.5
  - @rocket.chat/models@0.0.15-rc.5
  - @rocket.chat/instance-status@0.0.15-rc.5

## 0.1.8-rc.4

### Patch Changes

- @rocket.chat/core-typings@6.4.0-rc.4
- @rocket.chat/rest-typings@6.4.0-rc.4
- @rocket.chat/core-services@0.2.0-rc.4
- @rocket.chat/model-typings@0.1.0-rc.4
- @rocket.chat/ui-contexts@2.0.0-rc.4
- @rocket.chat/models@0.0.14-rc.4
- @rocket.chat/instance-status@0.0.14-rc.4

## 0.1.8-rc.3

### Patch Changes

- @rocket.chat/core-typings@6.4.0-rc.3
- @rocket.chat/rest-typings@6.4.0-rc.3
- @rocket.chat/core-services@0.2.0-rc.3
- @rocket.chat/model-typings@0.1.0-rc.3
- @rocket.chat/ui-contexts@2.0.0-rc.3
- @rocket.chat/models@0.0.13-rc.3
- @rocket.chat/instance-status@0.0.13-rc.3

## 0.1.8-rc.2

### Patch Changes

- @rocket.chat/core-typings@6.4.0-rc.2
- @rocket.chat/rest-typings@6.4.0-rc.2
- @rocket.chat/core-services@0.2.0-rc.2
- @rocket.chat/model-typings@0.1.0-rc.2
- @rocket.chat/ui-contexts@2.0.0-rc.2
- @rocket.chat/models@0.0.13-rc.2
- @rocket.chat/instance-status@0.0.13-rc.2

## 0.1.8-rc.1

### Patch Changes

- @rocket.chat/core-typings@6.4.0-rc.1
- @rocket.chat/rest-typings@6.4.0-rc.1
- @rocket.chat/core-services@0.2.0-rc.1
- @rocket.chat/model-typings@0.1.0-rc.1
- @rocket.chat/ui-contexts@2.0.0-rc.1
- @rocket.chat/models@0.0.11-rc.1
- @rocket.chat/instance-status@0.0.11-rc.1

## 0.1.8-rc.0

### Patch Changes

- Updated dependencies [239a34e877]
- Updated dependencies [203304782f]
- Updated dependencies [4186eecf05]
- Updated dependencies [8a59855fcf]
- Updated dependencies [5cee21468e]
- Updated dependencies [2db32f0d4a]
- Updated dependencies [982ef6f459]
- Updated dependencies [ba24f3c21f]
- Updated dependencies [19aec23cda]
- Updated dependencies [ebab8c4dd8]
- Updated dependencies [aaefe865a7]
- Updated dependencies [074db3b419]
- Updated dependencies [357a3a50fa]
- Updated dependencies [f556518fa1]
- Updated dependencies [ead7c7bef2]
- Updated dependencies [61128364d6]
- Updated dependencies [9496f1eb97]
- Updated dependencies [d45365436e]
- Updated dependencies [b8f3d5014f]
- Updated dependencies [93d4912e17]
  - @rocket.chat/core-typings@6.4.0-rc.0
  - @rocket.chat/rest-typings@6.4.0-rc.0
  - @rocket.chat/model-typings@0.1.0-rc.0
  - @rocket.chat/core-services@0.2.0-rc.0
  - @rocket.chat/ui-contexts@2.0.0-rc.0
  - @rocket.chat/models@0.0.11-rc.0
  - @rocket.chat/instance-status@0.0.11-rc.0

## 0.1.7

### Patch Changes

- @rocket.chat/core-typings@6.3.7
- @rocket.chat/rest-typings@6.3.7
- @rocket.chat/core-services@0.1.7
- @rocket.chat/model-typings@0.0.13
- @rocket.chat/ui-contexts@1.0.7
- @rocket.chat/models@0.0.13
- @rocket.chat/instance-status@0.0.13

## 0.1.6

### Patch Changes

- @rocket.chat/core-typings@6.3.6
- @rocket.chat/rest-typings@6.3.6
- @rocket.chat/core-services@0.1.6
- @rocket.chat/model-typings@0.0.12
- @rocket.chat/ui-contexts@1.0.6
- @rocket.chat/models@0.0.12
- @rocket.chat/instance-status@0.0.12

## 0.1.5

### Patch Changes

- Updated dependencies [92d25b9c7a]
  - @rocket.chat/model-typings@0.0.11
  - @rocket.chat/models@0.0.11
  - @rocket.chat/core-services@0.1.5
  - @rocket.chat/instance-status@0.0.11
  - @rocket.chat/core-typings@6.3.5
  - @rocket.chat/rest-typings@6.3.5
  - @rocket.chat/ui-contexts@1.0.5

## 0.1.4

### Patch Changes

- Updated dependencies [8a7d5d3898]
  - @rocket.chat/model-typings@0.0.10
  - @rocket.chat/models@0.0.10
  - @rocket.chat/core-services@0.1.4
  - @rocket.chat/instance-status@0.0.10
  - @rocket.chat/core-typings@6.3.4
  - @rocket.chat/rest-typings@6.3.4
  - @rocket.chat/ui-contexts@1.0.4

## 0.1.3

### Patch Changes

- @rocket.chat/core-typings@6.3.3
- @rocket.chat/rest-typings@6.3.3
- @rocket.chat/core-services@0.1.3
- @rocket.chat/model-typings@0.0.9
- @rocket.chat/ui-contexts@1.0.3
- @rocket.chat/models@0.0.9
- @rocket.chat/instance-status@0.0.9

## 0.1.2

### Patch Changes

- @rocket.chat/core-typings@6.3.2
- @rocket.chat/rest-typings@6.3.2
- @rocket.chat/core-services@0.1.2
- @rocket.chat/model-typings@0.0.8
- @rocket.chat/ui-contexts@1.0.2
- @rocket.chat/models@0.0.8
- @rocket.chat/instance-status@0.0.8

## 0.1.1

### Patch Changes

- @rocket.chat/core-typings@6.3.1
- @rocket.chat/rest-typings@6.3.1
- @rocket.chat/core-services@0.1.1
- @rocket.chat/model-typings@0.0.7
- @rocket.chat/ui-contexts@1.0.1
- @rocket.chat/models@0.0.7
- @rocket.chat/instance-status@0.0.7

## 0.1.0

### Minor Changes

- 2302a40213: Provide more metrics for microservices:

  - GC time
  - Event loop lag

### Patch Changes

- Updated dependencies [7832a40a6d]
- Updated dependencies [e14ec50816]
- Updated dependencies [74aa677088]
- Updated dependencies [e006013e5f]
- Updated dependencies [e846d873b7]
- Updated dependencies [b837cb9f2a]
- Updated dependencies [eecd9fc99a]
- Updated dependencies [ee5993625b]
- Updated dependencies [6a474ff952]
- Updated dependencies [9da856cc67]
- Updated dependencies [f76d514341]
- Updated dependencies [0f0b8e17bf]
- Updated dependencies [5e429d9c78]
- Updated dependencies [c31f93ed96]
- Updated dependencies [f379336951]
- Updated dependencies [b837cb9f2a]
- Updated dependencies [916c0dcaf2]
- Updated dependencies [12d97e16c2]
- Updated dependencies [0645f42e12]
- Updated dependencies [48ac55f4ea]
- Updated dependencies [94477bd9f8]
- Updated dependencies [16dca466ea]
  - @rocket.chat/model-typings@0.0.6
  - @rocket.chat/core-typings@6.3.0
  - @rocket.chat/rest-typings@6.3.0
  - @rocket.chat/ui-contexts@1.0.0
  - @rocket.chat/core-services@0.1.0
  - @rocket.chat/models@0.0.6
  - @rocket.chat/instance-status@0.0.6

## 0.1.0-rc.10

### Minor Changes

- 2302a40213: Provide more metrics for microservices:

  - GC time
  - Event loop lag

### Patch Changes

- Updated dependencies [f379336951]
  - @rocket.chat/core-services@0.1.0-rc.10
  - @rocket.chat/ui-contexts@1.0.0-rc.10
  - @rocket.chat/core-typings@6.3.0-rc.10
  - @rocket.chat/rest-typings@6.3.0-rc.10
  - @rocket.chat/model-typings@0.0.6-rc.10
  - @rocket.chat/models@0.0.6-rc.10
  - @rocket.chat/instance-status@0.0.6-rc.10

## 0.0.6-rc.9

### Patch Changes

- Updated dependencies [48ac55f4ea]
  - @rocket.chat/core-services@0.1.0-rc.9
  - @rocket.chat/core-typings@6.3.0-rc.9
  - @rocket.chat/rest-typings@6.3.0-rc.9
  - @rocket.chat/model-typings@0.0.6-rc.9
  - @rocket.chat/ui-contexts@1.0.0-rc.9
  - @rocket.chat/models@0.0.6-rc.9
  - @rocket.chat/instance-status@0.0.6-rc.9

## 0.0.6-rc.8

### Patch Changes

- @rocket.chat/core-typings@6.3.0-rc.8
- @rocket.chat/rest-typings@6.3.0-rc.8
- @rocket.chat/core-services@0.1.0-rc.8
- @rocket.chat/model-typings@0.0.6-rc.8
- @rocket.chat/ui-contexts@1.0.0-rc.8
- @rocket.chat/models@0.0.6-rc.8
- @rocket.chat/instance-status@0.0.6-rc.8

## 0.0.6-rc.7

### Patch Changes

- @rocket.chat/core-typings@6.3.0-rc.7
- @rocket.chat/rest-typings@6.3.0-rc.7
- @rocket.chat/core-services@0.1.0-rc.7
- @rocket.chat/model-typings@0.0.6-rc.7
- @rocket.chat/ui-contexts@1.0.0-rc.7
- @rocket.chat/models@0.0.6-rc.7
- @rocket.chat/instance-status@0.0.6-rc.7

## 0.0.6-rc.6

### Patch Changes

- @rocket.chat/core-typings@6.3.0-rc.6
- @rocket.chat/rest-typings@6.3.0-rc.6
- @rocket.chat/core-services@0.1.0-rc.6
- @rocket.chat/model-typings@0.0.6-rc.6
- @rocket.chat/ui-contexts@1.0.0-rc.6
- @rocket.chat/models@0.0.6-rc.6
- @rocket.chat/instance-status@0.0.6-rc.6

## 0.0.6-rc.5

### Patch Changes

- @rocket.chat/core-typings@6.3.0-rc.5
- @rocket.chat/rest-typings@6.3.0-rc.5
- @rocket.chat/core-services@0.1.0-rc.5
- @rocket.chat/model-typings@0.0.6-rc.5
- @rocket.chat/ui-contexts@1.0.0-rc.5
- @rocket.chat/models@0.0.6-rc.5
- @rocket.chat/instance-status@0.0.6-rc.5

## 0.0.6-rc.4

### Patch Changes

- @rocket.chat/core-typings@6.3.0-rc.4
- @rocket.chat/rest-typings@6.3.0-rc.4
- @rocket.chat/core-services@0.1.0-rc.4
- @rocket.chat/model-typings@0.0.6-rc.4
- @rocket.chat/ui-contexts@1.0.0-rc.4
- @rocket.chat/models@0.0.6-rc.4
- @rocket.chat/instance-status@0.0.6-rc.4

## 0.0.6-rc.3

### Patch Changes

- @rocket.chat/core-typings@6.3.0-rc.3
- @rocket.chat/rest-typings@6.3.0-rc.3
- @rocket.chat/core-services@0.1.0-rc.3
- @rocket.chat/model-typings@0.0.6-rc.3
- @rocket.chat/ui-contexts@1.0.0-rc.3
- @rocket.chat/models@0.0.6-rc.3
- @rocket.chat/instance-status@0.0.6-rc.3

## 0.0.6-rc.2

### Patch Changes

- Updated dependencies [f76d514341]
  - @rocket.chat/rest-typings@6.3.0-rc.2
  - @rocket.chat/ui-contexts@1.0.0-rc.2
  - @rocket.chat/core-services@0.1.0-rc.2
  - @rocket.chat/core-typings@6.3.0-rc.2
  - @rocket.chat/model-typings@0.0.6-rc.2
  - @rocket.chat/models@0.0.6-rc.2
  - @rocket.chat/instance-status@0.0.6-rc.2

## 0.0.6-rc.1

### Patch Changes

- @rocket.chat/core-typings@6.3.0-rc.1
- @rocket.chat/rest-typings@6.3.0-rc.1
- @rocket.chat/core-services@0.1.0-rc.1
- @rocket.chat/model-typings@0.0.6-rc.1
- @rocket.chat/ui-contexts@1.0.0-rc.1
- @rocket.chat/models@0.0.6-rc.1
- @rocket.chat/instance-status@0.0.6-rc.1

## 0.0.5

### Patch Changes

- @rocket.chat/core-typings@6.2.10
- @rocket.chat/rest-typings@6.2.10
- @rocket.chat/core-services@0.0.5
- @rocket.chat/model-typings@0.0.5
- @rocket.chat/models@0.0.5
- @rocket.chat/instance-status@0.0.5

## 0.0.4

## 0.0.3-rc.0

### Patch Changes

- Updated dependencies [7832a40a6d]
- Updated dependencies [e14ec50816]
- Updated dependencies [74aa677088]
- Updated dependencies [e006013e5f]
- Updated dependencies [e846d873b7]
- Updated dependencies [b837cb9f2a]
- Updated dependencies [eecd9fc99a]
- Updated dependencies [ee5993625b]
- Updated dependencies [6a474ff952]
- Updated dependencies [9da856cc67]
- Updated dependencies [0f0b8e17bf]
- Updated dependencies [5e429d9c78]
- Updated dependencies [c31f93ed96]
- Updated dependencies [b837cb9f2a]
- Updated dependencies [916c0dcaf2]
- Updated dependencies [12d97e16c2]
- Updated dependencies [0645f42e12]
- Updated dependencies [94477bd9f8]
- Updated dependencies [16dca466ea]
  - @rocket.chat/model-typings@0.0.3-rc.0
  - @rocket.chat/core-typings@6.3.0-rc.0
  - @rocket.chat/rest-typings@6.3.0-rc.0
  - @rocket.chat/ui-contexts@1.0.0-rc.0
  - @rocket.chat/core-services@0.1.0-rc.0
  - @rocket.chat/models@0.0.3-rc.0
  - @rocket.chat/instance-status@0.0.3-rc.0

## 0.0.2

### Patch Changes

- Updated dependencies []:
  - @rocket.chat/core-typings@6.2.6
  - @rocket.chat/rest-typings@6.2.6
  - @rocket.chat/core-services@0.0.2
  - @rocket.chat/model-typings@0.0.2
  - @rocket.chat/models@0.0.2
  - @rocket.chat/instance-status@0.0.2<|MERGE_RESOLUTION|>--- conflicted
+++ resolved
@@ -1,16 +1,11 @@
 # @rocket.chat/ddp-streamer
 
-<<<<<<< HEAD
-## 0.2.12-rc.1
-=======
-## 0.2.12
->>>>>>> cb977231
-
-### Patch Changes
-
-- <details><summary>Updated dependencies []:</summary>
-
-<<<<<<< HEAD
+## 0.2.13-rc.1
+
+### Patch Changes
+
+- <details><summary>Updated dependencies []:</summary>
+
   - @rocket.chat/core-typings@6.8.0-rc.1
   - @rocket.chat/rest-typings@6.8.0-rc.1
   - @rocket.chat/core-services@0.3.13-rc.1
@@ -20,7 +15,7 @@
   - @rocket.chat/instance-status@0.0.37-rc.1
   </details>
 
-## 0.2.12-rc.0
+## 0.2.13-rc.0
 
 ### Patch Changes
 
@@ -34,7 +29,12 @@
   - @rocket.chat/models@0.0.36-rc.0
   - @rocket.chat/instance-status@0.0.36-rc.0
 
-=======
+## 0.2.12
+
+### Patch Changes
+
+- <details><summary>Updated dependencies []:</summary>
+
   - @rocket.chat/core-typings@6.7.2
   - @rocket.chat/rest-typings@6.7.2
   - @rocket.chat/core-services@0.3.13
@@ -44,7 +44,6 @@
   - @rocket.chat/instance-status@0.0.37
   </details>
 
->>>>>>> cb977231
 ## 0.2.11
 
 ### Patch Changes
