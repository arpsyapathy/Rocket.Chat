--- conflicted
+++ resolved
@@ -1,7 +1,6 @@
 # @rocket.chat/ddp-streamer
 
-<<<<<<< HEAD
-## 0.2.11-rc.0
+## 0.2.12-rc.0
 
 ### Patch Changes
 
@@ -14,7 +13,6 @@
   - @rocket.chat/ui-contexts@6.0.0-rc.0
   - @rocket.chat/models@0.0.36-rc.0
   - @rocket.chat/instance-status@0.0.36-rc.0
-=======
 ## 0.2.11
 
 ### Patch Changes
@@ -28,7 +26,6 @@
   - @rocket.chat/ui-contexts@5.0.1
   - @rocket.chat/models@0.0.36
   - @rocket.chat/instance-status@0.0.36
->>>>>>> f8823622
   </details>
 
 ## 0.2.10
