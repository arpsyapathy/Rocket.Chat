{
	"name": "@rocket.chat/ddp-streamer",
	"private": true,
<<<<<<< HEAD
	"version": "0.3.14-rc.0",
=======
	"version": "0.3.15",
>>>>>>> c21de7b7
	"description": "Rocket.Chat DDP-Streamer service",
	"scripts": {
		"build": "tsc -p tsconfig.json",
		"ms": "TRANSPORTER=${TRANSPORTER:-TCP} MONGO_URL=${MONGO_URL:-mongodb://localhost:3001/meteor} ts-node --files src/service.ts",
		"test": "echo \"Error: no test specified\" && exit 1",
		"lint": "eslint src",
		"typecheck": "tsc --noEmit --skipLibCheck -p tsconfig.json"
	},
	"keywords": [
		"rocketchat"
	],
	"author": "Rocket.Chat",
	"dependencies": {
		"@rocket.chat/core-services": "workspace:^",
		"@rocket.chat/core-typings": "workspace:^",
		"@rocket.chat/emitter": "~0.31.25",
		"@rocket.chat/instance-status": "workspace:^",
		"@rocket.chat/logger": "workspace:^",
		"@rocket.chat/model-typings": "workspace:^",
		"@rocket.chat/models": "workspace:^",
		"@rocket.chat/network-broker": "workspace:^",
		"@rocket.chat/rest-typings": "workspace:^",
		"@rocket.chat/string-helpers": "~0.31.25",
		"@rocket.chat/tracing": "workspace:^",
		"colorette": "^1.4.0",
		"ejson": "^2.2.3",
		"event-loop-stats": "^1.4.1",
		"eventemitter3": "^5.0.1",
		"gc-stats": "^1.4.1",
		"jaeger-client": "^3.19.0",
		"mem": "^8.1.1",
		"moleculer": "^0.14.35",
		"mongodb": "patch:mongodb@npm%3A6.10.0#~/.yarn/patches/mongodb-npm-6.10.0-b914157c35.patch",
		"nats": "^2.28.2",
		"pino": "^8.21.0",
		"polka": "^0.5.2",
		"sharp": "^0.33.5",
		"underscore": "^1.13.7",
		"uuid": "^11.0.3",
		"ws": "^8.18.0"
	},
	"devDependencies": {
		"@rocket.chat/apps-engine": "workspace:^",
		"@rocket.chat/ddp-client": "workspace:~",
		"@rocket.chat/eslint-config": "workspace:^",
		"@types/ejson": "^2.2.2",
		"@types/gc-stats": "^1.4.3",
		"@types/node": "~20.17.8",
		"@types/polka": "^0.5.7",
		"@types/underscore": "^1.13.0",
		"@types/uuid": "^10.0.0",
		"@types/ws": "^8.5.13",
		"eslint": "~8.45.0",
		"pino-pretty": "^7.6.1",
		"ts-node": "^10.9.2",
		"typescript": "~5.7.2"
	},
	"main": "./dist/service.js",
	"files": [
		"/dist"
	]
}<|MERGE_RESOLUTION|>--- conflicted
+++ resolved
@@ -1,11 +1,7 @@
 {
 	"name": "@rocket.chat/ddp-streamer",
 	"private": true,
-<<<<<<< HEAD
-	"version": "0.3.14-rc.0",
-=======
-	"version": "0.3.15",
->>>>>>> c21de7b7
+	"version": "0.3.16-rc.0",
 	"description": "Rocket.Chat DDP-Streamer service",
 	"scripts": {
 		"build": "tsc -p tsconfig.json",
