--- conflicted
+++ resolved
@@ -18,27 +18,16 @@
 		"@rocket.chat/apps-engine": "1.40.0",
 		"@rocket.chat/core-services": "workspace:^",
 		"@rocket.chat/core-typings": "workspace:^",
-<<<<<<< HEAD
 		"@rocket.chat/emitter": "next",
-=======
-		"@rocket.chat/emitter": "0.31.24",
->>>>>>> d3c4ef1e
 		"@rocket.chat/instance-status": "workspace:^",
 		"@rocket.chat/model-typings": "workspace:^",
 		"@rocket.chat/models": "workspace:^",
 		"@rocket.chat/rest-typings": "workspace:^",
-<<<<<<< HEAD
 		"@rocket.chat/string-helpers": "next",
 		"@rocket.chat/ui-contexts": "workspace:^",
 		"colorette": "^1.4.0",
 		"ejson": "^2.2.3",
-=======
-		"@rocket.chat/string-helpers": "0.31.24",
-		"@rocket.chat/ui-contexts": "workspace:^",
-		"colorette": "^1.4.0",
-		"ejson": "^2.2.3",
 		"event-loop-stats": "^1.4.1",
->>>>>>> d3c4ef1e
 		"eventemitter3": "^4.0.7",
 		"fibers": "^5.0.3",
 		"gc-stats": "^1.4.0",
@@ -57,28 +46,17 @@
 	"devDependencies": {
 		"@rocket.chat/eslint-config": "workspace:^",
 		"@types/ejson": "^2.2.0",
-<<<<<<< HEAD
-=======
-		"@types/eslint": "~8.40.2",
 		"@types/gc-stats": "^1",
->>>>>>> d3c4ef1e
 		"@types/meteor": "^2.9.2",
 		"@types/node": "^14.18.51",
 		"@types/polka": "^0.5.4",
 		"@types/sharp": "^0.30.5",
 		"@types/uuid": "^8.3.4",
 		"@types/ws": "^8.5.5",
-<<<<<<< HEAD
 		"eslint": "~8.45.0",
 		"pino-pretty": "^7.6.1",
 		"ts-node": "^10.9.1",
 		"typescript": "~5.1.6"
-=======
-		"eslint": "~8.43.0",
-		"pino-pretty": "^7.6.1",
-		"ts-node": "^10.9.1",
-		"typescript": "~5.1.3"
->>>>>>> d3c4ef1e
 	},
 	"main": "./dist/service.js",
 	"files": [
