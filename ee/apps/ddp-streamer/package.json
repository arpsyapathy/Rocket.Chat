{
	"name": "@rocket.chat/ddp-streamer",
	"private": true,
<<<<<<< HEAD
	"version": "0.3.26-rc.1",
=======
	"version": "0.3.28",
>>>>>>> fe8bc08d
	"description": "Rocket.Chat DDP-Streamer service",
	"scripts": {
		"build": "tsc -p tsconfig.json",
		"ms": "TRANSPORTER=${TRANSPORTER:-TCP} MONGO_URL=${MONGO_URL:-mongodb://localhost:3001/meteor} ts-node --files src/service.ts",
		"test": "echo \"Error: no test specified\" && exit 1",
		"lint": "eslint src",
		"typecheck": "tsc --noEmit --skipLibCheck -p tsconfig.json"
	},
	"keywords": [
		"rocketchat"
	],
	"author": "Rocket.Chat",
	"dependencies": {
		"@rocket.chat/core-services": "workspace:^",
		"@rocket.chat/core-typings": "workspace:^",
		"@rocket.chat/emitter": "~0.31.25",
		"@rocket.chat/instance-status": "workspace:^",
		"@rocket.chat/logger": "workspace:^",
		"@rocket.chat/model-typings": "workspace:^",
		"@rocket.chat/models": "workspace:^",
		"@rocket.chat/network-broker": "workspace:^",
		"@rocket.chat/rest-typings": "workspace:^",
		"@rocket.chat/string-helpers": "~0.31.25",
		"@rocket.chat/tracing": "workspace:^",
		"colorette": "^1.4.0",
		"ejson": "^2.2.3",
		"event-loop-stats": "^1.4.1",
		"eventemitter3": "^5.0.1",
		"gc-stats": "^1.4.1",
		"jaeger-client": "^3.19.0",
		"mem": "^8.1.1",
		"moleculer": "^0.14.35",
		"mongodb": "6.10.0",
		"nats": "^2.28.2",
		"pino": "^8.21.0",
		"polka": "^0.5.2",
		"sharp": "^0.33.5",
		"underscore": "^1.13.7",
		"uuid": "^11.0.3",
		"ws": "^8.18.0"
	},
	"devDependencies": {
		"@rocket.chat/apps-engine": "workspace:^",
		"@rocket.chat/ddp-client": "workspace:~",
		"@rocket.chat/eslint-config": "workspace:^",
		"@types/ejson": "^2.2.2",
		"@types/gc-stats": "^1.4.3",
		"@types/node": "~22.14.0",
		"@types/polka": "^0.5.7",
		"@types/underscore": "^1.13.0",
		"@types/uuid": "^10.0.0",
		"@types/ws": "^8.5.13",
		"eslint": "~8.45.0",
		"pino-pretty": "^7.6.1",
		"ts-node": "^10.9.2",
		"typescript": "~5.8.3"
	},
	"main": "./dist/service.js",
	"files": [
		"/dist"
	]
}<|MERGE_RESOLUTION|>--- conflicted
+++ resolved
@@ -1,11 +1,7 @@
 {
 	"name": "@rocket.chat/ddp-streamer",
 	"private": true,
-<<<<<<< HEAD
-	"version": "0.3.26-rc.1",
-=======
-	"version": "0.3.28",
->>>>>>> fe8bc08d
+	"version": "0.3.29-rc.1",
 	"description": "Rocket.Chat DDP-Streamer service",
 	"scripts": {
 		"build": "tsc -p tsconfig.json",
