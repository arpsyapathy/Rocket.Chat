--- conflicted
+++ resolved
@@ -15,11 +15,7 @@
 	],
 	"author": "Rocket.Chat",
 	"dependencies": {
-<<<<<<< HEAD
-		"@rocket.chat/apps-engine": "1.38.1",
-=======
 		"@rocket.chat/apps-engine": "1.38.2",
->>>>>>> b058a362
 		"@rocket.chat/core-services": "workspace:^",
 		"@rocket.chat/core-typings": "workspace:^",
 		"@rocket.chat/emitter": "next",
