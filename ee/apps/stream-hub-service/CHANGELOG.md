--- conflicted
+++ resolved
@@ -1,101 +1,6 @@
 # @rocket.chat/stream-hub-service
 
-<<<<<<< HEAD
-## 0.4.26-rc.8
-
-### Patch Changes
-
-- <details><summary>Updated dependencies []:</summary>
-
-  - @rocket.chat/core-services@0.9.5-rc.8
-  - @rocket.chat/core-typings@7.8.0-rc.8
-  - @rocket.chat/model-typings@1.6.5-rc.8
-  - @rocket.chat/models@1.5.5-rc.8
-  - @rocket.chat/network-broker@0.2.5-rc.8
-  </details>
-
-## 0.4.26-rc.7
-
-### Patch Changes
-
-- <details><summary>Updated dependencies []:</summary>
-
-  - @rocket.chat/core-typings@7.8.0-rc.7
-  - @rocket.chat/core-services@0.9.5-rc.7
-  - @rocket.chat/model-typings@1.6.5-rc.7
-  - @rocket.chat/models@1.5.5-rc.7
-  - @rocket.chat/network-broker@0.2.5-rc.7
-  </details>
-
-## 0.4.26-rc.6
-
-### Patch Changes
-
-- <details><summary>Updated dependencies []:</summary>
-
-  - @rocket.chat/core-typings@7.8.0-rc.6
-  - @rocket.chat/core-services@0.9.5-rc.6
-  - @rocket.chat/model-typings@1.6.5-rc.6
-  - @rocket.chat/models@1.5.5-rc.6
-  - @rocket.chat/network-broker@0.2.5-rc.6
-  </details>
-
-## 0.4.26-rc.5
-
-### Patch Changes
-
-- <details><summary>Updated dependencies []:</summary>
-
-  - @rocket.chat/core-typings@7.8.0-rc.5
-  - @rocket.chat/core-services@0.9.5-rc.5
-  - @rocket.chat/model-typings@1.6.5-rc.5
-  - @rocket.chat/models@1.5.5-rc.5
-  - @rocket.chat/network-broker@0.2.5-rc.5
-  </details>
-
-## 0.4.26-rc.4
-
-### Patch Changes
-
-- <details><summary>Updated dependencies []:</summary>
-
-  - @rocket.chat/core-typings@7.8.0-rc.4
-  - @rocket.chat/core-services@0.9.5-rc.4
-  - @rocket.chat/model-typings@1.6.5-rc.4
-  - @rocket.chat/models@1.5.5-rc.4
-  - @rocket.chat/network-broker@0.2.5-rc.4
-  </details>
-
-## 0.4.26-rc.3
-
-### Patch Changes
-
-- <details><summary>Updated dependencies []:</summary>
-
-  - @rocket.chat/core-services@0.9.5-rc.3
-  - @rocket.chat/models@1.5.5-rc.3
-  - @rocket.chat/network-broker@0.2.5-rc.3
-  - @rocket.chat/core-typings@7.8.0-rc.3
-  - @rocket.chat/model-typings@1.6.5-rc.3
-  </details>
-
-## 0.4.26-rc.2
-
-### Patch Changes
-
-- <details><summary>Updated dependencies []:</summary>
-
-  - @rocket.chat/core-typings@7.8.0-rc.2
-  - @rocket.chat/core-services@0.9.5-rc.2
-  - @rocket.chat/model-typings@1.6.5-rc.2
-  - @rocket.chat/models@1.5.5-rc.2
-  - @rocket.chat/network-broker@0.2.5-rc.2
-  </details>
-
-## 0.4.26-rc.1
-=======
 ## 0.4.29-rc.1
->>>>>>> 54e2bc45
 
 ### Patch Changes
 
