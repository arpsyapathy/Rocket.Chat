# @rocket.chat/stream-hub-service

<<<<<<< HEAD
## 0.1.2-rc.0
=======
## 0.1.4

### Patch Changes

- @rocket.chat/core-typings@6.2.10
- @rocket.chat/core-services@0.0.5
- @rocket.chat/model-typings@0.0.5
- @rocket.chat/models@0.0.5

## 0.1.3
>>>>>>> 09a4d49e

### Patch Changes

- Updated dependencies [7832a40a6d]
- Updated dependencies [e14ec50816]
- Updated dependencies [b837cb9f2a]
- Updated dependencies [ee5993625b]
- Updated dependencies [9da856cc67]
- Updated dependencies [0f0b8e17bf]
- Updated dependencies [5e429d9c78]
- Updated dependencies [c31f93ed96]
- Updated dependencies [b837cb9f2a]
- Updated dependencies [916c0dcaf2]
- Updated dependencies [12d97e16c2]
- Updated dependencies [94477bd9f8]
- Updated dependencies [16dca466ea]
  - @rocket.chat/model-typings@0.0.3-rc.0
  - @rocket.chat/core-typings@6.3.0-rc.0
  - @rocket.chat/core-services@0.1.0-rc.0
  - @rocket.chat/models@0.0.3-rc.0

## 0.1.1

### Patch Changes

- Updated dependencies []:
  - @rocket.chat/core-typings@6.2.6
  - @rocket.chat/core-services@0.0.2
  - @rocket.chat/model-typings@0.0.2
  - @rocket.chat/models@0.0.2<|MERGE_RESOLUTION|>--- conflicted
+++ resolved
@@ -1,8 +1,5 @@
 # @rocket.chat/stream-hub-service
 
-<<<<<<< HEAD
-## 0.1.2-rc.0
-=======
 ## 0.1.4
 
 ### Patch Changes
@@ -13,7 +10,8 @@
 - @rocket.chat/models@0.0.5
 
 ## 0.1.3
->>>>>>> 09a4d49e
+
+## 0.1.2-rc.0
 
 ### Patch Changes
 
