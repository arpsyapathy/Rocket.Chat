# @rocket.chat/stream-hub-service

<<<<<<< HEAD
## 0.4.2-rc.1

### Patch Changes

- <details><summary>Updated dependencies []:</summary>

  - @rocket.chat/core-typings@6.11.0-rc.1
  - @rocket.chat/core-services@0.5.0-rc.1
  - @rocket.chat/model-typings@0.6.0-rc.1
  - @rocket.chat/models@0.2.0-rc.1
  </details>

## 0.4.2-rc.0

### Patch Changes

- <details><summary>Updated dependencies [439faa87d3, 03c8b066f9, 2d89a0c448, 439faa87d3, 24f7df4894, 03c8b066f9, 264d7d5496, b8e5887fb9]:</summary>

  - @rocket.chat/model-typings@0.6.0-rc.0
  - @rocket.chat/core-services@0.5.0-rc.0
  - @rocket.chat/core-typings@6.11.0-rc.0
  - @rocket.chat/models@0.2.0-rc.0
=======
## 0.4.2

### Patch Changes

- <details><summary>Updated dependencies [ca6a9d8de8, ca6a9d8de8, ca6a9d8de8, ca6a9d8de8]:</summary>

  - @rocket.chat/core-services@0.4.2
  - @rocket.chat/core-typings@6.10.2
  - @rocket.chat/model-typings@0.5.2
  - @rocket.chat/models@0.1.2
>>>>>>> 822d32f7
  </details>

## 0.4.1

### Patch Changes

- <details><summary>Updated dependencies []:</summary>

  - @rocket.chat/core-typings@6.10.1
  - @rocket.chat/core-services@0.4.1
  - @rocket.chat/model-typings@0.5.1
  - @rocket.chat/models@0.1.1
  </details>

## 0.4.0

### Minor Changes

- ([#31821](https://github.com/RocketChat/Rocket.Chat/pull/31821)) New runtime for apps in the Apps-Engine based on the Deno platform

### Patch Changes

- <details><summary>Updated dependencies [1240c874a5, eaf2f11a6c, 5f95c4ec6b, f75a2cb4bb, 4f72d62aa7, dfa49bdbb2]:</summary>

  - @rocket.chat/core-typings@6.10.0
  - @rocket.chat/model-typings@0.5.0
  - @rocket.chat/core-services@0.4.0
  - @rocket.chat/models@0.1.0
  </details>

## 0.4.0-rc.7

### Patch Changes

- <details><summary>Updated dependencies []:</summary>

  - @rocket.chat/core-typings@6.10.0-rc.7
  - @rocket.chat/core-services@0.4.0-rc.7
  - @rocket.chat/model-typings@0.5.0-rc.7
  - @rocket.chat/models@0.1.0-rc.7
  </details>

## 0.4.0-rc.6

### Patch Changes

- <details><summary>Updated dependencies []:</summary>

  - @rocket.chat/core-typings@6.10.0-rc.6
  - @rocket.chat/core-services@0.4.0-rc.6
  - @rocket.chat/model-typings@0.5.0-rc.6
  - @rocket.chat/models@0.1.0-rc.6
  </details>

## 0.4.0-rc.5

### Patch Changes

- <details><summary>Updated dependencies []:</summary>

  - @rocket.chat/core-typings@6.10.0-rc.5
  - @rocket.chat/core-services@0.4.0-rc.5
  - @rocket.chat/model-typings@0.5.0-rc.5
  - @rocket.chat/models@0.1.0-rc.5
  </details>

## 0.4.0-rc.4

### Patch Changes

- <details><summary>Updated dependencies []:</summary>

  - @rocket.chat/core-typings@6.10.0-rc.4
  - @rocket.chat/core-services@0.4.0-rc.4
  - @rocket.chat/model-typings@0.5.0-rc.4
  - @rocket.chat/models@0.1.0-rc.4
  </details>

## 0.4.0-rc.3

### Patch Changes

- <details><summary>Updated dependencies []:</summary>

  - @rocket.chat/core-typings@6.10.0-rc.3
  - @rocket.chat/core-services@0.4.0-rc.3
  - @rocket.chat/model-typings@0.5.0-rc.3
  - @rocket.chat/models@0.1.0-rc.3
  </details>

## 0.4.0-rc.2

### Patch Changes

- <details><summary>Updated dependencies []:</summary>

  - @rocket.chat/core-typings@6.10.0-rc.2
  - @rocket.chat/core-services@0.4.0-rc.2
  - @rocket.chat/model-typings@0.5.0-rc.2
  - @rocket.chat/models@0.1.0-rc.2
  </details>

## 0.4.0-rc.1

### Patch Changes

- <details><summary>Updated dependencies []:</summary>

  - @rocket.chat/core-typings@6.10.0-rc.1
  - @rocket.chat/core-services@0.4.0-rc.1
  - @rocket.chat/model-typings@0.5.0-rc.1
  - @rocket.chat/models@0.1.0-rc.1
  </details>

## 0.4.0-rc.0

### Minor Changes

- ([#31821](https://github.com/RocketChat/Rocket.Chat/pull/31821)) New runtime for apps in the Apps-Engine based on the Deno platform

### Patch Changes

- <details><summary>Updated dependencies [1240c874a5, eaf2f11a6c, 5f95c4ec6b, f75a2cb4bb, 4f72d62aa7, dfa49bdbb2]:</summary>

  - @rocket.chat/core-typings@6.10.0-rc.0
  - @rocket.chat/model-typings@0.5.0-rc.0
  - @rocket.chat/core-services@0.4.0-rc.0
  - @rocket.chat/models@0.1.0-rc.0

## 0.3.18

### Patch Changes

- <details><summary>Updated dependencies []:</summary>
  - @rocket.chat/core-typings@6.9.3
  - @rocket.chat/core-services@0.3.18
  - @rocket.chat/model-typings@0.4.4
  - @rocket.chat/models@0.0.42
  </details>

## 0.3.17

### Patch Changes

- <details><summary>Updated dependencies []:</summary>

  - @rocket.chat/core-typings@6.9.2
  - @rocket.chat/core-services@0.3.17
  - @rocket.chat/model-typings@0.4.3
  - @rocket.chat/models@0.0.41
  </details>

## 0.3.16

### Patch Changes

- <details><summary>Updated dependencies []:</summary>

  - @rocket.chat/core-typings@6.9.1
  - @rocket.chat/core-services@0.3.16
  - @rocket.chat/model-typings@0.4.2
  - @rocket.chat/models@0.0.40
  </details>

## 0.3.15

### Patch Changes

- <details><summary>Updated dependencies [ff4e396416, ad86761209, 724ba3a729, 70ab2a7b7b]:</summary>

  - @rocket.chat/core-typings@6.9.0
  - @rocket.chat/core-services@0.3.15
  - @rocket.chat/model-typings@0.4.1
  - @rocket.chat/models@0.0.39
  </details>

## 0.3.15-rc.2

### Patch Changes

- <details><summary>Updated dependencies []:</summary>

  - @rocket.chat/core-typings@6.9.0-rc.2
  - @rocket.chat/core-services@0.3.15-rc.2
  - @rocket.chat/model-typings@0.4.1-rc.2
  - @rocket.chat/models@0.0.39-rc.2
  </details>

## 0.3.15-rc.1

### Patch Changes

- <details><summary>Updated dependencies []:</summary>

  - @rocket.chat/core-typings@6.9.0-rc.1
  - @rocket.chat/core-services@0.3.15-rc.1
  - @rocket.chat/model-typings@0.4.1-rc.1
  - @rocket.chat/models@0.0.39-rc.1
  </details>

## 0.3.15-rc.0

### Patch Changes

- <details><summary>Updated dependencies [ff4e396416, ad86761209, 724ba3a729, 70ab2a7b7b]:</summary>

  - @rocket.chat/core-typings@6.9.0-rc.0
  - @rocket.chat/core-services@0.3.15-rc.0
  - @rocket.chat/model-typings@0.4.1-rc.0
  - @rocket.chat/models@0.0.39-rc.0
  </details>

## 0.3.14

### Patch Changes

- <details><summary>Updated dependencies [c47a8e3514, da45cb6998, b94ca7c30b, 8b0986d15a, 4aba7c8a26]:</summary>

  - @rocket.chat/core-typings@6.8.0
  - @rocket.chat/model-typings@0.4.0
  - @rocket.chat/core-services@0.3.14
  - @rocket.chat/models@0.0.38
  </details>

## 0.3.14-rc.2

### Patch Changes

- <details><summary>Updated dependencies [b94ca7c30b]:</summary>

  - @rocket.chat/core-services@0.3.14-rc.2
  - @rocket.chat/core-typings@6.8.0-rc.2
  - @rocket.chat/model-typings@0.4.0-rc.2
  - @rocket.chat/models@0.0.38-rc.2
  </details>

## 0.3.14-rc.1

### Patch Changes

- <details><summary>Updated dependencies []:</summary>

  - @rocket.chat/core-typings@6.8.0-rc.1
  - @rocket.chat/core-services@0.3.14-rc.1
  - @rocket.chat/model-typings@0.4.0-rc.1
  - @rocket.chat/models@0.0.37-rc.1
  </details>

## 0.3.14-rc.0

### Patch Changes

- <details><summary>Updated dependencies [c47a8e3514, da45cb6998, 8b0986d15a, 4aba7c8a26]:</summary>

  - @rocket.chat/core-typings@6.8.0-rc.0
  - @rocket.chat/model-typings@0.4.0-rc.0
  - @rocket.chat/core-services@0.3.12-rc.0
  - @rocket.chat/models@0.0.36-rc.0

## 0.3.13

### Patch Changes

- <details><summary>Updated dependencies []:</summary>

  - @rocket.chat/core-typings@6.7.2
  - @rocket.chat/core-services@0.3.13
  - @rocket.chat/model-typings@0.3.9
  - @rocket.chat/models@0.0.37
  </details>

## 0.3.12

### Patch Changes

- <details><summary>Updated dependencies []:</summary>

  - @rocket.chat/core-typings@6.7.1
  - @rocket.chat/core-services@0.3.12
  - @rocket.chat/model-typings@0.3.8
  - @rocket.chat/models@0.0.36
  </details>

## 0.3.11

### Patch Changes

- <details><summary>Updated dependencies [b9ef630816, 3eb4dd7f50, 0570f6740a, b9e897a8f5, b876e4e0fc, e203c40471]:</summary>

  - @rocket.chat/core-typings@6.7.0
  - @rocket.chat/model-typings@0.3.7
  - @rocket.chat/core-services@0.3.11
  - @rocket.chat/models@0.0.35
  </details>

## 0.3.11-rc.4

### Patch Changes

- <details><summary>Updated dependencies []:</summary>

  - @rocket.chat/core-typings@6.7.0-rc.4
  - @rocket.chat/core-services@0.3.11-rc.4
  - @rocket.chat/model-typings@0.3.7-rc.4
  - @rocket.chat/models@0.0.35-rc.4
  </details>

## 0.3.11-rc.3

### Patch Changes

- <details><summary>Updated dependencies []:</summary>

  - @rocket.chat/core-typings@6.7.0-rc.3
  - @rocket.chat/core-services@0.3.11-rc.3
  - @rocket.chat/model-typings@0.3.7-rc.3
  - @rocket.chat/models@0.0.35-rc.3
  </details>

## 0.3.11-rc.2

### Patch Changes

- <details><summary>Updated dependencies []:</summary>

  - @rocket.chat/core-typings@6.7.0-rc.2
  - @rocket.chat/core-services@0.3.11-rc.2
  - @rocket.chat/model-typings@0.3.7-rc.2
  - @rocket.chat/models@0.0.35-rc.2
  </details>

## 0.3.11-rc.1

### Patch Changes

- <details><summary>Updated dependencies []:</summary>

  - @rocket.chat/core-typings@6.7.0-rc.1
  - @rocket.chat/core-services@0.3.11-rc.1
  - @rocket.chat/model-typings@0.3.7-rc.1
  - @rocket.chat/models@0.0.35-rc.1
  </details>

## 0.3.11-rc.0

### Patch Changes

- <details><summary>Updated dependencies [b9ef630816, 3eb4dd7f50, 0570f6740a, b9e897a8f5, b876e4e0fc, e203c40471]:</summary>

  - @rocket.chat/core-typings@6.7.0-rc.0
  - @rocket.chat/model-typings@0.3.7-rc.0
  - @rocket.chat/core-services@0.3.11-rc.0
  - @rocket.chat/models@0.0.35-rc.0
  </details>

## 0.3.10

### Patch Changes

- <details><summary>Updated dependencies [ada096901a]:</summary>

  - @rocket.chat/models@0.0.34
  - @rocket.chat/core-services@0.3.10
  - @rocket.chat/core-typings@6.6.6
  - @rocket.chat/model-typings@0.3.6
  </details>

## 0.3.9

### Patch Changes

- <details><summary>Updated dependencies []:</summary>

  - @rocket.chat/core-typings@6.6.5
  - @rocket.chat/core-services@0.3.9
  - @rocket.chat/model-typings@0.3.5
  - @rocket.chat/models@0.0.33
  </details>

## 0.3.8

### Patch Changes

- <details><summary>Updated dependencies [c2872a93f2]:</summary>

  - @rocket.chat/core-services@0.3.8
  - @rocket.chat/core-typings@6.6.4
  - @rocket.chat/model-typings@0.3.4
  - @rocket.chat/models@0.0.32
  </details>

## 0.3.7

### Patch Changes

- <details><summary>Updated dependencies []:</summary>

  - @rocket.chat/core-typings@6.6.3
  - @rocket.chat/core-services@0.3.7
  - @rocket.chat/model-typings@0.3.3
  - @rocket.chat/models@0.0.31
  </details>

## 0.3.6

### Patch Changes

- <details><summary>Updated dependencies []:</summary>

  - @rocket.chat/core-typings@6.6.2
  - @rocket.chat/core-services@0.3.6
  - @rocket.chat/model-typings@0.3.2
  - @rocket.chat/models@0.0.30
  </details>

## 0.3.5

### Patch Changes

- <details><summary>Updated dependencies []:</summary>

  - @rocket.chat/core-typings@6.6.1
  - @rocket.chat/core-services@0.3.5
  - @rocket.chat/model-typings@0.3.1
  - @rocket.chat/models@0.0.29
  </details>

## 0.3.4

### Patch Changes

- ([#31138](https://github.com/RocketChat/Rocket.Chat/pull/31138)) feat(uikit): Move `@rocket.chat/ui-kit` package to the main monorepo

- <details><summary>Updated dependencies [b223cbde14, dbb08ef948, fae558bd5d, 9a6e9b4e28, fdd9852079, 2260c04ec6, c8ab6583dc, e7d3cdeef0, b4b2cd20a8]:</summary>

  - @rocket.chat/core-services@0.3.4
  - @rocket.chat/model-typings@0.3.0
  - @rocket.chat/core-typings@6.6.0
  - @rocket.chat/logger@0.0.2
  - @rocket.chat/models@0.0.28
  </details>

## 0.3.4-rc.7

### Patch Changes

- <details><summary>Updated dependencies []:</summary>

  - @rocket.chat/core-typings@6.6.0-rc.7
  - @rocket.chat/core-services@0.3.4-rc.7
  - @rocket.chat/model-typings@0.3.0-rc.7
  - @rocket.chat/models@0.0.28-rc.7
  </details>

## 0.3.4-rc.6

### Patch Changes

- <details><summary>Updated dependencies []:</summary>

  - @rocket.chat/core-typings@6.6.0-rc.6
  - @rocket.chat/core-services@0.3.4-rc.6
  - @rocket.chat/model-typings@0.3.0-rc.6
  - @rocket.chat/models@0.0.28-rc.6
  </details>

## 0.3.4-rc.5

### Patch Changes

- <details><summary>Updated dependencies []:</summary>

  - @rocket.chat/core-typings@6.6.0-rc.5
  - @rocket.chat/core-services@0.3.4-rc.5
  - @rocket.chat/model-typings@0.3.0-rc.5
  - @rocket.chat/models@0.0.28-rc.5
  </details>

## 0.3.4-rc.4

### Patch Changes

- @rocket.chat/core-typings@6.6.0-rc.4
- @rocket.chat/core-services@0.3.4-rc.4
- @rocket.chat/model-typings@0.3.0-rc.4
- @rocket.chat/models@0.0.28-rc.4

## 0.3.4-rc.3

### Patch Changes

- @rocket.chat/core-typings@6.6.0-rc.3
- @rocket.chat/core-services@0.3.4-rc.3
- @rocket.chat/model-typings@0.3.0-rc.3
- @rocket.chat/models@0.0.28-rc.3

## 0.3.4-rc.2

### Patch Changes

- @rocket.chat/core-typings@6.6.0-rc.2
- @rocket.chat/core-services@0.3.4-rc.2
- @rocket.chat/model-typings@0.3.0-rc.2
- @rocket.chat/models@0.0.28-rc.2

## 0.3.4-rc.1

### Patch Changes

- @rocket.chat/core-typings@6.6.0-rc.1
- @rocket.chat/core-services@0.3.4-rc.1
- @rocket.chat/model-typings@0.3.0-rc.1
- @rocket.chat/models@0.0.28-rc.1

## 0.3.4-rc.0

### Patch Changes

- b223cbde14: feat(uikit): Move `@rocket.chat/ui-kit` package to the main monorepo
- Updated dependencies [b223cbde14]
- Updated dependencies [dbb08ef948]
- Updated dependencies [fae558bd5d]
- Updated dependencies [9a6e9b4e28]
- Updated dependencies [fdd9852079]
- Updated dependencies [2260c04ec6]
- Updated dependencies [c8ab6583dc]
- Updated dependencies [e7d3cdeef0]
- Updated dependencies [b4b2cd20a8]
  - @rocket.chat/core-services@0.3.4-rc.0
  - @rocket.chat/model-typings@0.3.0-rc.0
  - @rocket.chat/core-typings@6.6.0-rc.0
  - @rocket.chat/logger@0.0.2-rc.0
  - @rocket.chat/models@0.0.28-rc.0

## 0.3.3

### Patch Changes

- @rocket.chat/core-typings@6.5.3
- @rocket.chat/core-services@0.3.3
- @rocket.chat/model-typings@0.2.3
- @rocket.chat/models@0.0.27

## 0.3.2

### Patch Changes

- @rocket.chat/core-typings@6.5.2
- @rocket.chat/core-services@0.3.2
- @rocket.chat/model-typings@0.2.2
- @rocket.chat/models@0.0.26

## 0.3.1

### Patch Changes

- Updated dependencies [c2b224fd82]
  - @rocket.chat/core-typings@6.5.1
  - @rocket.chat/core-services@0.3.1
  - @rocket.chat/model-typings@0.2.1
  - @rocket.chat/models@0.0.25

## 0.3.0

### Minor Changes

- 5f81a0f3cb: Implemented the License library, it is used to handle the functionality like expiration date, modules, limits, etc.
  Also added a version v3 of the license, which contains an extended list of features.
  v2 is still supported, since we convert it to v3 on the fly.

### Patch Changes

- Updated dependencies [dea1fe9191]
- Updated dependencies [c0ef13a0bf]
- Updated dependencies [223dce18a3]
- Updated dependencies [5b9d6883bf]
- Updated dependencies [92613680b7]
- Updated dependencies [ec1b2b9846]
- Updated dependencies [5f81a0f3cb]
- Updated dependencies [dea1fe9191]
  - @rocket.chat/core-typings@6.5.0
  - @rocket.chat/model-typings@0.2.0
  - @rocket.chat/core-services@0.3.0
  - @rocket.chat/models@0.0.24

## 0.3.0-rc.19

### Patch Changes

- @rocket.chat/core-typings@6.5.0-rc.19
- @rocket.chat/core-services@0.3.0-rc.19
- @rocket.chat/model-typings@0.2.0-rc.19
- @rocket.chat/models@0.0.24-rc.12

## 0.3.0-rc.18

### Patch Changes

- @rocket.chat/core-typings@6.5.0-rc.18
- @rocket.chat/core-services@0.3.0-rc.18
- @rocket.chat/model-typings@0.2.0-rc.18
- @rocket.chat/models@0.0.24-rc.11

## 0.3.0-rc.17

### Patch Changes

- @rocket.chat/core-typings@6.5.0-rc.17
- @rocket.chat/core-services@0.3.0-rc.17
- @rocket.chat/model-typings@0.2.0-rc.17
- @rocket.chat/models@0.0.24-rc.10

## 0.3.0-rc.16

### Patch Changes

- @rocket.chat/core-typings@6.5.0-rc.16
- @rocket.chat/core-services@0.3.0-rc.16
- @rocket.chat/model-typings@0.2.0-rc.16
- @rocket.chat/models@0.0.24-rc.9

## 0.3.0-rc.15

### Patch Changes

- @rocket.chat/core-typings@6.5.0-rc.15
- @rocket.chat/core-services@0.3.0-rc.15
- @rocket.chat/model-typings@0.2.0-rc.15
- @rocket.chat/models@0.0.24-rc.8

## 0.3.0-rc.14

### Patch Changes

- @rocket.chat/core-typings@6.5.0-rc.14
- @rocket.chat/core-services@0.3.0-rc.14
- @rocket.chat/model-typings@0.2.0-rc.14
- @rocket.chat/models@0.0.24-rc.7

## 0.3.0-rc.13

### Patch Changes

- @rocket.chat/core-typings@6.5.0-rc.13
- @rocket.chat/core-services@0.3.0-rc.13
- @rocket.chat/model-typings@0.2.0-rc.13
- @rocket.chat/models@0.0.24-rc.6

## 0.3.0-rc.12

### Patch Changes

- @rocket.chat/core-typings@6.5.0-rc.12
- @rocket.chat/core-services@0.3.0-rc.12
- @rocket.chat/model-typings@0.2.0-rc.12
- @rocket.chat/models@0.0.24-rc.5

## 0.3.0-rc.11

### Patch Changes

- @rocket.chat/core-typings@6.5.0-rc.11
- @rocket.chat/core-services@0.3.0-rc.11
- @rocket.chat/model-typings@0.2.0-rc.11
- @rocket.chat/models@0.0.24-rc.4

## 0.3.0-rc.10

### Patch Changes

- @rocket.chat/core-typings@6.5.0-rc.10
- @rocket.chat/core-services@0.3.0-rc.10
- @rocket.chat/model-typings@0.2.0-rc.10
- @rocket.chat/models@0.0.24-rc.3

## 0.3.0-rc.9

### Patch Changes

- @rocket.chat/core-typings@6.5.0-rc.9
- @rocket.chat/core-services@0.3.0-rc.9
- @rocket.chat/model-typings@0.2.0-rc.9
- @rocket.chat/models@0.0.24-rc.2

## 0.3.0-rc.8

### Patch Changes

- @rocket.chat/core-typings@6.5.0-rc.8
- @rocket.chat/core-services@0.3.0-rc.8
- @rocket.chat/model-typings@0.2.0-rc.8
- @rocket.chat/models@0.0.24-rc.1

## 0.3.0-rc.7

### Patch Changes

- @rocket.chat/core-typings@6.5.0-rc.7
- @rocket.chat/core-services@0.3.0-rc.7
- @rocket.chat/model-typings@0.2.0-rc.7
- @rocket.chat/models@0.0.21-rc.7

## 0.3.0-rc.6

### Patch Changes

- @rocket.chat/core-typings@6.5.0-rc.6
- @rocket.chat/core-services@0.3.0-rc.6
- @rocket.chat/model-typings@0.2.0-rc.6
- @rocket.chat/models@0.0.21-rc.6

## 0.3.0-rc.5

### Patch Changes

- @rocket.chat/core-typings@6.5.0-rc.5
- @rocket.chat/core-services@0.3.0-rc.5
- @rocket.chat/model-typings@0.2.0-rc.5
- @rocket.chat/models@0.0.21-rc.5

## 0.3.0-rc.4

### Patch Changes

- @rocket.chat/core-typings@6.5.0-rc.4
- @rocket.chat/core-services@0.3.0-rc.4
- @rocket.chat/model-typings@0.2.0-rc.4
- @rocket.chat/models@0.0.21-rc.4

## 0.3.0-rc.3

### Patch Changes

- @rocket.chat/core-typings@6.5.0-rc.3
- @rocket.chat/core-services@0.3.0-rc.3
- @rocket.chat/model-typings@0.2.0-rc.3
- @rocket.chat/models@0.0.21-rc.3

## 0.3.0-rc.2

### Patch Changes

- @rocket.chat/core-typings@6.5.0-rc.2
- @rocket.chat/core-services@0.3.0-rc.2
- @rocket.chat/model-typings@0.2.0-rc.2
- @rocket.chat/models@0.0.21-rc.2

## 0.3.0-rc.1

### Patch Changes

- @rocket.chat/core-typings@6.5.0-rc.1
- @rocket.chat/core-services@0.3.0-rc.1
- @rocket.chat/model-typings@0.2.0-rc.1
- @rocket.chat/models@0.0.21-rc.1

## 0.3.0-rc.0

### Minor Changes

- 5f81a0f3cb: Implemented the License library, it is used to handle the functionality like expiration date, modules, limits, etc.
  Also added a version v3 of the license, which contains an extended list of features.
  v2 is still supported, since we convert it to v3 on the fly.

### Patch Changes

- Updated dependencies [dea1fe9191]
- Updated dependencies [c0ef13a0bf]
- Updated dependencies [223dce18a3]
- Updated dependencies [5b9d6883bf]
- Updated dependencies [92613680b7]
- Updated dependencies [ec1b2b9846]
- Updated dependencies [5f81a0f3cb]
- Updated dependencies [dea1fe9191]
  - @rocket.chat/core-typings@6.5.0-rc.0
  - @rocket.chat/model-typings@0.2.0-rc.0
  - @rocket.chat/core-services@0.3.0-rc.0
  - @rocket.chat/models@0.0.21-rc.0

## 0.2.17

### Patch Changes

- @rocket.chat/core-typings@6.4.8
- @rocket.chat/core-services@0.2.8
- @rocket.chat/model-typings@0.1.8
- @rocket.chat/models@0.0.23

## 0.2.16

### Patch Changes

- @rocket.chat/core-typings@6.4.7
- @rocket.chat/core-services@0.2.7
- @rocket.chat/model-typings@0.1.7
- @rocket.chat/models@0.0.22

## 0.2.15

### Patch Changes

- @rocket.chat/core-typings@6.4.6
- @rocket.chat/core-services@0.2.6
- @rocket.chat/model-typings@0.1.6
- @rocket.chat/models@0.0.21

## 0.2.14

### Patch Changes

- @rocket.chat/core-typings@6.4.5
- @rocket.chat/core-services@0.2.5
- @rocket.chat/model-typings@0.1.5
- @rocket.chat/models@0.0.20

## 0.2.13

### Patch Changes

- @rocket.chat/core-typings@6.4.4
- @rocket.chat/core-services@0.2.4
- @rocket.chat/model-typings@0.1.4
- @rocket.chat/models@0.0.19

## 0.2.12

### Patch Changes

- @rocket.chat/core-typings@6.4.3
- @rocket.chat/core-services@0.2.3
- @rocket.chat/model-typings@0.1.3
- @rocket.chat/models@0.0.18

## 0.2.11

### Patch Changes

- @rocket.chat/core-typings@6.4.2
- @rocket.chat/core-services@0.2.2
- @rocket.chat/model-typings@0.1.2
- @rocket.chat/models@0.0.17

## 0.2.10

### Patch Changes

- @rocket.chat/core-typings@6.4.1
- @rocket.chat/core-services@0.2.1
- @rocket.chat/model-typings@0.1.1
- @rocket.chat/models@0.0.16

## 0.2.9

### Patch Changes

- Updated dependencies [239a34e877]
- Updated dependencies [203304782f]
- Updated dependencies [4186eecf05]
- Updated dependencies [8a59855fcf]
- Updated dependencies [5cee21468e]
- Updated dependencies [982ef6f459]
- Updated dependencies [ba24f3c21f]
- Updated dependencies [19aec23cda]
- Updated dependencies [ebab8c4dd8]
- Updated dependencies [aaefe865a7]
- Updated dependencies [f556518fa1]
- Updated dependencies [ead7c7bef2]
- Updated dependencies [1041d4d361]
- Updated dependencies [61128364d6]
- Updated dependencies [d45365436e]
  - @rocket.chat/core-typings@6.4.0
  - @rocket.chat/model-typings@0.1.0
  - @rocket.chat/core-services@0.2.0
  - @rocket.chat/models@0.0.15

## 0.2.9-rc.5

### Patch Changes

- Updated dependencies [1041d4d361]
  - @rocket.chat/core-typings@6.4.0-rc.5
  - @rocket.chat/core-services@0.2.0-rc.5
  - @rocket.chat/model-typings@0.1.0-rc.5
  - @rocket.chat/models@0.0.15-rc.5

## 0.2.8-rc.4

### Patch Changes

- @rocket.chat/core-typings@6.4.0-rc.4
- @rocket.chat/core-services@0.2.0-rc.4
- @rocket.chat/model-typings@0.1.0-rc.4
- @rocket.chat/models@0.0.14-rc.4

## 0.2.8-rc.3

### Patch Changes

- @rocket.chat/core-typings@6.4.0-rc.3
- @rocket.chat/core-services@0.2.0-rc.3
- @rocket.chat/model-typings@0.1.0-rc.3
- @rocket.chat/models@0.0.13-rc.3

## 0.2.8-rc.2

### Patch Changes

- @rocket.chat/core-typings@6.4.0-rc.2
- @rocket.chat/core-services@0.2.0-rc.2
- @rocket.chat/model-typings@0.1.0-rc.2
- @rocket.chat/models@0.0.13-rc.2

## 0.2.8-rc.1

### Patch Changes

- @rocket.chat/core-typings@6.4.0-rc.1
- @rocket.chat/core-services@0.2.0-rc.1
- @rocket.chat/model-typings@0.1.0-rc.1
- @rocket.chat/models@0.0.11-rc.1

## 0.2.8-rc.0

### Patch Changes

- Updated dependencies [239a34e877]
- Updated dependencies [203304782f]
- Updated dependencies [4186eecf05]
- Updated dependencies [8a59855fcf]
- Updated dependencies [5cee21468e]
- Updated dependencies [982ef6f459]
- Updated dependencies [ba24f3c21f]
- Updated dependencies [19aec23cda]
- Updated dependencies [ebab8c4dd8]
- Updated dependencies [aaefe865a7]
- Updated dependencies [f556518fa1]
- Updated dependencies [ead7c7bef2]
- Updated dependencies [61128364d6]
- Updated dependencies [d45365436e]
  - @rocket.chat/core-typings@6.4.0-rc.0
  - @rocket.chat/model-typings@0.1.0-rc.0
  - @rocket.chat/core-services@0.2.0-rc.0
  - @rocket.chat/models@0.0.11-rc.0

## 0.2.7

### Patch Changes

- @rocket.chat/core-typings@6.3.7
- @rocket.chat/core-services@0.1.7
- @rocket.chat/model-typings@0.0.13
- @rocket.chat/models@0.0.13

## 0.2.6

### Patch Changes

- @rocket.chat/core-typings@6.3.6
- @rocket.chat/core-services@0.1.6
- @rocket.chat/model-typings@0.0.12
- @rocket.chat/models@0.0.12

## 0.2.5

### Patch Changes

- Updated dependencies [92d25b9c7a]
  - @rocket.chat/model-typings@0.0.11
  - @rocket.chat/models@0.0.11
  - @rocket.chat/core-services@0.1.5
  - @rocket.chat/core-typings@6.3.5

## 0.2.4

### Patch Changes

- Updated dependencies [8a7d5d3898]
  - @rocket.chat/model-typings@0.0.10
  - @rocket.chat/models@0.0.10
  - @rocket.chat/core-services@0.1.4
  - @rocket.chat/core-typings@6.3.4

## 0.2.3

### Patch Changes

- @rocket.chat/core-typings@6.3.3
- @rocket.chat/core-services@0.1.3
- @rocket.chat/model-typings@0.0.9
- @rocket.chat/models@0.0.9

## 0.2.2

### Patch Changes

- @rocket.chat/core-typings@6.3.2
- @rocket.chat/core-services@0.1.2
- @rocket.chat/model-typings@0.0.8
- @rocket.chat/models@0.0.8

## 0.2.1

### Patch Changes

- @rocket.chat/core-typings@6.3.1
- @rocket.chat/core-services@0.1.1
- @rocket.chat/model-typings@0.0.7
- @rocket.chat/models@0.0.7

## 0.2.0

### Minor Changes

- 2302a40213: Provide more metrics for microservices:

  - GC time
  - Event loop lag

### Patch Changes

- Updated dependencies [7832a40a6d]
- Updated dependencies [e14ec50816]
- Updated dependencies [b837cb9f2a]
- Updated dependencies [ee5993625b]
- Updated dependencies [9da856cc67]
- Updated dependencies [0f0b8e17bf]
- Updated dependencies [5e429d9c78]
- Updated dependencies [c31f93ed96]
- Updated dependencies [f379336951]
- Updated dependencies [b837cb9f2a]
- Updated dependencies [916c0dcaf2]
- Updated dependencies [12d97e16c2]
- Updated dependencies [48ac55f4ea]
- Updated dependencies [94477bd9f8]
- Updated dependencies [16dca466ea]
  - @rocket.chat/model-typings@0.0.6
  - @rocket.chat/core-typings@6.3.0
  - @rocket.chat/core-services@0.1.0
  - @rocket.chat/models@0.0.6

## 0.2.0-rc.10

### Minor Changes

- 2302a40213: Provide more metrics for microservices:

  - GC time
  - Event loop lag

### Patch Changes

- Updated dependencies [f379336951]
  - @rocket.chat/core-services@0.1.0-rc.10
  - @rocket.chat/core-typings@6.3.0-rc.10
  - @rocket.chat/model-typings@0.0.6-rc.10
  - @rocket.chat/models@0.0.6-rc.10

## 0.1.5-rc.9

### Patch Changes

- Updated dependencies [48ac55f4ea]
  - @rocket.chat/core-services@0.1.0-rc.9
  - @rocket.chat/core-typings@6.3.0-rc.9
  - @rocket.chat/model-typings@0.0.6-rc.9
  - @rocket.chat/models@0.0.6-rc.9

## 0.1.5-rc.8

### Patch Changes

- @rocket.chat/core-typings@6.3.0-rc.8
- @rocket.chat/core-services@0.1.0-rc.8
- @rocket.chat/model-typings@0.0.6-rc.8
- @rocket.chat/models@0.0.6-rc.8

## 0.1.5-rc.7

### Patch Changes

- @rocket.chat/core-typings@6.3.0-rc.7
- @rocket.chat/core-services@0.1.0-rc.7
- @rocket.chat/model-typings@0.0.6-rc.7
- @rocket.chat/models@0.0.6-rc.7

## 0.1.5-rc.6

### Patch Changes

- @rocket.chat/core-typings@6.3.0-rc.6
- @rocket.chat/core-services@0.1.0-rc.6
- @rocket.chat/model-typings@0.0.6-rc.6
- @rocket.chat/models@0.0.6-rc.6

## 0.1.5-rc.5

### Patch Changes

- @rocket.chat/core-typings@6.3.0-rc.5
- @rocket.chat/core-services@0.1.0-rc.5
- @rocket.chat/model-typings@0.0.6-rc.5
- @rocket.chat/models@0.0.6-rc.5

## 0.1.5-rc.4

### Patch Changes

- @rocket.chat/core-typings@6.3.0-rc.4
- @rocket.chat/core-services@0.1.0-rc.4
- @rocket.chat/model-typings@0.0.6-rc.4
- @rocket.chat/models@0.0.6-rc.4

## 0.1.5-rc.3

### Patch Changes

- @rocket.chat/core-typings@6.3.0-rc.3
- @rocket.chat/core-services@0.1.0-rc.3
- @rocket.chat/model-typings@0.0.6-rc.3
- @rocket.chat/models@0.0.6-rc.3

## 0.1.5-rc.2

### Patch Changes

- @rocket.chat/core-services@0.1.0-rc.2
- @rocket.chat/core-typings@6.3.0-rc.2
- @rocket.chat/model-typings@0.0.6-rc.2
- @rocket.chat/models@0.0.6-rc.2

## 0.1.5-rc.1

### Patch Changes

- @rocket.chat/core-typings@6.3.0-rc.1
- @rocket.chat/core-services@0.1.0-rc.1
- @rocket.chat/model-typings@0.0.6-rc.1
- @rocket.chat/models@0.0.6-rc.1

## 0.1.4

### Patch Changes

- @rocket.chat/core-typings@6.2.10
- @rocket.chat/core-services@0.0.5
- @rocket.chat/model-typings@0.0.5
- @rocket.chat/models@0.0.5

## 0.1.3

## 0.1.2-rc.0

### Patch Changes

- Updated dependencies [7832a40a6d]
- Updated dependencies [e14ec50816]
- Updated dependencies [b837cb9f2a]
- Updated dependencies [ee5993625b]
- Updated dependencies [9da856cc67]
- Updated dependencies [0f0b8e17bf]
- Updated dependencies [5e429d9c78]
- Updated dependencies [c31f93ed96]
- Updated dependencies [b837cb9f2a]
- Updated dependencies [916c0dcaf2]
- Updated dependencies [12d97e16c2]
- Updated dependencies [94477bd9f8]
- Updated dependencies [16dca466ea]
  - @rocket.chat/model-typings@0.0.3-rc.0
  - @rocket.chat/core-typings@6.3.0-rc.0
  - @rocket.chat/core-services@0.1.0-rc.0
  - @rocket.chat/models@0.0.3-rc.0

## 0.1.1

### Patch Changes

- Updated dependencies []:
  - @rocket.chat/core-typings@6.2.6
  - @rocket.chat/core-services@0.0.2
  - @rocket.chat/model-typings@0.0.2
  - @rocket.chat/models@0.0.2<|MERGE_RESOLUTION|>--- conflicted
+++ resolved
@@ -1,7 +1,6 @@
 # @rocket.chat/stream-hub-service
 
-<<<<<<< HEAD
-## 0.4.2-rc.1
+## 0.4.3-rc.1
 
 ### Patch Changes
 
@@ -13,7 +12,7 @@
   - @rocket.chat/models@0.2.0-rc.1
   </details>
 
-## 0.4.2-rc.0
+## 0.4.3-rc.0
 
 ### Patch Changes
 
@@ -23,7 +22,7 @@
   - @rocket.chat/core-services@0.5.0-rc.0
   - @rocket.chat/core-typings@6.11.0-rc.0
   - @rocket.chat/models@0.2.0-rc.0
-=======
+  </details>
 ## 0.4.2
 
 ### Patch Changes
@@ -34,7 +33,6 @@
   - @rocket.chat/core-typings@6.10.2
   - @rocket.chat/model-typings@0.5.2
   - @rocket.chat/models@0.1.2
->>>>>>> 822d32f7
   </details>
 
 ## 0.4.1
