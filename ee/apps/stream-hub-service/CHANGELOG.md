# @rocket.chat/stream-hub-service

<<<<<<< HEAD
## 0.3.0-rc.7

### Patch Changes

- @rocket.chat/core-typings@6.5.0-rc.7
- @rocket.chat/core-services@0.3.0-rc.7
- @rocket.chat/model-typings@0.2.0-rc.7
- @rocket.chat/models@0.0.21-rc.7

## 0.3.0-rc.6

### Patch Changes

- @rocket.chat/core-typings@6.5.0-rc.6
- @rocket.chat/core-services@0.3.0-rc.6
- @rocket.chat/model-typings@0.2.0-rc.6
- @rocket.chat/models@0.0.21-rc.6

## 0.3.0-rc.5

### Patch Changes

- @rocket.chat/core-typings@6.5.0-rc.5
- @rocket.chat/core-services@0.3.0-rc.5
- @rocket.chat/model-typings@0.2.0-rc.5
- @rocket.chat/models@0.0.21-rc.5

## 0.3.0-rc.4

### Patch Changes

- @rocket.chat/core-typings@6.5.0-rc.4
- @rocket.chat/core-services@0.3.0-rc.4
- @rocket.chat/model-typings@0.2.0-rc.4
- @rocket.chat/models@0.0.21-rc.4

## 0.3.0-rc.3

### Patch Changes

- @rocket.chat/core-typings@6.5.0-rc.3
- @rocket.chat/core-services@0.3.0-rc.3
- @rocket.chat/model-typings@0.2.0-rc.3
- @rocket.chat/models@0.0.21-rc.3

## 0.3.0-rc.2

### Patch Changes

- @rocket.chat/core-typings@6.5.0-rc.2
- @rocket.chat/core-services@0.3.0-rc.2
- @rocket.chat/model-typings@0.2.0-rc.2
- @rocket.chat/models@0.0.21-rc.2

## 0.3.0-rc.1

### Patch Changes

- @rocket.chat/core-typings@6.5.0-rc.1
- @rocket.chat/core-services@0.3.0-rc.1
- @rocket.chat/model-typings@0.2.0-rc.1
- @rocket.chat/models@0.0.21-rc.1

## 0.3.0-rc.0

### Minor Changes

- 5f81a0f3cb: Implemented the License library, it is used to handle the functionality like expiration date, modules, limits, etc.
  Also added a version v3 of the license, which contains an extended list of features.
  v2 is still supported, since we convert it to v3 on the fly.

### Patch Changes

- Updated dependencies [dea1fe9191]
- Updated dependencies [c0ef13a0bf]
- Updated dependencies [223dce18a3]
- Updated dependencies [5b9d6883bf]
- Updated dependencies [92613680b7]
- Updated dependencies [ec1b2b9846]
- Updated dependencies [5f81a0f3cb]
- Updated dependencies [dea1fe9191]
  - @rocket.chat/core-typings@6.5.0-rc.0
  - @rocket.chat/model-typings@0.2.0-rc.0
  - @rocket.chat/core-services@0.3.0-rc.0
  - @rocket.chat/models@0.0.21-rc.0
=======
## 0.2.17

### Patch Changes

- @rocket.chat/core-typings@6.4.8
- @rocket.chat/core-services@0.2.8
- @rocket.chat/model-typings@0.1.8
- @rocket.chat/models@0.0.23

## 0.2.16

### Patch Changes

- @rocket.chat/core-typings@6.4.7
- @rocket.chat/core-services@0.2.7
- @rocket.chat/model-typings@0.1.7
- @rocket.chat/models@0.0.22

## 0.2.15

### Patch Changes

- @rocket.chat/core-typings@6.4.6
- @rocket.chat/core-services@0.2.6
- @rocket.chat/model-typings@0.1.6
- @rocket.chat/models@0.0.21
>>>>>>> 133e7444

## 0.2.14

### Patch Changes

- @rocket.chat/core-typings@6.4.5
- @rocket.chat/core-services@0.2.5
- @rocket.chat/model-typings@0.1.5
- @rocket.chat/models@0.0.20

## 0.2.13

### Patch Changes

- @rocket.chat/core-typings@6.4.4
- @rocket.chat/core-services@0.2.4
- @rocket.chat/model-typings@0.1.4
- @rocket.chat/models@0.0.19

## 0.2.12

### Patch Changes

- @rocket.chat/core-typings@6.4.3
- @rocket.chat/core-services@0.2.3
- @rocket.chat/model-typings@0.1.3
- @rocket.chat/models@0.0.18

## 0.2.11

### Patch Changes

- @rocket.chat/core-typings@6.4.2
- @rocket.chat/core-services@0.2.2
- @rocket.chat/model-typings@0.1.2
- @rocket.chat/models@0.0.17

## 0.2.10

### Patch Changes

- @rocket.chat/core-typings@6.4.1
- @rocket.chat/core-services@0.2.1
- @rocket.chat/model-typings@0.1.1
- @rocket.chat/models@0.0.16

## 0.2.9

### Patch Changes

- Updated dependencies [239a34e877]
- Updated dependencies [203304782f]
- Updated dependencies [4186eecf05]
- Updated dependencies [8a59855fcf]
- Updated dependencies [5cee21468e]
- Updated dependencies [982ef6f459]
- Updated dependencies [ba24f3c21f]
- Updated dependencies [19aec23cda]
- Updated dependencies [ebab8c4dd8]
- Updated dependencies [aaefe865a7]
- Updated dependencies [f556518fa1]
- Updated dependencies [ead7c7bef2]
- Updated dependencies [1041d4d361]
- Updated dependencies [61128364d6]
- Updated dependencies [d45365436e]
  - @rocket.chat/core-typings@6.4.0
  - @rocket.chat/model-typings@0.1.0
  - @rocket.chat/core-services@0.2.0
  - @rocket.chat/models@0.0.15

## 0.2.9-rc.5

### Patch Changes

- Updated dependencies [1041d4d361]
  - @rocket.chat/core-typings@6.4.0-rc.5
  - @rocket.chat/core-services@0.2.0-rc.5
  - @rocket.chat/model-typings@0.1.0-rc.5
  - @rocket.chat/models@0.0.15-rc.5

## 0.2.8-rc.4

### Patch Changes

- @rocket.chat/core-typings@6.4.0-rc.4
- @rocket.chat/core-services@0.2.0-rc.4
- @rocket.chat/model-typings@0.1.0-rc.4
- @rocket.chat/models@0.0.14-rc.4

## 0.2.8-rc.3

### Patch Changes

- @rocket.chat/core-typings@6.4.0-rc.3
- @rocket.chat/core-services@0.2.0-rc.3
- @rocket.chat/model-typings@0.1.0-rc.3
- @rocket.chat/models@0.0.13-rc.3

## 0.2.8-rc.2

### Patch Changes

- @rocket.chat/core-typings@6.4.0-rc.2
- @rocket.chat/core-services@0.2.0-rc.2
- @rocket.chat/model-typings@0.1.0-rc.2
- @rocket.chat/models@0.0.13-rc.2

## 0.2.8-rc.1

### Patch Changes

- @rocket.chat/core-typings@6.4.0-rc.1
- @rocket.chat/core-services@0.2.0-rc.1
- @rocket.chat/model-typings@0.1.0-rc.1
- @rocket.chat/models@0.0.11-rc.1

## 0.2.8-rc.0

### Patch Changes

- Updated dependencies [239a34e877]
- Updated dependencies [203304782f]
- Updated dependencies [4186eecf05]
- Updated dependencies [8a59855fcf]
- Updated dependencies [5cee21468e]
- Updated dependencies [982ef6f459]
- Updated dependencies [ba24f3c21f]
- Updated dependencies [19aec23cda]
- Updated dependencies [ebab8c4dd8]
- Updated dependencies [aaefe865a7]
- Updated dependencies [f556518fa1]
- Updated dependencies [ead7c7bef2]
- Updated dependencies [61128364d6]
- Updated dependencies [d45365436e]
  - @rocket.chat/core-typings@6.4.0-rc.0
  - @rocket.chat/model-typings@0.1.0-rc.0
  - @rocket.chat/core-services@0.2.0-rc.0
  - @rocket.chat/models@0.0.11-rc.0

## 0.2.7

### Patch Changes

- @rocket.chat/core-typings@6.3.7
- @rocket.chat/core-services@0.1.7
- @rocket.chat/model-typings@0.0.13
- @rocket.chat/models@0.0.13

## 0.2.6

### Patch Changes

- @rocket.chat/core-typings@6.3.6
- @rocket.chat/core-services@0.1.6
- @rocket.chat/model-typings@0.0.12
- @rocket.chat/models@0.0.12

## 0.2.5

### Patch Changes

- Updated dependencies [92d25b9c7a]
  - @rocket.chat/model-typings@0.0.11
  - @rocket.chat/models@0.0.11
  - @rocket.chat/core-services@0.1.5
  - @rocket.chat/core-typings@6.3.5

## 0.2.4

### Patch Changes

- Updated dependencies [8a7d5d3898]
  - @rocket.chat/model-typings@0.0.10
  - @rocket.chat/models@0.0.10
  - @rocket.chat/core-services@0.1.4
  - @rocket.chat/core-typings@6.3.4

## 0.2.3

### Patch Changes

- @rocket.chat/core-typings@6.3.3
- @rocket.chat/core-services@0.1.3
- @rocket.chat/model-typings@0.0.9
- @rocket.chat/models@0.0.9

## 0.2.2

### Patch Changes

- @rocket.chat/core-typings@6.3.2
- @rocket.chat/core-services@0.1.2
- @rocket.chat/model-typings@0.0.8
- @rocket.chat/models@0.0.8

## 0.2.1

### Patch Changes

- @rocket.chat/core-typings@6.3.1
- @rocket.chat/core-services@0.1.1
- @rocket.chat/model-typings@0.0.7
- @rocket.chat/models@0.0.7

## 0.2.0

### Minor Changes

- 2302a40213: Provide more metrics for microservices:

  - GC time
  - Event loop lag

### Patch Changes

- Updated dependencies [7832a40a6d]
- Updated dependencies [e14ec50816]
- Updated dependencies [b837cb9f2a]
- Updated dependencies [ee5993625b]
- Updated dependencies [9da856cc67]
- Updated dependencies [0f0b8e17bf]
- Updated dependencies [5e429d9c78]
- Updated dependencies [c31f93ed96]
- Updated dependencies [f379336951]
- Updated dependencies [b837cb9f2a]
- Updated dependencies [916c0dcaf2]
- Updated dependencies [12d97e16c2]
- Updated dependencies [48ac55f4ea]
- Updated dependencies [94477bd9f8]
- Updated dependencies [16dca466ea]
  - @rocket.chat/model-typings@0.0.6
  - @rocket.chat/core-typings@6.3.0
  - @rocket.chat/core-services@0.1.0
  - @rocket.chat/models@0.0.6

## 0.2.0-rc.10

### Minor Changes

- 2302a40213: Provide more metrics for microservices:

  - GC time
  - Event loop lag

### Patch Changes

- Updated dependencies [f379336951]
  - @rocket.chat/core-services@0.1.0-rc.10
  - @rocket.chat/core-typings@6.3.0-rc.10
  - @rocket.chat/model-typings@0.0.6-rc.10
  - @rocket.chat/models@0.0.6-rc.10

## 0.1.5-rc.9

### Patch Changes

- Updated dependencies [48ac55f4ea]
  - @rocket.chat/core-services@0.1.0-rc.9
  - @rocket.chat/core-typings@6.3.0-rc.9
  - @rocket.chat/model-typings@0.0.6-rc.9
  - @rocket.chat/models@0.0.6-rc.9

## 0.1.5-rc.8

### Patch Changes

- @rocket.chat/core-typings@6.3.0-rc.8
- @rocket.chat/core-services@0.1.0-rc.8
- @rocket.chat/model-typings@0.0.6-rc.8
- @rocket.chat/models@0.0.6-rc.8

## 0.1.5-rc.7

### Patch Changes

- @rocket.chat/core-typings@6.3.0-rc.7
- @rocket.chat/core-services@0.1.0-rc.7
- @rocket.chat/model-typings@0.0.6-rc.7
- @rocket.chat/models@0.0.6-rc.7

## 0.1.5-rc.6

### Patch Changes

- @rocket.chat/core-typings@6.3.0-rc.6
- @rocket.chat/core-services@0.1.0-rc.6
- @rocket.chat/model-typings@0.0.6-rc.6
- @rocket.chat/models@0.0.6-rc.6

## 0.1.5-rc.5

### Patch Changes

- @rocket.chat/core-typings@6.3.0-rc.5
- @rocket.chat/core-services@0.1.0-rc.5
- @rocket.chat/model-typings@0.0.6-rc.5
- @rocket.chat/models@0.0.6-rc.5

## 0.1.5-rc.4

### Patch Changes

- @rocket.chat/core-typings@6.3.0-rc.4
- @rocket.chat/core-services@0.1.0-rc.4
- @rocket.chat/model-typings@0.0.6-rc.4
- @rocket.chat/models@0.0.6-rc.4

## 0.1.5-rc.3

### Patch Changes

- @rocket.chat/core-typings@6.3.0-rc.3
- @rocket.chat/core-services@0.1.0-rc.3
- @rocket.chat/model-typings@0.0.6-rc.3
- @rocket.chat/models@0.0.6-rc.3

## 0.1.5-rc.2

### Patch Changes

- @rocket.chat/core-services@0.1.0-rc.2
- @rocket.chat/core-typings@6.3.0-rc.2
- @rocket.chat/model-typings@0.0.6-rc.2
- @rocket.chat/models@0.0.6-rc.2

## 0.1.5-rc.1

### Patch Changes

- @rocket.chat/core-typings@6.3.0-rc.1
- @rocket.chat/core-services@0.1.0-rc.1
- @rocket.chat/model-typings@0.0.6-rc.1
- @rocket.chat/models@0.0.6-rc.1

## 0.1.4

### Patch Changes

- @rocket.chat/core-typings@6.2.10
- @rocket.chat/core-services@0.0.5
- @rocket.chat/model-typings@0.0.5
- @rocket.chat/models@0.0.5

## 0.1.3

## 0.1.2-rc.0

### Patch Changes

- Updated dependencies [7832a40a6d]
- Updated dependencies [e14ec50816]
- Updated dependencies [b837cb9f2a]
- Updated dependencies [ee5993625b]
- Updated dependencies [9da856cc67]
- Updated dependencies [0f0b8e17bf]
- Updated dependencies [5e429d9c78]
- Updated dependencies [c31f93ed96]
- Updated dependencies [b837cb9f2a]
- Updated dependencies [916c0dcaf2]
- Updated dependencies [12d97e16c2]
- Updated dependencies [94477bd9f8]
- Updated dependencies [16dca466ea]
  - @rocket.chat/model-typings@0.0.3-rc.0
  - @rocket.chat/core-typings@6.3.0-rc.0
  - @rocket.chat/core-services@0.1.0-rc.0
  - @rocket.chat/models@0.0.3-rc.0

## 0.1.1

### Patch Changes

- Updated dependencies []:
  - @rocket.chat/core-typings@6.2.6
  - @rocket.chat/core-services@0.0.2
  - @rocket.chat/model-typings@0.0.2
  - @rocket.chat/models@0.0.2<|MERGE_RESOLUTION|>--- conflicted
+++ resolved
@@ -1,6 +1,5 @@
 # @rocket.chat/stream-hub-service
 
-<<<<<<< HEAD
 ## 0.3.0-rc.7
 
 ### Patch Changes
@@ -86,7 +85,7 @@
   - @rocket.chat/model-typings@0.2.0-rc.0
   - @rocket.chat/core-services@0.3.0-rc.0
   - @rocket.chat/models@0.0.21-rc.0
-=======
+
 ## 0.2.17
 
 ### Patch Changes
@@ -113,7 +112,6 @@
 - @rocket.chat/core-services@0.2.6
 - @rocket.chat/model-typings@0.1.6
 - @rocket.chat/models@0.0.21
->>>>>>> 133e7444
 
 ## 0.2.14
 
