# @rocket.chat/presence

<<<<<<< HEAD
## 0.1.13-rc.1
=======
## 0.1.13
>>>>>>> cb977231

### Patch Changes

- <details><summary>Updated dependencies []:</summary>

<<<<<<< HEAD
  - @rocket.chat/core-typings@6.8.0-rc.1
  - @rocket.chat/core-services@0.3.13-rc.1
  - @rocket.chat/models@0.0.37-rc.1
  </details>

## 0.1.13-rc.0

### Patch Changes

- <details><summary>Updated dependencies [c47a8e3514, 8b0986d15a, 4aba7c8a26]:</summary>

  - @rocket.chat/core-typings@6.8.0-rc.0
  - @rocket.chat/core-services@0.3.12-rc.0
  - @rocket.chat/models@0.0.36-rc.0

=======
  - @rocket.chat/core-typings@6.7.2
  - @rocket.chat/core-services@0.3.13
  - @rocket.chat/models@0.0.37
  </details>

>>>>>>> cb977231
## 0.1.12

### Patch Changes

- <details><summary>Updated dependencies []:</summary>

  - @rocket.chat/core-typings@6.7.1
  - @rocket.chat/core-services@0.3.12
  - @rocket.chat/models@0.0.36
  </details>

## 0.1.11

### Patch Changes

- <details><summary>Updated dependencies [b9ef630816, 3eb4dd7f50, b9e897a8f5, b876e4e0fc, e203c40471]:</summary>

  - @rocket.chat/core-typings@6.7.0
  - @rocket.chat/core-services@0.3.11
  - @rocket.chat/models@0.0.35
  </details>

## 0.1.11-rc.4

### Patch Changes

- <details><summary>Updated dependencies []:</summary>

  - @rocket.chat/core-typings@6.7.0-rc.4
  - @rocket.chat/core-services@0.3.11-rc.4
  - @rocket.chat/models@0.0.35-rc.4
  </details>

## 0.1.11-rc.3

### Patch Changes

- <details><summary>Updated dependencies []:</summary>

  - @rocket.chat/core-typings@6.7.0-rc.3
  - @rocket.chat/core-services@0.3.11-rc.3
  - @rocket.chat/models@0.0.35-rc.3
  </details>

## 0.1.11-rc.2

### Patch Changes

- <details><summary>Updated dependencies []:</summary>

  - @rocket.chat/core-typings@6.7.0-rc.2
  - @rocket.chat/core-services@0.3.11-rc.2
  - @rocket.chat/models@0.0.35-rc.2
  </details>

## 0.1.11-rc.1

### Patch Changes

- <details><summary>Updated dependencies []:</summary>

  - @rocket.chat/core-typings@6.7.0-rc.1
  - @rocket.chat/core-services@0.3.11-rc.1
  - @rocket.chat/models@0.0.35-rc.1
  </details>

## 0.1.11-rc.0

### Patch Changes

- <details><summary>Updated dependencies [b9ef630816, 3eb4dd7f50, b9e897a8f5, b876e4e0fc, e203c40471]:</summary>

  - @rocket.chat/core-typings@6.7.0-rc.0
  - @rocket.chat/core-services@0.3.11-rc.0
  - @rocket.chat/models@0.0.35-rc.0
  </details>

## 0.1.10

### Patch Changes

- <details><summary>Updated dependencies [ada096901a]:</summary>

  - @rocket.chat/models@0.0.34
  - @rocket.chat/core-services@0.3.10
  - @rocket.chat/core-typings@6.6.6
  </details>

## 0.1.9

### Patch Changes

- <details><summary>Updated dependencies []:</summary>

  - @rocket.chat/core-typings@6.6.5
  - @rocket.chat/core-services@0.3.9
  - @rocket.chat/models@0.0.33
  </details>

## 0.1.8

### Patch Changes

- <details><summary>Updated dependencies [c2872a93f2]:</summary>

  - @rocket.chat/core-services@0.3.8
  - @rocket.chat/core-typings@6.6.4
  - @rocket.chat/models@0.0.32
  </details>

## 0.1.7

### Patch Changes

- <details><summary>Updated dependencies []:</summary>

  - @rocket.chat/core-typings@6.6.3
  - @rocket.chat/core-services@0.3.7
  - @rocket.chat/models@0.0.31
  </details>

## 0.1.6

### Patch Changes

- <details><summary>Updated dependencies []:</summary>

  - @rocket.chat/core-typings@6.6.2
  - @rocket.chat/core-services@0.3.6
  - @rocket.chat/models@0.0.30
  </details>

## 0.1.5

### Patch Changes

- <details><summary>Updated dependencies []:</summary>

  - @rocket.chat/core-typings@6.6.1
  - @rocket.chat/core-services@0.3.5
  - @rocket.chat/models@0.0.29
  </details>

## 0.1.4

### Patch Changes

- ([#31138](https://github.com/RocketChat/Rocket.Chat/pull/31138)) feat(uikit): Move `@rocket.chat/ui-kit` package to the main monorepo

- <details><summary>Updated dependencies [b223cbde14, dbb08ef948, 9a6e9b4e28, fdd9852079, b4b2cd20a8]:</summary>

  - @rocket.chat/core-services@0.3.4
  - @rocket.chat/core-typings@6.6.0
  - @rocket.chat/models@0.0.28
  </details>

## 0.1.4-rc.7

### Patch Changes

- <details><summary>Updated dependencies []:</summary>

  - @rocket.chat/core-typings@6.6.0-rc.7
  - @rocket.chat/core-services@0.3.4-rc.7
  - @rocket.chat/models@0.0.28-rc.7
  </details>

## 0.1.4-rc.6

### Patch Changes

- <details><summary>Updated dependencies []:</summary>

  - @rocket.chat/core-typings@6.6.0-rc.6
  - @rocket.chat/core-services@0.3.4-rc.6
  - @rocket.chat/models@0.0.28-rc.6
  </details>

## 0.1.4-rc.5

### Patch Changes

- <details><summary>Updated dependencies []:</summary>

  - @rocket.chat/core-typings@6.6.0-rc.5
  - @rocket.chat/core-services@0.3.4-rc.5
  - @rocket.chat/models@0.0.28-rc.5
  </details>

## 0.1.4-rc.4

### Patch Changes

- @rocket.chat/core-typings@6.6.0-rc.4
- @rocket.chat/core-services@0.3.4-rc.4
- @rocket.chat/models@0.0.28-rc.4

## 0.1.4-rc.3

### Patch Changes

- @rocket.chat/core-typings@6.6.0-rc.3
- @rocket.chat/core-services@0.3.4-rc.3
- @rocket.chat/models@0.0.28-rc.3

## 0.1.4-rc.2

### Patch Changes

- @rocket.chat/core-typings@6.6.0-rc.2
- @rocket.chat/core-services@0.3.4-rc.2
- @rocket.chat/models@0.0.28-rc.2

## 0.1.4-rc.1

### Patch Changes

- @rocket.chat/core-typings@6.6.0-rc.1
- @rocket.chat/core-services@0.3.4-rc.1
- @rocket.chat/models@0.0.28-rc.1

## 0.1.4-rc.0

### Patch Changes

- b223cbde14: feat(uikit): Move `@rocket.chat/ui-kit` package to the main monorepo
- Updated dependencies [b223cbde14]
- Updated dependencies [dbb08ef948]
- Updated dependencies [9a6e9b4e28]
- Updated dependencies [fdd9852079]
- Updated dependencies [b4b2cd20a8]
  - @rocket.chat/core-services@0.3.4-rc.0
  - @rocket.chat/core-typings@6.6.0-rc.0
  - @rocket.chat/models@0.0.28-rc.0

## 0.1.3

### Patch Changes

- @rocket.chat/core-typings@6.5.3
- @rocket.chat/core-services@0.3.3
- @rocket.chat/models@0.0.27

## 0.1.2

### Patch Changes

- @rocket.chat/core-typings@6.5.2
- @rocket.chat/core-services@0.3.2
- @rocket.chat/models@0.0.26

## 0.1.1

### Patch Changes

- Updated dependencies [c2b224fd82]
  - @rocket.chat/core-typings@6.5.1
  - @rocket.chat/core-services@0.3.1
  - @rocket.chat/models@0.0.25

## 0.1.0

### Minor Changes

- c38711b346: Add peak connections monitoring and methods to get and reset the counter
- 5f81a0f3cb: Implemented the License library, it is used to handle the functionality like expiration date, modules, limits, etc.
  Also added a version v3 of the license, which contains an extended list of features.
  v2 is still supported, since we convert it to v3 on the fly.

### Patch Changes

- Updated dependencies [dea1fe9191]
- Updated dependencies [c0ef13a0bf]
- Updated dependencies [5b9d6883bf]
- Updated dependencies [92613680b7]
- Updated dependencies [ec1b2b9846]
- Updated dependencies [5f81a0f3cb]
- Updated dependencies [dea1fe9191]
  - @rocket.chat/core-typings@6.5.0
  - @rocket.chat/core-services@0.3.0
  - @rocket.chat/models@0.0.24

## 0.1.0-rc.19

### Patch Changes

- @rocket.chat/core-typings@6.5.0-rc.19
- @rocket.chat/core-services@0.3.0-rc.19
- @rocket.chat/models@0.0.24-rc.12

## 0.1.0-rc.18

### Patch Changes

- @rocket.chat/core-typings@6.5.0-rc.18
- @rocket.chat/core-services@0.3.0-rc.18
- @rocket.chat/models@0.0.24-rc.11

## 0.1.0-rc.17

### Patch Changes

- @rocket.chat/core-typings@6.5.0-rc.17
- @rocket.chat/core-services@0.3.0-rc.17
- @rocket.chat/models@0.0.24-rc.10

## 0.1.0-rc.16

### Patch Changes

- @rocket.chat/core-typings@6.5.0-rc.16
- @rocket.chat/core-services@0.3.0-rc.16
- @rocket.chat/models@0.0.24-rc.9

## 0.1.0-rc.15

### Patch Changes

- @rocket.chat/core-typings@6.5.0-rc.15
- @rocket.chat/core-services@0.3.0-rc.15
- @rocket.chat/models@0.0.24-rc.8

## 0.1.0-rc.14

### Patch Changes

- @rocket.chat/core-typings@6.5.0-rc.14
- @rocket.chat/core-services@0.3.0-rc.14
- @rocket.chat/models@0.0.24-rc.7

## 0.1.0-rc.13

### Patch Changes

- @rocket.chat/core-typings@6.5.0-rc.13
- @rocket.chat/core-services@0.3.0-rc.13
- @rocket.chat/models@0.0.24-rc.6

## 0.1.0-rc.12

### Patch Changes

- @rocket.chat/core-typings@6.5.0-rc.12
- @rocket.chat/core-services@0.3.0-rc.12
- @rocket.chat/models@0.0.24-rc.5

## 0.1.0-rc.11

### Patch Changes

- @rocket.chat/core-typings@6.5.0-rc.11
- @rocket.chat/core-services@0.3.0-rc.11
- @rocket.chat/models@0.0.24-rc.4

## 0.1.0-rc.10

### Patch Changes

- @rocket.chat/core-typings@6.5.0-rc.10
- @rocket.chat/core-services@0.3.0-rc.10
- @rocket.chat/models@0.0.24-rc.3

## 0.1.0-rc.9

### Patch Changes

- @rocket.chat/core-typings@6.5.0-rc.9
- @rocket.chat/core-services@0.3.0-rc.9
- @rocket.chat/models@0.0.24-rc.2

## 0.1.0-rc.8

### Patch Changes

- @rocket.chat/core-typings@6.5.0-rc.8
- @rocket.chat/core-services@0.3.0-rc.8
- @rocket.chat/models@0.0.24-rc.1

## 0.1.0-rc.7

### Patch Changes

- @rocket.chat/core-typings@6.5.0-rc.7
- @rocket.chat/core-services@0.3.0-rc.7
- @rocket.chat/models@0.0.21-rc.7

## 0.1.0-rc.6

### Patch Changes

- @rocket.chat/core-typings@6.5.0-rc.6
- @rocket.chat/core-services@0.3.0-rc.6
- @rocket.chat/models@0.0.21-rc.6

## 0.1.0-rc.5

### Patch Changes

- @rocket.chat/core-typings@6.5.0-rc.5
- @rocket.chat/core-services@0.3.0-rc.5
- @rocket.chat/models@0.0.21-rc.5

## 0.1.0-rc.4

### Patch Changes

- @rocket.chat/core-typings@6.5.0-rc.4
- @rocket.chat/core-services@0.3.0-rc.4
- @rocket.chat/models@0.0.21-rc.4

## 0.1.0-rc.3

### Patch Changes

- @rocket.chat/core-typings@6.5.0-rc.3
- @rocket.chat/core-services@0.3.0-rc.3
- @rocket.chat/models@0.0.21-rc.3

## 0.1.0-rc.2

### Patch Changes

- @rocket.chat/core-typings@6.5.0-rc.2
- @rocket.chat/core-services@0.3.0-rc.2
- @rocket.chat/models@0.0.21-rc.2

## 0.1.0-rc.1

### Patch Changes

- @rocket.chat/core-typings@6.5.0-rc.1
- @rocket.chat/core-services@0.3.0-rc.1
- @rocket.chat/models@0.0.21-rc.1

## 0.1.0-rc.0

### Minor Changes

- c38711b346: Add peak connections monitoring and methods to get and reset the counter
- 5f81a0f3cb: Implemented the License library, it is used to handle the functionality like expiration date, modules, limits, etc.
  Also added a version v3 of the license, which contains an extended list of features.
  v2 is still supported, since we convert it to v3 on the fly.

### Patch Changes

- Updated dependencies [dea1fe9191]
- Updated dependencies [c0ef13a0bf]
- Updated dependencies [5b9d6883bf]
- Updated dependencies [92613680b7]
- Updated dependencies [ec1b2b9846]
- Updated dependencies [5f81a0f3cb]
- Updated dependencies [dea1fe9191]
  - @rocket.chat/core-typings@6.5.0-rc.0
  - @rocket.chat/core-services@0.3.0-rc.0
  - @rocket.chat/models@0.0.21-rc.0

## 0.0.23

### Patch Changes

- @rocket.chat/core-typings@6.4.8
- @rocket.chat/core-services@0.2.8
- @rocket.chat/models@0.0.23

## 0.0.22

### Patch Changes

- @rocket.chat/core-typings@6.4.7
- @rocket.chat/core-services@0.2.7
- @rocket.chat/models@0.0.22

## 0.0.21

### Patch Changes

- @rocket.chat/core-typings@6.4.6
- @rocket.chat/core-services@0.2.6
- @rocket.chat/models@0.0.21

## 0.0.20

### Patch Changes

- @rocket.chat/core-typings@6.4.5
- @rocket.chat/core-services@0.2.5
- @rocket.chat/models@0.0.20

## 0.0.19

### Patch Changes

- @rocket.chat/core-typings@6.4.4
- @rocket.chat/core-services@0.2.4
- @rocket.chat/models@0.0.19

## 0.0.18

### Patch Changes

- @rocket.chat/core-typings@6.4.3
- @rocket.chat/core-services@0.2.3
- @rocket.chat/models@0.0.18

## 0.0.17

### Patch Changes

- @rocket.chat/core-typings@6.4.2
- @rocket.chat/core-services@0.2.2
- @rocket.chat/models@0.0.17

## 0.0.16

### Patch Changes

- @rocket.chat/core-typings@6.4.1
- @rocket.chat/core-services@0.2.1
- @rocket.chat/models@0.0.16

## 0.0.15

### Patch Changes

- d9a150000d: Fixed presence broadcast being disabled on server restart
- Updated dependencies [239a34e877]
- Updated dependencies [203304782f]
- Updated dependencies [4186eecf05]
- Updated dependencies [982ef6f459]
- Updated dependencies [ba24f3c21f]
- Updated dependencies [19aec23cda]
- Updated dependencies [ebab8c4dd8]
- Updated dependencies [1041d4d361]
- Updated dependencies [61128364d6]
- Updated dependencies [d45365436e]
  - @rocket.chat/core-typings@6.4.0
  - @rocket.chat/core-services@0.2.0
  - @rocket.chat/models@0.0.15

## 0.0.15-rc.5

### Patch Changes

- Updated dependencies [1041d4d361]
  - @rocket.chat/core-typings@6.4.0-rc.5
  - @rocket.chat/core-services@0.2.0-rc.5
  - @rocket.chat/models@0.0.15-rc.5

## 0.0.14-rc.4

### Patch Changes

- @rocket.chat/core-typings@6.4.0-rc.4
- @rocket.chat/core-services@0.2.0-rc.4
- @rocket.chat/models@0.0.14-rc.4

## 0.0.14-rc.3

### Patch Changes

- d9a150000d: Fixed presence broadcast being disabled on server restart
  - @rocket.chat/core-typings@6.4.0-rc.3
  - @rocket.chat/core-services@0.2.0-rc.3
  - @rocket.chat/models@0.0.14-rc.3

## 0.0.14-rc.2

### Patch Changes

- @rocket.chat/core-typings@6.4.0-rc.2
- @rocket.chat/core-services@0.2.0-rc.2
- @rocket.chat/models@0.0.14-rc.2

## 0.0.14-rc.1

### Patch Changes

- @rocket.chat/core-typings@6.4.0-rc.1
- @rocket.chat/core-services@0.2.0-rc.1
- @rocket.chat/models@0.0.11-rc.1

## 0.0.14-rc.0

### Patch Changes

- Updated dependencies [239a34e877]
- Updated dependencies [203304782f]
- Updated dependencies [4186eecf05]
- Updated dependencies [982ef6f459]
- Updated dependencies [ba24f3c21f]
- Updated dependencies [19aec23cda]
- Updated dependencies [ebab8c4dd8]
- Updated dependencies [61128364d6]
- Updated dependencies [d45365436e]
  - @rocket.chat/core-typings@6.4.0-rc.0
  - @rocket.chat/core-services@0.2.0-rc.0
  - @rocket.chat/models@0.0.11-rc.0

## 0.0.13

### Patch Changes

- c655be17ca: Fixed presence broadcast being disabled on server restart
  - @rocket.chat/core-typings@6.3.7
  - @rocket.chat/core-services@0.1.7
  - @rocket.chat/models@0.0.13

## 0.0.12

### Patch Changes

- @rocket.chat/core-typings@6.3.6
- @rocket.chat/core-services@0.1.6
- @rocket.chat/models@0.0.12

## 0.0.11

### Patch Changes

- @rocket.chat/models@0.0.11
- @rocket.chat/core-services@0.1.5
- @rocket.chat/core-typings@6.3.5

## 0.0.10

### Patch Changes

- @rocket.chat/models@0.0.10
- @rocket.chat/core-services@0.1.4
- @rocket.chat/core-typings@6.3.4

## 0.0.9

### Patch Changes

- @rocket.chat/core-typings@6.3.3
- @rocket.chat/core-services@0.1.3
- @rocket.chat/models@0.0.9

## 0.0.8

### Patch Changes

- @rocket.chat/core-typings@6.3.2
- @rocket.chat/core-services@0.1.2
- @rocket.chat/models@0.0.8

## 0.0.7

### Patch Changes

- @rocket.chat/core-typings@6.3.1
- @rocket.chat/core-services@0.1.1
- @rocket.chat/models@0.0.7

## 0.0.6

### Patch Changes

- Updated dependencies [e14ec50816]
- Updated dependencies [9da856cc67]
- Updated dependencies [5e429d9c78]
- Updated dependencies [f379336951]
- Updated dependencies [12d97e16c2]
- Updated dependencies [48ac55f4ea]
  - @rocket.chat/core-typings@6.3.0
  - @rocket.chat/core-services@0.1.0
  - @rocket.chat/models@0.0.6

## 0.0.6-rc.10

### Patch Changes

- Updated dependencies [f379336951]
  - @rocket.chat/core-services@0.1.0-rc.10
  - @rocket.chat/core-typings@6.3.0-rc.10
  - @rocket.chat/models@0.0.6-rc.10

## 0.0.6-rc.9

### Patch Changes

- Updated dependencies [48ac55f4ea]
  - @rocket.chat/core-services@0.1.0-rc.9
  - @rocket.chat/core-typings@6.3.0-rc.9
  - @rocket.chat/models@0.0.6-rc.9

## 0.0.6-rc.8

### Patch Changes

- @rocket.chat/core-typings@6.3.0-rc.8
- @rocket.chat/core-services@0.1.0-rc.8
- @rocket.chat/models@0.0.6-rc.8

## 0.0.6-rc.7

### Patch Changes

- @rocket.chat/core-typings@6.3.0-rc.7
- @rocket.chat/core-services@0.1.0-rc.7
- @rocket.chat/models@0.0.6-rc.7

## 0.0.6-rc.6

### Patch Changes

- @rocket.chat/core-typings@6.3.0-rc.6
- @rocket.chat/core-services@0.1.0-rc.6
- @rocket.chat/models@0.0.6-rc.6

## 0.0.6-rc.5

### Patch Changes

- @rocket.chat/core-typings@6.3.0-rc.5
- @rocket.chat/core-services@0.1.0-rc.5
- @rocket.chat/models@0.0.6-rc.5

## 0.0.6-rc.4

### Patch Changes

- @rocket.chat/core-typings@6.3.0-rc.4
- @rocket.chat/core-services@0.1.0-rc.4
- @rocket.chat/models@0.0.6-rc.4

## 0.0.6-rc.3

### Patch Changes

- @rocket.chat/core-typings@6.3.0-rc.3
- @rocket.chat/core-services@0.1.0-rc.3
- @rocket.chat/models@0.0.6-rc.3

## 0.0.6-rc.2

### Patch Changes

- @rocket.chat/core-services@0.1.0-rc.2
- @rocket.chat/core-typings@6.3.0-rc.2
- @rocket.chat/models@0.0.6-rc.2

## 0.0.6-rc.1

### Patch Changes

- @rocket.chat/core-typings@6.3.0-rc.1
- @rocket.chat/core-services@0.1.0-rc.1
- @rocket.chat/models@0.0.6-rc.1

## 0.0.5

### Patch Changes

- @rocket.chat/core-typings@6.2.10
- @rocket.chat/core-services@0.0.5
- @rocket.chat/models@0.0.5

## 0.0.4

## 0.0.3-rc.0

### Patch Changes

- Updated dependencies [e14ec50816]
- Updated dependencies [9da856cc67]
- Updated dependencies [5e429d9c78]
- Updated dependencies [12d97e16c2]
  - @rocket.chat/core-typings@6.3.0-rc.0
  - @rocket.chat/core-services@0.1.0-rc.0
  - @rocket.chat/models@0.0.3-rc.0

## 0.0.2

### Patch Changes

- Updated dependencies []:
  - @rocket.chat/core-typings@6.2.6
  - @rocket.chat/core-services@0.0.2
  - @rocket.chat/models@0.0.2<|MERGE_RESOLUTION|>--- conflicted
+++ resolved
@@ -1,22 +1,17 @@
 # @rocket.chat/presence
 
-<<<<<<< HEAD
-## 0.1.13-rc.1
-=======
-## 0.1.13
->>>>>>> cb977231
-
-### Patch Changes
-
-- <details><summary>Updated dependencies []:</summary>
-
-<<<<<<< HEAD
+## 0.1.14-rc.1
+
+### Patch Changes
+
+- <details><summary>Updated dependencies []:</summary>
+
   - @rocket.chat/core-typings@6.8.0-rc.1
   - @rocket.chat/core-services@0.3.13-rc.1
   - @rocket.chat/models@0.0.37-rc.1
   </details>
 
-## 0.1.13-rc.0
+## 0.1.14-rc.0
 
 ### Patch Changes
 
@@ -26,13 +21,17 @@
   - @rocket.chat/core-services@0.3.12-rc.0
   - @rocket.chat/models@0.0.36-rc.0
 
-=======
+## 0.1.13
+
+### Patch Changes
+
+- <details><summary>Updated dependencies []:</summary>
+
   - @rocket.chat/core-typings@6.7.2
   - @rocket.chat/core-services@0.3.13
   - @rocket.chat/models@0.0.37
   </details>
 
->>>>>>> cb977231
 ## 0.1.12
 
 ### Patch Changes
