# @rocket.chat/presence

<<<<<<< HEAD
## 0.2.26-rc.1
=======
## 0.2.28
>>>>>>> fe8bc08d

### Patch Changes

- <details><summary>Updated dependencies []:</summary>

<<<<<<< HEAD
  - @rocket.chat/core-typings@7.8.0-rc.1
  - @rocket.chat/core-services@0.9.5-rc.1
  - @rocket.chat/models@1.5.5-rc.1
  </details>

## 0.2.26-rc.0

### Patch Changes

- <details><summary>Updated dependencies [2f8213e4c5b64201eb11c97e6e33d2488df9089d, 2de3aa60aa84bb262d3748065654b4ca7a000858, dc26071ba3e0242d1ea7cf819f05c76ab307b229, 3d024a900426c8bbf646e7ebedce0e17c9f7c140, 3779de0e8c5787f266bdeda5052b27c023c65f1c]:</summary>

  - @rocket.chat/models@1.5.5-rc.0
  - @rocket.chat/core-typings@7.8.0-rc.0
  - @rocket.chat/core-services@0.9.5-rc.0
=======
  - @rocket.chat/core-services@0.9.7
  - @rocket.chat/core-typings@7.7.4
  - @rocket.chat/models@1.5.7
  </details>

## 0.2.27

### Patch Changes

- <details><summary>Updated dependencies []:</summary>

  - @rocket.chat/core-typings@7.7.3
  - @rocket.chat/core-services@0.9.6
  - @rocket.chat/models@1.5.6
  </details>

## 0.2.26

### Patch Changes

- <details><summary>Updated dependencies []:</summary>

  - @rocket.chat/core-services@0.9.5
  - @rocket.chat/models@1.5.5
  - @rocket.chat/core-typings@7.7.2
>>>>>>> fe8bc08d
  </details>

## 0.2.25

### Patch Changes

- <details><summary>Updated dependencies [710f6b2bc211ba1d06d701f99d17bf2405d19b32]:</summary>

  - @rocket.chat/models@1.5.4
  - @rocket.chat/core-services@0.9.4
  - @rocket.chat/core-typings@7.7.1
  </details>

## 0.2.24

### Patch Changes

- <details><summary>Updated dependencies [0c3ac1f67922e25f8122f4e34c22f4d7278ad97a, 6d36fc25a47281aad298edc6fc3a6e981d279f61]:</summary>

  - @rocket.chat/models@1.5.3
  - @rocket.chat/core-services@0.9.3
  - @rocket.chat/core-typings@7.7.0
  </details>

## 0.2.24-rc.6

### Patch Changes

- <details><summary>Updated dependencies []:</summary>

  - @rocket.chat/core-typings@7.7.0-rc.6
  - @rocket.chat/core-services@0.9.3-rc.6
  - @rocket.chat/models@1.5.3-rc.6
  </details>

## 0.2.24-rc.5

### Patch Changes

- <details><summary>Updated dependencies []:</summary>

  - @rocket.chat/core-typings@7.7.0-rc.5
  - @rocket.chat/core-services@0.9.3-rc.5
  - @rocket.chat/models@1.5.3-rc.5
  </details>

## 0.2.24-rc.4

### Patch Changes

- <details><summary>Updated dependencies []:</summary>

  - @rocket.chat/core-typings@7.7.1-rc.4
  - @rocket.chat/core-services@0.9.3-rc.4
  - @rocket.chat/models@1.5.3-rc.4
  </details>

## 0.2.24-rc.3

### Patch Changes

- <details><summary>Updated dependencies []:</summary>
  - @rocket.chat/core-typings@7.7.0-rc.3
  - @rocket.chat/core-services@0.9.1-rc.3
  - @rocket.chat/models@1.5.1-rc.3
  </details>

## 0.2.24-rc.2

### Patch Changes

- <details><summary>Updated dependencies []:</summary>
- @rocket.chat/core-typings@7.7.0-rc.2
  - @rocket.chat/core-services@0.9.1-rc.2
  - @rocket.chat/models@1.5.1-rc.2
  </details>

## 0.2.24-rc.1

### Patch Changes

- <details><summary>Updated dependencies []:</summary>

  - @rocket.chat/core-typings@7.7.0-rc.1
  - @rocket.chat/core-services@0.9.1-rc.1
  - @rocket.chat/models@1.5.1-rc.1
  </details>

## 0.2.24-rc.0

### Patch Changes

- <details><summary>Updated dependencies [0c3ac1f67922e25f8122f4e34c22f4d7278ad97a, 6d36fc25a47281aad298edc6fc3a6e981d279f61]:</summary>

  - @rocket.chat/models@1.5.1-rc.0
  - @rocket.chat/core-services@0.9.1-rc.0
  - @rocket.chat/core-typings@7.7.0-rc.0
  </details>

## 0.2.23

### Patch Changes

- <details><summary>Updated dependencies []:</summary>
  - @rocket.chat/core-typings@7.6.2
  - @rocket.chat/core-services@0.9.2
  - @rocket.chat/models@1.5.2
  </details>

## 0.2.22

### Patch Changes

- <details><summary>Updated dependencies []:</summary>
- @rocket.chat/core-services@0.9.1
  - @rocket.chat/core-typings@7.6.1
  - @rocket.chat/models@1.5.1
  </details>

## 0.2.21

### Patch Changes

- <details><summary>Updated dependencies [aec9eaa941fe9dad81f38d8d18d1b58edd700eb1, 2c190740d0ff166a4cefe8e833b0b2682a41fab1, 3f1cddac558a1edc68c94d635698e1245c7172e2, 45a93a7713546ed2e3e0b3988e1f989371ebf53a, 5f11fea4ab1dc149f82b7d8c5fc556a2cf09fa5e, a8896a7ed96021f1c0d0b1eb44945ee3f69a080b, d8eb824d242cbbeafb11b1c4a806860e4541ba79, bbd0b0d9ed181a156430e2a446d3b56092e3f645, e868a6f6598b7eb2843ef79126d18abd1f604b4f, 47ae69912cd90743e7bf836fdee4be481a01bbba, 4b28126ac94cf1d3312b30ad9863ca02673f49d4]:</summary>

  - @rocket.chat/core-typings@7.6.0
  - @rocket.chat/models@1.5.0
  - @rocket.chat/core-services@0.9.0
  </details>

## 0.2.21-rc.8

### Patch Changes

- <details><summary>Updated dependencies []:</summary>

  - @rocket.chat/core-typings@7.6.0-rc.8
  - @rocket.chat/core-services@0.9.0-rc.8
  - @rocket.chat/models@1.5.0-rc.8
  </details>

## 0.2.21-rc.7

### Patch Changes

- <details><summary>Updated dependencies []:</summary>

  - @rocket.chat/core-typings@7.6.0-rc.7
  - @rocket.chat/core-services@0.9.0-rc.7
  - @rocket.chat/models@1.5.0-rc.7
  </details>

## 0.2.21-rc.6

### Patch Changes

- <details><summary>Updated dependencies []:</summary>

  - @rocket.chat/core-typings@7.6.0-rc.6
  - @rocket.chat/core-services@0.9.0-rc.6
  - @rocket.chat/models@1.5.0-rc.6
  </details>

## 0.2.21-rc.5

### Patch Changes

- <details><summary>Updated dependencies []:</summary>

  - @rocket.chat/core-typings@7.6.0-rc.5
  - @rocket.chat/core-services@0.9.0-rc.5
  - @rocket.chat/models@1.5.0-rc.5
  </details>

## 0.2.21-rc.4

### Patch Changes

- <details><summary>Updated dependencies []:</summary>

  - @rocket.chat/core-typings@7.6.0-rc.4
  - @rocket.chat/core-services@0.9.0-rc.4
  - @rocket.chat/models@1.5.0-rc.4
  </details>

## 0.2.21-rc.3

### Patch Changes

- <details><summary>Updated dependencies []:</summary>

  - @rocket.chat/core-typings@7.6.0-rc.3
  - @rocket.chat/core-services@0.9.0-rc.3
  - @rocket.chat/models@1.5.0-rc.3
  </details>

## 0.2.21-rc.2

### Patch Changes

- <details><summary>Updated dependencies []:</summary>

  - @rocket.chat/core-typings@7.6.0-rc.2
  - @rocket.chat/core-services@0.9.0-rc.2
  - @rocket.chat/models@1.5.0-rc.2
  </details>

## 0.2.21-rc.1

### Patch Changes

- <details><summary>Updated dependencies []:</summary>

  - @rocket.chat/core-typings@7.6.0-rc.1
  - @rocket.chat/core-services@0.9.0-rc.1
  - @rocket.chat/models@1.5.0-rc.1
  </details>

## 0.2.21-rc.0

### Patch Changes

- <details><summary>Updated dependencies [aec9eaa941fe9dad81f38d8d18d1b58edd700eb1, 2c190740d0ff166a4cefe8e833b0b2682a41fab1, 3f1cddac558a1edc68c94d635698e1245c7172e2, 45a93a7713546ed2e3e0b3988e1f989371ebf53a, 5f11fea4ab1dc149f82b7d8c5fc556a2cf09fa5e, a8896a7ed96021f1c0d0b1eb44945ee3f69a080b, d8eb824d242cbbeafb11b1c4a806860e4541ba79, bbd0b0d9ed181a156430e2a446d3b56092e3f645, e868a6f6598b7eb2843ef79126d18abd1f604b4f, 47ae69912cd90743e7bf836fdee4be481a01bbba, 4b28126ac94cf1d3312b30ad9863ca02673f49d4]:</summary>

  - @rocket.chat/core-typings@7.6.0-rc.0
  - @rocket.chat/models@1.5.0-rc.0
  - @rocket.chat/core-services@0.9.0-rc.0
  </details>

## 0.2.20

### Patch Changes

- <details><summary>Updated dependencies []:</summary>

  - @rocket.chat/core-typings@7.5.1
  - @rocket.chat/core-services@0.8.1
  - @rocket.chat/models@1.4.1
  </details>

## 0.2.19

### Patch Changes

- <details><summary>Updated dependencies [3b5406172c5575f09e9f5a2cb3ff99122900afde, 25592391b04a5a9c5e4be57a3878bca7c7db66b2, c904862b1496cab943e97d28b36d3a24deac21c1, cc4111cf0b1458dd97369baf8969734f337650dc, 4129dbc934f240a9972aa92ab159ee34e518587a]:</summary>

  - @rocket.chat/models@1.4.0
  - @rocket.chat/core-typings@7.5.0
  - @rocket.chat/core-services@0.8.0
  </details>

## 0.2.19-rc.5

### Patch Changes

- <details><summary>Updated dependencies []:</summary>

  - @rocket.chat/core-typings@7.5.0-rc.5
  - @rocket.chat/core-services@0.8.0-rc.5
  - @rocket.chat/models@1.4.0-rc.5
  </details>

## 0.2.19-rc.4

### Patch Changes

- <details><summary>Updated dependencies []:</summary>

  - @rocket.chat/core-services@0.8.0-rc.4
  - @rocket.chat/core-typings@7.5.0-rc.4
  - @rocket.chat/models@1.4.0-rc.4
  </details>

## 0.2.19-rc.3

### Patch Changes

- <details><summary>Updated dependencies []:</summary>

  - @rocket.chat/core-typings@7.5.0-rc.3
  - @rocket.chat/core-services@0.8.0-rc.3
  - @rocket.chat/models@1.4.0-rc.3
  </details>

## 0.2.19-rc.2

### Patch Changes

- <details><summary>Updated dependencies [cc4111cf0b1458dd97369baf8969734f337650dc]:</summary>

  - @rocket.chat/core-services@0.8.0-rc.2
  - @rocket.chat/models@1.4.0-rc.2
  - @rocket.chat/core-typings@7.5.0-rc.2
  </details>

## 0.2.19-rc.1

### Patch Changes

- <details><summary>Updated dependencies []:</summary>

  - @rocket.chat/core-typings@7.5.0-rc.1
  - @rocket.chat/core-services@0.7.11-rc.1
  - @rocket.chat/models@1.4.0-rc.1
  </details>

## 0.2.19-rc.0

### Patch Changes

- <details><summary>Updated dependencies [3b5406172c5575f09e9f5a2cb3ff99122900afde, 25592391b04a5a9c5e4be57a3878bca7c7db66b2, c904862b1496cab943e97d28b36d3a24deac21c1, 4129dbc934f240a9972aa92ab159ee34e518587a]:</summary>

  - @rocket.chat/models@1.4.0-rc.0
  - @rocket.chat/core-typings@7.5.0-rc.0
  - @rocket.chat/core-services@0.7.10-rc.0
  </details>

## 0.2.18

### Patch Changes

- <details><summary>Updated dependencies []:</summary>

  - @rocket.chat/core-typings@7.4.1
  - @rocket.chat/core-services@0.7.10
  - @rocket.chat/models@1.3.1
  </details>

## 0.2.17

### Patch Changes

- <details><summary>Updated dependencies [eba8e364e4bef7ed71ebb527738515e8f7914ec7, d5175eeb5be81bab061e5ff8c6991c589bfeb0f4, 0df16c4ca50a6ad8613cfdc11a8ef6cb216fb6a4, 89964144e042c8d9282b51efd89e1e684077fdd7, f80ac66b006080313f4aa5a04706ff9c8790622b, f85da08765a9d3f8c5aabd9291fd08be6dfdeb85, be5031a21bdcda31270d53d319f7d183e77d84d7]:</summary>

  - @rocket.chat/models@1.3.0
  - @rocket.chat/core-typings@7.4.0
  - @rocket.chat/core-services@0.7.9
  </details>

## 0.2.17-rc.5

### Patch Changes

- <details><summary>Updated dependencies []:</summary>

  - @rocket.chat/core-typings@7.4.0-rc.5
  - @rocket.chat/core-services@0.7.9-rc.5
  - @rocket.chat/models@1.3.0-rc.5
  </details>

## 0.2.17-rc.4

### Patch Changes

- <details><summary>Updated dependencies []:</summary>

  - @rocket.chat/core-typings@7.4.0-rc.4
  - @rocket.chat/core-services@0.7.9-rc.4
  - @rocket.chat/models@1.3.0-rc.4
  </details>

## 0.2.16-rc.3

### Patch Changes

- <details><summary>Updated dependencies []:</summary>
  - @rocket.chat/core-typings@7.4.0-rc.3
  - @rocket.chat/core-services@0.7.8-rc.3
  - @rocket.chat/models@1.3.0-rc.3
  </details>

## 0.2.16-rc.2

### Patch Changes

- <details><summary>Updated dependencies []:</summary>

  - @rocket.chat/core-typings@7.4.0-rc.2
  - @rocket.chat/core-services@0.7.8-rc.2
  - @rocket.chat/models@1.3.0-rc.2
  </details>

## 0.2.16-rc.1

### Patch Changes

- <details><summary>Updated dependencies []:</summary>

  - @rocket.chat/core-typings@7.4.0-rc.1
  - @rocket.chat/core-services@0.7.8-rc.1
  - @rocket.chat/models@1.3.0-rc.1
  </details>

## 0.2.16-rc.0

### Patch Changes

- <details><summary>Updated dependencies [eba8e364e4bef7ed71ebb527738515e8f7914ec7, d5175eeb5be81bab061e5ff8c6991c589bfeb0f4, 0df16c4ca50a6ad8613cfdc11a8ef6cb216fb6a4, 89964144e042c8d9282b51efd89e1e684077fdd7, f80ac66b006080313f4aa5a04706ff9c8790622b, f85da08765a9d3f8c5aabd9291fd08be6dfdeb85, be5031a21bdcda31270d53d319f7d183e77d84d7]:</summary>

  - @rocket.chat/models@1.3.0-rc.0
  - @rocket.chat/core-typings@7.4.0-rc.0
  - @rocket.chat/core-services@0.7.6-rc.0
  </details>

## 0.2.16

### Patch Changes

- <details><summary>Updated dependencies []:</summary>
  - @rocket.chat/core-typings@7.3.3
  - @rocket.chat/core-services@0.7.8
  - @rocket.chat/models@1.2.3
  </details>

## 0.2.15

### Patch Changes

- <details><summary>Updated dependencies []:</summary>

  - @rocket.chat/core-typings@7.3.2
  - @rocket.chat/core-services@0.7.7
  - @rocket.chat/models@1.2.2
  </details>

## 0.2.14

### Patch Changes

- <details><summary>Updated dependencies [b7905dfebe48d27d0d774fb23cc579ea9dfd01f4]:</summary>

  - @rocket.chat/models@1.2.1
  - @rocket.chat/core-services@0.7.6
  - @rocket.chat/core-typings@7.3.1
  </details>

## 0.2.13

### Patch Changes

- <details><summary>Updated dependencies [5506c406f4a22145ece065ad2b797225e94423ca, 8942b0032af976738a7c602fa389803dda30c0dc, bfa92f4dba1a16973d7da5a9c0f5d0df998bf944, c0fa1c884cccab47f4e68dd81457c424cf176f11]:</summary>

  - @rocket.chat/models@1.2.0
  - @rocket.chat/core-typings@7.3.0
  - @rocket.chat/core-services@0.7.5
  </details>

## 0.2.13-rc.5

### Patch Changes

- <details><summary>Updated dependencies []:</summary>

  - @rocket.chat/core-typings@7.3.0-rc.5
  - @rocket.chat/core-services@0.7.5-rc.5
  - @rocket.chat/models@1.2.0-rc.5
  </details>

## 0.2.13-rc.4

### Patch Changes

- <details><summary>Updated dependencies []:</summary>

  - @rocket.chat/core-typings@7.3.0-rc.4
  - @rocket.chat/core-services@0.7.5-rc.4
  - @rocket.chat/models@1.2.0-rc.4
  </details>

## 0.2.13-rc.3

### Patch Changes

- <details><summary>Updated dependencies []:</summary>

  - @rocket.chat/core-typings@7.3.0-rc.3
  - @rocket.chat/core-services@0.7.5-rc.3
  - @rocket.chat/models@1.2.0-rc.3
  </details>

## 0.2.13-rc.2

### Patch Changes

- <details><summary>Updated dependencies []:</summary>

  - @rocket.chat/core-typings@7.3.0-rc.2
  - @rocket.chat/core-services@0.7.5-rc.2
  - @rocket.chat/models@1.2.0-rc.2
  </details>

## 0.2.13-rc.1

### Patch Changes

- <details><summary>Updated dependencies []:</summary>

  - @rocket.chat/core-typings@7.3.0-rc.1
  - @rocket.chat/core-services@0.7.5-rc.1
  - @rocket.chat/models@1.2.0-rc.1
  </details>

## 0.2.13-rc.0

### Patch Changes

- <details><summary>Updated dependencies [5506c406f4a22145ece065ad2b797225e94423ca, 8942b0032af976738a7c602fa389803dda30c0dc, bfa92f4dba1a16973d7da5a9c0f5d0df998bf944]:</summary>

  - @rocket.chat/models@1.2.0-rc.0
  - @rocket.chat/core-typings@7.3.0-rc.0
  - @rocket.chat/core-services@0.7.5-rc.0
  </details>

## 0.2.12

### Patch Changes

- <details><summary>Updated dependencies []:</summary>

  - @rocket.chat/core-typings@7.2.1
  - @rocket.chat/core-services@0.7.4
  - @rocket.chat/models@1.1.1
  </details>

## 0.2.11

### Patch Changes

- <details><summary>Updated dependencies [76f6239ff1a9f34f163c03c140c4ceba62563b4e, c43220dcd8c1df86a6143d6553964ad2173903b3, 76f6239ff1a9f34f163c03c140c4ceba62563b4e, 475120dc19fb8cc400fd8af21559cd6f3cc17eb8, 2e4af86f6463166ba4d0b37b153b89ab246e112a, 76f6239ff1a9f34f163c03c140c4ceba62563b4e, 75a14b2e013aca7361cac56316f2b7e8c07d9dc8]:</summary>

  - @rocket.chat/core-typings@7.2.0
  - @rocket.chat/models@1.1.0
  - @rocket.chat/core-services@0.7.3
  </details>

## 0.2.11-rc.3

### Patch Changes

- <details><summary>Updated dependencies []:</summary>

  - @rocket.chat/core-typings@7.2.0-rc.3
  - @rocket.chat/core-services@0.7.3-rc.3
  - @rocket.chat/models@1.1.0-rc.3
  </details>

## 0.2.11-rc.2

### Patch Changes

- <details><summary>Updated dependencies [c43220dcd8c1df86a6143d6553964ad2173903b3]:</summary>

  - @rocket.chat/models@1.1.0-rc.2
  - @rocket.chat/core-services@0.7.3-rc.2
  - @rocket.chat/core-typings@7.2.0-rc.2
  </details>

## 0.2.11-rc.1

### Patch Changes

- <details><summary>Updated dependencies []:</summary>

  - @rocket.chat/core-typings@7.2.0-rc.1
  - @rocket.chat/core-services@0.7.3-rc.1
  - @rocket.chat/models@1.1.0-rc.1
  </details>

## 0.2.11-rc.0

### Patch Changes

- <details><summary>Updated dependencies [76f6239ff1a9f34f163c03c140c4ceba62563b4e, 76f6239ff1a9f34f163c03c140c4ceba62563b4e, 475120dc19fb8cc400fd8af21559cd6f3cc17eb8, 2e4af86f6463166ba4d0b37b153b89ab246e112a, 76f6239ff1a9f34f163c03c140c4ceba62563b4e, 75a14b2e013aca7361cac56316f2b7e8c07d9dc8]:</summary>

  - @rocket.chat/core-typings@7.2.0-rc.0
  - @rocket.chat/models@1.1.0-rc.0
  - @rocket.chat/core-services@0.7.3-rc.0
  </details>

## 0.2.10

### Patch Changes

- <details><summary>Updated dependencies [80e36bfc3938775eb26aa5576f1b9b98896e1cc4, 32d93a0666fa1cbe857d02889e93d9bbf45bd4f0, 63ccadc012499e004445ad6bc6cd2ff777aecbd1]:</summary>

  - @rocket.chat/core-typings@7.1.0
  - @rocket.chat/core-services@0.7.2
  - @rocket.chat/models@1.0.1
  </details>

## 0.2.10-rc.3

### Patch Changes

- <details><summary>Updated dependencies []:</summary>

  - @rocket.chat/core-typings@7.1.0-rc.3
  - @rocket.chat/core-services@0.7.2-rc.3
  - @rocket.chat/models@1.0.1-rc.3
  </details>

## 0.2.10-rc.2

### Patch Changes

- <details><summary>Updated dependencies []:</summary>

  - @rocket.chat/core-typings@7.1.0-rc.2
  - @rocket.chat/core-services@0.7.2-rc.2
  - @rocket.chat/models@1.0.1-rc.2
  </details>

## 0.2.10-rc.1

### Patch Changes

- <details><summary>Updated dependencies []:</summary>

  - @rocket.chat/core-typings@7.1.0-rc.1
  - @rocket.chat/core-services@0.7.2-rc.1
  - @rocket.chat/models@1.0.1-rc.1
  </details>

## 0.2.10-rc.0

### Patch Changes

- <details><summary>Updated dependencies [80e36bfc3938775eb26aa5576f1b9b98896e1cc4, 32d93a0666fa1cbe857d02889e93d9bbf45bd4f0, 63ccadc012499e004445ad6bc6cd2ff777aecbd1]:</summary>

  - @rocket.chat/core-typings@7.1.0-rc.0
  - @rocket.chat/core-services@0.7.2-rc.0
  - @rocket.chat/models@1.0.1-rc.0
  </details>

## 0.2.9

### Patch Changes

- <details><summary>Updated dependencies [bcacbb1cee, b338807d76, 3ea02d3cc1, e3629e065b, 03d148524b, 81998f3450, 509143d6dd]:</summary>

  - @rocket.chat/core-services@0.7.1
  - @rocket.chat/core-typings@7.0.0
  - @rocket.chat/models@1.0.0
  </details>

## 0.2.9-rc.6

### Patch Changes

- <details><summary>Updated dependencies []:</summary>

  - @rocket.chat/core-typings@7.0.0-rc.6
  - @rocket.chat/core-services@0.7.1-rc.6
  - @rocket.chat/models@1.0.0-rc.6
  </details>

## 0.2.9-rc.5

### Patch Changes

- <details><summary>Updated dependencies []:</summary>

  - @rocket.chat/core-services@0.7.1-rc.5
  - @rocket.chat/core-typings@7.0.0-rc.5
  - @rocket.chat/models@1.0.0-rc.5
  </details>

## 0.2.9-rc.4

### Patch Changes

- <details><summary>Updated dependencies []:</summary>

  - @rocket.chat/core-typings@7.0.0-rc.4
  - @rocket.chat/core-services@0.7.1-rc.4
  - @rocket.chat/models@1.0.0-rc.4
  </details>

## 0.2.9-rc.3

### Patch Changes

- <details><summary>Updated dependencies []:</summary>

  - @rocket.chat/core-typings@7.0.0-rc.3
  - @rocket.chat/core-services@0.7.1-rc.3
  - @rocket.chat/models@1.0.0-rc.3
  </details>

## 0.2.9-rc.2

### Patch Changes

- <details><summary>Updated dependencies []:</summary>

  - @rocket.chat/core-typings@7.0.0-rc.2
  - @rocket.chat/core-services@0.7.1-rc.2
  - @rocket.chat/models@1.0.0-rc.2
  </details>

## 0.2.9-rc.1

### Patch Changes

- <details><summary>Updated dependencies []:</summary>

  - @rocket.chat/core-typings@7.0.0-rc.1
  - @rocket.chat/core-services@0.7.1-rc.1
  - @rocket.chat/models@1.0.0-rc.1
  </details>

## 0.2.9-rc.0

### Patch Changes

- <details><summary>Updated dependencies [7726d68374, bcacbb1cee, b338807d76, 3ea02d3cc1, e3629e065b, 03d148524b, 81998f3450, 509143d6dd]:</summary>

  - @rocket.chat/core-typings@7.0.0-rc.0
  - @rocket.chat/core-services@0.7.1-rc.0
  - @rocket.chat/models@1.0.0-rc.0
  </details>

## 0.2.8

### Patch Changes

- <details><summary>Updated dependencies [274f4f5881, 532f08819e, 927710d778, 3a161c4310, 12d6307998]:</summary>

  - @rocket.chat/core-typings@6.13.0
  - @rocket.chat/core-services@0.7.0
  - @rocket.chat/models@0.3.0
  </details>

## 0.2.8-rc.6

### Patch Changes

- <details><summary>Updated dependencies []:</summary>

  - @rocket.chat/core-typings@6.13.0-rc.6
  - @rocket.chat/core-services@0.7.0-rc.6
  - @rocket.chat/models@0.3.0-rc.6
  </details>

## 0.2.8-rc.5

### Patch Changes

- <details><summary>Updated dependencies []:</summary>

  - @rocket.chat/core-typings@6.13.0-rc.5
  - @rocket.chat/core-services@0.7.0-rc.5
  - @rocket.chat/models@0.3.0-rc.5
  </details>

## 0.2.8-rc.4

### Patch Changes

- <details><summary>Updated dependencies []:</summary>

  - @rocket.chat/core-typings@6.13.0-rc.4
  - @rocket.chat/core-services@0.7.0-rc.4
  - @rocket.chat/models@0.3.0-rc.4
  </details>

## 0.2.8-rc.3

### Patch Changes

- <details><summary>Updated dependencies []:</summary>

  - @rocket.chat/core-typings@6.13.0-rc.3
  - @rocket.chat/core-services@0.7.0-rc.3
  - @rocket.chat/models@0.3.0-rc.3
  </details>

## 0.2.8-rc.2

### Patch Changes

- <details><summary>Updated dependencies []:</summary>

  - @rocket.chat/core-typings@6.13.0-rc.2
  - @rocket.chat/core-services@0.7.0-rc.2
  - @rocket.chat/models@0.3.0-rc.2
  </details>

## 0.2.8-rc.1

### Patch Changes

- <details><summary>Updated dependencies []:</summary>

  - @rocket.chat/core-typings@6.13.0-rc.1
  - @rocket.chat/core-services@0.7.0-rc.1
  - @rocket.chat/models@0.3.0-rc.1
  </details>

## 0.2.8-rc.0

### Patch Changes

- <details><summary>Updated dependencies [274f4f5881, 532f08819e, 927710d778, 3a161c4310, 12d6307998]:</summary>

  - @rocket.chat/core-typings@6.13.0-rc.0
  - @rocket.chat/core-services@0.7.0-rc.0
  - @rocket.chat/models@0.3.0-rc.0
  </details>

## 0.2.7

### Patch Changes

- <details><summary>Updated dependencies []:</summary>

  - @rocket.chat/core-services@0.6.1
  - @rocket.chat/core-typings@6.12.1
  - @rocket.chat/models@0.2.4
  </details>

## 0.2.6

### Patch Changes

- <details><summary>Updated dependencies [7937ff741a, 58c0efc732, e28be46db7, 58c0efc732]:</summary>

  - @rocket.chat/core-typings@6.12.0
  - @rocket.chat/core-services@0.6.0
  - @rocket.chat/models@0.2.3
  </details>

## 0.2.6-rc.6

### Patch Changes

- <details><summary>Updated dependencies []:</summary>

  - @rocket.chat/core-typings@6.12.0-rc.6
  - @rocket.chat/core-services@0.6.0-rc.6
  - @rocket.chat/models@0.2.3-rc.6
  </details>

## 0.2.6-rc.5

### Patch Changes

- <details><summary>Updated dependencies []:</summary>

  - @rocket.chat/core-typings@6.12.0-rc.5
  - @rocket.chat/core-services@0.6.0-rc.5
  - @rocket.chat/models@0.2.3-rc.5
  </details>

## 0.2.6-rc.4

### Patch Changes

- <details><summary>Updated dependencies []:</summary>

  - @rocket.chat/core-typings@6.12.0-rc.4
  - @rocket.chat/core-services@0.6.0-rc.4
  - @rocket.chat/models@0.2.3-rc.4
  </details>

## 0.2.6-rc.3

### Patch Changes

- <details><summary>Updated dependencies []:</summary>

  - @rocket.chat/core-typings@6.12.0-rc.3
  - @rocket.chat/core-services@0.6.0-rc.3
  - @rocket.chat/models@0.2.2-rc.3
  </details>

## 0.2.6-rc.2

### Patch Changes

- <details><summary>Updated dependencies []:</summary>

  - @rocket.chat/core-typings@6.12.0-rc.2
  - @rocket.chat/core-services@0.6.0-rc.2
  - @rocket.chat/models@0.2.2-rc.2
  </details>

## 0.2.6-rc.1

### Patch Changes

- <details><summary>Updated dependencies []:</summary>

  - @rocket.chat/core-typings@6.12.0-rc.1
  - @rocket.chat/core-services@0.6.0-rc.1
  - @rocket.chat/models@0.2.2-rc.1
  </details>

## 0.2.6-rc.0

### Patch Changes

- <details><summary>Updated dependencies [7937ff741a, 58c0efc732, e28be46db7, 58c0efc732]:</summary>

  - @rocket.chat/core-typings@6.12.0-rc.0
  - @rocket.chat/core-services@0.6.0-rc.0
  - @rocket.chat/models@0.2.1-rc.0
  </details>

## 0.2.5

### Patch Changes

- <details><summary>Updated dependencies []:</summary>

  - @rocket.chat/core-typings@6.11.2
  - @rocket.chat/core-services@0.5.2
  - @rocket.chat/models@0.2.2
  </details>

## 0.2.4

### Patch Changes

- <details><summary>Updated dependencies []:</summary>

  - @rocket.chat/core-typings@6.11.1
  - @rocket.chat/core-services@0.5.1
  - @rocket.chat/models@0.2.1
  </details>

## 0.2.3

### Patch Changes

- ([#32719](https://github.com/RocketChat/Rocket.Chat/pull/32719)) Added the `user` param to apps-engine update method call, allowing apps' new `onUpdate` hook to know who triggered the update.

- <details><summary>Updated dependencies [03c8b066f9, 2d89a0c448, 24f7df4894, 03c8b066f9, b8e5887fb9]:</summary>

  - @rocket.chat/core-services@0.5.0
  - @rocket.chat/core-typings@6.11.0
  - @rocket.chat/models@0.2.0
  </details>

## 0.2.3-rc.6

### Patch Changes

- <details><summary>Updated dependencies []:</summary>

  - @rocket.chat/core-typings@6.11.0-rc.6
  - @rocket.chat/core-services@0.5.0-rc.6
  - @rocket.chat/models@0.2.0-rc.6
  </details>

## 0.2.3-rc.5

### Patch Changes

- <details><summary>Updated dependencies []:</summary>

  - @rocket.chat/core-typings@6.11.0-rc.5
  - @rocket.chat/core-services@0.5.0-rc.5
  - @rocket.chat/models@0.2.0-rc.5
  </details>

## 0.2.3-rc.4

### Patch Changes

- <details><summary>Updated dependencies []:</summary>

  - @rocket.chat/core-typings@6.11.0-rc.4
  - @rocket.chat/core-services@0.5.0-rc.4
  - @rocket.chat/models@0.2.0-rc.4
  </details>

## 0.2.3-rc.3

### Patch Changes

- <details><summary>Updated dependencies []:</summary>

  - @rocket.chat/core-typings@6.11.0-rc.3
  - @rocket.chat/core-services@0.5.0-rc.3
  - @rocket.chat/models@0.2.0-rc.3
  </details>

## 0.2.3-rc.2

### Patch Changes

- <details><summary>Updated dependencies []:</summary>

  - @rocket.chat/core-typings@6.11.0-rc.2
  - @rocket.chat/core-services@0.5.0-rc.2
  - @rocket.chat/models@0.2.0-rc.2
  </details>

## 0.2.3-rc.1

### Patch Changes

- <details><summary>Updated dependencies []:</summary>

  - @rocket.chat/core-typings@6.11.0-rc.1
  - @rocket.chat/core-services@0.5.0-rc.1
  - @rocket.chat/models@0.2.0-rc.1
  </details>

## 0.2.3-rc.0

### Patch Changes

- ([#32719](https://github.com/RocketChat/Rocket.Chat/pull/32719)) Added the `user` param to apps-engine update method call, allowing apps' new `onUpdate` hook to know who triggered the update.

- <details><summary>Updated dependencies [03c8b066f9, 2d89a0c448, 24f7df4894, 03c8b066f9, b8e5887fb9]:</summary>

  - @rocket.chat/core-services@0.5.0-rc.0
  - @rocket.chat/core-typings@6.11.0-rc.0
  - @rocket.chat/models@0.2.0-rc.0
  </details>

## 0.2.2

### Patch Changes

- ([#32935](https://github.com/RocketChat/Rocket.Chat/pull/32935)) Fixed an issue that prevented apps from being updated or uninstalled in some cases

- ([#32935](https://github.com/RocketChat/Rocket.Chat/pull/32935)) Fixed an issue that prevented apps from handling errors during execution in some cases

- ([#32935](https://github.com/RocketChat/Rocket.Chat/pull/32935)) Improved Apps-Engine installation to prevent start up errors on manual installation setups

- ([#32935](https://github.com/RocketChat/Rocket.Chat/pull/32935)) Fixed an issue that caused the video conference button on rooms to not recognize a video conference provider app in some cases

- <details><summary>Updated dependencies [ca6a9d8de8, ca6a9d8de8, ca6a9d8de8, ca6a9d8de8]:</summary>

  - @rocket.chat/core-services@0.4.2
  - @rocket.chat/core-typings@6.10.2
  - @rocket.chat/models@0.1.2
  </details>

## 0.2.1

### Patch Changes

- <details><summary>Updated dependencies []:</summary>

  - @rocket.chat/core-typings@6.10.1
  - @rocket.chat/core-services@0.4.1
  - @rocket.chat/models@0.1.1
  </details>

## 0.2.0

### Minor Changes

- ([#31821](https://github.com/RocketChat/Rocket.Chat/pull/31821)) New runtime for apps in the Apps-Engine based on the Deno platform

### Patch Changes

- <details><summary>Updated dependencies [1240c874a5, 5f95c4ec6b, f75a2cb4bb, 4f72d62aa7, dfa49bdbb2]:</summary>

  - @rocket.chat/core-typings@6.10.0
  - @rocket.chat/core-services@0.4.0
  - @rocket.chat/models@0.1.0
  </details>

## 0.2.0-rc.7

### Patch Changes

- <details><summary>Updated dependencies []:</summary>

  - @rocket.chat/core-typings@6.10.0-rc.7
  - @rocket.chat/core-services@0.4.0-rc.7
  - @rocket.chat/models@0.1.0-rc.7
  </details>

## 0.2.0-rc.6

### Patch Changes

- <details><summary>Updated dependencies []:</summary>

  - @rocket.chat/core-typings@6.10.0-rc.6
  - @rocket.chat/core-services@0.4.0-rc.6
  - @rocket.chat/models@0.1.0-rc.6
  </details>

## 0.2.0-rc.5

### Patch Changes

- <details><summary>Updated dependencies []:</summary>

  - @rocket.chat/core-typings@6.10.0-rc.5
  - @rocket.chat/core-services@0.4.0-rc.5
  - @rocket.chat/models@0.1.0-rc.5
  </details>

## 0.2.0-rc.4

### Patch Changes

- <details><summary>Updated dependencies []:</summary>

  - @rocket.chat/core-typings@6.10.0-rc.4
  - @rocket.chat/core-services@0.4.0-rc.4
  - @rocket.chat/models@0.1.0-rc.4
  </details>

## 0.2.0-rc.3

### Patch Changes

- <details><summary>Updated dependencies []:</summary>

  - @rocket.chat/core-typings@6.10.0-rc.3
  - @rocket.chat/core-services@0.4.0-rc.3
  - @rocket.chat/models@0.1.0-rc.3
  </details>

## 0.2.0-rc.2

### Patch Changes

- <details><summary>Updated dependencies []:</summary>

  - @rocket.chat/core-typings@6.10.0-rc.2
  - @rocket.chat/core-services@0.4.0-rc.2
  - @rocket.chat/models@0.1.0-rc.2
  </details>

## 0.2.0-rc.1

### Patch Changes

- <details><summary>Updated dependencies []:</summary>

  - @rocket.chat/core-typings@6.10.0-rc.1
  - @rocket.chat/core-services@0.4.0-rc.1
  - @rocket.chat/models@0.1.0-rc.1
  </details>

## 0.2.0-rc.0

### Minor Changes

- ([#31821](https://github.com/RocketChat/Rocket.Chat/pull/31821)) New runtime for apps in the Apps-Engine based on the Deno platform

### Patch Changes

- <details><summary>Updated dependencies [1240c874a5, 5f95c4ec6b, f75a2cb4bb, 4f72d62aa7, dfa49bdbb2]:</summary>

  - @rocket.chat/core-typings@6.10.0-rc.0
  - @rocket.chat/core-services@0.4.0-rc.0
  - @rocket.chat/models@0.1.0-rc.0

## 0.1.18

### Patch Changes

- <details><summary>Updated dependencies []:</summary>

  - @rocket.chat/core-typings@6.9.3
  - @rocket.chat/core-services@0.3.18
  - @rocket.chat/models@0.0.42
  </details>

## 0.1.17

### Patch Changes

- <details><summary>Updated dependencies []:</summary>

  - @rocket.chat/core-typings@6.9.2
  - @rocket.chat/core-services@0.3.17
  - @rocket.chat/models@0.0.41
  </details>

## 0.1.16

### Patch Changes

- <details><summary>Updated dependencies []:</summary>

  - @rocket.chat/core-typings@6.9.1
  - @rocket.chat/core-services@0.3.16
  - @rocket.chat/models@0.0.40
  </details>

## 0.1.15

### Patch Changes

- <details><summary>Updated dependencies [ff4e396416, ad86761209, 724ba3a729, 70ab2a7b7b]:</summary>

  - @rocket.chat/core-typings@6.9.0
  - @rocket.chat/core-services@0.3.15
  - @rocket.chat/models@0.0.39
  </details>

## 0.1.15-rc.2

### Patch Changes

- <details><summary>Updated dependencies []:</summary>

  - @rocket.chat/core-typings@6.9.0-rc.2
  - @rocket.chat/core-services@0.3.15-rc.2
  - @rocket.chat/models@0.0.39-rc.2
  </details>

## 0.1.15-rc.1

### Patch Changes

- <details><summary>Updated dependencies []:</summary>

  - @rocket.chat/core-typings@6.9.0-rc.1
  - @rocket.chat/core-services@0.3.15-rc.1
  - @rocket.chat/models@0.0.39-rc.1
  </details>

## 0.1.15-rc.0

### Patch Changes

- <details><summary>Updated dependencies [ff4e396416, ad86761209, 724ba3a729, 70ab2a7b7b]:</summary>

  - @rocket.chat/core-typings@6.9.0-rc.0
  - @rocket.chat/core-services@0.3.15-rc.0
  - @rocket.chat/models@0.0.39-rc.0
  </details>

## 0.1.14

### Patch Changes

- ([#32374](https://github.com/RocketChat/Rocket.Chat/pull/32374)) Fixed an issue with some apps that didn't implement executeViewCloseHandler. This causes opened modals to be open forever on UI (unless Esc was clicked). This is because when the UI attempts to close it, it calls the aforementioned handler, and since it didn't exist, apps engine errored out.

  This returned an empty response to the UI, which ignored the response and continued to show the view.

- <details><summary>Updated dependencies [c47a8e3514, b94ca7c30b, 8b0986d15a, 4aba7c8a26]:</summary>

  - @rocket.chat/core-typings@6.8.0
  - @rocket.chat/core-services@0.3.14
  - @rocket.chat/models@0.0.38
  </details>

## 0.1.14-rc.2

### Patch Changes

- ([#32374](https://github.com/RocketChat/Rocket.Chat/pull/32374)) Fixed an issue with some apps that didn't implement executeViewCloseHandler. This causes opened modals to be open forever on UI (unless Esc was clicked). This is because when the UI attempts to close it, it calls the aforementioned handler, and since it didn't exist, apps engine errored out.

  This returned an empty response to the UI, which ignored the response and continued to show the view.

- <details><summary>Updated dependencies [b94ca7c30b]:</summary>

  - @rocket.chat/core-services@0.3.14-rc.2
  - @rocket.chat/core-typings@6.8.0-rc.2
  - @rocket.chat/models@0.0.38-rc.2
  </details>

## 0.1.14-rc.1

### Patch Changes

- <details><summary>Updated dependencies []:</summary>

  - @rocket.chat/core-typings@6.8.0-rc.1
  - @rocket.chat/core-services@0.3.13-rc.1
  - @rocket.chat/models@0.0.37-rc.1
  </details>

## 0.1.14-rc.0

### Patch Changes

- <details><summary>Updated dependencies [c47a8e3514, 8b0986d15a, 4aba7c8a26]:</summary>

  - @rocket.chat/core-typings@6.8.0-rc.0
  - @rocket.chat/core-services@0.3.12-rc.0
  - @rocket.chat/models@0.0.36-rc.0

## 0.1.13

### Patch Changes

- <details><summary>Updated dependencies []:</summary>

  - @rocket.chat/core-typings@6.7.2
  - @rocket.chat/core-services@0.3.13
  - @rocket.chat/models@0.0.37
  </details>

## 0.1.12

### Patch Changes

- <details><summary>Updated dependencies []:</summary>

  - @rocket.chat/core-typings@6.7.1
  - @rocket.chat/core-services@0.3.12
  - @rocket.chat/models@0.0.36
  </details>

## 0.1.11

### Patch Changes

- <details><summary>Updated dependencies [b9ef630816, 3eb4dd7f50, b9e897a8f5, b876e4e0fc, e203c40471]:</summary>

  - @rocket.chat/core-typings@6.7.0
  - @rocket.chat/core-services@0.3.11
  - @rocket.chat/models@0.0.35
  </details>

## 0.1.11-rc.4

### Patch Changes

- <details><summary>Updated dependencies []:</summary>

  - @rocket.chat/core-typings@6.7.0-rc.4
  - @rocket.chat/core-services@0.3.11-rc.4
  - @rocket.chat/models@0.0.35-rc.4
  </details>

## 0.1.11-rc.3

### Patch Changes

- <details><summary>Updated dependencies []:</summary>

  - @rocket.chat/core-typings@6.7.0-rc.3
  - @rocket.chat/core-services@0.3.11-rc.3
  - @rocket.chat/models@0.0.35-rc.3
  </details>

## 0.1.11-rc.2

### Patch Changes

- <details><summary>Updated dependencies []:</summary>

  - @rocket.chat/core-typings@6.7.0-rc.2
  - @rocket.chat/core-services@0.3.11-rc.2
  - @rocket.chat/models@0.0.35-rc.2
  </details>

## 0.1.11-rc.1

### Patch Changes

- <details><summary>Updated dependencies []:</summary>

  - @rocket.chat/core-typings@6.7.0-rc.1
  - @rocket.chat/core-services@0.3.11-rc.1
  - @rocket.chat/models@0.0.35-rc.1
  </details>

## 0.1.11-rc.0

### Patch Changes

- <details><summary>Updated dependencies [b9ef630816, 3eb4dd7f50, b9e897a8f5, b876e4e0fc, e203c40471]:</summary>

  - @rocket.chat/core-typings@6.7.0-rc.0
  - @rocket.chat/core-services@0.3.11-rc.0
  - @rocket.chat/models@0.0.35-rc.0
  </details>

## 0.1.10

### Patch Changes

- <details><summary>Updated dependencies [ada096901a]:</summary>

  - @rocket.chat/models@0.0.34
  - @rocket.chat/core-services@0.3.10
  - @rocket.chat/core-typings@6.6.6
  </details>

## 0.1.9

### Patch Changes

- <details><summary>Updated dependencies []:</summary>

  - @rocket.chat/core-typings@6.6.5
  - @rocket.chat/core-services@0.3.9
  - @rocket.chat/models@0.0.33
  </details>

## 0.1.8

### Patch Changes

- <details><summary>Updated dependencies [c2872a93f2]:</summary>

  - @rocket.chat/core-services@0.3.8
  - @rocket.chat/core-typings@6.6.4
  - @rocket.chat/models@0.0.32
  </details>

## 0.1.7

### Patch Changes

- <details><summary>Updated dependencies []:</summary>

  - @rocket.chat/core-typings@6.6.3
  - @rocket.chat/core-services@0.3.7
  - @rocket.chat/models@0.0.31
  </details>

## 0.1.6

### Patch Changes

- <details><summary>Updated dependencies []:</summary>

  - @rocket.chat/core-typings@6.6.2
  - @rocket.chat/core-services@0.3.6
  - @rocket.chat/models@0.0.30
  </details>

## 0.1.5

### Patch Changes

- <details><summary>Updated dependencies []:</summary>

  - @rocket.chat/core-typings@6.6.1
  - @rocket.chat/core-services@0.3.5
  - @rocket.chat/models@0.0.29
  </details>

## 0.1.4

### Patch Changes

- ([#31138](https://github.com/RocketChat/Rocket.Chat/pull/31138)) feat(uikit): Move `@rocket.chat/ui-kit` package to the main monorepo

- <details><summary>Updated dependencies [b223cbde14, dbb08ef948, 9a6e9b4e28, fdd9852079, b4b2cd20a8]:</summary>

  - @rocket.chat/core-services@0.3.4
  - @rocket.chat/core-typings@6.6.0
  - @rocket.chat/models@0.0.28
  </details>

## 0.1.4-rc.7

### Patch Changes

- <details><summary>Updated dependencies []:</summary>

  - @rocket.chat/core-typings@6.6.0-rc.7
  - @rocket.chat/core-services@0.3.4-rc.7
  - @rocket.chat/models@0.0.28-rc.7
  </details>

## 0.1.4-rc.6

### Patch Changes

- <details><summary>Updated dependencies []:</summary>

  - @rocket.chat/core-typings@6.6.0-rc.6
  - @rocket.chat/core-services@0.3.4-rc.6
  - @rocket.chat/models@0.0.28-rc.6
  </details>

## 0.1.4-rc.5

### Patch Changes

- <details><summary>Updated dependencies []:</summary>

  - @rocket.chat/core-typings@6.6.0-rc.5
  - @rocket.chat/core-services@0.3.4-rc.5
  - @rocket.chat/models@0.0.28-rc.5
  </details>

## 0.1.4-rc.4

### Patch Changes

- @rocket.chat/core-typings@6.6.0-rc.4
- @rocket.chat/core-services@0.3.4-rc.4
- @rocket.chat/models@0.0.28-rc.4

## 0.1.4-rc.3

### Patch Changes

- @rocket.chat/core-typings@6.6.0-rc.3
- @rocket.chat/core-services@0.3.4-rc.3
- @rocket.chat/models@0.0.28-rc.3

## 0.1.4-rc.2

### Patch Changes

- @rocket.chat/core-typings@6.6.0-rc.2
- @rocket.chat/core-services@0.3.4-rc.2
- @rocket.chat/models@0.0.28-rc.2

## 0.1.4-rc.1

### Patch Changes

- @rocket.chat/core-typings@6.6.0-rc.1
- @rocket.chat/core-services@0.3.4-rc.1
- @rocket.chat/models@0.0.28-rc.1

## 0.1.4-rc.0

### Patch Changes

- b223cbde14: feat(uikit): Move `@rocket.chat/ui-kit` package to the main monorepo
- Updated dependencies [b223cbde14]
- Updated dependencies [dbb08ef948]
- Updated dependencies [9a6e9b4e28]
- Updated dependencies [fdd9852079]
- Updated dependencies [b4b2cd20a8]
  - @rocket.chat/core-services@0.3.4-rc.0
  - @rocket.chat/core-typings@6.6.0-rc.0
  - @rocket.chat/models@0.0.28-rc.0

## 0.1.3

### Patch Changes

- @rocket.chat/core-typings@6.5.3
- @rocket.chat/core-services@0.3.3
- @rocket.chat/models@0.0.27

## 0.1.2

### Patch Changes

- @rocket.chat/core-typings@6.5.2
- @rocket.chat/core-services@0.3.2
- @rocket.chat/models@0.0.26

## 0.1.1

### Patch Changes

- Updated dependencies [c2b224fd82]
  - @rocket.chat/core-typings@6.5.1
  - @rocket.chat/core-services@0.3.1
  - @rocket.chat/models@0.0.25

## 0.1.0

### Minor Changes

- c38711b346: Add peak connections monitoring and methods to get and reset the counter
- 5f81a0f3cb: Implemented the License library, it is used to handle the functionality like expiration date, modules, limits, etc.
  Also added a version v3 of the license, which contains an extended list of features.
  v2 is still supported, since we convert it to v3 on the fly.

### Patch Changes

- Updated dependencies [dea1fe9191]
- Updated dependencies [c0ef13a0bf]
- Updated dependencies [5b9d6883bf]
- Updated dependencies [92613680b7]
- Updated dependencies [ec1b2b9846]
- Updated dependencies [5f81a0f3cb]
- Updated dependencies [dea1fe9191]
  - @rocket.chat/core-typings@6.5.0
  - @rocket.chat/core-services@0.3.0
  - @rocket.chat/models@0.0.24

## 0.1.0-rc.19

### Patch Changes

- @rocket.chat/core-typings@6.5.0-rc.19
- @rocket.chat/core-services@0.3.0-rc.19
- @rocket.chat/models@0.0.24-rc.12

## 0.1.0-rc.18

### Patch Changes

- @rocket.chat/core-typings@6.5.0-rc.18
- @rocket.chat/core-services@0.3.0-rc.18
- @rocket.chat/models@0.0.24-rc.11

## 0.1.0-rc.17

### Patch Changes

- @rocket.chat/core-typings@6.5.0-rc.17
- @rocket.chat/core-services@0.3.0-rc.17
- @rocket.chat/models@0.0.24-rc.10

## 0.1.0-rc.16

### Patch Changes

- @rocket.chat/core-typings@6.5.0-rc.16
- @rocket.chat/core-services@0.3.0-rc.16
- @rocket.chat/models@0.0.24-rc.9

## 0.1.0-rc.15

### Patch Changes

- @rocket.chat/core-typings@6.5.0-rc.15
- @rocket.chat/core-services@0.3.0-rc.15
- @rocket.chat/models@0.0.24-rc.8

## 0.1.0-rc.14

### Patch Changes

- @rocket.chat/core-typings@6.5.0-rc.14
- @rocket.chat/core-services@0.3.0-rc.14
- @rocket.chat/models@0.0.24-rc.7

## 0.1.0-rc.13

### Patch Changes

- @rocket.chat/core-typings@6.5.0-rc.13
- @rocket.chat/core-services@0.3.0-rc.13
- @rocket.chat/models@0.0.24-rc.6

## 0.1.0-rc.12

### Patch Changes

- @rocket.chat/core-typings@6.5.0-rc.12
- @rocket.chat/core-services@0.3.0-rc.12
- @rocket.chat/models@0.0.24-rc.5

## 0.1.0-rc.11

### Patch Changes

- @rocket.chat/core-typings@6.5.0-rc.11
- @rocket.chat/core-services@0.3.0-rc.11
- @rocket.chat/models@0.0.24-rc.4

## 0.1.0-rc.10

### Patch Changes

- @rocket.chat/core-typings@6.5.0-rc.10
- @rocket.chat/core-services@0.3.0-rc.10
- @rocket.chat/models@0.0.24-rc.3

## 0.1.0-rc.9

### Patch Changes

- @rocket.chat/core-typings@6.5.0-rc.9
- @rocket.chat/core-services@0.3.0-rc.9
- @rocket.chat/models@0.0.24-rc.2

## 0.1.0-rc.8

### Patch Changes

- @rocket.chat/core-typings@6.5.0-rc.8
- @rocket.chat/core-services@0.3.0-rc.8
- @rocket.chat/models@0.0.24-rc.1

## 0.1.0-rc.7

### Patch Changes

- @rocket.chat/core-typings@6.5.0-rc.7
- @rocket.chat/core-services@0.3.0-rc.7
- @rocket.chat/models@0.0.21-rc.7

## 0.1.0-rc.6

### Patch Changes

- @rocket.chat/core-typings@6.5.0-rc.6
- @rocket.chat/core-services@0.3.0-rc.6
- @rocket.chat/models@0.0.21-rc.6

## 0.1.0-rc.5

### Patch Changes

- @rocket.chat/core-typings@6.5.0-rc.5
- @rocket.chat/core-services@0.3.0-rc.5
- @rocket.chat/models@0.0.21-rc.5

## 0.1.0-rc.4

### Patch Changes

- @rocket.chat/core-typings@6.5.0-rc.4
- @rocket.chat/core-services@0.3.0-rc.4
- @rocket.chat/models@0.0.21-rc.4

## 0.1.0-rc.3

### Patch Changes

- @rocket.chat/core-typings@6.5.0-rc.3
- @rocket.chat/core-services@0.3.0-rc.3
- @rocket.chat/models@0.0.21-rc.3

## 0.1.0-rc.2

### Patch Changes

- @rocket.chat/core-typings@6.5.0-rc.2
- @rocket.chat/core-services@0.3.0-rc.2
- @rocket.chat/models@0.0.21-rc.2

## 0.1.0-rc.1

### Patch Changes

- @rocket.chat/core-typings@6.5.0-rc.1
- @rocket.chat/core-services@0.3.0-rc.1
- @rocket.chat/models@0.0.21-rc.1

## 0.1.0-rc.0

### Minor Changes

- c38711b346: Add peak connections monitoring and methods to get and reset the counter
- 5f81a0f3cb: Implemented the License library, it is used to handle the functionality like expiration date, modules, limits, etc.
  Also added a version v3 of the license, which contains an extended list of features.
  v2 is still supported, since we convert it to v3 on the fly.

### Patch Changes

- Updated dependencies [dea1fe9191]
- Updated dependencies [c0ef13a0bf]
- Updated dependencies [5b9d6883bf]
- Updated dependencies [92613680b7]
- Updated dependencies [ec1b2b9846]
- Updated dependencies [5f81a0f3cb]
- Updated dependencies [dea1fe9191]
  - @rocket.chat/core-typings@6.5.0-rc.0
  - @rocket.chat/core-services@0.3.0-rc.0
  - @rocket.chat/models@0.0.21-rc.0

## 0.0.23

### Patch Changes

- @rocket.chat/core-typings@6.4.8
- @rocket.chat/core-services@0.2.8
- @rocket.chat/models@0.0.23

## 0.0.22

### Patch Changes

- @rocket.chat/core-typings@6.4.7
- @rocket.chat/core-services@0.2.7
- @rocket.chat/models@0.0.22

## 0.0.21

### Patch Changes

- @rocket.chat/core-typings@6.4.6
- @rocket.chat/core-services@0.2.6
- @rocket.chat/models@0.0.21

## 0.0.20

### Patch Changes

- @rocket.chat/core-typings@6.4.5
- @rocket.chat/core-services@0.2.5
- @rocket.chat/models@0.0.20

## 0.0.19

### Patch Changes

- @rocket.chat/core-typings@6.4.4
- @rocket.chat/core-services@0.2.4
- @rocket.chat/models@0.0.19

## 0.0.18

### Patch Changes

- @rocket.chat/core-typings@6.4.3
- @rocket.chat/core-services@0.2.3
- @rocket.chat/models@0.0.18

## 0.0.17

### Patch Changes

- @rocket.chat/core-typings@6.4.2
- @rocket.chat/core-services@0.2.2
- @rocket.chat/models@0.0.17

## 0.0.16

### Patch Changes

- @rocket.chat/core-typings@6.4.1
- @rocket.chat/core-services@0.2.1
- @rocket.chat/models@0.0.16

## 0.0.15

### Patch Changes

- d9a150000d: Fixed presence broadcast being disabled on server restart
- Updated dependencies [239a34e877]
- Updated dependencies [203304782f]
- Updated dependencies [4186eecf05]
- Updated dependencies [982ef6f459]
- Updated dependencies [ba24f3c21f]
- Updated dependencies [19aec23cda]
- Updated dependencies [ebab8c4dd8]
- Updated dependencies [1041d4d361]
- Updated dependencies [61128364d6]
- Updated dependencies [d45365436e]
  - @rocket.chat/core-typings@6.4.0
  - @rocket.chat/core-services@0.2.0
  - @rocket.chat/models@0.0.15

## 0.0.15-rc.5

### Patch Changes

- Updated dependencies [1041d4d361]
  - @rocket.chat/core-typings@6.4.0-rc.5
  - @rocket.chat/core-services@0.2.0-rc.5
  - @rocket.chat/models@0.0.15-rc.5

## 0.0.14-rc.4

### Patch Changes

- @rocket.chat/core-typings@6.4.0-rc.4
- @rocket.chat/core-services@0.2.0-rc.4
- @rocket.chat/models@0.0.14-rc.4

## 0.0.14-rc.3

### Patch Changes

- d9a150000d: Fixed presence broadcast being disabled on server restart
  - @rocket.chat/core-typings@6.4.0-rc.3
  - @rocket.chat/core-services@0.2.0-rc.3
  - @rocket.chat/models@0.0.14-rc.3

## 0.0.14-rc.2

### Patch Changes

- @rocket.chat/core-typings@6.4.0-rc.2
- @rocket.chat/core-services@0.2.0-rc.2
- @rocket.chat/models@0.0.14-rc.2

## 0.0.14-rc.1

### Patch Changes

- @rocket.chat/core-typings@6.4.0-rc.1
- @rocket.chat/core-services@0.2.0-rc.1
- @rocket.chat/models@0.0.11-rc.1

## 0.0.14-rc.0

### Patch Changes

- Updated dependencies [239a34e877]
- Updated dependencies [203304782f]
- Updated dependencies [4186eecf05]
- Updated dependencies [982ef6f459]
- Updated dependencies [ba24f3c21f]
- Updated dependencies [19aec23cda]
- Updated dependencies [ebab8c4dd8]
- Updated dependencies [61128364d6]
- Updated dependencies [d45365436e]
  - @rocket.chat/core-typings@6.4.0-rc.0
  - @rocket.chat/core-services@0.2.0-rc.0
  - @rocket.chat/models@0.0.11-rc.0

## 0.0.13

### Patch Changes

- c655be17ca: Fixed presence broadcast being disabled on server restart
  - @rocket.chat/core-typings@6.3.7
  - @rocket.chat/core-services@0.1.7
  - @rocket.chat/models@0.0.13

## 0.0.12

### Patch Changes

- @rocket.chat/core-typings@6.3.6
- @rocket.chat/core-services@0.1.6
- @rocket.chat/models@0.0.12

## 0.0.11

### Patch Changes

- @rocket.chat/models@0.0.11
- @rocket.chat/core-services@0.1.5
- @rocket.chat/core-typings@6.3.5

## 0.0.10

### Patch Changes

- @rocket.chat/models@0.0.10
- @rocket.chat/core-services@0.1.4
- @rocket.chat/core-typings@6.3.4

## 0.0.9

### Patch Changes

- @rocket.chat/core-typings@6.3.3
- @rocket.chat/core-services@0.1.3
- @rocket.chat/models@0.0.9

## 0.0.8

### Patch Changes

- @rocket.chat/core-typings@6.3.2
- @rocket.chat/core-services@0.1.2
- @rocket.chat/models@0.0.8

## 0.0.7

### Patch Changes

- @rocket.chat/core-typings@6.3.1
- @rocket.chat/core-services@0.1.1
- @rocket.chat/models@0.0.7

## 0.0.6

### Patch Changes

- Updated dependencies [e14ec50816]
- Updated dependencies [9da856cc67]
- Updated dependencies [5e429d9c78]
- Updated dependencies [f379336951]
- Updated dependencies [12d97e16c2]
- Updated dependencies [48ac55f4ea]
  - @rocket.chat/core-typings@6.3.0
  - @rocket.chat/core-services@0.1.0
  - @rocket.chat/models@0.0.6

## 0.0.6-rc.10

### Patch Changes

- Updated dependencies [f379336951]
  - @rocket.chat/core-services@0.1.0-rc.10
  - @rocket.chat/core-typings@6.3.0-rc.10
  - @rocket.chat/models@0.0.6-rc.10

## 0.0.6-rc.9

### Patch Changes

- Updated dependencies [48ac55f4ea]
  - @rocket.chat/core-services@0.1.0-rc.9
  - @rocket.chat/core-typings@6.3.0-rc.9
  - @rocket.chat/models@0.0.6-rc.9

## 0.0.6-rc.8

### Patch Changes

- @rocket.chat/core-typings@6.3.0-rc.8
- @rocket.chat/core-services@0.1.0-rc.8
- @rocket.chat/models@0.0.6-rc.8

## 0.0.6-rc.7

### Patch Changes

- @rocket.chat/core-typings@6.3.0-rc.7
- @rocket.chat/core-services@0.1.0-rc.7
- @rocket.chat/models@0.0.6-rc.7

## 0.0.6-rc.6

### Patch Changes

- @rocket.chat/core-typings@6.3.0-rc.6
- @rocket.chat/core-services@0.1.0-rc.6
- @rocket.chat/models@0.0.6-rc.6

## 0.0.6-rc.5

### Patch Changes

- @rocket.chat/core-typings@6.3.0-rc.5
- @rocket.chat/core-services@0.1.0-rc.5
- @rocket.chat/models@0.0.6-rc.5

## 0.0.6-rc.4

### Patch Changes

- @rocket.chat/core-typings@6.3.0-rc.4
- @rocket.chat/core-services@0.1.0-rc.4
- @rocket.chat/models@0.0.6-rc.4

## 0.0.6-rc.3

### Patch Changes

- @rocket.chat/core-typings@6.3.0-rc.3
- @rocket.chat/core-services@0.1.0-rc.3
- @rocket.chat/models@0.0.6-rc.3

## 0.0.6-rc.2

### Patch Changes

- @rocket.chat/core-services@0.1.0-rc.2
- @rocket.chat/core-typings@6.3.0-rc.2
- @rocket.chat/models@0.0.6-rc.2

## 0.0.6-rc.1

### Patch Changes

- @rocket.chat/core-typings@6.3.0-rc.1
- @rocket.chat/core-services@0.1.0-rc.1
- @rocket.chat/models@0.0.6-rc.1

## 0.0.5

### Patch Changes

- @rocket.chat/core-typings@6.2.10
- @rocket.chat/core-services@0.0.5
- @rocket.chat/models@0.0.5

## 0.0.4

## 0.0.3-rc.0

### Patch Changes

- Updated dependencies [e14ec50816]
- Updated dependencies [9da856cc67]
- Updated dependencies [5e429d9c78]
- Updated dependencies [12d97e16c2]
  - @rocket.chat/core-typings@6.3.0-rc.0
  - @rocket.chat/core-services@0.1.0-rc.0
  - @rocket.chat/models@0.0.3-rc.0

## 0.0.2

### Patch Changes

- Updated dependencies []:
  - @rocket.chat/core-typings@6.2.6
  - @rocket.chat/core-services@0.0.2
  - @rocket.chat/models@0.0.2<|MERGE_RESOLUTION|>--- conflicted
+++ resolved
@@ -1,20 +1,11 @@
 # @rocket.chat/presence
 
-<<<<<<< HEAD
-## 0.2.26-rc.1
-=======
-## 0.2.28
->>>>>>> fe8bc08d
-
-### Patch Changes
-
-- <details><summary>Updated dependencies []:</summary>
-
-<<<<<<< HEAD
-  - @rocket.chat/core-typings@7.8.0-rc.1
-  - @rocket.chat/core-services@0.9.5-rc.1
-  - @rocket.chat/models@1.5.5-rc.1
-  </details>
+## 0.2.28-rc.1
+
+- @rocket.chat/core-typings@7.8.0-rc.1
+- @rocket.chat/core-services@0.9.5-rc.1
+- @rocket.chat/models@1.5.5-rc.1
+</details>
 
 ## 0.2.26-rc.0
 
@@ -25,11 +16,18 @@
   - @rocket.chat/models@1.5.5-rc.0
   - @rocket.chat/core-typings@7.8.0-rc.0
   - @rocket.chat/core-services@0.9.5-rc.0
-=======
-  - @rocket.chat/core-services@0.9.7
-  - @rocket.chat/core-typings@7.7.4
-  - @rocket.chat/models@1.5.7
-  </details>
+
+  ### Patch Changes
+
+- <details><summary>Updated dependencies []:</summary>
+  </details>
+
+## 0.2.28
+
+- @rocket.chat/core-services@0.9.7
+- @rocket.chat/core-typings@7.7.4
+- @rocket.chat/models@1.5.7
+</details>
 
 ## 0.2.27
 
@@ -51,7 +49,10 @@
   - @rocket.chat/core-services@0.9.5
   - @rocket.chat/models@1.5.5
   - @rocket.chat/core-typings@7.7.2
->>>>>>> fe8bc08d
+
+  ### Patch Changes
+
+- <details><summary>Updated dependencies []:</summary>
   </details>
 
 ## 0.2.25
