# @rocket.chat/presence

<<<<<<< HEAD
## 0.0.11-rc.1

### Patch Changes

- @rocket.chat/core-typings@6.4.0-rc.1
- @rocket.chat/core-services@0.2.0-rc.1
- @rocket.chat/models@0.0.11-rc.1

## 0.0.11-rc.0

### Patch Changes

- Updated dependencies [239a34e877]
- Updated dependencies [203304782f]
- Updated dependencies [4186eecf05]
- Updated dependencies [982ef6f459]
- Updated dependencies [ba24f3c21f]
- Updated dependencies [19aec23cda]
- Updated dependencies [ebab8c4dd8]
- Updated dependencies [61128364d6]
- Updated dependencies [d45365436e]
  - @rocket.chat/core-typings@6.4.0-rc.0
  - @rocket.chat/core-services@0.2.0-rc.0
  - @rocket.chat/models@0.0.11-rc.0
=======
## 0.0.12

### Patch Changes

- @rocket.chat/core-typings@6.3.6
- @rocket.chat/core-services@0.1.6
- @rocket.chat/models@0.0.12

## 0.0.11

### Patch Changes

- @rocket.chat/models@0.0.11
- @rocket.chat/core-services@0.1.5
- @rocket.chat/core-typings@6.3.5
>>>>>>> db43ef89

## 0.0.10

### Patch Changes

- @rocket.chat/models@0.0.10
- @rocket.chat/core-services@0.1.4
- @rocket.chat/core-typings@6.3.4

## 0.0.9

### Patch Changes

- @rocket.chat/core-typings@6.3.3
- @rocket.chat/core-services@0.1.3
- @rocket.chat/models@0.0.9

## 0.0.8

### Patch Changes

- @rocket.chat/core-typings@6.3.2
- @rocket.chat/core-services@0.1.2
- @rocket.chat/models@0.0.8

## 0.0.7

### Patch Changes

- @rocket.chat/core-typings@6.3.1
- @rocket.chat/core-services@0.1.1
- @rocket.chat/models@0.0.7

## 0.0.6

### Patch Changes

- Updated dependencies [e14ec50816]
- Updated dependencies [9da856cc67]
- Updated dependencies [5e429d9c78]
- Updated dependencies [f379336951]
- Updated dependencies [12d97e16c2]
- Updated dependencies [48ac55f4ea]
  - @rocket.chat/core-typings@6.3.0
  - @rocket.chat/core-services@0.1.0
  - @rocket.chat/models@0.0.6

## 0.0.6-rc.10

### Patch Changes

- Updated dependencies [f379336951]
  - @rocket.chat/core-services@0.1.0-rc.10
  - @rocket.chat/core-typings@6.3.0-rc.10
  - @rocket.chat/models@0.0.6-rc.10

## 0.0.6-rc.9

### Patch Changes

- Updated dependencies [48ac55f4ea]
  - @rocket.chat/core-services@0.1.0-rc.9
  - @rocket.chat/core-typings@6.3.0-rc.9
  - @rocket.chat/models@0.0.6-rc.9

## 0.0.6-rc.8

### Patch Changes

- @rocket.chat/core-typings@6.3.0-rc.8
- @rocket.chat/core-services@0.1.0-rc.8
- @rocket.chat/models@0.0.6-rc.8

## 0.0.6-rc.7

### Patch Changes

- @rocket.chat/core-typings@6.3.0-rc.7
- @rocket.chat/core-services@0.1.0-rc.7
- @rocket.chat/models@0.0.6-rc.7

## 0.0.6-rc.6

### Patch Changes

- @rocket.chat/core-typings@6.3.0-rc.6
- @rocket.chat/core-services@0.1.0-rc.6
- @rocket.chat/models@0.0.6-rc.6

## 0.0.6-rc.5

### Patch Changes

- @rocket.chat/core-typings@6.3.0-rc.5
- @rocket.chat/core-services@0.1.0-rc.5
- @rocket.chat/models@0.0.6-rc.5

## 0.0.6-rc.4

### Patch Changes

- @rocket.chat/core-typings@6.3.0-rc.4
- @rocket.chat/core-services@0.1.0-rc.4
- @rocket.chat/models@0.0.6-rc.4

## 0.0.6-rc.3

### Patch Changes

- @rocket.chat/core-typings@6.3.0-rc.3
- @rocket.chat/core-services@0.1.0-rc.3
- @rocket.chat/models@0.0.6-rc.3

## 0.0.6-rc.2

### Patch Changes

- @rocket.chat/core-services@0.1.0-rc.2
- @rocket.chat/core-typings@6.3.0-rc.2
- @rocket.chat/models@0.0.6-rc.2

## 0.0.6-rc.1

### Patch Changes

- @rocket.chat/core-typings@6.3.0-rc.1
- @rocket.chat/core-services@0.1.0-rc.1
- @rocket.chat/models@0.0.6-rc.1

## 0.0.5

### Patch Changes

- @rocket.chat/core-typings@6.2.10
- @rocket.chat/core-services@0.0.5
- @rocket.chat/models@0.0.5

## 0.0.4

## 0.0.3-rc.0

### Patch Changes

- Updated dependencies [e14ec50816]
- Updated dependencies [9da856cc67]
- Updated dependencies [5e429d9c78]
- Updated dependencies [12d97e16c2]
  - @rocket.chat/core-typings@6.3.0-rc.0
  - @rocket.chat/core-services@0.1.0-rc.0
  - @rocket.chat/models@0.0.3-rc.0

## 0.0.2

### Patch Changes

- Updated dependencies []:
  - @rocket.chat/core-typings@6.2.6
  - @rocket.chat/core-services@0.0.2
  - @rocket.chat/models@0.0.2<|MERGE_RESOLUTION|>--- conflicted
+++ resolved
@@ -1,7 +1,6 @@
 # @rocket.chat/presence
 
-<<<<<<< HEAD
-## 0.0.11-rc.1
+## 0.0.13-rc.1
 
 ### Patch Changes
 
@@ -9,7 +8,7 @@
 - @rocket.chat/core-services@0.2.0-rc.1
 - @rocket.chat/models@0.0.11-rc.1
 
-## 0.0.11-rc.0
+## 0.0.13-rc.0
 
 ### Patch Changes
 
@@ -25,7 +24,6 @@
   - @rocket.chat/core-typings@6.4.0-rc.0
   - @rocket.chat/core-services@0.2.0-rc.0
   - @rocket.chat/models@0.0.11-rc.0
-=======
 ## 0.0.12
 
 ### Patch Changes
@@ -41,7 +39,6 @@
 - @rocket.chat/models@0.0.11
 - @rocket.chat/core-services@0.1.5
 - @rocket.chat/core-typings@6.3.5
->>>>>>> db43ef89
 
 ## 0.0.10
 
