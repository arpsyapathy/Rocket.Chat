# @rocket.chat/presence

<<<<<<< HEAD
## 0.2.26-rc.8

### Patch Changes

- <details><summary>Updated dependencies []:</summary>

  - @rocket.chat/core-services@0.9.5-rc.8
  - @rocket.chat/core-typings@7.8.0-rc.8
  - @rocket.chat/models@1.5.5-rc.8
  </details>

## 0.2.26-rc.7

### Patch Changes

- <details><summary>Updated dependencies []:</summary>

  - @rocket.chat/core-typings@7.8.0-rc.7
  - @rocket.chat/core-services@0.9.5-rc.7
  - @rocket.chat/models@1.5.5-rc.7
  </details>

## 0.2.26-rc.6

### Patch Changes

- <details><summary>Updated dependencies []:</summary>

  - @rocket.chat/core-typings@7.8.0-rc.6
  - @rocket.chat/core-services@0.9.5-rc.6
  - @rocket.chat/models@1.5.5-rc.6
  </details>

## 0.2.26-rc.5

### Patch Changes

- <details><summary>Updated dependencies []:</summary>

  - @rocket.chat/core-typings@7.8.0-rc.5
  - @rocket.chat/core-services@0.9.5-rc.5
  - @rocket.chat/models@1.5.5-rc.5
  </details>

## 0.2.26-rc.4

### Patch Changes

- <details><summary>Updated dependencies []:</summary>

  - @rocket.chat/core-typings@7.8.0-rc.4
  - @rocket.chat/core-services@0.9.5-rc.4
  - @rocket.chat/models@1.5.5-rc.4
  </details>

## 0.2.26-rc.3

### Patch Changes

- <details><summary>Updated dependencies []:</summary>

  - @rocket.chat/core-services@0.9.5-rc.3
  - @rocket.chat/models@1.5.5-rc.3
  - @rocket.chat/core-typings@7.8.0-rc.3
  </details>

## 0.2.26-rc.2

### Patch Changes

- <details><summary>Updated dependencies []:</summary>

  - @rocket.chat/core-typings@7.8.0-rc.2
  - @rocket.chat/core-services@0.9.5-rc.2
  - @rocket.chat/models@1.5.5-rc.2
  </details>

## 0.2.26-rc.1
=======
## 0.2.28-rc.1
>>>>>>> 54e2bc45

- @rocket.chat/core-typings@7.8.0-rc.1
- @rocket.chat/core-services@0.9.5-rc.1
- @rocket.chat/models@1.5.5-rc.1
</details>

## 0.2.26-rc.0

### Patch Changes

- <details><summary>Updated dependencies [2f8213e4c5b64201eb11c97e6e33d2488df9089d, 2de3aa60aa84bb262d3748065654b4ca7a000858, dc26071ba3e0242d1ea7cf819f05c76ab307b229, 3d024a900426c8bbf646e7ebedce0e17c9f7c140, 3779de0e8c5787f266bdeda5052b27c023c65f1c]:</summary>

  - @rocket.chat/models@1.5.5-rc.0
  - @rocket.chat/core-typings@7.8.0-rc.0
  - @rocket.chat/core-services@0.9.5-rc.0

  ### Patch Changes

- <details><summary>Updated dependencies []:</summary>
  </details>

## 0.2.28

- @rocket.chat/core-services@0.9.7
- @rocket.chat/core-typings@7.7.4
- @rocket.chat/models@1.5.7
</details>

## 0.2.27

### Patch Changes

- <details><summary>Updated dependencies []:</summary>

  - @rocket.chat/core-typings@7.7.3
  - @rocket.chat/core-services@0.9.6
  - @rocket.chat/models@1.5.6
  </details>

## 0.2.26

### Patch Changes

- <details><summary>Updated dependencies []:</summary>

  - @rocket.chat/core-services@0.9.5
  - @rocket.chat/models@1.5.5
  - @rocket.chat/core-typings@7.7.2

  ### Patch Changes

- <details><summary>Updated dependencies []:</summary>
  </details>

## 0.2.25

### Patch Changes

- <details><summary>Updated dependencies [710f6b2bc211ba1d06d701f99d17bf2405d19b32]:</summary>

  - @rocket.chat/models@1.5.4
  - @rocket.chat/core-services@0.9.4
  - @rocket.chat/core-typings@7.7.1
  </details>

## 0.2.24

### Patch Changes

- <details><summary>Updated dependencies [0c3ac1f67922e25f8122f4e34c22f4d7278ad97a, 6d36fc25a47281aad298edc6fc3a6e981d279f61]:</summary>

  - @rocket.chat/models@1.5.3
  - @rocket.chat/core-services@0.9.3
  - @rocket.chat/core-typings@7.7.0
  </details>

## 0.2.24-rc.6

### Patch Changes

- <details><summary>Updated dependencies []:</summary>

  - @rocket.chat/core-typings@7.7.0-rc.6
  - @rocket.chat/core-services@0.9.3-rc.6
  - @rocket.chat/models@1.5.3-rc.6
  </details>

## 0.2.24-rc.5

### Patch Changes

- <details><summary>Updated dependencies []:</summary>

  - @rocket.chat/core-typings@7.7.0-rc.5
  - @rocket.chat/core-services@0.9.3-rc.5
  - @rocket.chat/models@1.5.3-rc.5
  </details>

## 0.2.24-rc.4

### Patch Changes

- <details><summary>Updated dependencies []:</summary>

  - @rocket.chat/core-typings@7.7.1-rc.4
  - @rocket.chat/core-services@0.9.3-rc.4
  - @rocket.chat/models@1.5.3-rc.4
  </details>

## 0.2.24-rc.3

### Patch Changes

- <details><summary>Updated dependencies []:</summary>
  - @rocket.chat/core-typings@7.7.0-rc.3
  - @rocket.chat/core-services@0.9.1-rc.3
  - @rocket.chat/models@1.5.1-rc.3
  </details>

## 0.2.24-rc.2

### Patch Changes

- <details><summary>Updated dependencies []:</summary>
- @rocket.chat/core-typings@7.7.0-rc.2
  - @rocket.chat/core-services@0.9.1-rc.2
  - @rocket.chat/models@1.5.1-rc.2
  </details>

## 0.2.24-rc.1

### Patch Changes

- <details><summary>Updated dependencies []:</summary>

  - @rocket.chat/core-typings@7.7.0-rc.1
  - @rocket.chat/core-services@0.9.1-rc.1
  - @rocket.chat/models@1.5.1-rc.1
  </details>

## 0.2.24-rc.0

### Patch Changes

- <details><summary>Updated dependencies [0c3ac1f67922e25f8122f4e34c22f4d7278ad97a, 6d36fc25a47281aad298edc6fc3a6e981d279f61]:</summary>

  - @rocket.chat/models@1.5.1-rc.0
  - @rocket.chat/core-services@0.9.1-rc.0
  - @rocket.chat/core-typings@7.7.0-rc.0
  </details>

## 0.2.23

### Patch Changes

- <details><summary>Updated dependencies []:</summary>
  - @rocket.chat/core-typings@7.6.2
  - @rocket.chat/core-services@0.9.2
  - @rocket.chat/models@1.5.2
  </details>

## 0.2.22

### Patch Changes

- <details><summary>Updated dependencies []:</summary>
- @rocket.chat/core-services@0.9.1
  - @rocket.chat/core-typings@7.6.1
  - @rocket.chat/models@1.5.1
  </details>

## 0.2.21

### Patch Changes

- <details><summary>Updated dependencies [aec9eaa941fe9dad81f38d8d18d1b58edd700eb1, 2c190740d0ff166a4cefe8e833b0b2682a41fab1, 3f1cddac558a1edc68c94d635698e1245c7172e2, 45a93a7713546ed2e3e0b3988e1f989371ebf53a, 5f11fea4ab1dc149f82b7d8c5fc556a2cf09fa5e, a8896a7ed96021f1c0d0b1eb44945ee3f69a080b, d8eb824d242cbbeafb11b1c4a806860e4541ba79, bbd0b0d9ed181a156430e2a446d3b56092e3f645, e868a6f6598b7eb2843ef79126d18abd1f604b4f, 47ae69912cd90743e7bf836fdee4be481a01bbba, 4b28126ac94cf1d3312b30ad9863ca02673f49d4]:</summary>

  - @rocket.chat/core-typings@7.6.0
  - @rocket.chat/models@1.5.0
  - @rocket.chat/core-services@0.9.0
  </details>

## 0.2.21-rc.8

### Patch Changes

- <details><summary>Updated dependencies []:</summary>

  - @rocket.chat/core-typings@7.6.0-rc.8
  - @rocket.chat/core-services@0.9.0-rc.8
  - @rocket.chat/models@1.5.0-rc.8
  </details>

## 0.2.21-rc.7

### Patch Changes

- <details><summary>Updated dependencies []:</summary>

  - @rocket.chat/core-typings@7.6.0-rc.7
  - @rocket.chat/core-services@0.9.0-rc.7
  - @rocket.chat/models@1.5.0-rc.7
  </details>

## 0.2.21-rc.6

### Patch Changes

- <details><summary>Updated dependencies []:</summary>

  - @rocket.chat/core-typings@7.6.0-rc.6
  - @rocket.chat/core-services@0.9.0-rc.6
  - @rocket.chat/models@1.5.0-rc.6
  </details>

## 0.2.21-rc.5

### Patch Changes

- <details><summary>Updated dependencies []:</summary>

  - @rocket.chat/core-typings@7.6.0-rc.5
  - @rocket.chat/core-services@0.9.0-rc.5
  - @rocket.chat/models@1.5.0-rc.5
  </details>

## 0.2.21-rc.4

### Patch Changes

- <details><summary>Updated dependencies []:</summary>

  - @rocket.chat/core-typings@7.6.0-rc.4
  - @rocket.chat/core-services@0.9.0-rc.4
  - @rocket.chat/models@1.5.0-rc.4
  </details>

## 0.2.21-rc.3

### Patch Changes

- <details><summary>Updated dependencies []:</summary>

  - @rocket.chat/core-typings@7.6.0-rc.3
  - @rocket.chat/core-services@0.9.0-rc.3
  - @rocket.chat/models@1.5.0-rc.3
  </details>

## 0.2.21-rc.2

### Patch Changes

- <details><summary>Updated dependencies []:</summary>

  - @rocket.chat/core-typings@7.6.0-rc.2
  - @rocket.chat/core-services@0.9.0-rc.2
  - @rocket.chat/models@1.5.0-rc.2
  </details>

## 0.2.21-rc.1

### Patch Changes

- <details><summary>Updated dependencies []:</summary>

  - @rocket.chat/core-typings@7.6.0-rc.1
  - @rocket.chat/core-services@0.9.0-rc.1
  - @rocket.chat/models@1.5.0-rc.1
  </details>

## 0.2.21-rc.0

### Patch Changes

- <details><summary>Updated dependencies [aec9eaa941fe9dad81f38d8d18d1b58edd700eb1, 2c190740d0ff166a4cefe8e833b0b2682a41fab1, 3f1cddac558a1edc68c94d635698e1245c7172e2, 45a93a7713546ed2e3e0b3988e1f989371ebf53a, 5f11fea4ab1dc149f82b7d8c5fc556a2cf09fa5e, a8896a7ed96021f1c0d0b1eb44945ee3f69a080b, d8eb824d242cbbeafb11b1c4a806860e4541ba79, bbd0b0d9ed181a156430e2a446d3b56092e3f645, e868a6f6598b7eb2843ef79126d18abd1f604b4f, 47ae69912cd90743e7bf836fdee4be481a01bbba, 4b28126ac94cf1d3312b30ad9863ca02673f49d4]:</summary>

  - @rocket.chat/core-typings@7.6.0-rc.0
  - @rocket.chat/models@1.5.0-rc.0
  - @rocket.chat/core-services@0.9.0-rc.0
  </details>

## 0.2.20

### Patch Changes

- <details><summary>Updated dependencies []:</summary>

  - @rocket.chat/core-typings@7.5.1
  - @rocket.chat/core-services@0.8.1
  - @rocket.chat/models@1.4.1
  </details>

## 0.2.19

### Patch Changes

- <details><summary>Updated dependencies [3b5406172c5575f09e9f5a2cb3ff99122900afde, 25592391b04a5a9c5e4be57a3878bca7c7db66b2, c904862b1496cab943e97d28b36d3a24deac21c1, cc4111cf0b1458dd97369baf8969734f337650dc, 4129dbc934f240a9972aa92ab159ee34e518587a]:</summary>

  - @rocket.chat/models@1.4.0
  - @rocket.chat/core-typings@7.5.0
  - @rocket.chat/core-services@0.8.0
  </details>

## 0.2.19-rc.5

### Patch Changes

- <details><summary>Updated dependencies []:</summary>

  - @rocket.chat/core-typings@7.5.0-rc.5
  - @rocket.chat/core-services@0.8.0-rc.5
  - @rocket.chat/models@1.4.0-rc.5
  </details>

## 0.2.19-rc.4

### Patch Changes

- <details><summary>Updated dependencies []:</summary>

  - @rocket.chat/core-services@0.8.0-rc.4
  - @rocket.chat/core-typings@7.5.0-rc.4
  - @rocket.chat/models@1.4.0-rc.4
  </details>

## 0.2.19-rc.3

### Patch Changes

- <details><summary>Updated dependencies []:</summary>

  - @rocket.chat/core-typings@7.5.0-rc.3
  - @rocket.chat/core-services@0.8.0-rc.3
  - @rocket.chat/models@1.4.0-rc.3
  </details>

## 0.2.19-rc.2

### Patch Changes

- <details><summary>Updated dependencies [cc4111cf0b1458dd97369baf8969734f337650dc]:</summary>

  - @rocket.chat/core-services@0.8.0-rc.2
  - @rocket.chat/models@1.4.0-rc.2
  - @rocket.chat/core-typings@7.5.0-rc.2
  </details>

## 0.2.19-rc.1

### Patch Changes

- <details><summary>Updated dependencies []:</summary>

  - @rocket.chat/core-typings@7.5.0-rc.1
  - @rocket.chat/core-services@0.7.11-rc.1
  - @rocket.chat/models@1.4.0-rc.1
  </details>

## 0.2.19-rc.0

### Patch Changes

- <details><summary>Updated dependencies [3b5406172c5575f09e9f5a2cb3ff99122900afde, 25592391b04a5a9c5e4be57a3878bca7c7db66b2, c904862b1496cab943e97d28b36d3a24deac21c1, 4129dbc934f240a9972aa92ab159ee34e518587a]:</summary>

  - @rocket.chat/models@1.4.0-rc.0
  - @rocket.chat/core-typings@7.5.0-rc.0
  - @rocket.chat/core-services@0.7.10-rc.0
  </details>

## 0.2.18

### Patch Changes

- <details><summary>Updated dependencies []:</summary>

  - @rocket.chat/core-typings@7.4.1
  - @rocket.chat/core-services@0.7.10
  - @rocket.chat/models@1.3.1
  </details>

## 0.2.17

### Patch Changes

- <details><summary>Updated dependencies [eba8e364e4bef7ed71ebb527738515e8f7914ec7, d5175eeb5be81bab061e5ff8c6991c589bfeb0f4, 0df16c4ca50a6ad8613cfdc11a8ef6cb216fb6a4, 89964144e042c8d9282b51efd89e1e684077fdd7, f80ac66b006080313f4aa5a04706ff9c8790622b, f85da08765a9d3f8c5aabd9291fd08be6dfdeb85, be5031a21bdcda31270d53d319f7d183e77d84d7]:</summary>

  - @rocket.chat/models@1.3.0
  - @rocket.chat/core-typings@7.4.0
  - @rocket.chat/core-services@0.7.9
  </details>

## 0.2.17-rc.5

### Patch Changes

- <details><summary>Updated dependencies []:</summary>

  - @rocket.chat/core-typings@7.4.0-rc.5
  - @rocket.chat/core-services@0.7.9-rc.5
  - @rocket.chat/models@1.3.0-rc.5
  </details>

## 0.2.17-rc.4

### Patch Changes

- <details><summary>Updated dependencies []:</summary>

  - @rocket.chat/core-typings@7.4.0-rc.4
  - @rocket.chat/core-services@0.7.9-rc.4
  - @rocket.chat/models@1.3.0-rc.4
  </details>

## 0.2.16-rc.3

### Patch Changes

- <details><summary>Updated dependencies []:</summary>
  - @rocket.chat/core-typings@7.4.0-rc.3
  - @rocket.chat/core-services@0.7.8-rc.3
  - @rocket.chat/models@1.3.0-rc.3
  </details>

## 0.2.16-rc.2

### Patch Changes

- <details><summary>Updated dependencies []:</summary>

  - @rocket.chat/core-typings@7.4.0-rc.2
  - @rocket.chat/core-services@0.7.8-rc.2
  - @rocket.chat/models@1.3.0-rc.2
  </details>

## 0.2.16-rc.1

### Patch Changes

- <details><summary>Updated dependencies []:</summary>

  - @rocket.chat/core-typings@7.4.0-rc.1
  - @rocket.chat/core-services@0.7.8-rc.1
  - @rocket.chat/models@1.3.0-rc.1
  </details>

## 0.2.16-rc.0

### Patch Changes

- <details><summary>Updated dependencies [eba8e364e4bef7ed71ebb527738515e8f7914ec7, d5175eeb5be81bab061e5ff8c6991c589bfeb0f4, 0df16c4ca50a6ad8613cfdc11a8ef6cb216fb6a4, 89964144e042c8d9282b51efd89e1e684077fdd7, f80ac66b006080313f4aa5a04706ff9c8790622b, f85da08765a9d3f8c5aabd9291fd08be6dfdeb85, be5031a21bdcda31270d53d319f7d183e77d84d7]:</summary>

  - @rocket.chat/models@1.3.0-rc.0
  - @rocket.chat/core-typings@7.4.0-rc.0
  - @rocket.chat/core-services@0.7.6-rc.0
  </details>

## 0.2.16

### Patch Changes

- <details><summary>Updated dependencies []:</summary>
  - @rocket.chat/core-typings@7.3.3
  - @rocket.chat/core-services@0.7.8
  - @rocket.chat/models@1.2.3
  </details>

## 0.2.15

### Patch Changes

- <details><summary>Updated dependencies []:</summary>

  - @rocket.chat/core-typings@7.3.2
  - @rocket.chat/core-services@0.7.7
  - @rocket.chat/models@1.2.2
  </details>

## 0.2.14

### Patch Changes

- <details><summary>Updated dependencies [b7905dfebe48d27d0d774fb23cc579ea9dfd01f4]:</summary>

  - @rocket.chat/models@1.2.1
  - @rocket.chat/core-services@0.7.6
  - @rocket.chat/core-typings@7.3.1
  </details>

## 0.2.13

### Patch Changes

- <details><summary>Updated dependencies [5506c406f4a22145ece065ad2b797225e94423ca, 8942b0032af976738a7c602fa389803dda30c0dc, bfa92f4dba1a16973d7da5a9c0f5d0df998bf944, c0fa1c884cccab47f4e68dd81457c424cf176f11]:</summary>

  - @rocket.chat/models@1.2.0
  - @rocket.chat/core-typings@7.3.0
  - @rocket.chat/core-services@0.7.5
  </details>

## 0.2.13-rc.5

### Patch Changes

- <details><summary>Updated dependencies []:</summary>

  - @rocket.chat/core-typings@7.3.0-rc.5
  - @rocket.chat/core-services@0.7.5-rc.5
  - @rocket.chat/models@1.2.0-rc.5
  </details>

## 0.2.13-rc.4

### Patch Changes

- <details><summary>Updated dependencies []:</summary>

  - @rocket.chat/core-typings@7.3.0-rc.4
  - @rocket.chat/core-services@0.7.5-rc.4
  - @rocket.chat/models@1.2.0-rc.4
  </details>

## 0.2.13-rc.3

### Patch Changes

- <details><summary>Updated dependencies []:</summary>

  - @rocket.chat/core-typings@7.3.0-rc.3
  - @rocket.chat/core-services@0.7.5-rc.3
  - @rocket.chat/models@1.2.0-rc.3
  </details>

## 0.2.13-rc.2

### Patch Changes

- <details><summary>Updated dependencies []:</summary>

  - @rocket.chat/core-typings@7.3.0-rc.2
  - @rocket.chat/core-services@0.7.5-rc.2
  - @rocket.chat/models@1.2.0-rc.2
  </details>

## 0.2.13-rc.1

### Patch Changes

- <details><summary>Updated dependencies []:</summary>

  - @rocket.chat/core-typings@7.3.0-rc.1
  - @rocket.chat/core-services@0.7.5-rc.1
  - @rocket.chat/models@1.2.0-rc.1
  </details>

## 0.2.13-rc.0

### Patch Changes

- <details><summary>Updated dependencies [5506c406f4a22145ece065ad2b797225e94423ca, 8942b0032af976738a7c602fa389803dda30c0dc, bfa92f4dba1a16973d7da5a9c0f5d0df998bf944]:</summary>

  - @rocket.chat/models@1.2.0-rc.0
  - @rocket.chat/core-typings@7.3.0-rc.0
  - @rocket.chat/core-services@0.7.5-rc.0
  </details>

## 0.2.12

### Patch Changes

- <details><summary>Updated dependencies []:</summary>

  - @rocket.chat/core-typings@7.2.1
  - @rocket.chat/core-services@0.7.4
  - @rocket.chat/models@1.1.1
  </details>

## 0.2.11

### Patch Changes

- <details><summary>Updated dependencies [76f6239ff1a9f34f163c03c140c4ceba62563b4e, c43220dcd8c1df86a6143d6553964ad2173903b3, 76f6239ff1a9f34f163c03c140c4ceba62563b4e, 475120dc19fb8cc400fd8af21559cd6f3cc17eb8, 2e4af86f6463166ba4d0b37b153b89ab246e112a, 76f6239ff1a9f34f163c03c140c4ceba62563b4e, 75a14b2e013aca7361cac56316f2b7e8c07d9dc8]:</summary>

  - @rocket.chat/core-typings@7.2.0
  - @rocket.chat/models@1.1.0
  - @rocket.chat/core-services@0.7.3
  </details>

## 0.2.11-rc.3

### Patch Changes

- <details><summary>Updated dependencies []:</summary>

  - @rocket.chat/core-typings@7.2.0-rc.3
  - @rocket.chat/core-services@0.7.3-rc.3
  - @rocket.chat/models@1.1.0-rc.3
  </details>

## 0.2.11-rc.2

### Patch Changes

- <details><summary>Updated dependencies [c43220dcd8c1df86a6143d6553964ad2173903b3]:</summary>

  - @rocket.chat/models@1.1.0-rc.2
  - @rocket.chat/core-services@0.7.3-rc.2
  - @rocket.chat/core-typings@7.2.0-rc.2
  </details>

## 0.2.11-rc.1

### Patch Changes

- <details><summary>Updated dependencies []:</summary>

  - @rocket.chat/core-typings@7.2.0-rc.1
  - @rocket.chat/core-services@0.7.3-rc.1
  - @rocket.chat/models@1.1.0-rc.1
  </details>

## 0.2.11-rc.0

### Patch Changes

- <details><summary>Updated dependencies [76f6239ff1a9f34f163c03c140c4ceba62563b4e, 76f6239ff1a9f34f163c03c140c4ceba62563b4e, 475120dc19fb8cc400fd8af21559cd6f3cc17eb8, 2e4af86f6463166ba4d0b37b153b89ab246e112a, 76f6239ff1a9f34f163c03c140c4ceba62563b4e, 75a14b2e013aca7361cac56316f2b7e8c07d9dc8]:</summary>

  - @rocket.chat/core-typings@7.2.0-rc.0
  - @rocket.chat/models@1.1.0-rc.0
  - @rocket.chat/core-services@0.7.3-rc.0
  </details>

## 0.2.10

### Patch Changes

- <details><summary>Updated dependencies [80e36bfc3938775eb26aa5576f1b9b98896e1cc4, 32d93a0666fa1cbe857d02889e93d9bbf45bd4f0, 63ccadc012499e004445ad6bc6cd2ff777aecbd1]:</summary>

  - @rocket.chat/core-typings@7.1.0
  - @rocket.chat/core-services@0.7.2
  - @rocket.chat/models@1.0.1
  </details>

## 0.2.10-rc.3

### Patch Changes

- <details><summary>Updated dependencies []:</summary>

  - @rocket.chat/core-typings@7.1.0-rc.3
  - @rocket.chat/core-services@0.7.2-rc.3
  - @rocket.chat/models@1.0.1-rc.3
  </details>

## 0.2.10-rc.2

### Patch Changes

- <details><summary>Updated dependencies []:</summary>

  - @rocket.chat/core-typings@7.1.0-rc.2
  - @rocket.chat/core-services@0.7.2-rc.2
  - @rocket.chat/models@1.0.1-rc.2
  </details>

## 0.2.10-rc.1

### Patch Changes

- <details><summary>Updated dependencies []:</summary>

  - @rocket.chat/core-typings@7.1.0-rc.1
  - @rocket.chat/core-services@0.7.2-rc.1
  - @rocket.chat/models@1.0.1-rc.1
  </details>

## 0.2.10-rc.0

### Patch Changes

- <details><summary>Updated dependencies [80e36bfc3938775eb26aa5576f1b9b98896e1cc4, 32d93a0666fa1cbe857d02889e93d9bbf45bd4f0, 63ccadc012499e004445ad6bc6cd2ff777aecbd1]:</summary>

  - @rocket.chat/core-typings@7.1.0-rc.0
  - @rocket.chat/core-services@0.7.2-rc.0
  - @rocket.chat/models@1.0.1-rc.0
  </details>

## 0.2.9

### Patch Changes

- <details><summary>Updated dependencies [bcacbb1cee, b338807d76, 3ea02d3cc1, e3629e065b, 03d148524b, 81998f3450, 509143d6dd]:</summary>

  - @rocket.chat/core-services@0.7.1
  - @rocket.chat/core-typings@7.0.0
  - @rocket.chat/models@1.0.0
  </details>

## 0.2.9-rc.6

### Patch Changes

- <details><summary>Updated dependencies []:</summary>

  - @rocket.chat/core-typings@7.0.0-rc.6
  - @rocket.chat/core-services@0.7.1-rc.6
  - @rocket.chat/models@1.0.0-rc.6
  </details>

## 0.2.9-rc.5

### Patch Changes

- <details><summary>Updated dependencies []:</summary>

  - @rocket.chat/core-services@0.7.1-rc.5
  - @rocket.chat/core-typings@7.0.0-rc.5
  - @rocket.chat/models@1.0.0-rc.5
  </details>

## 0.2.9-rc.4

### Patch Changes

- <details><summary>Updated dependencies []:</summary>

  - @rocket.chat/core-typings@7.0.0-rc.4
  - @rocket.chat/core-services@0.7.1-rc.4
  - @rocket.chat/models@1.0.0-rc.4
  </details>

## 0.2.9-rc.3

### Patch Changes

- <details><summary>Updated dependencies []:</summary>

  - @rocket.chat/core-typings@7.0.0-rc.3
  - @rocket.chat/core-services@0.7.1-rc.3
  - @rocket.chat/models@1.0.0-rc.3
  </details>

## 0.2.9-rc.2

### Patch Changes

- <details><summary>Updated dependencies []:</summary>

  - @rocket.chat/core-typings@7.0.0-rc.2
  - @rocket.chat/core-services@0.7.1-rc.2
  - @rocket.chat/models@1.0.0-rc.2
  </details>

## 0.2.9-rc.1

### Patch Changes

- <details><summary>Updated dependencies []:</summary>

  - @rocket.chat/core-typings@7.0.0-rc.1
  - @rocket.chat/core-services@0.7.1-rc.1
  - @rocket.chat/models@1.0.0-rc.1
  </details>

## 0.2.9-rc.0

### Patch Changes

- <details><summary>Updated dependencies [7726d68374, bcacbb1cee, b338807d76, 3ea02d3cc1, e3629e065b, 03d148524b, 81998f3450, 509143d6dd]:</summary>

  - @rocket.chat/core-typings@7.0.0-rc.0
  - @rocket.chat/core-services@0.7.1-rc.0
  - @rocket.chat/models@1.0.0-rc.0
  </details>

## 0.2.8

### Patch Changes

- <details><summary>Updated dependencies [274f4f5881, 532f08819e, 927710d778, 3a161c4310, 12d6307998]:</summary>

  - @rocket.chat/core-typings@6.13.0
  - @rocket.chat/core-services@0.7.0
  - @rocket.chat/models@0.3.0
  </details>

## 0.2.8-rc.6

### Patch Changes

- <details><summary>Updated dependencies []:</summary>

  - @rocket.chat/core-typings@6.13.0-rc.6
  - @rocket.chat/core-services@0.7.0-rc.6
  - @rocket.chat/models@0.3.0-rc.6
  </details>

## 0.2.8-rc.5

### Patch Changes

- <details><summary>Updated dependencies []:</summary>

  - @rocket.chat/core-typings@6.13.0-rc.5
  - @rocket.chat/core-services@0.7.0-rc.5
  - @rocket.chat/models@0.3.0-rc.5
  </details>

## 0.2.8-rc.4

### Patch Changes

- <details><summary>Updated dependencies []:</summary>

  - @rocket.chat/core-typings@6.13.0-rc.4
  - @rocket.chat/core-services@0.7.0-rc.4
  - @rocket.chat/models@0.3.0-rc.4
  </details>

## 0.2.8-rc.3

### Patch Changes

- <details><summary>Updated dependencies []:</summary>

  - @rocket.chat/core-typings@6.13.0-rc.3
  - @rocket.chat/core-services@0.7.0-rc.3
  - @rocket.chat/models@0.3.0-rc.3
  </details>

## 0.2.8-rc.2

### Patch Changes

- <details><summary>Updated dependencies []:</summary>

  - @rocket.chat/core-typings@6.13.0-rc.2
  - @rocket.chat/core-services@0.7.0-rc.2
  - @rocket.chat/models@0.3.0-rc.2
  </details>

## 0.2.8-rc.1

### Patch Changes

- <details><summary>Updated dependencies []:</summary>

  - @rocket.chat/core-typings@6.13.0-rc.1
  - @rocket.chat/core-services@0.7.0-rc.1
  - @rocket.chat/models@0.3.0-rc.1
  </details>

## 0.2.8-rc.0

### Patch Changes

- <details><summary>Updated dependencies [274f4f5881, 532f08819e, 927710d778, 3a161c4310, 12d6307998]:</summary>

  - @rocket.chat/core-typings@6.13.0-rc.0
  - @rocket.chat/core-services@0.7.0-rc.0
  - @rocket.chat/models@0.3.0-rc.0
  </details>

## 0.2.7

### Patch Changes

- <details><summary>Updated dependencies []:</summary>

  - @rocket.chat/core-services@0.6.1
  - @rocket.chat/core-typings@6.12.1
  - @rocket.chat/models@0.2.4
  </details>

## 0.2.6

### Patch Changes

- <details><summary>Updated dependencies [7937ff741a, 58c0efc732, e28be46db7, 58c0efc732]:</summary>

  - @rocket.chat/core-typings@6.12.0
  - @rocket.chat/core-services@0.6.0
  - @rocket.chat/models@0.2.3
  </details>

## 0.2.6-rc.6

### Patch Changes

- <details><summary>Updated dependencies []:</summary>

  - @rocket.chat/core-typings@6.12.0-rc.6
  - @rocket.chat/core-services@0.6.0-rc.6
  - @rocket.chat/models@0.2.3-rc.6
  </details>

## 0.2.6-rc.5

### Patch Changes

- <details><summary>Updated dependencies []:</summary>

  - @rocket.chat/core-typings@6.12.0-rc.5
  - @rocket.chat/core-services@0.6.0-rc.5
  - @rocket.chat/models@0.2.3-rc.5
  </details>

## 0.2.6-rc.4

### Patch Changes

- <details><summary>Updated dependencies []:</summary>

  - @rocket.chat/core-typings@6.12.0-rc.4
  - @rocket.chat/core-services@0.6.0-rc.4
  - @rocket.chat/models@0.2.3-rc.4
  </details>

## 0.2.6-rc.3

### Patch Changes

- <details><summary>Updated dependencies []:</summary>

  - @rocket.chat/core-typings@6.12.0-rc.3
  - @rocket.chat/core-services@0.6.0-rc.3
  - @rocket.chat/models@0.2.2-rc.3
  </details>

## 0.2.6-rc.2

### Patch Changes

- <details><summary>Updated dependencies []:</summary>

  - @rocket.chat/core-typings@6.12.0-rc.2
  - @rocket.chat/core-services@0.6.0-rc.2
  - @rocket.chat/models@0.2.2-rc.2
  </details>

## 0.2.6-rc.1

### Patch Changes

- <details><summary>Updated dependencies []:</summary>

  - @rocket.chat/core-typings@6.12.0-rc.1
  - @rocket.chat/core-services@0.6.0-rc.1
  - @rocket.chat/models@0.2.2-rc.1
  </details>

## 0.2.6-rc.0

### Patch Changes

- <details><summary>Updated dependencies [7937ff741a, 58c0efc732, e28be46db7, 58c0efc732]:</summary>

  - @rocket.chat/core-typings@6.12.0-rc.0
  - @rocket.chat/core-services@0.6.0-rc.0
  - @rocket.chat/models@0.2.1-rc.0
  </details>

## 0.2.5

### Patch Changes

- <details><summary>Updated dependencies []:</summary>

  - @rocket.chat/core-typings@6.11.2
  - @rocket.chat/core-services@0.5.2
  - @rocket.chat/models@0.2.2
  </details>

## 0.2.4

### Patch Changes

- <details><summary>Updated dependencies []:</summary>

  - @rocket.chat/core-typings@6.11.1
  - @rocket.chat/core-services@0.5.1
  - @rocket.chat/models@0.2.1
  </details>

## 0.2.3

### Patch Changes

- ([#32719](https://github.com/RocketChat/Rocket.Chat/pull/32719)) Added the `user` param to apps-engine update method call, allowing apps' new `onUpdate` hook to know who triggered the update.

- <details><summary>Updated dependencies [03c8b066f9, 2d89a0c448, 24f7df4894, 03c8b066f9, b8e5887fb9]:</summary>

  - @rocket.chat/core-services@0.5.0
  - @rocket.chat/core-typings@6.11.0
  - @rocket.chat/models@0.2.0
  </details>

## 0.2.3-rc.6

### Patch Changes

- <details><summary>Updated dependencies []:</summary>

  - @rocket.chat/core-typings@6.11.0-rc.6
  - @rocket.chat/core-services@0.5.0-rc.6
  - @rocket.chat/models@0.2.0-rc.6
  </details>

## 0.2.3-rc.5

### Patch Changes

- <details><summary>Updated dependencies []:</summary>

  - @rocket.chat/core-typings@6.11.0-rc.5
  - @rocket.chat/core-services@0.5.0-rc.5
  - @rocket.chat/models@0.2.0-rc.5
  </details>

## 0.2.3-rc.4

### Patch Changes

- <details><summary>Updated dependencies []:</summary>

  - @rocket.chat/core-typings@6.11.0-rc.4
  - @rocket.chat/core-services@0.5.0-rc.4
  - @rocket.chat/models@0.2.0-rc.4
  </details>

## 0.2.3-rc.3

### Patch Changes

- <details><summary>Updated dependencies []:</summary>

  - @rocket.chat/core-typings@6.11.0-rc.3
  - @rocket.chat/core-services@0.5.0-rc.3
  - @rocket.chat/models@0.2.0-rc.3
  </details>

## 0.2.3-rc.2

### Patch Changes

- <details><summary>Updated dependencies []:</summary>

  - @rocket.chat/core-typings@6.11.0-rc.2
  - @rocket.chat/core-services@0.5.0-rc.2
  - @rocket.chat/models@0.2.0-rc.2
  </details>

## 0.2.3-rc.1

### Patch Changes

- <details><summary>Updated dependencies []:</summary>

  - @rocket.chat/core-typings@6.11.0-rc.1
  - @rocket.chat/core-services@0.5.0-rc.1
  - @rocket.chat/models@0.2.0-rc.1
  </details>

## 0.2.3-rc.0

### Patch Changes

- ([#32719](https://github.com/RocketChat/Rocket.Chat/pull/32719)) Added the `user` param to apps-engine update method call, allowing apps' new `onUpdate` hook to know who triggered the update.

- <details><summary>Updated dependencies [03c8b066f9, 2d89a0c448, 24f7df4894, 03c8b066f9, b8e5887fb9]:</summary>

  - @rocket.chat/core-services@0.5.0-rc.0
  - @rocket.chat/core-typings@6.11.0-rc.0
  - @rocket.chat/models@0.2.0-rc.0
  </details>

## 0.2.2

### Patch Changes

- ([#32935](https://github.com/RocketChat/Rocket.Chat/pull/32935)) Fixed an issue that prevented apps from being updated or uninstalled in some cases

- ([#32935](https://github.com/RocketChat/Rocket.Chat/pull/32935)) Fixed an issue that prevented apps from handling errors during execution in some cases

- ([#32935](https://github.com/RocketChat/Rocket.Chat/pull/32935)) Improved Apps-Engine installation to prevent start up errors on manual installation setups

- ([#32935](https://github.com/RocketChat/Rocket.Chat/pull/32935)) Fixed an issue that caused the video conference button on rooms to not recognize a video conference provider app in some cases

- <details><summary>Updated dependencies [ca6a9d8de8, ca6a9d8de8, ca6a9d8de8, ca6a9d8de8]:</summary>

  - @rocket.chat/core-services@0.4.2
  - @rocket.chat/core-typings@6.10.2
  - @rocket.chat/models@0.1.2
  </details>

## 0.2.1

### Patch Changes

- <details><summary>Updated dependencies []:</summary>

  - @rocket.chat/core-typings@6.10.1
  - @rocket.chat/core-services@0.4.1
  - @rocket.chat/models@0.1.1
  </details>

## 0.2.0

### Minor Changes

- ([#31821](https://github.com/RocketChat/Rocket.Chat/pull/31821)) New runtime for apps in the Apps-Engine based on the Deno platform

### Patch Changes

- <details><summary>Updated dependencies [1240c874a5, 5f95c4ec6b, f75a2cb4bb, 4f72d62aa7, dfa49bdbb2]:</summary>

  - @rocket.chat/core-typings@6.10.0
  - @rocket.chat/core-services@0.4.0
  - @rocket.chat/models@0.1.0
  </details>

## 0.2.0-rc.7

### Patch Changes

- <details><summary>Updated dependencies []:</summary>

  - @rocket.chat/core-typings@6.10.0-rc.7
  - @rocket.chat/core-services@0.4.0-rc.7
  - @rocket.chat/models@0.1.0-rc.7
  </details>

## 0.2.0-rc.6

### Patch Changes

- <details><summary>Updated dependencies []:</summary>

  - @rocket.chat/core-typings@6.10.0-rc.6
  - @rocket.chat/core-services@0.4.0-rc.6
  - @rocket.chat/models@0.1.0-rc.6
  </details>

## 0.2.0-rc.5

### Patch Changes

- <details><summary>Updated dependencies []:</summary>

  - @rocket.chat/core-typings@6.10.0-rc.5
  - @rocket.chat/core-services@0.4.0-rc.5
  - @rocket.chat/models@0.1.0-rc.5
  </details>

## 0.2.0-rc.4

### Patch Changes

- <details><summary>Updated dependencies []:</summary>

  - @rocket.chat/core-typings@6.10.0-rc.4
  - @rocket.chat/core-services@0.4.0-rc.4
  - @rocket.chat/models@0.1.0-rc.4
  </details>

## 0.2.0-rc.3

### Patch Changes

- <details><summary>Updated dependencies []:</summary>

  - @rocket.chat/core-typings@6.10.0-rc.3
  - @rocket.chat/core-services@0.4.0-rc.3
  - @rocket.chat/models@0.1.0-rc.3
  </details>

## 0.2.0-rc.2

### Patch Changes

- <details><summary>Updated dependencies []:</summary>

  - @rocket.chat/core-typings@6.10.0-rc.2
  - @rocket.chat/core-services@0.4.0-rc.2
  - @rocket.chat/models@0.1.0-rc.2
  </details>

## 0.2.0-rc.1

### Patch Changes

- <details><summary>Updated dependencies []:</summary>

  - @rocket.chat/core-typings@6.10.0-rc.1
  - @rocket.chat/core-services@0.4.0-rc.1
  - @rocket.chat/models@0.1.0-rc.1
  </details>

## 0.2.0-rc.0

### Minor Changes

- ([#31821](https://github.com/RocketChat/Rocket.Chat/pull/31821)) New runtime for apps in the Apps-Engine based on the Deno platform

### Patch Changes

- <details><summary>Updated dependencies [1240c874a5, 5f95c4ec6b, f75a2cb4bb, 4f72d62aa7, dfa49bdbb2]:</summary>

  - @rocket.chat/core-typings@6.10.0-rc.0
  - @rocket.chat/core-services@0.4.0-rc.0
  - @rocket.chat/models@0.1.0-rc.0

## 0.1.18

### Patch Changes

- <details><summary>Updated dependencies []:</summary>

  - @rocket.chat/core-typings@6.9.3
  - @rocket.chat/core-services@0.3.18
  - @rocket.chat/models@0.0.42
  </details>

## 0.1.17

### Patch Changes

- <details><summary>Updated dependencies []:</summary>

  - @rocket.chat/core-typings@6.9.2
  - @rocket.chat/core-services@0.3.17
  - @rocket.chat/models@0.0.41
  </details>

## 0.1.16

### Patch Changes

- <details><summary>Updated dependencies []:</summary>

  - @rocket.chat/core-typings@6.9.1
  - @rocket.chat/core-services@0.3.16
  - @rocket.chat/models@0.0.40
  </details>

## 0.1.15

### Patch Changes

- <details><summary>Updated dependencies [ff4e396416, ad86761209, 724ba3a729, 70ab2a7b7b]:</summary>

  - @rocket.chat/core-typings@6.9.0
  - @rocket.chat/core-services@0.3.15
  - @rocket.chat/models@0.0.39
  </details>

## 0.1.15-rc.2

### Patch Changes

- <details><summary>Updated dependencies []:</summary>

  - @rocket.chat/core-typings@6.9.0-rc.2
  - @rocket.chat/core-services@0.3.15-rc.2
  - @rocket.chat/models@0.0.39-rc.2
  </details>

## 0.1.15-rc.1

### Patch Changes

- <details><summary>Updated dependencies []:</summary>

  - @rocket.chat/core-typings@6.9.0-rc.1
  - @rocket.chat/core-services@0.3.15-rc.1
  - @rocket.chat/models@0.0.39-rc.1
  </details>

## 0.1.15-rc.0

### Patch Changes

- <details><summary>Updated dependencies [ff4e396416, ad86761209, 724ba3a729, 70ab2a7b7b]:</summary>

  - @rocket.chat/core-typings@6.9.0-rc.0
  - @rocket.chat/core-services@0.3.15-rc.0
  - @rocket.chat/models@0.0.39-rc.0
  </details>

## 0.1.14

### Patch Changes

- ([#32374](https://github.com/RocketChat/Rocket.Chat/pull/32374)) Fixed an issue with some apps that didn't implement executeViewCloseHandler. This causes opened modals to be open forever on UI (unless Esc was clicked). This is because when the UI attempts to close it, it calls the aforementioned handler, and since it didn't exist, apps engine errored out.

  This returned an empty response to the UI, which ignored the response and continued to show the view.

- <details><summary>Updated dependencies [c47a8e3514, b94ca7c30b, 8b0986d15a, 4aba7c8a26]:</summary>

  - @rocket.chat/core-typings@6.8.0
  - @rocket.chat/core-services@0.3.14
  - @rocket.chat/models@0.0.38
  </details>

## 0.1.14-rc.2

### Patch Changes

- ([#32374](https://github.com/RocketChat/Rocket.Chat/pull/32374)) Fixed an issue with some apps that didn't implement executeViewCloseHandler. This causes opened modals to be open forever on UI (unless Esc was clicked). This is because when the UI attempts to close it, it calls the aforementioned handler, and since it didn't exist, apps engine errored out.

  This returned an empty response to the UI, which ignored the response and continued to show the view.

- <details><summary>Updated dependencies [b94ca7c30b]:</summary>

  - @rocket.chat/core-services@0.3.14-rc.2
  - @rocket.chat/core-typings@6.8.0-rc.2
  - @rocket.chat/models@0.0.38-rc.2
  </details>

## 0.1.14-rc.1

### Patch Changes

- <details><summary>Updated dependencies []:</summary>

  - @rocket.chat/core-typings@6.8.0-rc.1
  - @rocket.chat/core-services@0.3.13-rc.1
  - @rocket.chat/models@0.0.37-rc.1
  </details>

## 0.1.14-rc.0

### Patch Changes

- <details><summary>Updated dependencies [c47a8e3514, 8b0986d15a, 4aba7c8a26]:</summary>

  - @rocket.chat/core-typings@6.8.0-rc.0
  - @rocket.chat/core-services@0.3.12-rc.0
  - @rocket.chat/models@0.0.36-rc.0

## 0.1.13

### Patch Changes

- <details><summary>Updated dependencies []:</summary>

  - @rocket.chat/core-typings@6.7.2
  - @rocket.chat/core-services@0.3.13
  - @rocket.chat/models@0.0.37
  </details>

## 0.1.12

### Patch Changes

- <details><summary>Updated dependencies []:</summary>

  - @rocket.chat/core-typings@6.7.1
  - @rocket.chat/core-services@0.3.12
  - @rocket.chat/models@0.0.36
  </details>

## 0.1.11

### Patch Changes

- <details><summary>Updated dependencies [b9ef630816, 3eb4dd7f50, b9e897a8f5, b876e4e0fc, e203c40471]:</summary>

  - @rocket.chat/core-typings@6.7.0
  - @rocket.chat/core-services@0.3.11
  - @rocket.chat/models@0.0.35
  </details>

## 0.1.11-rc.4

### Patch Changes

- <details><summary>Updated dependencies []:</summary>

  - @rocket.chat/core-typings@6.7.0-rc.4
  - @rocket.chat/core-services@0.3.11-rc.4
  - @rocket.chat/models@0.0.35-rc.4
  </details>

## 0.1.11-rc.3

### Patch Changes

- <details><summary>Updated dependencies []:</summary>

  - @rocket.chat/core-typings@6.7.0-rc.3
  - @rocket.chat/core-services@0.3.11-rc.3
  - @rocket.chat/models@0.0.35-rc.3
  </details>

## 0.1.11-rc.2

### Patch Changes

- <details><summary>Updated dependencies []:</summary>

  - @rocket.chat/core-typings@6.7.0-rc.2
  - @rocket.chat/core-services@0.3.11-rc.2
  - @rocket.chat/models@0.0.35-rc.2
  </details>

## 0.1.11-rc.1

### Patch Changes

- <details><summary>Updated dependencies []:</summary>

  - @rocket.chat/core-typings@6.7.0-rc.1
  - @rocket.chat/core-services@0.3.11-rc.1
  - @rocket.chat/models@0.0.35-rc.1
  </details>

## 0.1.11-rc.0

### Patch Changes

- <details><summary>Updated dependencies [b9ef630816, 3eb4dd7f50, b9e897a8f5, b876e4e0fc, e203c40471]:</summary>

  - @rocket.chat/core-typings@6.7.0-rc.0
  - @rocket.chat/core-services@0.3.11-rc.0
  - @rocket.chat/models@0.0.35-rc.0
  </details>

## 0.1.10

### Patch Changes

- <details><summary>Updated dependencies [ada096901a]:</summary>

  - @rocket.chat/models@0.0.34
  - @rocket.chat/core-services@0.3.10
  - @rocket.chat/core-typings@6.6.6
  </details>

## 0.1.9

### Patch Changes

- <details><summary>Updated dependencies []:</summary>

  - @rocket.chat/core-typings@6.6.5
  - @rocket.chat/core-services@0.3.9
  - @rocket.chat/models@0.0.33
  </details>

## 0.1.8

### Patch Changes

- <details><summary>Updated dependencies [c2872a93f2]:</summary>

  - @rocket.chat/core-services@0.3.8
  - @rocket.chat/core-typings@6.6.4
  - @rocket.chat/models@0.0.32
  </details>

## 0.1.7

### Patch Changes

- <details><summary>Updated dependencies []:</summary>

  - @rocket.chat/core-typings@6.6.3
  - @rocket.chat/core-services@0.3.7
  - @rocket.chat/models@0.0.31
  </details>

## 0.1.6

### Patch Changes

- <details><summary>Updated dependencies []:</summary>

  - @rocket.chat/core-typings@6.6.2
  - @rocket.chat/core-services@0.3.6
  - @rocket.chat/models@0.0.30
  </details>

## 0.1.5

### Patch Changes

- <details><summary>Updated dependencies []:</summary>

  - @rocket.chat/core-typings@6.6.1
  - @rocket.chat/core-services@0.3.5
  - @rocket.chat/models@0.0.29
  </details>

## 0.1.4

### Patch Changes

- ([#31138](https://github.com/RocketChat/Rocket.Chat/pull/31138)) feat(uikit): Move `@rocket.chat/ui-kit` package to the main monorepo

- <details><summary>Updated dependencies [b223cbde14, dbb08ef948, 9a6e9b4e28, fdd9852079, b4b2cd20a8]:</summary>

  - @rocket.chat/core-services@0.3.4
  - @rocket.chat/core-typings@6.6.0
  - @rocket.chat/models@0.0.28
  </details>

## 0.1.4-rc.7

### Patch Changes

- <details><summary>Updated dependencies []:</summary>

  - @rocket.chat/core-typings@6.6.0-rc.7
  - @rocket.chat/core-services@0.3.4-rc.7
  - @rocket.chat/models@0.0.28-rc.7
  </details>

## 0.1.4-rc.6

### Patch Changes

- <details><summary>Updated dependencies []:</summary>

  - @rocket.chat/core-typings@6.6.0-rc.6
  - @rocket.chat/core-services@0.3.4-rc.6
  - @rocket.chat/models@0.0.28-rc.6
  </details>

## 0.1.4-rc.5

### Patch Changes

- <details><summary>Updated dependencies []:</summary>

  - @rocket.chat/core-typings@6.6.0-rc.5
  - @rocket.chat/core-services@0.3.4-rc.5
  - @rocket.chat/models@0.0.28-rc.5
  </details>

## 0.1.4-rc.4

### Patch Changes

- @rocket.chat/core-typings@6.6.0-rc.4
- @rocket.chat/core-services@0.3.4-rc.4
- @rocket.chat/models@0.0.28-rc.4

## 0.1.4-rc.3

### Patch Changes

- @rocket.chat/core-typings@6.6.0-rc.3
- @rocket.chat/core-services@0.3.4-rc.3
- @rocket.chat/models@0.0.28-rc.3

## 0.1.4-rc.2

### Patch Changes

- @rocket.chat/core-typings@6.6.0-rc.2
- @rocket.chat/core-services@0.3.4-rc.2
- @rocket.chat/models@0.0.28-rc.2

## 0.1.4-rc.1

### Patch Changes

- @rocket.chat/core-typings@6.6.0-rc.1
- @rocket.chat/core-services@0.3.4-rc.1
- @rocket.chat/models@0.0.28-rc.1

## 0.1.4-rc.0

### Patch Changes

- b223cbde14: feat(uikit): Move `@rocket.chat/ui-kit` package to the main monorepo
- Updated dependencies [b223cbde14]
- Updated dependencies [dbb08ef948]
- Updated dependencies [9a6e9b4e28]
- Updated dependencies [fdd9852079]
- Updated dependencies [b4b2cd20a8]
  - @rocket.chat/core-services@0.3.4-rc.0
  - @rocket.chat/core-typings@6.6.0-rc.0
  - @rocket.chat/models@0.0.28-rc.0

## 0.1.3

### Patch Changes

- @rocket.chat/core-typings@6.5.3
- @rocket.chat/core-services@0.3.3
- @rocket.chat/models@0.0.27

## 0.1.2

### Patch Changes

- @rocket.chat/core-typings@6.5.2
- @rocket.chat/core-services@0.3.2
- @rocket.chat/models@0.0.26

## 0.1.1

### Patch Changes

- Updated dependencies [c2b224fd82]
  - @rocket.chat/core-typings@6.5.1
  - @rocket.chat/core-services@0.3.1
  - @rocket.chat/models@0.0.25

## 0.1.0

### Minor Changes

- c38711b346: Add peak connections monitoring and methods to get and reset the counter
- 5f81a0f3cb: Implemented the License library, it is used to handle the functionality like expiration date, modules, limits, etc.
  Also added a version v3 of the license, which contains an extended list of features.
  v2 is still supported, since we convert it to v3 on the fly.

### Patch Changes

- Updated dependencies [dea1fe9191]
- Updated dependencies [c0ef13a0bf]
- Updated dependencies [5b9d6883bf]
- Updated dependencies [92613680b7]
- Updated dependencies [ec1b2b9846]
- Updated dependencies [5f81a0f3cb]
- Updated dependencies [dea1fe9191]
  - @rocket.chat/core-typings@6.5.0
  - @rocket.chat/core-services@0.3.0
  - @rocket.chat/models@0.0.24

## 0.1.0-rc.19

### Patch Changes

- @rocket.chat/core-typings@6.5.0-rc.19
- @rocket.chat/core-services@0.3.0-rc.19
- @rocket.chat/models@0.0.24-rc.12

## 0.1.0-rc.18

### Patch Changes

- @rocket.chat/core-typings@6.5.0-rc.18
- @rocket.chat/core-services@0.3.0-rc.18
- @rocket.chat/models@0.0.24-rc.11

## 0.1.0-rc.17

### Patch Changes

- @rocket.chat/core-typings@6.5.0-rc.17
- @rocket.chat/core-services@0.3.0-rc.17
- @rocket.chat/models@0.0.24-rc.10

## 0.1.0-rc.16

### Patch Changes

- @rocket.chat/core-typings@6.5.0-rc.16
- @rocket.chat/core-services@0.3.0-rc.16
- @rocket.chat/models@0.0.24-rc.9

## 0.1.0-rc.15

### Patch Changes

- @rocket.chat/core-typings@6.5.0-rc.15
- @rocket.chat/core-services@0.3.0-rc.15
- @rocket.chat/models@0.0.24-rc.8

## 0.1.0-rc.14

### Patch Changes

- @rocket.chat/core-typings@6.5.0-rc.14
- @rocket.chat/core-services@0.3.0-rc.14
- @rocket.chat/models@0.0.24-rc.7

## 0.1.0-rc.13

### Patch Changes

- @rocket.chat/core-typings@6.5.0-rc.13
- @rocket.chat/core-services@0.3.0-rc.13
- @rocket.chat/models@0.0.24-rc.6

## 0.1.0-rc.12

### Patch Changes

- @rocket.chat/core-typings@6.5.0-rc.12
- @rocket.chat/core-services@0.3.0-rc.12
- @rocket.chat/models@0.0.24-rc.5

## 0.1.0-rc.11

### Patch Changes

- @rocket.chat/core-typings@6.5.0-rc.11
- @rocket.chat/core-services@0.3.0-rc.11
- @rocket.chat/models@0.0.24-rc.4

## 0.1.0-rc.10

### Patch Changes

- @rocket.chat/core-typings@6.5.0-rc.10
- @rocket.chat/core-services@0.3.0-rc.10
- @rocket.chat/models@0.0.24-rc.3

## 0.1.0-rc.9

### Patch Changes

- @rocket.chat/core-typings@6.5.0-rc.9
- @rocket.chat/core-services@0.3.0-rc.9
- @rocket.chat/models@0.0.24-rc.2

## 0.1.0-rc.8

### Patch Changes

- @rocket.chat/core-typings@6.5.0-rc.8
- @rocket.chat/core-services@0.3.0-rc.8
- @rocket.chat/models@0.0.24-rc.1

## 0.1.0-rc.7

### Patch Changes

- @rocket.chat/core-typings@6.5.0-rc.7
- @rocket.chat/core-services@0.3.0-rc.7
- @rocket.chat/models@0.0.21-rc.7

## 0.1.0-rc.6

### Patch Changes

- @rocket.chat/core-typings@6.5.0-rc.6
- @rocket.chat/core-services@0.3.0-rc.6
- @rocket.chat/models@0.0.21-rc.6

## 0.1.0-rc.5

### Patch Changes

- @rocket.chat/core-typings@6.5.0-rc.5
- @rocket.chat/core-services@0.3.0-rc.5
- @rocket.chat/models@0.0.21-rc.5

## 0.1.0-rc.4

### Patch Changes

- @rocket.chat/core-typings@6.5.0-rc.4
- @rocket.chat/core-services@0.3.0-rc.4
- @rocket.chat/models@0.0.21-rc.4

## 0.1.0-rc.3

### Patch Changes

- @rocket.chat/core-typings@6.5.0-rc.3
- @rocket.chat/core-services@0.3.0-rc.3
- @rocket.chat/models@0.0.21-rc.3

## 0.1.0-rc.2

### Patch Changes

- @rocket.chat/core-typings@6.5.0-rc.2
- @rocket.chat/core-services@0.3.0-rc.2
- @rocket.chat/models@0.0.21-rc.2

## 0.1.0-rc.1

### Patch Changes

- @rocket.chat/core-typings@6.5.0-rc.1
- @rocket.chat/core-services@0.3.0-rc.1
- @rocket.chat/models@0.0.21-rc.1

## 0.1.0-rc.0

### Minor Changes

- c38711b346: Add peak connections monitoring and methods to get and reset the counter
- 5f81a0f3cb: Implemented the License library, it is used to handle the functionality like expiration date, modules, limits, etc.
  Also added a version v3 of the license, which contains an extended list of features.
  v2 is still supported, since we convert it to v3 on the fly.

### Patch Changes

- Updated dependencies [dea1fe9191]
- Updated dependencies [c0ef13a0bf]
- Updated dependencies [5b9d6883bf]
- Updated dependencies [92613680b7]
- Updated dependencies [ec1b2b9846]
- Updated dependencies [5f81a0f3cb]
- Updated dependencies [dea1fe9191]
  - @rocket.chat/core-typings@6.5.0-rc.0
  - @rocket.chat/core-services@0.3.0-rc.0
  - @rocket.chat/models@0.0.21-rc.0

## 0.0.23

### Patch Changes

- @rocket.chat/core-typings@6.4.8
- @rocket.chat/core-services@0.2.8
- @rocket.chat/models@0.0.23

## 0.0.22

### Patch Changes

- @rocket.chat/core-typings@6.4.7
- @rocket.chat/core-services@0.2.7
- @rocket.chat/models@0.0.22

## 0.0.21

### Patch Changes

- @rocket.chat/core-typings@6.4.6
- @rocket.chat/core-services@0.2.6
- @rocket.chat/models@0.0.21

## 0.0.20

### Patch Changes

- @rocket.chat/core-typings@6.4.5
- @rocket.chat/core-services@0.2.5
- @rocket.chat/models@0.0.20

## 0.0.19

### Patch Changes

- @rocket.chat/core-typings@6.4.4
- @rocket.chat/core-services@0.2.4
- @rocket.chat/models@0.0.19

## 0.0.18

### Patch Changes

- @rocket.chat/core-typings@6.4.3
- @rocket.chat/core-services@0.2.3
- @rocket.chat/models@0.0.18

## 0.0.17

### Patch Changes

- @rocket.chat/core-typings@6.4.2
- @rocket.chat/core-services@0.2.2
- @rocket.chat/models@0.0.17

## 0.0.16

### Patch Changes

- @rocket.chat/core-typings@6.4.1
- @rocket.chat/core-services@0.2.1
- @rocket.chat/models@0.0.16

## 0.0.15

### Patch Changes

- d9a150000d: Fixed presence broadcast being disabled on server restart
- Updated dependencies [239a34e877]
- Updated dependencies [203304782f]
- Updated dependencies [4186eecf05]
- Updated dependencies [982ef6f459]
- Updated dependencies [ba24f3c21f]
- Updated dependencies [19aec23cda]
- Updated dependencies [ebab8c4dd8]
- Updated dependencies [1041d4d361]
- Updated dependencies [61128364d6]
- Updated dependencies [d45365436e]
  - @rocket.chat/core-typings@6.4.0
  - @rocket.chat/core-services@0.2.0
  - @rocket.chat/models@0.0.15

## 0.0.15-rc.5

### Patch Changes

- Updated dependencies [1041d4d361]
  - @rocket.chat/core-typings@6.4.0-rc.5
  - @rocket.chat/core-services@0.2.0-rc.5
  - @rocket.chat/models@0.0.15-rc.5

## 0.0.14-rc.4

### Patch Changes

- @rocket.chat/core-typings@6.4.0-rc.4
- @rocket.chat/core-services@0.2.0-rc.4
- @rocket.chat/models@0.0.14-rc.4

## 0.0.14-rc.3

### Patch Changes

- d9a150000d: Fixed presence broadcast being disabled on server restart
  - @rocket.chat/core-typings@6.4.0-rc.3
  - @rocket.chat/core-services@0.2.0-rc.3
  - @rocket.chat/models@0.0.14-rc.3

## 0.0.14-rc.2

### Patch Changes

- @rocket.chat/core-typings@6.4.0-rc.2
- @rocket.chat/core-services@0.2.0-rc.2
- @rocket.chat/models@0.0.14-rc.2

## 0.0.14-rc.1

### Patch Changes

- @rocket.chat/core-typings@6.4.0-rc.1
- @rocket.chat/core-services@0.2.0-rc.1
- @rocket.chat/models@0.0.11-rc.1

## 0.0.14-rc.0

### Patch Changes

- Updated dependencies [239a34e877]
- Updated dependencies [203304782f]
- Updated dependencies [4186eecf05]
- Updated dependencies [982ef6f459]
- Updated dependencies [ba24f3c21f]
- Updated dependencies [19aec23cda]
- Updated dependencies [ebab8c4dd8]
- Updated dependencies [61128364d6]
- Updated dependencies [d45365436e]
  - @rocket.chat/core-typings@6.4.0-rc.0
  - @rocket.chat/core-services@0.2.0-rc.0
  - @rocket.chat/models@0.0.11-rc.0

## 0.0.13

### Patch Changes

- c655be17ca: Fixed presence broadcast being disabled on server restart
  - @rocket.chat/core-typings@6.3.7
  - @rocket.chat/core-services@0.1.7
  - @rocket.chat/models@0.0.13

## 0.0.12

### Patch Changes

- @rocket.chat/core-typings@6.3.6
- @rocket.chat/core-services@0.1.6
- @rocket.chat/models@0.0.12

## 0.0.11

### Patch Changes

- @rocket.chat/models@0.0.11
- @rocket.chat/core-services@0.1.5
- @rocket.chat/core-typings@6.3.5

## 0.0.10

### Patch Changes

- @rocket.chat/models@0.0.10
- @rocket.chat/core-services@0.1.4
- @rocket.chat/core-typings@6.3.4

## 0.0.9

### Patch Changes

- @rocket.chat/core-typings@6.3.3
- @rocket.chat/core-services@0.1.3
- @rocket.chat/models@0.0.9

## 0.0.8

### Patch Changes

- @rocket.chat/core-typings@6.3.2
- @rocket.chat/core-services@0.1.2
- @rocket.chat/models@0.0.8

## 0.0.7

### Patch Changes

- @rocket.chat/core-typings@6.3.1
- @rocket.chat/core-services@0.1.1
- @rocket.chat/models@0.0.7

## 0.0.6

### Patch Changes

- Updated dependencies [e14ec50816]
- Updated dependencies [9da856cc67]
- Updated dependencies [5e429d9c78]
- Updated dependencies [f379336951]
- Updated dependencies [12d97e16c2]
- Updated dependencies [48ac55f4ea]
  - @rocket.chat/core-typings@6.3.0
  - @rocket.chat/core-services@0.1.0
  - @rocket.chat/models@0.0.6

## 0.0.6-rc.10

### Patch Changes

- Updated dependencies [f379336951]
  - @rocket.chat/core-services@0.1.0-rc.10
  - @rocket.chat/core-typings@6.3.0-rc.10
  - @rocket.chat/models@0.0.6-rc.10

## 0.0.6-rc.9

### Patch Changes

- Updated dependencies [48ac55f4ea]
  - @rocket.chat/core-services@0.1.0-rc.9
  - @rocket.chat/core-typings@6.3.0-rc.9
  - @rocket.chat/models@0.0.6-rc.9

## 0.0.6-rc.8

### Patch Changes

- @rocket.chat/core-typings@6.3.0-rc.8
- @rocket.chat/core-services@0.1.0-rc.8
- @rocket.chat/models@0.0.6-rc.8

## 0.0.6-rc.7

### Patch Changes

- @rocket.chat/core-typings@6.3.0-rc.7
- @rocket.chat/core-services@0.1.0-rc.7
- @rocket.chat/models@0.0.6-rc.7

## 0.0.6-rc.6

### Patch Changes

- @rocket.chat/core-typings@6.3.0-rc.6
- @rocket.chat/core-services@0.1.0-rc.6
- @rocket.chat/models@0.0.6-rc.6

## 0.0.6-rc.5

### Patch Changes

- @rocket.chat/core-typings@6.3.0-rc.5
- @rocket.chat/core-services@0.1.0-rc.5
- @rocket.chat/models@0.0.6-rc.5

## 0.0.6-rc.4

### Patch Changes

- @rocket.chat/core-typings@6.3.0-rc.4
- @rocket.chat/core-services@0.1.0-rc.4
- @rocket.chat/models@0.0.6-rc.4

## 0.0.6-rc.3

### Patch Changes

- @rocket.chat/core-typings@6.3.0-rc.3
- @rocket.chat/core-services@0.1.0-rc.3
- @rocket.chat/models@0.0.6-rc.3

## 0.0.6-rc.2

### Patch Changes

- @rocket.chat/core-services@0.1.0-rc.2
- @rocket.chat/core-typings@6.3.0-rc.2
- @rocket.chat/models@0.0.6-rc.2

## 0.0.6-rc.1

### Patch Changes

- @rocket.chat/core-typings@6.3.0-rc.1
- @rocket.chat/core-services@0.1.0-rc.1
- @rocket.chat/models@0.0.6-rc.1

## 0.0.5

### Patch Changes

- @rocket.chat/core-typings@6.2.10
- @rocket.chat/core-services@0.0.5
- @rocket.chat/models@0.0.5

## 0.0.4

## 0.0.3-rc.0

### Patch Changes

- Updated dependencies [e14ec50816]
- Updated dependencies [9da856cc67]
- Updated dependencies [5e429d9c78]
- Updated dependencies [12d97e16c2]
  - @rocket.chat/core-typings@6.3.0-rc.0
  - @rocket.chat/core-services@0.1.0-rc.0
  - @rocket.chat/models@0.0.3-rc.0

## 0.0.2

### Patch Changes

- Updated dependencies []:
  - @rocket.chat/core-typings@6.2.6
  - @rocket.chat/core-services@0.0.2
  - @rocket.chat/models@0.0.2<|MERGE_RESOLUTION|>--- conflicted
+++ resolved
@@ -1,6 +1,5 @@
 # @rocket.chat/presence
 
-<<<<<<< HEAD
 ## 0.2.26-rc.8
 
 ### Patch Changes
@@ -79,9 +78,8 @@
   </details>
 
 ## 0.2.26-rc.1
-=======
+
 ## 0.2.28-rc.1
->>>>>>> 54e2bc45
 
 - @rocket.chat/core-typings@7.8.0-rc.1
 - @rocket.chat/core-services@0.9.5-rc.1
