{
	"name": "@rocket.chat/presence",
<<<<<<< HEAD
	"version": "0.2.26-rc.1",
=======
	"version": "0.2.28",
>>>>>>> fe8bc08d
	"private": true,
	"devDependencies": {
		"@babel/core": "~7.26.0",
		"@babel/preset-env": "~7.26.0",
		"@babel/preset-typescript": "~7.26.0",
		"@rocket.chat/apps-engine": "workspace:^",
		"@rocket.chat/eslint-config": "workspace:^",
		"@rocket.chat/rest-typings": "workspace:^",
		"@types/node": "~22.14.0",
		"babel-jest": "~30.0.0",
		"eslint": "~8.45.0",
		"jest": "~30.0.0",
		"typescript": "~5.8.3"
	},
	"scripts": {
		"lint": "eslint src",
		"lint:fix": "eslint src --fix",
		"test": "jest",
		"build": "tsc",
		"testunit": "jest",
		"typecheck": "tsc --noEmit --skipLibCheck"
	},
	"main": "./dist/Presence.js",
	"typings": "./dist/Presence.d.ts",
	"files": [
		"/dist"
	],
	"volta": {
		"extends": "../../../package.json"
	},
	"dependencies": {
		"@rocket.chat/core-services": "workspace:^",
		"@rocket.chat/core-typings": "workspace:^",
		"@rocket.chat/models": "workspace:^",
		"mongodb": "6.10.0"
	}
}<|MERGE_RESOLUTION|>--- conflicted
+++ resolved
@@ -1,10 +1,6 @@
 {
 	"name": "@rocket.chat/presence",
-<<<<<<< HEAD
-	"version": "0.2.26-rc.1",
-=======
-	"version": "0.2.28",
->>>>>>> fe8bc08d
+	"version": "0.2.29-rc.1",
 	"private": true,
 	"devDependencies": {
 		"@babel/core": "~7.26.0",
