{
	"name": "@rocket.chat/presence",
<<<<<<< HEAD
	"version": "0.2.22-rc.3",
=======
	"version": "0.2.23",
>>>>>>> 0432cbd4
	"private": true,
	"devDependencies": {
		"@babel/core": "~7.26.0",
		"@babel/preset-env": "~7.26.0",
		"@babel/preset-typescript": "~7.26.0",
		"@rocket.chat/apps-engine": "workspace:^",
		"@rocket.chat/eslint-config": "workspace:^",
		"@rocket.chat/rest-typings": "workspace:^",
		"@types/node": "~22.14.0",
		"babel-jest": "^29.7.0",
		"eslint": "~8.45.0",
		"jest": "~29.7.0",
		"typescript": "~5.7.2"
	},
	"scripts": {
		"lint": "eslint src",
		"lint:fix": "eslint src --fix",
		"test": "jest",
		"build": "tsc",
		"testunit": "jest",
		"typecheck": "tsc --noEmit --skipLibCheck"
	},
	"main": "./dist/Presence.js",
	"typings": "./dist/Presence.d.ts",
	"files": [
		"/dist"
	],
	"volta": {
		"extends": "../../../package.json"
	},
	"dependencies": {
		"@rocket.chat/core-services": "workspace:^",
		"@rocket.chat/core-typings": "workspace:^",
		"@rocket.chat/models": "workspace:^",
		"mongodb": "patch:mongodb@npm%3A6.10.0#~/.yarn/patches/mongodb-npm-6.10.0-b914157c35.patch"
	}
}<|MERGE_RESOLUTION|>--- conflicted
+++ resolved
@@ -1,10 +1,6 @@
 {
 	"name": "@rocket.chat/presence",
-<<<<<<< HEAD
-	"version": "0.2.22-rc.3",
-=======
-	"version": "0.2.23",
->>>>>>> 0432cbd4
+	"version": "0.2.24-rc.3",
 	"private": true,
 	"devDependencies": {
 		"@babel/core": "~7.26.0",
