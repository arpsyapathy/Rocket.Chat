--- conflicted
+++ resolved
@@ -1,10 +1,6 @@
 {
 	"name": "@rocket.chat/presence",
-<<<<<<< HEAD
-	"version": "0.2.7-rc.0",
-=======
-	"version": "0.2.7",
->>>>>>> e22ea8f1
+	"version": "0.2.8-rc.0",
 	"private": true,
 	"devDependencies": {
 		"@babel/core": "~7.22.20",
