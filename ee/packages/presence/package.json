--- conflicted
+++ resolved
@@ -6,11 +6,7 @@
 		"@babel/core": "~7.22.20",
 		"@babel/preset-env": "~7.22.20",
 		"@babel/preset-typescript": "~7.22.15",
-<<<<<<< HEAD
 		"@rocket.chat/apps-engine": "1.42.0-alpha.619",
-=======
-		"@rocket.chat/apps-engine": "^1.41.1",
->>>>>>> 5a67f3ab
 		"@rocket.chat/eslint-config": "workspace:^",
 		"@rocket.chat/rest-typings": "workspace:^",
 		"@types/node": "^14.18.63",
