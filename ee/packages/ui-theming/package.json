{
	"name": "@rocket.chat/ui-theming",
	"version": "0.0.1",
	"private": true,
	"devDependencies": {
<<<<<<< HEAD
		"@rocket.chat/css-in-js": "next",
		"@rocket.chat/fuselage": "next",
		"@rocket.chat/fuselage-hooks": "next",
		"@rocket.chat/icons": "next",
		"@rocket.chat/ui-contexts": "workspace:~",
		"@storybook/addon-actions": "~6.5.16",
=======
		"@rocket.chat/css-in-js": "0.31.23",
		"@rocket.chat/fuselage": "0.31.23",
		"@rocket.chat/fuselage-hooks": "0.31.23",
		"@rocket.chat/icons": "0.31.23",
		"@rocket.chat/ui-contexts": "workspace:^",
		"@storybook/addon-actions": "~6.5.15",
>>>>>>> 0d0fa6fe
		"@storybook/addon-docs": "~6.5.15",
		"@storybook/addon-essentials": "~6.5.15",
		"@storybook/addon-interactions": "~6.5.15",
		"@storybook/addon-links": "~6.5.15",
		"@storybook/addon-postcss": "~2.0.0",
		"@storybook/builder-webpack4": "~6.5.15",
		"@storybook/manager-webpack4": "~6.5.16",
		"@storybook/react": "~6.5.15",
		"@storybook/testing-library": "~0.0.13",
		"@types/jest": "~29.5.0",
		"@types/postcss-url": "^10",
		"@types/react": "~17.0.57",
		"eslint": "^8.29.0",
		"eslint-plugin-anti-trojan-source": "^1.1.0",
		"eslint-plugin-react": "^7.31.11",
		"eslint-plugin-react-hooks": "^4.6.0",
		"eslint-plugin-testing-library": "^5.9.1",
		"jest": "~29.5.0",
		"postcss": "~8.4.16",
		"postcss-custom-properties": "~12.1.8",
		"postcss-easy-import": "~4.0.0",
		"postcss-load-config": "~4.0.1",
		"postcss-media-minmax": "~5.0.0",
		"postcss-nested": "~5.0.6",
		"postcss-url": "~10.1.3",
		"react": "~17.0.2",
		"ts-jest": "~29.0.5",
		"typescript": "~5.0.2"
	},
	"scripts": {
		"lint": "eslint --ext .js,.jsx,.ts,.tsx .",
		"lint:fix": "eslint --ext .js,.jsx,.ts,.tsx . --fix",
		"test": "jest",
		"build": "rm -rf dist && tsc -p tsconfig-build.json",
		"storybook": "start-storybook -p 6006",
		"dev": "tsc -p tsconfig-build.json --watch --preserveWatchOutput"
	},
	"main": "./dist/index.js",
	"typings": "./dist/index.d.ts",
	"files": [
		"/src"
	],
	"peerDependencies": {
		"@rocket.chat/css-in-js": "*",
		"@rocket.chat/fuselage": "*",
		"@rocket.chat/fuselage-hooks": "*",
		"@rocket.chat/icons": "*",
		"react": "~17.0.2"
	},
	"volta": {
		"extends": "../../../package.json"
	}
}<|MERGE_RESOLUTION|>--- conflicted
+++ resolved
@@ -3,21 +3,12 @@
 	"version": "0.0.1",
 	"private": true,
 	"devDependencies": {
-<<<<<<< HEAD
 		"@rocket.chat/css-in-js": "next",
 		"@rocket.chat/fuselage": "next",
 		"@rocket.chat/fuselage-hooks": "next",
 		"@rocket.chat/icons": "next",
-		"@rocket.chat/ui-contexts": "workspace:~",
+		"@rocket.chat/ui-contexts": "workspace:^",
 		"@storybook/addon-actions": "~6.5.16",
-=======
-		"@rocket.chat/css-in-js": "0.31.23",
-		"@rocket.chat/fuselage": "0.31.23",
-		"@rocket.chat/fuselage-hooks": "0.31.23",
-		"@rocket.chat/icons": "0.31.23",
-		"@rocket.chat/ui-contexts": "workspace:^",
-		"@storybook/addon-actions": "~6.5.15",
->>>>>>> 0d0fa6fe
 		"@storybook/addon-docs": "~6.5.15",
 		"@storybook/addon-essentials": "~6.5.15",
 		"@storybook/addon-interactions": "~6.5.15",
