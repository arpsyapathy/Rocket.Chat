{
	"name": "@rocket.chat/ui-theming",
	"version": "0.1.2",
	"private": true,
	"devDependencies": {
		"@rocket.chat/css-in-js": "~0.31.25",
<<<<<<< HEAD
		"@rocket.chat/fuselage": "^0.52.0",
		"@rocket.chat/fuselage-hooks": "^0.33.0",
=======
		"@rocket.chat/fuselage": "^0.53.2",
		"@rocket.chat/fuselage-hooks": "^0.33.1",
>>>>>>> 5eb3cbb7
		"@rocket.chat/icons": "^0.34.0",
		"@rocket.chat/ui-contexts": "workspace:~",
		"@storybook/addon-actions": "~6.5.16",
		"@storybook/addon-docs": "~6.5.16",
		"@storybook/addon-essentials": "~6.5.16",
		"@storybook/addon-interactions": "~6.5.16",
		"@storybook/addon-links": "~6.5.16",
		"@storybook/addon-postcss": "~2.0.0",
		"@storybook/builder-webpack4": "~6.5.16",
		"@storybook/manager-webpack4": "~6.5.16",
		"@storybook/react": "~6.5.16",
		"@storybook/testing-library": "~0.0.13",
		"@types/jest": "~29.5.7",
		"@types/react": "~17.0.69",
		"eslint": "~8.45.0",
		"eslint-plugin-anti-trojan-source": "~1.1.1",
		"eslint-plugin-react": "~7.32.2",
		"eslint-plugin-react-hooks": "~4.6.0",
		"eslint-plugin-testing-library": "^5.11.1",
		"jest": "~29.6.4",
		"react": "~17.0.2",
		"react-docgen-typescript-plugin": "~1.0.5",
		"ts-jest": "~29.1.1",
		"typescript": "~5.3.3"
	},
	"scripts": {
		"lint": "eslint --ext .js,.jsx,.ts,.tsx .",
		"lint:fix": "eslint --ext .js,.jsx,.ts,.tsx . --fix",
		"test": "jest",
		"build": "rm -rf dist && tsc -p tsconfig-build.json",
		"dev": "tsc -p tsconfig-build.json --watch --preserveWatchOutput"
	},
	"main": "./dist/index.js",
	"typings": "./dist/index.d.ts",
	"files": [
		"/src"
	],
	"peerDependencies": {
		"@rocket.chat/css-in-js": "*",
		"@rocket.chat/fuselage": "*",
		"@rocket.chat/fuselage-hooks": "*",
		"@rocket.chat/icons": "*",
		"react": "~17.0.2"
	},
	"volta": {
		"extends": "../../../package.json"
	}
}<|MERGE_RESOLUTION|>--- conflicted
+++ resolved
@@ -4,13 +4,8 @@
 	"private": true,
 	"devDependencies": {
 		"@rocket.chat/css-in-js": "~0.31.25",
-<<<<<<< HEAD
-		"@rocket.chat/fuselage": "^0.52.0",
-		"@rocket.chat/fuselage-hooks": "^0.33.0",
-=======
 		"@rocket.chat/fuselage": "^0.53.2",
 		"@rocket.chat/fuselage-hooks": "^0.33.1",
->>>>>>> 5eb3cbb7
 		"@rocket.chat/icons": "^0.34.0",
 		"@rocket.chat/ui-contexts": "workspace:~",
 		"@storybook/addon-actions": "~6.5.16",
