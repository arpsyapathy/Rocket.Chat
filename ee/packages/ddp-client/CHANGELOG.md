# @rocket.chat/ddp-client

<<<<<<< HEAD
## 0.3.0-rc.3
=======
## 0.2.27
>>>>>>> 2e700797

### Patch Changes

- <details><summary>Updated dependencies []:</summary>

<<<<<<< HEAD
  - @rocket.chat/rest-typings@6.10.0-rc.3
  - @rocket.chat/api-client@0.2.0-rc.3
  </details>

## 0.3.0-rc.2

### Patch Changes

- <details><summary>Updated dependencies []:</summary>

  - @rocket.chat/rest-typings@6.10.0-rc.2
  - @rocket.chat/api-client@0.2.0-rc.2
  </details>

## 0.3.0-rc.1

### Patch Changes

- <details><summary>Updated dependencies []:</summary>

  - @rocket.chat/rest-typings@6.10.0-rc.1
  - @rocket.chat/api-client@0.2.0-rc.1
  </details>

## 0.3.0-rc.0

### Minor Changes

- ([#31821](https://github.com/RocketChat/Rocket.Chat/pull/31821)) New runtime for apps in the Apps-Engine based on the Deno platform

### Patch Changes

- <details><summary>Updated dependencies [495628bce0, f75a2cb4bb, 07c4ca0621, 4f72d62aa7]:</summary>

  - @rocket.chat/rest-typings@6.10.0-rc.0
  - @rocket.chat/api-client@0.2.0-rc.0
=======
  - @rocket.chat/rest-typings@6.9.3
  - @rocket.chat/api-client@0.1.36
>>>>>>> 2e700797
  </details>

## 0.2.26

### Patch Changes

- <details><summary>Updated dependencies []:</summary>

  - @rocket.chat/rest-typings@6.9.2
  - @rocket.chat/api-client@0.1.35
  </details>

## 0.2.25

### Patch Changes

- <details><summary>Updated dependencies []:</summary>

  - @rocket.chat/rest-typings@6.9.1
  - @rocket.chat/api-client@0.1.34
  </details>

## 0.2.24

### Patch Changes

- <details><summary>Updated dependencies [f83bd56cc5]:</summary>

  - @rocket.chat/rest-typings@6.9.0
  - @rocket.chat/api-client@0.1.33
  </details>

## 0.2.24-rc.2

### Patch Changes

- <details><summary>Updated dependencies []:</summary>

  - @rocket.chat/rest-typings@6.9.0-rc.2
  - @rocket.chat/api-client@0.1.33-rc.2
  </details>

## 0.2.24-rc.1

### Patch Changes

- <details><summary>Updated dependencies []:</summary>

  - @rocket.chat/rest-typings@6.9.0-rc.1
  - @rocket.chat/api-client@0.1.33-rc.1
  </details>

## 0.2.24-rc.0

### Patch Changes

- <details><summary>Updated dependencies [f83bd56cc5]:</summary>

  - @rocket.chat/rest-typings@6.9.0-rc.0
  - @rocket.chat/api-client@0.1.33-rc.0
  </details>

## 0.2.23

### Patch Changes

- <details><summary>Updated dependencies [845fd64f45, 9a6a7d0a40, 845fd64f45, b94ca7c30b, 9902554388]:</summary>

  - @rocket.chat/rest-typings@6.8.0
  - @rocket.chat/api-client@0.1.32
  </details>

## 0.2.23-rc.2

### Patch Changes

- <details><summary>Updated dependencies [b94ca7c30b]:</summary>

  - @rocket.chat/rest-typings@6.8.0-rc.2
  - @rocket.chat/api-client@0.1.32-rc.2
  </details>

## 0.2.23-rc.1

### Patch Changes

- <details><summary>Updated dependencies []:</summary>

  - @rocket.chat/api-client@0.1.31-rc.1
  </details>

## 0.2.23-rc.0

### Patch Changes

- <details><summary>Updated dependencies [845fd64f45, 9a6a7d0a40, 845fd64f45, 9902554388]:</summary>

  - @rocket.chat/rest-typings@6.8.0-rc.0
  - @rocket.chat/api-client@0.1.30-rc.0

## 0.2.22

### Patch Changes

- <details><summary>Updated dependencies []:</summary>

  - @rocket.chat/api-client@0.1.31
  </details>

### Patch Changes

- <details><summary>Updated dependencies []:</summary>

  - @rocket.chat/rest-typings@6.7.1
  - @rocket.chat/api-client@0.1.30
  </details>

## 0.2.20

### Patch Changes

- ([#31941](https://github.com/RocketChat/Rocket.Chat/pull/31941)) fix: livechat sdk reconnect not resubscribing

- ([#31823](https://github.com/RocketChat/Rocket.Chat/pull/31823)) Revert unintentional changes real time presence data payload

- <details><summary>Updated dependencies [d1b1ffe9e5]:</summary>

  - @rocket.chat/rest-typings@6.7.0
  - @rocket.chat/api-client@0.1.29
  </details>

## 0.2.20-rc.4

### Patch Changes

- <details><summary>Updated dependencies []:</summary>

  - @rocket.chat/rest-typings@6.7.0-rc.4
  - @rocket.chat/api-client@0.1.29-rc.4
  </details>

## 0.2.20-rc.3

### Patch Changes

- <details><summary>Updated dependencies []:</summary>

  - @rocket.chat/rest-typings@6.7.0-rc.3
  - @rocket.chat/api-client@0.1.29-rc.3
  </details>

## 0.2.20-rc.2

### Patch Changes

- <details><summary>Updated dependencies []:</summary>

  - @rocket.chat/rest-typings@6.7.0-rc.2
  - @rocket.chat/api-client@0.1.29-rc.2
  </details>

## 0.2.20-rc.1

### Patch Changes

- <details><summary>Updated dependencies []:</summary>

  - @rocket.chat/rest-typings@6.7.0-rc.1
  - @rocket.chat/api-client@0.1.29-rc.1
  </details>

## 0.2.20-rc.0

### Patch Changes

- ([#31941](https://github.com/RocketChat/Rocket.Chat/pull/31941)) fix: livechat sdk reconnect not resubscribing

- ([#31823](https://github.com/RocketChat/Rocket.Chat/pull/31823)) Revert unintentional changes real time presence data payload

- <details><summary>Updated dependencies [d1b1ffe9e5]:</summary>

  - @rocket.chat/rest-typings@6.7.0-rc.0
  - @rocket.chat/api-client@0.1.29-rc.0
  </details>

## 0.2.19

### Patch Changes

- <details><summary>Updated dependencies []:</summary>

  - @rocket.chat/rest-typings@6.6.6
  - @rocket.chat/api-client@0.1.28
  </details>

## 0.2.18

### Patch Changes

- ([#31941](https://github.com/RocketChat/Rocket.Chat/pull/31941)) fix: livechat sdk reconnect not resubscribing

- <details><summary>Updated dependencies []:</summary>

  - @rocket.chat/rest-typings@6.6.5
  - @rocket.chat/api-client@0.1.27
  </details>

## 0.2.17

### Patch Changes

- <details><summary>Updated dependencies []:</summary>

  - @rocket.chat/rest-typings@6.6.4
  - @rocket.chat/api-client@0.1.26
  </details>

## 0.2.16

### Patch Changes

- <details><summary>Updated dependencies []:</summary>

  - @rocket.chat/rest-typings@6.6.3
  - @rocket.chat/api-client@0.1.25
  </details>

## 0.2.15

### Patch Changes

- ([#31823](https://github.com/RocketChat/Rocket.Chat/pull/31823)) Revert unintentional changes real time presence data payload

- <details><summary>Updated dependencies []:</summary>

  - @rocket.chat/rest-typings@6.6.2
  - @rocket.chat/api-client@0.1.24
  </details>

## 0.2.14

### Patch Changes

- <details><summary>Updated dependencies []:</summary>

  - @rocket.chat/rest-typings@6.6.1
  - @rocket.chat/api-client@0.1.23
  </details>

## 0.2.13

### Patch Changes

- ([#31138](https://github.com/RocketChat/Rocket.Chat/pull/31138)) feat(uikit): Move `@rocket.chat/ui-kit` package to the main monorepo

- ([#31304](https://github.com/RocketChat/Rocket.Chat/pull/31304)) chore: Add readme to ddp-client package

- <details><summary>Updated dependencies [b223cbde14, dbb08ef948, 748e57984d, 7c6198f49f, fdd9852079, 2260c04ec6]:</summary>

  - @rocket.chat/api-client@0.1.22
  - @rocket.chat/rest-typings@6.6.0
  </details>

## 0.2.13-rc.7

### Patch Changes

- <details><summary>Updated dependencies []:</summary>

  - @rocket.chat/rest-typings@6.6.0-rc.7
  - @rocket.chat/api-client@0.1.22-rc.7
  </details>

## 0.2.13-rc.6

### Patch Changes

- <details><summary>Updated dependencies []:</summary>

  - @rocket.chat/rest-typings@6.6.0-rc.6
  - @rocket.chat/api-client@0.1.22-rc.6
  </details>

## 0.2.13-rc.5

### Patch Changes

- <details><summary>Updated dependencies []:</summary>

  - @rocket.chat/rest-typings@6.6.0-rc.5
  - @rocket.chat/api-client@0.1.22-rc.5
  </details>

## 0.2.13-rc.4

### Patch Changes

- @rocket.chat/rest-typings@6.6.0-rc.4
- @rocket.chat/api-client@0.1.22-rc.4

## 0.2.13-rc.3

### Patch Changes

- @rocket.chat/rest-typings@6.6.0-rc.3
- @rocket.chat/api-client@0.1.22-rc.3

## 0.2.13-rc.2

### Patch Changes

- @rocket.chat/rest-typings@6.6.0-rc.2
- @rocket.chat/api-client@0.1.22-rc.2

## 0.2.13-rc.1

### Patch Changes

- @rocket.chat/rest-typings@6.6.0-rc.1
- @rocket.chat/api-client@0.1.22-rc.1

## 0.2.13-rc.0

### Patch Changes

- b223cbde14: feat(uikit): Move `@rocket.chat/ui-kit` package to the main monorepo
- 97cd497e5e: chore: Add readme to ddp-client package
- Updated dependencies [b223cbde14]
- Updated dependencies [dbb08ef948]
- Updated dependencies [748e57984d]
- Updated dependencies [7c6198f49f]
- Updated dependencies [fdd9852079]
- Updated dependencies [2260c04ec6]
  - @rocket.chat/api-client@0.1.22-rc.0
  - @rocket.chat/rest-typings@6.6.0-rc.0

## 0.2.12

### Patch Changes

- @rocket.chat/rest-typings@6.5.3
- @rocket.chat/api-client@0.1.21

## 0.2.11

### Patch Changes

- @rocket.chat/rest-typings@6.5.2
- @rocket.chat/api-client@0.1.20

## 0.2.10

### Patch Changes

- c2b224fd82: Exceeding API calls when sending OTR messages
- c2b224fd82: SDK login methods not saving token
- c2b224fd82: removed @rocket.chat/license as a dependency of ddp client
- c2b224fd82: fixed an issue with the ddp client reconnection not resuming the login
- c2b224fd82: fixed an issue with the ddp client account not saving credentials correctly
- c2b224fd82: Fixed a problem where chained callbacks' return value was being overrided by some callbacks returning something different, causing callbacks with lower priority to operate on invalid values
- Updated dependencies [c2b224fd82]
  - @rocket.chat/rest-typings@6.5.1
  - @rocket.chat/api-client@0.1.19

## 0.2.9

### Patch Changes

- 5b9d6883bf: feat: Improve UI when MAC limits are reached
  feat: Limit endpoints on MAC limit reached
- Updated dependencies [5b9d6883bf]
- Updated dependencies [92613680b7]
- Updated dependencies [ec1b2b9846]
- Updated dependencies [a98f3ff303]
- Updated dependencies [5f81a0f3cb]
  - @rocket.chat/rest-typings@6.5.0
  - @rocket.chat/api-client@0.1.18

## 0.2.9-rc.12

### Patch Changes

- @rocket.chat/rest-typings@6.5.0-rc.19
- @rocket.chat/api-client@0.1.18-rc.12

## 0.2.9-rc.11

### Patch Changes

- @rocket.chat/rest-typings@6.5.0-rc.18
- @rocket.chat/api-client@0.1.18-rc.11

## 0.2.9-rc.10

### Patch Changes

- @rocket.chat/rest-typings@6.5.0-rc.17
- @rocket.chat/api-client@0.1.18-rc.10

## 0.2.9-rc.9

### Patch Changes

- @rocket.chat/rest-typings@6.5.0-rc.16
- @rocket.chat/api-client@0.1.18-rc.9

## 0.2.9-rc.8

### Patch Changes

- @rocket.chat/rest-typings@6.5.0-rc.15
- @rocket.chat/api-client@0.1.18-rc.8

## 0.2.9-rc.7

### Patch Changes

- @rocket.chat/rest-typings@6.5.0-rc.14
- @rocket.chat/api-client@0.1.18-rc.7

## 0.2.9-rc.6

### Patch Changes

- @rocket.chat/rest-typings@6.5.0-rc.13
- @rocket.chat/api-client@0.1.18-rc.6

## 0.2.9-rc.5

### Patch Changes

- @rocket.chat/rest-typings@6.5.0-rc.12
- @rocket.chat/api-client@0.1.18-rc.5

## 0.2.9-rc.4

### Patch Changes

- @rocket.chat/rest-typings@6.5.0-rc.11
- @rocket.chat/api-client@0.1.18-rc.4

## 0.2.9-rc.3

### Patch Changes

- @rocket.chat/rest-typings@6.5.0-rc.10
- @rocket.chat/api-client@0.1.18-rc.3

## 0.2.9-rc.2

### Patch Changes

- @rocket.chat/rest-typings@6.5.0-rc.9
- @rocket.chat/api-client@0.1.18-rc.2

## 0.2.9-rc.1

### Patch Changes

- @rocket.chat/rest-typings@6.5.0-rc.8
- @rocket.chat/api-client@0.1.18-rc.1

## 0.2.6-rc.7

### Patch Changes

- @rocket.chat/rest-typings@6.5.0-rc.7
- @rocket.chat/api-client@0.1.15-rc.7

## 0.2.6-rc.6

### Patch Changes

- @rocket.chat/rest-typings@6.5.0-rc.6
- @rocket.chat/api-client@0.1.15-rc.6

## 0.2.6-rc.5

### Patch Changes

- @rocket.chat/rest-typings@6.5.0-rc.5
- @rocket.chat/api-client@0.1.15-rc.5

## 0.2.6-rc.4

### Patch Changes

- @rocket.chat/rest-typings@6.5.0-rc.4
- @rocket.chat/api-client@0.1.15-rc.4

## 0.2.6-rc.3

### Patch Changes

- @rocket.chat/rest-typings@6.5.0-rc.3
- @rocket.chat/api-client@0.1.15-rc.3

## 0.2.6-rc.2

### Patch Changes

- @rocket.chat/rest-typings@6.5.0-rc.2
- @rocket.chat/api-client@0.1.15-rc.2

## 0.2.6-rc.1

### Patch Changes

- @rocket.chat/rest-typings@6.5.0-rc.1
- @rocket.chat/api-client@0.1.15-rc.1

## 0.2.6-rc.0

### Patch Changes

- 5b9d6883bf: feat: Improve UI when MAC limits are reached
  feat: Limit endpoints on MAC limit reached
- Updated dependencies [5b9d6883bf]
- Updated dependencies [92613680b7]
- Updated dependencies [ec1b2b9846]
- Updated dependencies [a98f3ff303]
- Updated dependencies [5f81a0f3cb]
  - @rocket.chat/rest-typings@6.5.0-rc.0
  - @rocket.chat/api-client@0.1.15-rc.0

## 0.2.8

### Patch Changes

- @rocket.chat/rest-typings@6.4.8
- @rocket.chat/api-client@0.1.17

## 0.2.7

### Patch Changes

- @rocket.chat/rest-typings@6.4.7
- @rocket.chat/api-client@0.1.16

## 0.2.6

### Patch Changes

- @rocket.chat/rest-typings@6.4.6
- @rocket.chat/api-client@0.1.15

## 0.2.5

### Patch Changes

- @rocket.chat/rest-typings@6.4.5
- @rocket.chat/api-client@0.1.14

## 0.2.4

### Patch Changes

- @rocket.chat/rest-typings@6.4.4
- @rocket.chat/api-client@0.1.13

## 0.2.3

### Patch Changes

- @rocket.chat/rest-typings@6.4.3
- @rocket.chat/api-client@0.1.12

## 0.2.2

### Patch Changes

- @rocket.chat/rest-typings@6.4.2
- @rocket.chat/api-client@0.1.11

## 0.2.1

### Patch Changes

- @rocket.chat/rest-typings@6.4.1
- @rocket.chat/api-client@0.1.10

## 0.2.0

### Minor Changes

- 982ef6f459: Add new event to notify users directly about new banners

### Patch Changes

- Updated dependencies [239a34e877]
- Updated dependencies [203304782f]
- Updated dependencies [4186eecf05]
- Updated dependencies [2db32f0d4a]
- Updated dependencies [19aec23cda]
- Updated dependencies [ebab8c4dd8]
- Updated dependencies [357a3a50fa]
- Updated dependencies [1041d4d361]
- Updated dependencies [9496f1eb97]
- Updated dependencies [93d4912e17]
  - @rocket.chat/rest-typings@6.4.0
  - @rocket.chat/api-client@0.1.9

## 0.2.0-rc.5

### Patch Changes

- Updated dependencies [1041d4d361]
  - @rocket.chat/rest-typings@6.4.0-rc.5
  - @rocket.chat/api-client@0.1.9-rc.5

## 0.2.0-rc.4

### Patch Changes

- @rocket.chat/rest-typings@6.4.0-rc.4
- @rocket.chat/api-client@0.1.8-rc.4

## 0.2.0-rc.3

### Patch Changes

- @rocket.chat/rest-typings@6.4.0-rc.3
- @rocket.chat/api-client@0.1.8-rc.3

## 0.2.0-rc.2

### Patch Changes

- @rocket.chat/rest-typings@6.4.0-rc.2
- @rocket.chat/api-client@0.1.8-rc.2

## 0.2.0-rc.1

### Patch Changes

- @rocket.chat/rest-typings@6.4.0-rc.1
- @rocket.chat/api-client@0.1.8-rc.1

## 0.2.0-rc.0

### Minor Changes

- 982ef6f459: Add new event to notify users directly about new banners

### Patch Changes

- Updated dependencies [239a34e877]
- Updated dependencies [203304782f]
- Updated dependencies [4186eecf05]
- Updated dependencies [2db32f0d4a]
- Updated dependencies [19aec23cda]
- Updated dependencies [ebab8c4dd8]
- Updated dependencies [357a3a50fa]
- Updated dependencies [9496f1eb97]
- Updated dependencies [93d4912e17]
  - @rocket.chat/rest-typings@6.4.0-rc.0
  - @rocket.chat/api-client@0.1.5-rc.0

## 0.1.8

### Patch Changes

- @rocket.chat/rest-typings@6.3.8
- @rocket.chat/api-client@0.1.8

## 0.1.7

### Patch Changes

- @rocket.chat/rest-typings@6.3.7
- @rocket.chat/api-client@0.1.7

## 0.1.6

### Patch Changes

- @rocket.chat/rest-typings@6.3.6
- @rocket.chat/api-client@0.1.6

## 0.1.5

### Patch Changes

- @rocket.chat/rest-typings@6.3.5
- @rocket.chat/api-client@0.1.5

## 0.1.4

### Patch Changes

- @rocket.chat/rest-typings@6.3.4
- @rocket.chat/api-client@0.1.4

## 0.1.3

### Patch Changes

- @rocket.chat/rest-typings@6.3.3
- @rocket.chat/api-client@0.1.3

## 0.1.2

### Patch Changes

- @rocket.chat/rest-typings@6.3.2
- @rocket.chat/api-client@0.1.2

## 0.1.1

### Patch Changes

- @rocket.chat/rest-typings@6.3.1
- @rocket.chat/api-client@0.1.1

## 0.1.0

### Minor Changes

- f379336951: Add new event to notify users directly about new banners

### Patch Changes

- e006013e5f: chore: New Livechat SDK Implementation
- Updated dependencies [e14ec50816]
- Updated dependencies [74aa677088]
- Updated dependencies [e006013e5f]
- Updated dependencies [e846d873b7]
- Updated dependencies [eecd9fc99a]
- Updated dependencies [6a474ff952]
- Updated dependencies [9da856cc67]
- Updated dependencies [f76d514341]
- Updated dependencies [40cebcc0f1]
- Updated dependencies [12d97e16c2]
- Updated dependencies [40cebcc0f1]
- Updated dependencies [0645f42e12]
- Updated dependencies [48ac55f4ea]
  - @rocket.chat/rest-typings@6.3.0
  - @rocket.chat/api-client@0.1.0

## 0.1.0-rc.10

### Minor Changes

- f379336951: Add new event to notify users directly about new banners

### Patch Changes

- @rocket.chat/rest-typings@6.3.0-rc.10
- @rocket.chat/api-client@0.1.0-rc.10

## 0.0.2-rc.9

### Patch Changes

- Updated dependencies [48ac55f4ea]
  - @rocket.chat/rest-typings@6.3.0-rc.9
  - @rocket.chat/api-client@0.1.0-rc.9

## 0.0.2-rc.8

### Patch Changes

- @rocket.chat/rest-typings@6.3.0-rc.8
- @rocket.chat/api-client@0.1.0-rc.8

## 0.0.2-rc.7

### Patch Changes

- @rocket.chat/rest-typings@6.3.0-rc.7
- @rocket.chat/api-client@0.1.0-rc.7

## 0.0.2-rc.6

### Patch Changes

- @rocket.chat/rest-typings@6.3.0-rc.6
- @rocket.chat/api-client@0.1.0-rc.6

## 0.0.2-rc.5

### Patch Changes

- @rocket.chat/rest-typings@6.3.0-rc.5
- @rocket.chat/api-client@0.1.0-rc.5

## 0.0.2-rc.4

### Patch Changes

- @rocket.chat/rest-typings@6.3.0-rc.4
- @rocket.chat/api-client@0.1.0-rc.4

## 0.0.2-rc.3

### Patch Changes

- @rocket.chat/rest-typings@6.3.0-rc.3
- @rocket.chat/api-client@0.1.0-rc.3

## 0.0.2-rc.2

### Patch Changes

- Updated dependencies [f76d514341]
  - @rocket.chat/rest-typings@6.3.0-rc.2
  - @rocket.chat/api-client@0.1.0-rc.2

## 0.0.2-rc.1

### Patch Changes

- @rocket.chat/rest-typings@6.3.0-rc.1
- @rocket.chat/api-client@0.1.0-rc.1

## 0.0.2-rc.0

### Patch Changes

- e006013e5f: chore: New Livechat SDK Implementation
- Updated dependencies [e14ec50816]
- Updated dependencies [74aa677088]
- Updated dependencies [e006013e5f]
- Updated dependencies [e846d873b7]
- Updated dependencies [eecd9fc99a]
- Updated dependencies [6a474ff952]
- Updated dependencies [9da856cc67]
- Updated dependencies [40cebcc0f1]
- Updated dependencies [12d97e16c2]
- Updated dependencies [40cebcc0f1]
- Updated dependencies [0645f42e12]
  - @rocket.chat/rest-typings@6.3.0-rc.0
  - @rocket.chat/api-client@0.1.0-rc.0<|MERGE_RESOLUTION|>--- conflicted
+++ resolved
@@ -1,16 +1,11 @@
 # @rocket.chat/ddp-client
 
-<<<<<<< HEAD
 ## 0.3.0-rc.3
-=======
-## 0.2.27
->>>>>>> 2e700797
-
-### Patch Changes
-
-- <details><summary>Updated dependencies []:</summary>
-
-<<<<<<< HEAD
+
+### Patch Changes
+
+- <details><summary>Updated dependencies []:</summary>
+
   - @rocket.chat/rest-typings@6.10.0-rc.3
   - @rocket.chat/api-client@0.2.0-rc.3
   </details>
@@ -47,10 +42,15 @@
 
   - @rocket.chat/rest-typings@6.10.0-rc.0
   - @rocket.chat/api-client@0.2.0-rc.0
-=======
+
+## 0.2.27
+
+### Patch Changes
+
+- <details><summary>Updated dependencies []:</summary>
+
   - @rocket.chat/rest-typings@6.9.3
   - @rocket.chat/api-client@0.1.36
->>>>>>> 2e700797
   </details>
 
 ## 0.2.26
