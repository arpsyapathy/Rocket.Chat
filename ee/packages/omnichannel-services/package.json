{
	"name": "@rocket.chat/omnichannel-services",
<<<<<<< HEAD
	"version": "0.3.11-rc.0",
=======
	"version": "0.3.12",
>>>>>>> c21de7b7
	"private": true,
	"devDependencies": {
		"@rocket.chat/eslint-config": "workspace:^",
		"@rocket.chat/jest-presets": "workspace:~",
		"@types/jest": "~29.5.14",
		"eslint": "~8.45.0",
		"jest": "~29.7.0",
		"typescript": "~5.7.2"
	},
	"dependencies": {
		"@rocket.chat/core-services": "workspace:^",
		"@rocket.chat/core-typings": "workspace:^",
		"@rocket.chat/emitter": "~0.31.25",
		"@rocket.chat/logger": "workspace:^",
		"@rocket.chat/model-typings": "workspace:^",
		"@rocket.chat/models": "workspace:^",
		"@rocket.chat/pdf-worker": "workspace:^",
		"@rocket.chat/rest-typings": "workspace:^",
		"@rocket.chat/string-helpers": "~0.31.25",
		"@rocket.chat/tools": "workspace:^",
		"@types/node": "~20.17.8",
		"date-fns": "^2.30.0",
		"ejson": "^2.2.3",
		"emoji-toolkit": "^7.0.1",
		"eventemitter3": "^5.0.1",
		"mem": "^8.1.1",
		"moment-timezone": "^0.5.46",
		"mongo-message-queue": "^1.1.0",
		"mongodb": "patch:mongodb@npm%3A6.10.0#~/.yarn/patches/mongodb-npm-6.10.0-b914157c35.patch",
		"pino": "^8.21.0"
	},
	"scripts": {
		"lint": "eslint --ext .js,.jsx,.ts,.tsx .",
		"lint:fix": "eslint --ext .js,.jsx,.ts,.tsx . --fix",
		"test": "jest",
		"build": "rm -rf dist && tsc -p tsconfig.json",
		"dev": "tsc -p tsconfig.json --watch --preserveWatchOutput"
	},
	"main": "./dist/index.js",
	"typings": "./dist/index.d.ts",
	"files": [
		"/dist"
	],
	"volta": {
		"extends": "../../../package.json"
	}
}<|MERGE_RESOLUTION|>--- conflicted
+++ resolved
@@ -1,10 +1,6 @@
 {
 	"name": "@rocket.chat/omnichannel-services",
-<<<<<<< HEAD
-	"version": "0.3.11-rc.0",
-=======
-	"version": "0.3.12",
->>>>>>> c21de7b7
+	"version": "0.3.13-rc.0",
 	"private": true,
 	"devDependencies": {
 		"@rocket.chat/eslint-config": "workspace:^",
