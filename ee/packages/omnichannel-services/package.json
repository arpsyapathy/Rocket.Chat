--- conflicted
+++ resolved
@@ -1,10 +1,6 @@
 {
 	"name": "@rocket.chat/omnichannel-services",
-<<<<<<< HEAD
-	"version": "0.3.1-rc.0",
-=======
-	"version": "0.3.1",
->>>>>>> 12e000d8
+	"version": "0.3.2-rc.0",
 	"private": true,
 	"devDependencies": {
 		"@rocket.chat/eslint-config": "workspace:^",
