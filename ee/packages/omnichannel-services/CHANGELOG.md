--- conflicted
+++ resolved
@@ -1,7 +1,6 @@
 # @rocket.chat/omnichannel-services
 
-<<<<<<< HEAD
-## 0.3.1-rc.0
+## 0.3.2-rc.0
 
 ### Patch Changes
 
@@ -13,7 +12,7 @@
   - @rocket.chat/core-services@0.6.0-rc.0
   - @rocket.chat/models@0.2.1-rc.0
   - @rocket.chat/pdf-worker@0.2.1-rc.0
-=======
+  </details>
 ## 0.3.1
 
 ### Patch Changes
@@ -26,7 +25,6 @@
   - @rocket.chat/core-services@0.5.1
   - @rocket.chat/model-typings@0.6.1
   - @rocket.chat/models@0.2.1
->>>>>>> 12e000d8
   </details>
 
 ## 0.3.0
