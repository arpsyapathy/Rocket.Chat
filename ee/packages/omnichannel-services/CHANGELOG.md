# @rocket.chat/omnichannel-services

<<<<<<< HEAD
## 0.1.12-rc.0

### Patch Changes

- <details><summary>Updated dependencies [845fd64f45, c47a8e3514, 9a6a7d0a40, da45cb6998, 845fd64f45, 9902554388, 8b0986d15a, 4aba7c8a26]:</summary>

  - @rocket.chat/rest-typings@6.8.0-rc.0
  - @rocket.chat/core-typings@6.8.0-rc.0
  - @rocket.chat/model-typings@0.4.0-rc.0
  - @rocket.chat/core-services@0.3.12-rc.0
  - @rocket.chat/pdf-worker@0.0.36-rc.0
  - @rocket.chat/models@0.0.36-rc.0
=======
## 0.1.12

### Patch Changes

- <details><summary>Updated dependencies []:</summary>

  - @rocket.chat/core-typings@6.7.1
  - @rocket.chat/rest-typings@6.7.1
  - @rocket.chat/pdf-worker@0.0.36
  - @rocket.chat/core-services@0.3.12
  - @rocket.chat/model-typings@0.3.8
  - @rocket.chat/models@0.0.36
>>>>>>> f8823622
  </details>

## 0.1.11

### Patch Changes

- <details><summary>Updated dependencies [b9ef630816, 3eb4dd7f50, d1b1ffe9e5, 0570f6740a, b9e897a8f5, b876e4e0fc, e203c40471]:</summary>

  - @rocket.chat/core-typings@6.7.0
  - @rocket.chat/rest-typings@6.7.0
  - @rocket.chat/model-typings@0.3.7
  - @rocket.chat/core-services@0.3.11
  - @rocket.chat/models@0.0.35
  - @rocket.chat/pdf-worker@0.0.35
  </details>

## 0.1.11-rc.4

### Patch Changes

- <details><summary>Updated dependencies []:</summary>

  - @rocket.chat/core-typings@6.7.0-rc.4
  - @rocket.chat/rest-typings@6.7.0-rc.4
  - @rocket.chat/pdf-worker@0.0.35-rc.4
  - @rocket.chat/core-services@0.3.11-rc.4
  - @rocket.chat/model-typings@0.3.7-rc.4
  - @rocket.chat/models@0.0.35-rc.4
  </details>

## 0.1.11-rc.3

### Patch Changes

- <details><summary>Updated dependencies []:</summary>

  - @rocket.chat/core-typings@6.7.0-rc.3
  - @rocket.chat/rest-typings@6.7.0-rc.3
  - @rocket.chat/pdf-worker@0.0.35-rc.3
  - @rocket.chat/core-services@0.3.11-rc.3
  - @rocket.chat/model-typings@0.3.7-rc.3
  - @rocket.chat/models@0.0.35-rc.3
  </details>

## 0.1.11-rc.2

### Patch Changes

- <details><summary>Updated dependencies []:</summary>

  - @rocket.chat/core-typings@6.7.0-rc.2
  - @rocket.chat/rest-typings@6.7.0-rc.2
  - @rocket.chat/pdf-worker@0.0.35-rc.2
  - @rocket.chat/core-services@0.3.11-rc.2
  - @rocket.chat/model-typings@0.3.7-rc.2
  - @rocket.chat/models@0.0.35-rc.2
  </details>

## 0.1.11-rc.1

### Patch Changes

- <details><summary>Updated dependencies []:</summary>

  - @rocket.chat/core-typings@6.7.0-rc.1
  - @rocket.chat/rest-typings@6.7.0-rc.1
  - @rocket.chat/pdf-worker@0.0.35-rc.1
  - @rocket.chat/core-services@0.3.11-rc.1
  - @rocket.chat/model-typings@0.3.7-rc.1
  - @rocket.chat/models@0.0.35-rc.1
  </details>

## 0.1.11-rc.0

### Patch Changes

- <details><summary>Updated dependencies [b9ef630816, 3eb4dd7f50, d1b1ffe9e5, 0570f6740a, b9e897a8f5, b876e4e0fc, e203c40471]:</summary>

  - @rocket.chat/core-typings@6.7.0-rc.0
  - @rocket.chat/rest-typings@6.7.0-rc.0
  - @rocket.chat/model-typings@0.3.7-rc.0
  - @rocket.chat/core-services@0.3.11-rc.0
  - @rocket.chat/models@0.0.35-rc.0
  - @rocket.chat/pdf-worker@0.0.35-rc.0
  </details>

## 0.1.10

### Patch Changes

- <details><summary>Updated dependencies [ada096901a]:</summary>

  - @rocket.chat/models@0.0.34
  - @rocket.chat/core-services@0.3.10
  - @rocket.chat/core-typings@6.6.6
  - @rocket.chat/rest-typings@6.6.6
  - @rocket.chat/pdf-worker@0.0.34
  - @rocket.chat/model-typings@0.3.6
  </details>

## 0.1.9

### Patch Changes

- <details><summary>Updated dependencies []:</summary>

  - @rocket.chat/core-typings@6.6.5
  - @rocket.chat/rest-typings@6.6.5
  - @rocket.chat/pdf-worker@0.0.33
  - @rocket.chat/core-services@0.3.9
  - @rocket.chat/model-typings@0.3.5
  - @rocket.chat/models@0.0.33
  </details>

## 0.1.8

### Patch Changes

- <details><summary>Updated dependencies [c2872a93f2]:</summary>

  - @rocket.chat/core-services@0.3.8
  - @rocket.chat/core-typings@6.6.4
  - @rocket.chat/rest-typings@6.6.4
  - @rocket.chat/pdf-worker@0.0.32
  - @rocket.chat/model-typings@0.3.4
  - @rocket.chat/models@0.0.32
  </details>

## 0.1.7

### Patch Changes

- <details><summary>Updated dependencies []:</summary>

  - @rocket.chat/core-typings@6.6.3
  - @rocket.chat/rest-typings@6.6.3
  - @rocket.chat/pdf-worker@0.0.31
  - @rocket.chat/core-services@0.3.7
  - @rocket.chat/model-typings@0.3.3
  - @rocket.chat/models@0.0.31
  </details>

## 0.1.6

### Patch Changes

- <details><summary>Updated dependencies []:</summary>

  - @rocket.chat/core-typings@6.6.2
  - @rocket.chat/rest-typings@6.6.2
  - @rocket.chat/pdf-worker@0.0.30
  - @rocket.chat/core-services@0.3.6
  - @rocket.chat/model-typings@0.3.2
  - @rocket.chat/models@0.0.30
  </details>

## 0.1.5

### Patch Changes

- <details><summary>Updated dependencies []:</summary>

  - @rocket.chat/core-typings@6.6.1
  - @rocket.chat/rest-typings@6.6.1
  - @rocket.chat/pdf-worker@0.0.29
  - @rocket.chat/core-services@0.3.5
  - @rocket.chat/model-typings@0.3.1
  - @rocket.chat/models@0.0.29
  </details>

## 0.1.4

### Patch Changes

- ([#31138](https://github.com/RocketChat/Rocket.Chat/pull/31138)) feat(uikit): Move `@rocket.chat/ui-kit` package to the main monorepo

- <details><summary>Updated dependencies [b223cbde14, dbb08ef948, fae558bd5d, 748e57984d, 7c6198f49f, 9a6e9b4e28, fdd9852079, 2260c04ec6, c8ab6583dc, e7d3cdeef0, b4b2cd20a8]:</summary>

  - @rocket.chat/pdf-worker@0.0.28
  - @rocket.chat/core-services@0.3.4
  - @rocket.chat/model-typings@0.3.0
  - @rocket.chat/core-typings@6.6.0
  - @rocket.chat/rest-typings@6.6.0
  - @rocket.chat/logger@0.0.2
  - @rocket.chat/models@0.0.28
  - @rocket.chat/tools@0.2.1
  </details>

## 0.1.4-rc.7

### Patch Changes

- <details><summary>Updated dependencies []:</summary>

  - @rocket.chat/core-typings@6.6.0-rc.7
  - @rocket.chat/rest-typings@6.6.0-rc.7
  - @rocket.chat/pdf-worker@0.0.28-rc.7
  - @rocket.chat/core-services@0.3.4-rc.7
  - @rocket.chat/model-typings@0.3.0-rc.7
  - @rocket.chat/models@0.0.28-rc.7
  </details>

## 0.1.4-rc.6

### Patch Changes

- <details><summary>Updated dependencies []:</summary>

  - @rocket.chat/core-typings@6.6.0-rc.6
  - @rocket.chat/rest-typings@6.6.0-rc.6
  - @rocket.chat/pdf-worker@0.0.28-rc.6
  - @rocket.chat/core-services@0.3.4-rc.6
  - @rocket.chat/model-typings@0.3.0-rc.6
  - @rocket.chat/models@0.0.28-rc.6
  </details>

## 0.1.4-rc.5

### Patch Changes

- <details><summary>Updated dependencies []:</summary>

  - @rocket.chat/core-typings@6.6.0-rc.5
  - @rocket.chat/rest-typings@6.6.0-rc.5
  - @rocket.chat/pdf-worker@0.0.28-rc.5
  - @rocket.chat/core-services@0.3.4-rc.5
  - @rocket.chat/model-typings@0.3.0-rc.5
  - @rocket.chat/models@0.0.28-rc.5
  </details>

## 0.1.4-rc.4

### Patch Changes

- @rocket.chat/core-typings@6.6.0-rc.4
- @rocket.chat/rest-typings@6.6.0-rc.4
- @rocket.chat/pdf-worker@0.0.28-rc.4
- @rocket.chat/core-services@0.3.4-rc.4
- @rocket.chat/model-typings@0.3.0-rc.4
- @rocket.chat/models@0.0.28-rc.4

## 0.1.4-rc.3

### Patch Changes

- @rocket.chat/core-typings@6.6.0-rc.3
- @rocket.chat/rest-typings@6.6.0-rc.3
- @rocket.chat/pdf-worker@0.0.28-rc.3
- @rocket.chat/core-services@0.3.4-rc.3
- @rocket.chat/model-typings@0.3.0-rc.3
- @rocket.chat/models@0.0.28-rc.3

## 0.1.4-rc.2

### Patch Changes

- @rocket.chat/core-typings@6.6.0-rc.2
- @rocket.chat/rest-typings@6.6.0-rc.2
- @rocket.chat/pdf-worker@0.0.28-rc.2
- @rocket.chat/core-services@0.3.4-rc.2
- @rocket.chat/model-typings@0.3.0-rc.2
- @rocket.chat/models@0.0.28-rc.2

## 0.1.4-rc.1

### Patch Changes

- @rocket.chat/core-typings@6.6.0-rc.1
- @rocket.chat/rest-typings@6.6.0-rc.1
- @rocket.chat/pdf-worker@0.0.28-rc.1
- @rocket.chat/core-services@0.3.4-rc.1
- @rocket.chat/model-typings@0.3.0-rc.1
- @rocket.chat/models@0.0.28-rc.1

## 0.1.4-rc.0

### Patch Changes

- b223cbde14: feat(uikit): Move `@rocket.chat/ui-kit` package to the main monorepo
- Updated dependencies [b223cbde14]
- Updated dependencies [dbb08ef948]
- Updated dependencies [fae558bd5d]
- Updated dependencies [748e57984d]
- Updated dependencies [7c6198f49f]
- Updated dependencies [9a6e9b4e28]
- Updated dependencies [fdd9852079]
- Updated dependencies [2260c04ec6]
- Updated dependencies [c8ab6583dc]
- Updated dependencies [e7d3cdeef0]
- Updated dependencies [b4b2cd20a8]
  - @rocket.chat/pdf-worker@0.0.28-rc.0
  - @rocket.chat/core-services@0.3.4-rc.0
  - @rocket.chat/model-typings@0.3.0-rc.0
  - @rocket.chat/core-typings@6.6.0-rc.0
  - @rocket.chat/rest-typings@6.6.0-rc.0
  - @rocket.chat/logger@0.0.2-rc.0
  - @rocket.chat/models@0.0.28-rc.0
  - @rocket.chat/tools@0.2.1-rc.0

## 0.1.3

### Patch Changes

- @rocket.chat/core-typings@6.5.3
- @rocket.chat/rest-typings@6.5.3
- @rocket.chat/pdf-worker@0.0.27
- @rocket.chat/core-services@0.3.3
- @rocket.chat/model-typings@0.2.3
- @rocket.chat/models@0.0.27

## 0.1.2

### Patch Changes

- @rocket.chat/core-typings@6.5.2
- @rocket.chat/rest-typings@6.5.2
- @rocket.chat/pdf-worker@0.0.26
- @rocket.chat/core-services@0.3.2
- @rocket.chat/model-typings@0.2.2
- @rocket.chat/models@0.0.26

## 0.1.1

### Patch Changes

- Updated dependencies [c2b224fd82]
- Updated dependencies [c2b224fd82]
  - @rocket.chat/rest-typings@6.5.1
  - @rocket.chat/core-typings@6.5.1
  - @rocket.chat/core-services@0.3.1
  - @rocket.chat/pdf-worker@0.0.25
  - @rocket.chat/model-typings@0.2.1
  - @rocket.chat/models@0.0.25

## 0.1.0

### Minor Changes

- 5f81a0f3cb: Implemented the License library, it is used to handle the functionality like expiration date, modules, limits, etc.
  Also added a version v3 of the license, which contains an extended list of features.
  v2 is still supported, since we convert it to v3 on the fly.

### Patch Changes

- dea1fe9191: feat: Disable and annonimize visitors instead of removing
- Updated dependencies [dea1fe9191]
- Updated dependencies [c0ef13a0bf]
- Updated dependencies [223dce18a3]
- Updated dependencies [5b9d6883bf]
- Updated dependencies [92613680b7]
- Updated dependencies [ec1b2b9846]
- Updated dependencies [a98f3ff303]
- Updated dependencies [5f81a0f3cb]
- Updated dependencies [dea1fe9191]
  - @rocket.chat/core-typings@6.5.0
  - @rocket.chat/model-typings@0.2.0
  - @rocket.chat/core-services@0.3.0
  - @rocket.chat/rest-typings@6.5.0
  - @rocket.chat/tools@0.2.0
  - @rocket.chat/pdf-worker@0.0.24
  - @rocket.chat/models@0.0.24

## 0.1.0-rc.19

### Patch Changes

- @rocket.chat/core-typings@6.5.0-rc.19
- @rocket.chat/rest-typings@6.5.0-rc.19
- @rocket.chat/pdf-worker@0.0.24-rc.12
- @rocket.chat/core-services@0.3.0-rc.19
- @rocket.chat/model-typings@0.2.0-rc.19
- @rocket.chat/models@0.0.24-rc.12

## 0.1.0-rc.18

### Patch Changes

- @rocket.chat/core-typings@6.5.0-rc.18
- @rocket.chat/rest-typings@6.5.0-rc.18
- @rocket.chat/pdf-worker@0.0.24-rc.11
- @rocket.chat/core-services@0.3.0-rc.18
- @rocket.chat/model-typings@0.2.0-rc.18
- @rocket.chat/models@0.0.24-rc.11

## 0.1.0-rc.17

### Patch Changes

- @rocket.chat/core-typings@6.5.0-rc.17
- @rocket.chat/rest-typings@6.5.0-rc.17
- @rocket.chat/pdf-worker@0.0.24-rc.10
- @rocket.chat/core-services@0.3.0-rc.17
- @rocket.chat/model-typings@0.2.0-rc.17
- @rocket.chat/models@0.0.24-rc.10

## 0.1.0-rc.16

### Patch Changes

- @rocket.chat/core-typings@6.5.0-rc.16
- @rocket.chat/rest-typings@6.5.0-rc.16
- @rocket.chat/pdf-worker@0.0.24-rc.9
- @rocket.chat/core-services@0.3.0-rc.16
- @rocket.chat/model-typings@0.2.0-rc.16
- @rocket.chat/models@0.0.24-rc.9

## 0.1.0-rc.15

### Patch Changes

- @rocket.chat/core-typings@6.5.0-rc.15
- @rocket.chat/rest-typings@6.5.0-rc.15
- @rocket.chat/pdf-worker@0.0.24-rc.8
- @rocket.chat/core-services@0.3.0-rc.15
- @rocket.chat/model-typings@0.2.0-rc.15
- @rocket.chat/models@0.0.24-rc.8

## 0.1.0-rc.14

### Patch Changes

- @rocket.chat/core-typings@6.5.0-rc.14
- @rocket.chat/rest-typings@6.5.0-rc.14
- @rocket.chat/pdf-worker@0.0.24-rc.7
- @rocket.chat/core-services@0.3.0-rc.14
- @rocket.chat/model-typings@0.2.0-rc.14
- @rocket.chat/models@0.0.24-rc.7

## 0.1.0-rc.13

### Patch Changes

- @rocket.chat/core-typings@6.5.0-rc.13
- @rocket.chat/rest-typings@6.5.0-rc.13
- @rocket.chat/pdf-worker@0.0.24-rc.6
- @rocket.chat/core-services@0.3.0-rc.13
- @rocket.chat/model-typings@0.2.0-rc.13
- @rocket.chat/models@0.0.24-rc.6

## 0.1.0-rc.12

### Patch Changes

- @rocket.chat/core-typings@6.5.0-rc.12
- @rocket.chat/rest-typings@6.5.0-rc.12
- @rocket.chat/pdf-worker@0.0.24-rc.5
- @rocket.chat/core-services@0.3.0-rc.12
- @rocket.chat/model-typings@0.2.0-rc.12
- @rocket.chat/models@0.0.24-rc.5

## 0.1.0-rc.11

### Patch Changes

- @rocket.chat/core-typings@6.5.0-rc.11
- @rocket.chat/rest-typings@6.5.0-rc.11
- @rocket.chat/pdf-worker@0.0.24-rc.4
- @rocket.chat/core-services@0.3.0-rc.11
- @rocket.chat/model-typings@0.2.0-rc.11
- @rocket.chat/models@0.0.24-rc.4

## 0.1.0-rc.10

### Patch Changes

- @rocket.chat/core-typings@6.5.0-rc.10
- @rocket.chat/rest-typings@6.5.0-rc.10
- @rocket.chat/pdf-worker@0.0.24-rc.3
- @rocket.chat/core-services@0.3.0-rc.10
- @rocket.chat/model-typings@0.2.0-rc.10
- @rocket.chat/models@0.0.24-rc.3

## 0.1.0-rc.9

### Patch Changes

- @rocket.chat/core-typings@6.5.0-rc.9
- @rocket.chat/rest-typings@6.5.0-rc.9
- @rocket.chat/pdf-worker@0.0.24-rc.2
- @rocket.chat/core-services@0.3.0-rc.9
- @rocket.chat/model-typings@0.2.0-rc.9
- @rocket.chat/models@0.0.24-rc.2

## 0.1.0-rc.8

### Patch Changes

- @rocket.chat/core-typings@6.5.0-rc.8
- @rocket.chat/rest-typings@6.5.0-rc.8
- @rocket.chat/pdf-worker@0.0.24-rc.1
- @rocket.chat/core-services@0.3.0-rc.8
- @rocket.chat/model-typings@0.2.0-rc.8
- @rocket.chat/models@0.0.24-rc.1

## 0.1.0-rc.7

### Patch Changes

- @rocket.chat/core-typings@6.5.0-rc.7
- @rocket.chat/rest-typings@6.5.0-rc.7
- @rocket.chat/pdf-worker@0.0.21-rc.7
- @rocket.chat/core-services@0.3.0-rc.7
- @rocket.chat/model-typings@0.2.0-rc.7
- @rocket.chat/models@0.0.21-rc.7

## 0.1.0-rc.6

### Patch Changes

- @rocket.chat/core-typings@6.5.0-rc.6
- @rocket.chat/rest-typings@6.5.0-rc.6
- @rocket.chat/pdf-worker@0.0.21-rc.6
- @rocket.chat/core-services@0.3.0-rc.6
- @rocket.chat/model-typings@0.2.0-rc.6
- @rocket.chat/models@0.0.21-rc.6

## 0.1.0-rc.5

### Patch Changes

- @rocket.chat/core-typings@6.5.0-rc.5
- @rocket.chat/rest-typings@6.5.0-rc.5
- @rocket.chat/pdf-worker@0.0.21-rc.5
- @rocket.chat/core-services@0.3.0-rc.5
- @rocket.chat/model-typings@0.2.0-rc.5
- @rocket.chat/models@0.0.21-rc.5

## 0.1.0-rc.4

### Patch Changes

- @rocket.chat/core-typings@6.5.0-rc.4
- @rocket.chat/rest-typings@6.5.0-rc.4
- @rocket.chat/pdf-worker@0.0.21-rc.4
- @rocket.chat/core-services@0.3.0-rc.4
- @rocket.chat/model-typings@0.2.0-rc.4
- @rocket.chat/models@0.0.21-rc.4

## 0.1.0-rc.3

### Patch Changes

- @rocket.chat/core-typings@6.5.0-rc.3
- @rocket.chat/rest-typings@6.5.0-rc.3
- @rocket.chat/pdf-worker@0.0.21-rc.3
- @rocket.chat/core-services@0.3.0-rc.3
- @rocket.chat/model-typings@0.2.0-rc.3
- @rocket.chat/models@0.0.21-rc.3

## 0.1.0-rc.2

### Patch Changes

- @rocket.chat/core-typings@6.5.0-rc.2
- @rocket.chat/rest-typings@6.5.0-rc.2
- @rocket.chat/pdf-worker@0.0.21-rc.2
- @rocket.chat/core-services@0.3.0-rc.2
- @rocket.chat/model-typings@0.2.0-rc.2
- @rocket.chat/models@0.0.21-rc.2

## 0.1.0-rc.1

### Patch Changes

- @rocket.chat/core-typings@6.5.0-rc.1
- @rocket.chat/rest-typings@6.5.0-rc.1
- @rocket.chat/pdf-worker@0.0.21-rc.1
- @rocket.chat/core-services@0.3.0-rc.1
- @rocket.chat/model-typings@0.2.0-rc.1
- @rocket.chat/models@0.0.21-rc.1

## 0.1.0-rc.0

### Minor Changes

- 5f81a0f3cb: Implemented the License library, it is used to handle the functionality like expiration date, modules, limits, etc.
  Also added a version v3 of the license, which contains an extended list of features.
  v2 is still supported, since we convert it to v3 on the fly.

### Patch Changes

- dea1fe9191: feat: Disable and annonimize visitors instead of removing
- Updated dependencies [dea1fe9191]
- Updated dependencies [c0ef13a0bf]
- Updated dependencies [223dce18a3]
- Updated dependencies [5b9d6883bf]
- Updated dependencies [92613680b7]
- Updated dependencies [ec1b2b9846]
- Updated dependencies [a98f3ff303]
- Updated dependencies [5f81a0f3cb]
- Updated dependencies [dea1fe9191]
  - @rocket.chat/core-typings@6.5.0-rc.0
  - @rocket.chat/model-typings@0.2.0-rc.0
  - @rocket.chat/core-services@0.3.0-rc.0
  - @rocket.chat/rest-typings@6.5.0-rc.0
  - @rocket.chat/tools@0.2.0-rc.0
  - @rocket.chat/pdf-worker@0.0.21-rc.0
  - @rocket.chat/models@0.0.21-rc.0

## 0.0.23

### Patch Changes

- @rocket.chat/core-typings@6.4.8
- @rocket.chat/rest-typings@6.4.8
- @rocket.chat/pdf-worker@0.0.23
- @rocket.chat/core-services@0.2.8
- @rocket.chat/model-typings@0.1.8
- @rocket.chat/models@0.0.23

## 0.0.22

### Patch Changes

- @rocket.chat/core-typings@6.4.7
- @rocket.chat/rest-typings@6.4.7
- @rocket.chat/pdf-worker@0.0.22
- @rocket.chat/core-services@0.2.7
- @rocket.chat/model-typings@0.1.7
- @rocket.chat/models@0.0.22

## 0.0.21

### Patch Changes

- @rocket.chat/core-typings@6.4.6
- @rocket.chat/rest-typings@6.4.6
- @rocket.chat/pdf-worker@0.0.21
- @rocket.chat/core-services@0.2.6
- @rocket.chat/model-typings@0.1.6
- @rocket.chat/models@0.0.21

## 0.0.20

### Patch Changes

- @rocket.chat/core-typings@6.4.5
- @rocket.chat/rest-typings@6.4.5
- @rocket.chat/pdf-worker@0.0.20
- @rocket.chat/core-services@0.2.5
- @rocket.chat/model-typings@0.1.5
- @rocket.chat/models@0.0.20

## 0.0.19

### Patch Changes

- @rocket.chat/core-typings@6.4.4
- @rocket.chat/rest-typings@6.4.4
- @rocket.chat/pdf-worker@0.0.19
- @rocket.chat/core-services@0.2.4
- @rocket.chat/model-typings@0.1.4
- @rocket.chat/models@0.0.19

## 0.0.18

### Patch Changes

- @rocket.chat/core-typings@6.4.3
- @rocket.chat/rest-typings@6.4.3
- @rocket.chat/pdf-worker@0.0.18
- @rocket.chat/core-services@0.2.3
- @rocket.chat/model-typings@0.1.3
- @rocket.chat/models@0.0.18

## 0.0.17

### Patch Changes

- @rocket.chat/core-typings@6.4.2
- @rocket.chat/rest-typings@6.4.2
- @rocket.chat/pdf-worker@0.0.17
- @rocket.chat/core-services@0.2.2
- @rocket.chat/model-typings@0.1.2
- @rocket.chat/models@0.0.17

## 0.0.16

### Patch Changes

- @rocket.chat/core-typings@6.4.1
- @rocket.chat/rest-typings@6.4.1
- @rocket.chat/pdf-worker@0.0.16
- @rocket.chat/core-services@0.2.1
- @rocket.chat/model-typings@0.1.1
- @rocket.chat/models@0.0.16

## 0.0.15

### Patch Changes

- Updated dependencies [239a34e877]
- Updated dependencies [203304782f]
- Updated dependencies [4186eecf05]
- Updated dependencies [8a59855fcf]
- Updated dependencies [5cee21468e]
- Updated dependencies [2db32f0d4a]
- Updated dependencies [982ef6f459]
- Updated dependencies [ba24f3c21f]
- Updated dependencies [19aec23cda]
- Updated dependencies [ebab8c4dd8]
- Updated dependencies [aaefe865a7]
- Updated dependencies [357a3a50fa]
- Updated dependencies [f556518fa1]
- Updated dependencies [ead7c7bef2]
- Updated dependencies [1041d4d361]
- Updated dependencies [61128364d6]
- Updated dependencies [9496f1eb97]
- Updated dependencies [d45365436e]
- Updated dependencies [93d4912e17]
  - @rocket.chat/core-typings@6.4.0
  - @rocket.chat/rest-typings@6.4.0
  - @rocket.chat/model-typings@0.1.0
  - @rocket.chat/core-services@0.2.0
  - @rocket.chat/tools@0.1.0
  - @rocket.chat/pdf-worker@0.0.15
  - @rocket.chat/models@0.0.15

## 0.0.15-rc.5

### Patch Changes

- Updated dependencies [1041d4d361]
  - @rocket.chat/core-typings@6.4.0-rc.5
  - @rocket.chat/rest-typings@6.4.0-rc.5
  - @rocket.chat/tools@0.1.0-rc.0
  - @rocket.chat/pdf-worker@0.0.15-rc.5
  - @rocket.chat/core-services@0.2.0-rc.5
  - @rocket.chat/model-typings@0.1.0-rc.5
  - @rocket.chat/models@0.0.15-rc.5

## 0.0.14-rc.4

### Patch Changes

- @rocket.chat/core-typings@6.4.0-rc.4
- @rocket.chat/rest-typings@6.4.0-rc.4
- @rocket.chat/pdf-worker@0.0.14-rc.4
- @rocket.chat/core-services@0.2.0-rc.4
- @rocket.chat/model-typings@0.1.0-rc.4
- @rocket.chat/models@0.0.14-rc.4

## 0.0.14-rc.3

### Patch Changes

- @rocket.chat/core-typings@6.4.0-rc.3
- @rocket.chat/rest-typings@6.4.0-rc.3
- @rocket.chat/pdf-worker@0.0.14-rc.3
- @rocket.chat/core-services@0.2.0-rc.3
- @rocket.chat/model-typings@0.1.0-rc.3
- @rocket.chat/models@0.0.14-rc.3

## 0.0.14-rc.2

### Patch Changes

- @rocket.chat/core-typings@6.4.0-rc.2
- @rocket.chat/rest-typings@6.4.0-rc.2
- @rocket.chat/pdf-worker@0.0.14-rc.2
- @rocket.chat/core-services@0.2.0-rc.2
- @rocket.chat/model-typings@0.1.0-rc.2
- @rocket.chat/models@0.0.14-rc.2

## 0.0.14-rc.1

### Patch Changes

- @rocket.chat/core-typings@6.4.0-rc.1
- @rocket.chat/rest-typings@6.4.0-rc.1
- @rocket.chat/pdf-worker@0.0.14-rc.1
- @rocket.chat/core-services@0.2.0-rc.1
- @rocket.chat/model-typings@0.1.0-rc.1
- @rocket.chat/models@0.0.14-rc.1

## 0.0.14-rc.0

### Patch Changes

- Updated dependencies [239a34e877]
- Updated dependencies [203304782f]
- Updated dependencies [4186eecf05]
- Updated dependencies [8a59855fcf]
- Updated dependencies [5cee21468e]
- Updated dependencies [2db32f0d4a]
- Updated dependencies [982ef6f459]
- Updated dependencies [ba24f3c21f]
- Updated dependencies [19aec23cda]
- Updated dependencies [ebab8c4dd8]
- Updated dependencies [aaefe865a7]
- Updated dependencies [357a3a50fa]
- Updated dependencies [f556518fa1]
- Updated dependencies [ead7c7bef2]
- Updated dependencies [61128364d6]
- Updated dependencies [9496f1eb97]
- Updated dependencies [d45365436e]
- Updated dependencies [93d4912e17]
  - @rocket.chat/core-typings@6.4.0-rc.0
  - @rocket.chat/rest-typings@6.4.0-rc.0
  - @rocket.chat/model-typings@0.1.0-rc.0
  - @rocket.chat/core-services@0.2.0-rc.0
  - @rocket.chat/pdf-worker@0.0.11-rc.0
  - @rocket.chat/models@0.0.11-rc.0

## 0.0.13

### Patch Changes

- @rocket.chat/core-typings@6.3.7
- @rocket.chat/rest-typings@6.3.7
- @rocket.chat/pdf-worker@0.0.13
- @rocket.chat/core-services@0.1.7
- @rocket.chat/model-typings@0.0.13
- @rocket.chat/models@0.0.13

## 0.0.12

### Patch Changes

- @rocket.chat/core-typings@6.3.6
- @rocket.chat/rest-typings@6.3.6
- @rocket.chat/pdf-worker@0.0.12
- @rocket.chat/core-services@0.1.6
- @rocket.chat/model-typings@0.0.12
- @rocket.chat/models@0.0.12

## 0.0.11

### Patch Changes

- Updated dependencies [92d25b9c7a]
  - @rocket.chat/model-typings@0.0.11
  - @rocket.chat/models@0.0.11
  - @rocket.chat/core-services@0.1.5
  - @rocket.chat/core-typings@6.3.5
  - @rocket.chat/rest-typings@6.3.5
  - @rocket.chat/pdf-worker@0.0.11

## 0.0.10

### Patch Changes

- Updated dependencies [8a7d5d3898]
  - @rocket.chat/model-typings@0.0.10
  - @rocket.chat/models@0.0.10
  - @rocket.chat/core-services@0.1.4
  - @rocket.chat/core-typings@6.3.4
  - @rocket.chat/rest-typings@6.3.4
  - @rocket.chat/pdf-worker@0.0.10

## 0.0.9

### Patch Changes

- @rocket.chat/core-typings@6.3.3
- @rocket.chat/rest-typings@6.3.3
- @rocket.chat/pdf-worker@0.0.9
- @rocket.chat/core-services@0.1.3
- @rocket.chat/model-typings@0.0.9
- @rocket.chat/models@0.0.9

## 0.0.8

### Patch Changes

- @rocket.chat/core-typings@6.3.2
- @rocket.chat/rest-typings@6.3.2
- @rocket.chat/pdf-worker@0.0.8
- @rocket.chat/core-services@0.1.2
- @rocket.chat/model-typings@0.0.8
- @rocket.chat/models@0.0.8

## 0.0.7

### Patch Changes

- @rocket.chat/core-typings@6.3.1
- @rocket.chat/rest-typings@6.3.1
- @rocket.chat/pdf-worker@0.0.7
- @rocket.chat/core-services@0.1.1
- @rocket.chat/model-typings@0.0.7
- @rocket.chat/models@0.0.7

## 0.0.6

### Patch Changes

- Updated dependencies [7832a40a6d]
- Updated dependencies [e14ec50816]
- Updated dependencies [74aa677088]
- Updated dependencies [e006013e5f]
- Updated dependencies [e846d873b7]
- Updated dependencies [b837cb9f2a]
- Updated dependencies [eecd9fc99a]
- Updated dependencies [ee5993625b]
- Updated dependencies [6a474ff952]
- Updated dependencies [9da856cc67]
- Updated dependencies [f76d514341]
- Updated dependencies [0f0b8e17bf]
- Updated dependencies [5e429d9c78]
- Updated dependencies [c31f93ed96]
- Updated dependencies [f379336951]
- Updated dependencies [b837cb9f2a]
- Updated dependencies [916c0dcaf2]
- Updated dependencies [12d97e16c2]
- Updated dependencies [0645f42e12]
- Updated dependencies [48ac55f4ea]
- Updated dependencies [94477bd9f8]
- Updated dependencies [16dca466ea]
  - @rocket.chat/model-typings@0.0.6
  - @rocket.chat/core-typings@6.3.0
  - @rocket.chat/rest-typings@6.3.0
  - @rocket.chat/core-services@0.1.0
  - @rocket.chat/models@0.0.6
  - @rocket.chat/pdf-worker@0.0.6

## 0.0.6-rc.10

### Patch Changes

- Updated dependencies [f379336951]
  - @rocket.chat/core-services@0.1.0-rc.10
  - @rocket.chat/core-typings@6.3.0-rc.10
  - @rocket.chat/rest-typings@6.3.0-rc.10
  - @rocket.chat/pdf-worker@0.0.6-rc.10
  - @rocket.chat/model-typings@0.0.6-rc.10
  - @rocket.chat/models@0.0.6-rc.10

## 0.0.6-rc.9

### Patch Changes

- Updated dependencies [48ac55f4ea]
  - @rocket.chat/core-services@0.1.0-rc.9
  - @rocket.chat/core-typings@6.3.0-rc.9
  - @rocket.chat/rest-typings@6.3.0-rc.9
  - @rocket.chat/pdf-worker@0.0.6-rc.9
  - @rocket.chat/model-typings@0.0.6-rc.9
  - @rocket.chat/models@0.0.6-rc.9

## 0.0.6-rc.8

### Patch Changes

- @rocket.chat/core-typings@6.3.0-rc.8
- @rocket.chat/rest-typings@6.3.0-rc.8
- @rocket.chat/pdf-worker@0.0.6-rc.8
- @rocket.chat/core-services@0.1.0-rc.8
- @rocket.chat/model-typings@0.0.6-rc.8
- @rocket.chat/models@0.0.6-rc.8

## 0.0.6-rc.7

### Patch Changes

- @rocket.chat/core-typings@6.3.0-rc.7
- @rocket.chat/rest-typings@6.3.0-rc.7
- @rocket.chat/pdf-worker@0.0.6-rc.7
- @rocket.chat/core-services@0.1.0-rc.7
- @rocket.chat/model-typings@0.0.6-rc.7
- @rocket.chat/models@0.0.6-rc.7

## 0.0.6-rc.6

### Patch Changes

- @rocket.chat/core-typings@6.3.0-rc.6
- @rocket.chat/rest-typings@6.3.0-rc.6
- @rocket.chat/pdf-worker@0.0.6-rc.6
- @rocket.chat/core-services@0.1.0-rc.6
- @rocket.chat/model-typings@0.0.6-rc.6
- @rocket.chat/models@0.0.6-rc.6

## 0.0.6-rc.5

### Patch Changes

- @rocket.chat/core-typings@6.3.0-rc.5
- @rocket.chat/rest-typings@6.3.0-rc.5
- @rocket.chat/pdf-worker@0.0.6-rc.5
- @rocket.chat/core-services@0.1.0-rc.5
- @rocket.chat/model-typings@0.0.6-rc.5
- @rocket.chat/models@0.0.6-rc.5

## 0.0.6-rc.4

### Patch Changes

- @rocket.chat/core-typings@6.3.0-rc.4
- @rocket.chat/rest-typings@6.3.0-rc.4
- @rocket.chat/pdf-worker@0.0.6-rc.4
- @rocket.chat/core-services@0.1.0-rc.4
- @rocket.chat/model-typings@0.0.6-rc.4
- @rocket.chat/models@0.0.6-rc.4

## 0.0.6-rc.3

### Patch Changes

- @rocket.chat/core-typings@6.3.0-rc.3
- @rocket.chat/rest-typings@6.3.0-rc.3
- @rocket.chat/pdf-worker@0.0.6-rc.3
- @rocket.chat/core-services@0.1.0-rc.3
- @rocket.chat/model-typings@0.0.6-rc.3
- @rocket.chat/models@0.0.6-rc.3

## 0.0.6-rc.2

### Patch Changes

- Updated dependencies [f76d514341]
  - @rocket.chat/rest-typings@6.3.0-rc.2
  - @rocket.chat/core-services@0.1.0-rc.2
  - @rocket.chat/core-typings@6.3.0-rc.2
  - @rocket.chat/pdf-worker@0.0.6-rc.2
  - @rocket.chat/model-typings@0.0.6-rc.2
  - @rocket.chat/models@0.0.6-rc.2

## 0.0.6-rc.1

### Patch Changes

- @rocket.chat/core-typings@6.3.0-rc.1
- @rocket.chat/rest-typings@6.3.0-rc.1
- @rocket.chat/pdf-worker@0.0.6-rc.1
- @rocket.chat/core-services@0.1.0-rc.1
- @rocket.chat/model-typings@0.0.6-rc.1
- @rocket.chat/models@0.0.6-rc.1

## 0.0.5

### Patch Changes

- @rocket.chat/core-typings@6.2.10
- @rocket.chat/rest-typings@6.2.10
- @rocket.chat/pdf-worker@0.0.5
- @rocket.chat/core-services@0.0.5
- @rocket.chat/model-typings@0.0.5
- @rocket.chat/models@0.0.5

## 0.0.4

## 0.0.3-rc.0

### Patch Changes

- Updated dependencies [7832a40a6d]
- Updated dependencies [e14ec50816]
- Updated dependencies [74aa677088]
- Updated dependencies [e006013e5f]
- Updated dependencies [e846d873b7]
- Updated dependencies [b837cb9f2a]
- Updated dependencies [eecd9fc99a]
- Updated dependencies [ee5993625b]
- Updated dependencies [6a474ff952]
- Updated dependencies [9da856cc67]
- Updated dependencies [0f0b8e17bf]
- Updated dependencies [5e429d9c78]
- Updated dependencies [c31f93ed96]
- Updated dependencies [b837cb9f2a]
- Updated dependencies [916c0dcaf2]
- Updated dependencies [12d97e16c2]
- Updated dependencies [0645f42e12]
- Updated dependencies [94477bd9f8]
- Updated dependencies [16dca466ea]
  - @rocket.chat/model-typings@0.0.3-rc.0
  - @rocket.chat/core-typings@6.3.0-rc.0
  - @rocket.chat/rest-typings@6.3.0-rc.0
  - @rocket.chat/core-services@0.1.0-rc.0
  - @rocket.chat/models@0.0.3-rc.0
  - @rocket.chat/pdf-worker@0.0.3-rc.0

## 0.0.2

### Patch Changes

- Updated dependencies []:
  - @rocket.chat/core-typings@6.2.6
  - @rocket.chat/rest-typings@6.2.6
  - @rocket.chat/pdf-worker@0.0.2
  - @rocket.chat/core-services@0.0.2
  - @rocket.chat/model-typings@0.0.2
  - @rocket.chat/models@0.0.2<|MERGE_RESOLUTION|>--- conflicted
+++ resolved
@@ -1,7 +1,6 @@
 # @rocket.chat/omnichannel-services
 
-<<<<<<< HEAD
-## 0.1.12-rc.0
+## 0.1.13-rc.0
 
 ### Patch Changes
 
@@ -13,7 +12,6 @@
   - @rocket.chat/core-services@0.3.12-rc.0
   - @rocket.chat/pdf-worker@0.0.36-rc.0
   - @rocket.chat/models@0.0.36-rc.0
-=======
 ## 0.1.12
 
 ### Patch Changes
@@ -26,7 +24,6 @@
   - @rocket.chat/core-services@0.3.12
   - @rocket.chat/model-typings@0.3.8
   - @rocket.chat/models@0.0.36
->>>>>>> f8823622
   </details>
 
 ## 0.1.11
