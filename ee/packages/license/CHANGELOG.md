# @rocket.chat/license

<<<<<<< HEAD
## 0.2.2-rc.1

### Patch Changes

- <details><summary>Updated dependencies []:</summary>

  - @rocket.chat/core-typings@6.11.0-rc.1
  </details>

## 0.2.2-rc.0

### Patch Changes

- <details><summary>Updated dependencies [2d89a0c448, 24f7df4894, b8e5887fb9]:</summary>

  - @rocket.chat/core-typings@6.11.0-rc.0
=======
## 0.2.2

### Patch Changes

- <details><summary>Updated dependencies [ca6a9d8de8, ca6a9d8de8, ca6a9d8de8, ca6a9d8de8]:</summary>

  - @rocket.chat/core-typings@6.10.2
>>>>>>> 822d32f7
  </details>

## 0.2.1

### Patch Changes

- <details><summary>Updated dependencies []:</summary>

  - @rocket.chat/core-typings@6.10.1
  </details>

## 0.2.0

### Minor Changes

- ([#31821](https://github.com/RocketChat/Rocket.Chat/pull/31821)) New runtime for apps in the Apps-Engine based on the Deno platform

### Patch Changes

- <details><summary>Updated dependencies [1240c874a5, 5f95c4ec6b, f75a2cb4bb, 4f72d62aa7, dfa49bdbb2]:</summary>

  - @rocket.chat/core-typings@6.10.0
  </details>

## 0.2.0-rc.7

### Patch Changes

- <details><summary>Updated dependencies []:</summary>

  - @rocket.chat/core-typings@6.10.0-rc.7
  </details>

## 0.2.0-rc.6

### Patch Changes

- <details><summary>Updated dependencies []:</summary>

  - @rocket.chat/core-typings@6.10.0-rc.6
  </details>

## 0.2.0-rc.5

### Patch Changes

- <details><summary>Updated dependencies []:</summary>

  - @rocket.chat/core-typings@6.10.0-rc.5
  </details>

## 0.2.0-rc.4

### Patch Changes

- <details><summary>Updated dependencies []:</summary>

  - @rocket.chat/core-typings@6.10.0-rc.4
  </details>

## 0.2.0-rc.3

### Patch Changes

- <details><summary>Updated dependencies []:</summary>

  - @rocket.chat/core-typings@6.10.0-rc.3
  </details>

## 0.2.0-rc.2

### Patch Changes

- <details><summary>Updated dependencies []:</summary>

  - @rocket.chat/core-typings@6.10.0-rc.2
  </details>

## 0.2.0-rc.1

### Patch Changes

- <details><summary>Updated dependencies []:</summary>

  - @rocket.chat/core-typings@6.10.0-rc.1
  </details>

## 0.2.0-rc.0

### Minor Changes

- ([#31821](https://github.com/RocketChat/Rocket.Chat/pull/31821)) New runtime for apps in the Apps-Engine based on the Deno platform

### Patch Changes

- <details><summary>Updated dependencies [1240c874a5, 5f95c4ec6b, f75a2cb4bb, 4f72d62aa7, dfa49bdbb2]:</summary>

  - @rocket.chat/core-typings@6.10.0-rc.0

## 0.1.18

### Patch Changes

- <details><summary>Updated dependencies []:</summary>

  - @rocket.chat/core-typings@6.9.3
  </details>

## 0.1.17

### Patch Changes

- <details><summary>Updated dependencies []:</summary>

  - @rocket.chat/core-typings@6.9.2
  </details>

## 0.1.16

### Patch Changes

- <details><summary>Updated dependencies []:</summary>

  - @rocket.chat/core-typings@6.9.1
  </details>

## 0.1.15

### Patch Changes

- <details><summary>Updated dependencies [ff4e396416, 70ab2a7b7b]:</summary>

  - @rocket.chat/core-typings@6.9.0
  </details>

## 0.1.15-rc.2

### Patch Changes

- <details><summary>Updated dependencies []:</summary>

  - @rocket.chat/core-typings@6.9.0-rc.2
  </details>

## 0.1.15-rc.1

### Patch Changes

- <details><summary>Updated dependencies []:</summary>

  - @rocket.chat/core-typings@6.9.0-rc.1
  </details>

## 0.1.15-rc.0

### Patch Changes

- <details><summary>Updated dependencies [ff4e396416, 70ab2a7b7b]:</summary>

  - @rocket.chat/core-typings@6.9.0-rc.0
  </details>

## 0.1.14

### Patch Changes

- <details><summary>Updated dependencies [c47a8e3514, b94ca7c30b, 4aba7c8a26]:</summary>

  - @rocket.chat/core-typings@6.8.0
  </details>

## 0.1.14-rc.2

### Patch Changes

- <details><summary>Updated dependencies [b94ca7c30b]:</summary>

  - @rocket.chat/core-typings@6.8.0-rc.2
  </details>

## 0.1.14-rc.1

### Patch Changes

- <details><summary>Updated dependencies []:</summary>

  - @rocket.chat/core-typings@6.8.0-rc.1
  </details>

## 0.1.14-rc.0

### Patch Changes

- <details><summary>Updated dependencies [c47a8e3514, 4aba7c8a26]:</summary>

  - @rocket.chat/core-typings@6.8.0-rc.0

## 0.1.13

### Patch Changes

- <details><summary>Updated dependencies []:</summary>

  - @rocket.chat/core-typings@6.7.2
  </details>

## 0.1.12

### Patch Changes

- <details><summary>Updated dependencies []:</summary>

  - @rocket.chat/core-typings@6.7.1
  </details>

## 0.1.11

### Patch Changes

- <details><summary>Updated dependencies [b9ef630816, 3eb4dd7f50, b9e897a8f5]:</summary>

  - @rocket.chat/core-typings@6.7.0
  </details>

## 0.1.11-rc.4

### Patch Changes

- <details><summary>Updated dependencies []:</summary>

  - @rocket.chat/core-typings@6.7.0-rc.4
  </details>

## 0.1.11-rc.3

### Patch Changes

- <details><summary>Updated dependencies []:</summary>

  - @rocket.chat/core-typings@6.7.0-rc.3
  </details>

## 0.1.11-rc.2

### Patch Changes

- <details><summary>Updated dependencies []:</summary>

  - @rocket.chat/core-typings@6.7.0-rc.2
  </details>

## 0.1.11-rc.1

### Patch Changes

- <details><summary>Updated dependencies []:</summary>

  - @rocket.chat/core-typings@6.7.0-rc.1
  </details>

## 0.1.11-rc.0

### Patch Changes

- <details><summary>Updated dependencies [b9ef630816, 3eb4dd7f50, b9e897a8f5]:</summary>

  - @rocket.chat/core-typings@6.7.0-rc.0
  </details>

## 0.1.10

### Patch Changes

- <details><summary>Updated dependencies []:</summary>

  - @rocket.chat/core-typings@6.6.6
  </details>

## 0.1.9

### Patch Changes

- <details><summary>Updated dependencies []:</summary>

  - @rocket.chat/core-typings@6.6.5
  </details>

## 0.1.8

### Patch Changes

- <details><summary>Updated dependencies []:</summary>

  - @rocket.chat/core-typings@6.6.4
  </details>

## 0.1.7

### Patch Changes

- <details><summary>Updated dependencies []:</summary>

  - @rocket.chat/core-typings@6.6.3
  </details>

## 0.1.6

### Patch Changes

- <details><summary>Updated dependencies []:</summary>

  - @rocket.chat/core-typings@6.6.2
  </details>

## 0.1.5

### Patch Changes

- <details><summary>Updated dependencies []:</summary>

  - @rocket.chat/core-typings@6.6.1
  </details>

## 0.1.4

### Patch Changes

- ([#31138](https://github.com/RocketChat/Rocket.Chat/pull/31138)) feat(uikit): Move `@rocket.chat/ui-kit` package to the main monorepo

- <details><summary>Updated dependencies [b223cbde14, dbb08ef948, fdd9852079, b4b2cd20a8]:</summary>

  - @rocket.chat/core-typings@6.6.0
  - @rocket.chat/logger@0.0.2
  - @rocket.chat/jwt@0.1.1
  </details>

## 0.1.4-rc.7

### Patch Changes

- <details><summary>Updated dependencies []:</summary>

  - @rocket.chat/core-typings@6.6.0-rc.7
  </details>

## 0.1.4-rc.6

### Patch Changes

- <details><summary>Updated dependencies []:</summary>

  - @rocket.chat/core-typings@6.6.0-rc.6
  </details>

## 0.1.4-rc.5

### Patch Changes

- <details><summary>Updated dependencies []:</summary>

  - @rocket.chat/core-typings@6.6.0-rc.5
  </details>

## 0.1.4-rc.4

### Patch Changes

- @rocket.chat/core-typings@6.6.0-rc.4

## 0.1.4-rc.3

### Patch Changes

- @rocket.chat/core-typings@6.6.0-rc.3

## 0.1.4-rc.2

### Patch Changes

- @rocket.chat/core-typings@6.6.0-rc.2

## 0.1.4-rc.1

### Patch Changes

- @rocket.chat/core-typings@6.6.0-rc.1

## 0.1.4-rc.0

### Patch Changes

- b223cbde14: feat(uikit): Move `@rocket.chat/ui-kit` package to the main monorepo
- Updated dependencies [b223cbde14]
- Updated dependencies [dbb08ef948]
- Updated dependencies [fdd9852079]
- Updated dependencies [b4b2cd20a8]
  - @rocket.chat/core-typings@6.6.0-rc.0
  - @rocket.chat/logger@0.0.2-rc.0
  - @rocket.chat/jwt@0.1.1-rc.0

## 0.1.3

### Patch Changes

- @rocket.chat/core-typings@6.5.3

## 0.1.2

### Patch Changes

- @rocket.chat/core-typings@6.5.2

## 0.1.1

### Patch Changes

- Updated dependencies [c2b224fd82]
  - @rocket.chat/core-typings@6.5.1

## 0.1.0

### Minor Changes

- 5f81a0f3cb: Implemented the License library, it is used to handle the functionality like expiration date, modules, limits, etc.
  Also added a version v3 of the license, which contains an extended list of features.
  v2 is still supported, since we convert it to v3 on the fly.

### Patch Changes

- a98f3ff303: feat: added `licenses.info` endpoint
- Updated dependencies [dea1fe9191]
- Updated dependencies [c0ef13a0bf]
- Updated dependencies [5b9d6883bf]
- Updated dependencies [92613680b7]
- Updated dependencies [ec1b2b9846]
- Updated dependencies [5f81a0f3cb]
- Updated dependencies [dea1fe9191]
  - @rocket.chat/core-typings@6.5.0
  - @rocket.chat/jwt@0.1.0

## 0.1.0-rc.19

### Patch Changes

- @rocket.chat/core-typings@6.5.0-rc.19

## 0.1.0-rc.18

### Patch Changes

- @rocket.chat/core-typings@6.5.0-rc.18

## 0.1.0-rc.17

### Patch Changes

- @rocket.chat/core-typings@6.5.0-rc.17

## 0.1.0-rc.16

### Patch Changes

- @rocket.chat/core-typings@6.5.0-rc.16

## 0.1.0-rc.15

### Patch Changes

- @rocket.chat/core-typings@6.5.0-rc.15

## 0.1.0-rc.14

### Patch Changes

- @rocket.chat/core-typings@6.5.0-rc.14

## 0.1.0-rc.13

### Patch Changes

- @rocket.chat/core-typings@6.5.0-rc.13

## 0.1.0-rc.12

### Patch Changes

- @rocket.chat/core-typings@6.5.0-rc.12

## 0.1.0-rc.11

### Patch Changes

- @rocket.chat/core-typings@6.5.0-rc.11

## 0.1.0-rc.10

### Patch Changes

- @rocket.chat/core-typings@6.5.0-rc.10

## 0.1.0-rc.9

### Patch Changes

- @rocket.chat/core-typings@6.5.0-rc.9

## 0.1.0-rc.8

### Patch Changes

- @rocket.chat/core-typings@6.5.0-rc.8

## 0.1.0-rc.7

### Patch Changes

- @rocket.chat/core-typings@6.5.0-rc.7

## 0.1.0-rc.6

### Patch Changes

- @rocket.chat/core-typings@6.5.0-rc.6

## 0.1.0-rc.5

### Patch Changes

- @rocket.chat/core-typings@6.5.0-rc.5

## 0.1.0-rc.4

### Patch Changes

- @rocket.chat/core-typings@6.5.0-rc.4

## 0.1.0-rc.3

### Patch Changes

- @rocket.chat/core-typings@6.5.0-rc.3

## 0.1.0-rc.2

### Patch Changes

- @rocket.chat/core-typings@6.5.0-rc.2

## 0.1.0-rc.1

### Patch Changes

- @rocket.chat/core-typings@6.5.0-rc.1

## 0.1.0-rc.0

### Minor Changes

- 5f81a0f3cb: Implemented the License library, it is used to handle the functionality like expiration date, modules, limits, etc.
  Also added a version v3 of the license, which contains an extended list of features.
  v2 is still supported, since we convert it to v3 on the fly.

### Patch Changes

- a98f3ff303: feat: added `licenses.info` endpoint
- Updated dependencies [dea1fe9191]
- Updated dependencies [c0ef13a0bf]
- Updated dependencies [5b9d6883bf]
- Updated dependencies [92613680b7]
- Updated dependencies [ec1b2b9846]
- Updated dependencies [5f81a0f3cb]
- Updated dependencies [dea1fe9191]
  - @rocket.chat/core-typings@6.5.0-rc.0
  - @rocket.chat/jwt@0.1.0-rc.0<|MERGE_RESOLUTION|>--- conflicted
+++ resolved
@@ -1,7 +1,6 @@
 # @rocket.chat/license
 
-<<<<<<< HEAD
-## 0.2.2-rc.1
+## 0.2.3-rc.1
 
 ### Patch Changes
 
@@ -10,14 +9,14 @@
   - @rocket.chat/core-typings@6.11.0-rc.1
   </details>
 
-## 0.2.2-rc.0
+## 0.2.3-rc.0
 
 ### Patch Changes
 
 - <details><summary>Updated dependencies [2d89a0c448, 24f7df4894, b8e5887fb9]:</summary>
 
   - @rocket.chat/core-typings@6.11.0-rc.0
-=======
+  </details>
 ## 0.2.2
 
 ### Patch Changes
@@ -25,7 +24,6 @@
 - <details><summary>Updated dependencies [ca6a9d8de8, ca6a9d8de8, ca6a9d8de8, ca6a9d8de8]:</summary>
 
   - @rocket.chat/core-typings@6.10.2
->>>>>>> 822d32f7
   </details>
 
 ## 0.2.1
