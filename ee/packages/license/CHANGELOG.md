--- conflicted
+++ resolved
@@ -1,14 +1,13 @@
 # @rocket.chat/license
 
-<<<<<<< HEAD
-## 0.2.4-rc.0
+## 0.2.5-rc.0
 
 ### Patch Changes
 
 - <details><summary>Updated dependencies [7937ff741a, 58c0efc732, e28be46db7, 58c0efc732]:</summary>
 
   - @rocket.chat/core-typings@6.12.0-rc.0
-=======
+  </details>
 ## 0.2.4
 
 ### Patch Changes
@@ -16,7 +15,6 @@
 - <details><summary>Updated dependencies []:</summary>
 
   - @rocket.chat/core-typings@6.11.1
->>>>>>> 12e000d8
   </details>
 
 ## 0.2.3
