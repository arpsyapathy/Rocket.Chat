--- conflicted
+++ resolved
@@ -1,47 +1,47 @@
 # @rocket.chat/license
 
-<<<<<<< HEAD
-## 0.2.5-rc.3
-=======
+
+
+## 0.2.6-rc.3
+### Patch Changes
+
+- <details><summary>Updated dependencies []:</summary>
+
+  - @rocket.chat/core-typings@6.12.0-rc.3
+  </details>
+
+## 0.2.5-rc.2
+
+### Patch Changes
+
+- <details><summary>Updated dependencies []:</summary>
+
+  - @rocket.chat/core-typings@6.12.0-rc.2
+  </details>
+
+## 0.2.5-rc.1
+
+### Patch Changes
+
+- <details><summary>Updated dependencies []:</summary>
+
+  - @rocket.chat/core-typings@6.12.0-rc.1
+  </details>
+
+## 0.2.5-rc.0
+
+### Patch Changes
+
+- <details><summary>Updated dependencies [7937ff741a, 58c0efc732, e28be46db7, 58c0efc732]:</summary>
+
+  - @rocket.chat/core-typings@6.12.0-rc.0
+</details>
 ## 0.2.5
->>>>>>> 4dc145f1
-
-### Patch Changes
-
-- <details><summary>Updated dependencies []:</summary>
-
-<<<<<<< HEAD
-  - @rocket.chat/core-typings@6.12.0-rc.3
-  </details>
-
-## 0.2.5-rc.2
-
-### Patch Changes
-
-- <details><summary>Updated dependencies []:</summary>
-
-  - @rocket.chat/core-typings@6.12.0-rc.2
-  </details>
-
-## 0.2.5-rc.1
-
-### Patch Changes
-
-- <details><summary>Updated dependencies []:</summary>
-
-  - @rocket.chat/core-typings@6.12.0-rc.1
-  </details>
-
-## 0.2.5-rc.0
-
-### Patch Changes
-
-- <details><summary>Updated dependencies [7937ff741a, 58c0efc732, e28be46db7, 58c0efc732]:</summary>
-
-  - @rocket.chat/core-typings@6.12.0-rc.0
-=======
+### Patch Changes
+
+- <details><summary>Updated dependencies []:</summary>
+
   - @rocket.chat/core-typings@6.11.2
->>>>>>> 4dc145f1
   </details>
 
 ## 0.2.4
