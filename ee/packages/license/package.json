{
	"name": "@rocket.chat/license",
<<<<<<< HEAD
	"version": "1.0.5-rc.0",
=======
	"version": "1.0.6",
>>>>>>> c21de7b7
	"private": true,
	"devDependencies": {
		"@rocket.chat/jest-presets": "workspace:~",
		"@types/bcrypt": "^5.0.2",
		"@types/jest": "~29.5.14",
		"@types/ws": "^8.5.13",
		"eslint": "~8.45.0",
		"jest": "~29.7.0",
		"jest-websocket-mock": "~2.5.0",
		"typescript": "~5.7.2"
	},
	"scripts": {
		"build": "tsc",
		"dev": "tsc --watch --preserveWatchOutput",
		"lint": "eslint --ext .js,.jsx,.ts,.tsx .",
		"lint:fix": "eslint --ext .js,.jsx,.ts,.tsx . --fix",
		"test": "jest",
		"testunit": "jest"
	},
	"main": "./dist/index.js",
	"typings": "./dist/index.d.ts",
	"files": [
		"/dist"
	],
	"volta": {
		"extends": "../../../package.json"
	},
	"dependencies": {
		"@rocket.chat/core-typings": "workspace:^",
		"@rocket.chat/jwt": "workspace:^",
		"@rocket.chat/logger": "workspace:^",
		"bcrypt": "^5.1.1"
	}
}<|MERGE_RESOLUTION|>--- conflicted
+++ resolved
@@ -1,10 +1,6 @@
 {
 	"name": "@rocket.chat/license",
-<<<<<<< HEAD
-	"version": "1.0.5-rc.0",
-=======
-	"version": "1.0.6",
->>>>>>> c21de7b7
+	"version": "1.0.7-rc.0",
 	"private": true,
 	"devDependencies": {
 		"@rocket.chat/jest-presets": "workspace:~",
