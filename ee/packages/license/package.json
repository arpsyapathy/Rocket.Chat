{
	"name": "@rocket.chat/license",
<<<<<<< HEAD
	"version": "0.2.2-rc.1",
=======
	"version": "0.2.2",
>>>>>>> 822d32f7
	"private": true,
	"devDependencies": {
		"@swc/core": "^1.3.95",
		"@swc/jest": "^0.2.29",
		"@types/bcrypt": "^5.0.1",
		"@types/jest": "~29.5.7",
		"@types/ws": "^8.5.8",
		"eslint": "~8.45.0",
		"jest": "~29.6.4",
		"jest-environment-jsdom": "~29.6.4",
		"jest-websocket-mock": "^2.4.0",
		"ts-jest": "~29.1.1",
		"typescript": "~5.3.3"
	},
	"scripts": {
		"lint": "eslint --ext .js,.jsx,.ts,.tsx .",
		"lint:fix": "eslint --ext .js,.jsx,.ts,.tsx . --fix",
		"test": "jest",
		"testunit": "jest",
		"build": "npm run build:types && npm run build:js",
		"build:types": "tsc --emitDeclarationOnly",
		"build:js": "rm -rf dist && tsc -p tsconfig.json",
		"dev": "tsc -p tsconfig.json --watch --preserveWatchOutput"
	},
	"main": "./dist/index.js",
	"typings": "./dist/index.d.ts",
	"files": [
		"/dist"
	],
	"volta": {
		"extends": "../../../package.json"
	},
	"dependencies": {
		"@rocket.chat/core-typings": "workspace:^",
		"@rocket.chat/jwt": "workspace:^",
		"@rocket.chat/logger": "workspace:^",
		"bcrypt": "^5.0.1"
	}
}<|MERGE_RESOLUTION|>--- conflicted
+++ resolved
@@ -1,10 +1,6 @@
 {
 	"name": "@rocket.chat/license",
-<<<<<<< HEAD
-	"version": "0.2.2-rc.1",
-=======
-	"version": "0.2.2",
->>>>>>> 822d32f7
+	"version": "0.2.3-rc.1",
 	"private": true,
 	"devDependencies": {
 		"@swc/core": "^1.3.95",
