{
	"name": "@rocket.chat/license",
<<<<<<< HEAD
	"version": "1.0.13-rc.3",
=======
	"version": "1.0.14",
>>>>>>> 0432cbd4
	"private": true,
	"devDependencies": {
		"@rocket.chat/jest-presets": "workspace:~",
		"@types/bcrypt": "^5.0.2",
		"@types/jest": "~29.5.14",
		"@types/ws": "^8.5.13",
		"eslint": "~8.45.0",
		"jest": "~29.7.0",
		"jest-websocket-mock": "~2.5.0",
		"typescript": "~5.7.2"
	},
	"scripts": {
		"build": "tsc",
		"dev": "tsc --watch --preserveWatchOutput",
		"lint": "eslint --ext .js,.jsx,.ts,.tsx .",
		"lint:fix": "eslint --ext .js,.jsx,.ts,.tsx . --fix",
		"test": "jest",
		"testunit": "jest"
	},
	"main": "./dist/index.js",
	"typings": "./dist/index.d.ts",
	"files": [
		"/dist"
	],
	"volta": {
		"extends": "../../../package.json"
	},
	"dependencies": {
		"@rocket.chat/core-typings": "workspace:^",
		"@rocket.chat/jwt": "workspace:^",
		"@rocket.chat/logger": "workspace:^",
		"bcrypt": "^5.1.1"
	}
}<|MERGE_RESOLUTION|>--- conflicted
+++ resolved
@@ -1,10 +1,6 @@
 {
 	"name": "@rocket.chat/license",
-<<<<<<< HEAD
-	"version": "1.0.13-rc.3",
-=======
-	"version": "1.0.14",
->>>>>>> 0432cbd4
+	"version": "1.0.15-rc.3",
 	"private": true,
 	"devDependencies": {
 		"@rocket.chat/jest-presets": "workspace:~",
