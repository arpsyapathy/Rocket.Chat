{
	"name": "@rocket.chat/license",
<<<<<<< HEAD
	"version": "1.0.11-rc.1",
=======
	"version": "1.0.11",
>>>>>>> c35ef942
	"private": true,
	"devDependencies": {
		"@rocket.chat/jest-presets": "workspace:~",
		"@types/bcrypt": "^5.0.2",
		"@types/jest": "~29.5.14",
		"@types/ws": "^8.5.13",
		"eslint": "~8.45.0",
		"jest": "~29.7.0",
		"jest-websocket-mock": "~2.5.0",
		"typescript": "~5.7.2"
	},
	"scripts": {
		"build": "tsc",
		"dev": "tsc --watch --preserveWatchOutput",
		"lint": "eslint --ext .js,.jsx,.ts,.tsx .",
		"lint:fix": "eslint --ext .js,.jsx,.ts,.tsx . --fix",
		"test": "jest",
		"testunit": "jest"
	},
	"main": "./dist/index.js",
	"typings": "./dist/index.d.ts",
	"files": [
		"/dist"
	],
	"volta": {
		"extends": "../../../package.json"
	},
	"dependencies": {
		"@rocket.chat/core-typings": "workspace:^",
		"@rocket.chat/jwt": "workspace:^",
		"@rocket.chat/logger": "workspace:^",
		"bcrypt": "^5.1.1"
	}
}<|MERGE_RESOLUTION|>--- conflicted
+++ resolved
@@ -1,10 +1,6 @@
 {
 	"name": "@rocket.chat/license",
-<<<<<<< HEAD
-	"version": "1.0.11-rc.1",
-=======
-	"version": "1.0.11",
->>>>>>> c35ef942
+	"version": "1.0.12-rc.1",
 	"private": true,
 	"devDependencies": {
 		"@rocket.chat/jest-presets": "workspace:~",
