# @rocket.chat/network-broker

<<<<<<< HEAD
## 0.2.1-rc.3
=======
## 0.2.2
>>>>>>> 0432cbd4

### Patch Changes

- <details><summary>Updated dependencies []:</summary>

<<<<<<< HEAD
  - @rocket.chat/core-services@0.9.1-rc.3
  </details>

## 0.2.1-rc.2
=======
  - @rocket.chat/core-services@0.9.2
  </details>

## 0.2.1
>>>>>>> 0432cbd4

### Patch Changes

- <details><summary>Updated dependencies []:</summary>

<<<<<<< HEAD
  - @rocket.chat/core-services@0.9.1-rc.2
  </details>

## 0.2.1-rc.1

### Patch Changes

- <details><summary>Updated dependencies []:</summary>

  - @rocket.chat/core-services@0.9.1-rc.1
  </details>

## 0.2.1-rc.0

### Patch Changes

- <details><summary>Updated dependencies []:</summary>

  - @rocket.chat/core-services@0.9.1-rc.0
=======
  - @rocket.chat/core-services@0.9.1
>>>>>>> 0432cbd4
  </details>

## 0.2.0

### Minor Changes

- ([#35721](https://github.com/RocketChat/Rocket.Chat/pull/35721)) Enhances the `/api/apps/installed` and `/api/apps/:id/status` endpoints so they get apps' status across the cluster in High-Availability and Microservices deployments

### Patch Changes

- <details><summary>Updated dependencies [d8eb824d242cbbeafb11b1c4a806860e4541ba79, e868a6f6598b7eb2843ef79126d18abd1f604b4f]:</summary>

  - @rocket.chat/core-services@0.9.0
  </details>

## 0.2.0-rc.8

### Patch Changes

- <details><summary>Updated dependencies []:</summary>

  - @rocket.chat/core-services@0.9.0-rc.8
  </details>

## 0.2.0-rc.7

### Patch Changes

- <details><summary>Updated dependencies []:</summary>

  - @rocket.chat/core-services@0.9.0-rc.7
  </details>

## 0.2.0-rc.6

### Patch Changes

- <details><summary>Updated dependencies []:</summary>

  - @rocket.chat/core-services@0.9.0-rc.6
  </details>

## 0.2.0-rc.5

### Patch Changes

- <details><summary>Updated dependencies []:</summary>

  - @rocket.chat/core-services@0.9.0-rc.5
  </details>

## 0.2.0-rc.4

### Patch Changes

- <details><summary>Updated dependencies []:</summary>

  - @rocket.chat/core-services@0.9.0-rc.4
  </details>

## 0.2.0-rc.3

### Patch Changes

- <details><summary>Updated dependencies []:</summary>

  - @rocket.chat/core-services@0.9.0-rc.3
  </details>

## 0.2.0-rc.2

### Patch Changes

- <details><summary>Updated dependencies []:</summary>

  - @rocket.chat/core-services@0.9.0-rc.2
  </details>

## 0.2.0-rc.1

### Patch Changes

- <details><summary>Updated dependencies []:</summary>

  - @rocket.chat/core-services@0.9.0-rc.1
  </details>

## 0.2.0-rc.0

### Minor Changes

- ([#35721](https://github.com/RocketChat/Rocket.Chat/pull/35721)) Enhances the `/api/apps/installed` and `/api/apps/:id/status` endpoints so they get apps' status across the cluster in High-Availability and Microservices deployments

### Patch Changes

- <details><summary>Updated dependencies [d8eb824d242cbbeafb11b1c4a806860e4541ba79, e868a6f6598b7eb2843ef79126d18abd1f604b4f]:</summary>

  - @rocket.chat/core-services@0.9.0-rc.0
  </details>

## 0.1.12

### Patch Changes

- <details><summary>Updated dependencies []:</summary>

  - @rocket.chat/core-services@0.8.1
  </details>

## 0.1.11

### Patch Changes

- <details><summary>Updated dependencies [cc4111cf0b1458dd97369baf8969734f337650dc]:</summary>

  - @rocket.chat/core-services@0.8.0
  </details>

## 0.1.11-rc.5

### Patch Changes

- <details><summary>Updated dependencies []:</summary>

  - @rocket.chat/core-services@0.8.0-rc.5
  </details>

## 0.1.11-rc.4

### Patch Changes

- <details><summary>Updated dependencies []:</summary>

  - @rocket.chat/core-services@0.8.0-rc.4
  </details>

## 0.1.11-rc.3

### Patch Changes

- <details><summary>Updated dependencies []:</summary>

  - @rocket.chat/core-services@0.8.0-rc.3
  </details>

## 0.1.11-rc.2

### Patch Changes

- <details><summary>Updated dependencies [cc4111cf0b1458dd97369baf8969734f337650dc]:</summary>

  - @rocket.chat/core-services@0.8.0-rc.2
  </details>

## 0.1.11-rc.1

### Patch Changes

- <details><summary>Updated dependencies []:</summary>

  - @rocket.chat/core-services@0.7.11-rc.1
  </details>

## 0.1.10-rc.0

### Patch Changes

- <details><summary>Updated dependencies []:</summary>
- @rocket.chat/core-services@0.7.10-rc.0
- </details>

## 0.1.10

### Patch Changes

- <details><summary>Updated dependencies []:</summary>

  - @rocket.chat/core-services@0.7.10
  </details>

## 0.1.9

### Patch Changes

- ([#35120](https://github.com/RocketChat/Rocket.Chat/pull/35120)) Fixes behavior of app updates that would save undesired field changes to documents

- <details><summary>Updated dependencies []:</summary>

  - @rocket.chat/core-services@0.7.9
  </details>

## 0.1.9-rc.5

### Patch Changes

- <details><summary>Updated dependencies []:</summary>

  - @rocket.chat/core-services@0.7.9-rc.5
  </details>

## 0.1.9-rc.4

### Patch Changes

- <details><summary>Updated dependencies []:</summary>

  - @rocket.chat/core-services@0.7.9-rc.4
  </details>

## 0.1.8-rc.3

### Patch Changes

- <details><summary>Updated dependencies []:</summary>
  - @rocket.chat/core-services@0.7.8-rc.3
  </details>

## 0.1.8-rc.2

### Patch Changes

- <details><summary>Updated dependencies []:</summary>

  - @rocket.chat/core-services@0.7.8-rc.2
  </details>

## 0.1.8-rc.1

### Patch Changes

- <details><summary>Updated dependencies []:</summary>

  - @rocket.chat/core-services@0.7.8-rc.1
  </details>

## 0.1.8-rc.0

### Patch Changes

- ([#35120](https://github.com/RocketChat/Rocket.Chat/pull/35120)) Fixes behavior of app updates that would save undesired field changes to documents

- <details><summary>Updated dependencies []:</summary>

  - @rocket.chat/core-services@0.7.6-rc.0
  </details>

## 0.1.8

### Patch Changes

- <details><summary>Updated dependencies []:</summary>
  - @rocket.chat/core-services@0.7.8
  </details>

## 0.1.7

### Patch Changes

- <details><summary>Updated dependencies []:</summary>

  - @rocket.chat/core-services@0.7.7
  </details>

## 0.1.6

### Patch Changes

- <details><summary>Updated dependencies []:</summary>

  - @rocket.chat/core-services@0.7.6
  </details>

## 0.1.5

### Patch Changes

- <details><summary>Updated dependencies []:</summary>

  - @rocket.chat/core-services@0.7.5
  </details>

## 0.1.5-rc.5

### Patch Changes

- <details><summary>Updated dependencies []:</summary>

  - @rocket.chat/core-services@0.7.5-rc.5
  </details>

## 0.1.5-rc.4

### Patch Changes

- <details><summary>Updated dependencies []:</summary>

  - @rocket.chat/core-services@0.7.5-rc.4
  </details>

## 0.1.5-rc.3

### Patch Changes

- <details><summary>Updated dependencies []:</summary>

  - @rocket.chat/core-services@0.7.5-rc.3
  </details>

## 0.1.5-rc.2

### Patch Changes

- <details><summary>Updated dependencies []:</summary>

  - @rocket.chat/core-services@0.7.5-rc.2
  </details>

## 0.1.5-rc.1

### Patch Changes

- <details><summary>Updated dependencies []:</summary>

  - @rocket.chat/core-services@0.7.5-rc.1
  </details>

## 0.1.5-rc.0

### Patch Changes

- <details><summary>Updated dependencies []:</summary>

  - @rocket.chat/core-services@0.7.5-rc.0
  </details>

## 0.1.4

### Patch Changes

- <details><summary>Updated dependencies []:</summary>

  - @rocket.chat/core-services@0.7.4
  </details>

## 0.1.3

### Patch Changes

- <details><summary>Updated dependencies []:</summary>

  - @rocket.chat/core-services@0.7.3
  </details>

## 0.1.3-rc.3

### Patch Changes

- <details><summary>Updated dependencies []:</summary>

  - @rocket.chat/core-services@0.7.3-rc.3
  </details>

## 0.1.3-rc.2

### Patch Changes

- <details><summary>Updated dependencies []:</summary>

  - @rocket.chat/core-services@0.7.3-rc.2
  </details>

## 0.1.3-rc.1

### Patch Changes

- <details><summary>Updated dependencies []:</summary>

  - @rocket.chat/core-services@0.7.3-rc.1
  </details>

## 0.1.3-rc.0

### Patch Changes

- <details><summary>Updated dependencies []:</summary>

  - @rocket.chat/core-services@0.7.3-rc.0
  </details>

## 0.1.2

### Patch Changes

- <details><summary>Updated dependencies [63ccadc012499e004445ad6bc6cd2ff777aecbd1]:</summary>

  - @rocket.chat/core-services@0.7.2
  </details>

## 0.1.2-rc.3

### Patch Changes

- <details><summary>Updated dependencies []:</summary>

  - @rocket.chat/core-services@0.7.2-rc.3
  </details>

## 0.1.2-rc.2

### Patch Changes

- <details><summary>Updated dependencies []:</summary>

  - @rocket.chat/core-services@0.7.2-rc.2
  </details>

## 0.1.2-rc.1

### Patch Changes

- <details><summary>Updated dependencies []:</summary>

  - @rocket.chat/core-services@0.7.2-rc.1
  </details>

## 0.1.2-rc.0

### Patch Changes

- <details><summary>Updated dependencies [63ccadc012499e004445ad6bc6cd2ff777aecbd1]:</summary>

  - @rocket.chat/core-services@0.7.2-rc.0
  </details>

## 0.1.1

### Patch Changes

- <details><summary>Updated dependencies [bcacbb1cee, 03d148524b]:</summary>

  - @rocket.chat/core-services@0.7.1
  </details>

## 0.1.1-rc.6

### Patch Changes

- <details><summary>Updated dependencies []:</summary>

  - @rocket.chat/core-services@0.7.1-rc.6
  </details>

## 0.1.1-rc.5

### Patch Changes

- <details><summary>Updated dependencies []:</summary>

  - @rocket.chat/core-services@0.7.1-rc.5
  </details>

## 0.1.1-rc.4

### Patch Changes

- <details><summary>Updated dependencies []:</summary>

  - @rocket.chat/core-services@0.7.1-rc.4
  </details>

## 0.1.1-rc.3

### Patch Changes

- <details><summary>Updated dependencies []:</summary>

  - @rocket.chat/core-services@0.7.1-rc.3
  </details>

## 0.1.1-rc.2

### Patch Changes

- <details><summary>Updated dependencies []:</summary>

  - @rocket.chat/core-services@0.7.1-rc.2
  </details>

## 0.1.1-rc.1

### Patch Changes

- <details><summary>Updated dependencies []:</summary>

  - @rocket.chat/core-services@0.7.1-rc.1
  </details>

## 0.1.1-rc.0

### Patch Changes

- <details><summary>Updated dependencies [bcacbb1cee, 03d148524b]:</summary>

  - @rocket.chat/core-services@0.7.1-rc.0
  </details><|MERGE_RESOLUTION|>--- conflicted
+++ resolved
@@ -1,55 +1,54 @@
 # @rocket.chat/network-broker
 
-<<<<<<< HEAD
-## 0.2.1-rc.3
-=======
+## 0.2.3-rc.3
+
+### Patch Changes
+
+- <details><summary>Updated dependencies []:</summary>
+  - @rocket.chat/core-services@0.9.1-rc.3
+  </detai3s>
+
+## 0.2.1-rc.2
+
+### Patch Changes
+
+- <details><summary>Updated dependencies []:</summary>
+- @rocket.chat/core-services@0.9.1-rc.2
+  </detai3s>
+
+## 0.2.1-rc.1
+
+### Patch Changes
+
+- <details><summary>Updated dependencies []:</summary>
+
+  - @rocket.chat/core-services@0.9.1-rc.1
+    </detai3s>
+
+## 0.2.1-rc.0
+
+### Patch Changes
+
+- <details><summary>Updated dependencies []:</summary>
+
+  - @rocket.chat/core-services@0.9.1-rc.0
+  </details>
+
 ## 0.2.2
->>>>>>> 0432cbd4
-
-### Patch Changes
-
-- <details><summary>Updated dependencies []:</summary>
-
-<<<<<<< HEAD
-  - @rocket.chat/core-services@0.9.1-rc.3
-  </details>
-
-## 0.2.1-rc.2
-=======
+
+### Patch Changes
+
+- <details><summary>Updated dependencies []:</summary>
   - @rocket.chat/core-services@0.9.2
   </details>
 
 ## 0.2.1
->>>>>>> 0432cbd4
-
-### Patch Changes
-
-- <details><summary>Updated dependencies []:</summary>
-
-<<<<<<< HEAD
-  - @rocket.chat/core-services@0.9.1-rc.2
-  </details>
-
-## 0.2.1-rc.1
-
-### Patch Changes
-
-- <details><summary>Updated dependencies []:</summary>
-
-  - @rocket.chat/core-services@0.9.1-rc.1
-  </details>
-
-## 0.2.1-rc.0
-
-### Patch Changes
-
-- <details><summary>Updated dependencies []:</summary>
-
-  - @rocket.chat/core-services@0.9.1-rc.0
-=======
-  - @rocket.chat/core-services@0.9.1
->>>>>>> 0432cbd4
-  </details>
+
+### Patch Changes
+
+- <details><summary>Updated dependencies []:</summary>
+- @rocket.chat/core-services@0.9.1
+</details>
 
 ## 0.2.0
 
