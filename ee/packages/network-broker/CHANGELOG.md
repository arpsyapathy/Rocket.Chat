# @rocket.chat/network-broker

<<<<<<< HEAD
## 0.1.6-rc.0

### Patch Changes

- ([#35120](https://github.com/RocketChat/Rocket.Chat/pull/35120)) Fixes behavior of app updates that would save undesired field changes to documents

- <details><summary>Updated dependencies []:</summary>

  - @rocket.chat/core-services@0.7.6-rc.0
=======
## 0.1.7

### Patch Changes

- <details><summary>Updated dependencies []:</summary>

  - @rocket.chat/core-services@0.7.7
  </details>

## 0.1.6

### Patch Changes

- <details><summary>Updated dependencies []:</summary>

  - @rocket.chat/core-services@0.7.6
>>>>>>> c21de7b7
  </details>

## 0.1.5

### Patch Changes

- <details><summary>Updated dependencies []:</summary>

  - @rocket.chat/core-services@0.7.5
  </details>

## 0.1.5-rc.5

### Patch Changes

- <details><summary>Updated dependencies []:</summary>

  - @rocket.chat/core-services@0.7.5-rc.5
  </details>

## 0.1.5-rc.4

### Patch Changes

- <details><summary>Updated dependencies []:</summary>

  - @rocket.chat/core-services@0.7.5-rc.4
  </details>

## 0.1.5-rc.3

### Patch Changes

- <details><summary>Updated dependencies []:</summary>

  - @rocket.chat/core-services@0.7.5-rc.3
  </details>

## 0.1.5-rc.2

### Patch Changes

- <details><summary>Updated dependencies []:</summary>

  - @rocket.chat/core-services@0.7.5-rc.2
  </details>

## 0.1.5-rc.1

### Patch Changes

- <details><summary>Updated dependencies []:</summary>

  - @rocket.chat/core-services@0.7.5-rc.1
  </details>

## 0.1.5-rc.0

### Patch Changes

- <details><summary>Updated dependencies []:</summary>

  - @rocket.chat/core-services@0.7.5-rc.0
  </details>

## 0.1.4

### Patch Changes

- <details><summary>Updated dependencies []:</summary>

  - @rocket.chat/core-services@0.7.4
  </details>

## 0.1.3

### Patch Changes

- <details><summary>Updated dependencies []:</summary>

  - @rocket.chat/core-services@0.7.3
  </details>

## 0.1.3-rc.3

### Patch Changes

- <details><summary>Updated dependencies []:</summary>

  - @rocket.chat/core-services@0.7.3-rc.3
  </details>

## 0.1.3-rc.2

### Patch Changes

- <details><summary>Updated dependencies []:</summary>

  - @rocket.chat/core-services@0.7.3-rc.2
  </details>

## 0.1.3-rc.1

### Patch Changes

- <details><summary>Updated dependencies []:</summary>

  - @rocket.chat/core-services@0.7.3-rc.1
  </details>

## 0.1.3-rc.0

### Patch Changes

- <details><summary>Updated dependencies []:</summary>

  - @rocket.chat/core-services@0.7.3-rc.0
  </details>

## 0.1.2

### Patch Changes

- <details><summary>Updated dependencies [63ccadc012499e004445ad6bc6cd2ff777aecbd1]:</summary>

  - @rocket.chat/core-services@0.7.2
  </details>

## 0.1.2-rc.3

### Patch Changes

- <details><summary>Updated dependencies []:</summary>

  - @rocket.chat/core-services@0.7.2-rc.3
  </details>

## 0.1.2-rc.2

### Patch Changes

- <details><summary>Updated dependencies []:</summary>

  - @rocket.chat/core-services@0.7.2-rc.2
  </details>

## 0.1.2-rc.1

### Patch Changes

- <details><summary>Updated dependencies []:</summary>

  - @rocket.chat/core-services@0.7.2-rc.1
  </details>

## 0.1.2-rc.0

### Patch Changes

- <details><summary>Updated dependencies [63ccadc012499e004445ad6bc6cd2ff777aecbd1]:</summary>

  - @rocket.chat/core-services@0.7.2-rc.0
  </details>

## 0.1.1

### Patch Changes

- <details><summary>Updated dependencies [bcacbb1cee, 03d148524b]:</summary>

  - @rocket.chat/core-services@0.7.1
  </details>

## 0.1.1-rc.6

### Patch Changes

- <details><summary>Updated dependencies []:</summary>

  - @rocket.chat/core-services@0.7.1-rc.6
  </details>

## 0.1.1-rc.5

### Patch Changes

- <details><summary>Updated dependencies []:</summary>

  - @rocket.chat/core-services@0.7.1-rc.5
  </details>

## 0.1.1-rc.4

### Patch Changes

- <details><summary>Updated dependencies []:</summary>

  - @rocket.chat/core-services@0.7.1-rc.4
  </details>

## 0.1.1-rc.3

### Patch Changes

- <details><summary>Updated dependencies []:</summary>

  - @rocket.chat/core-services@0.7.1-rc.3
  </details>

## 0.1.1-rc.2

### Patch Changes

- <details><summary>Updated dependencies []:</summary>

  - @rocket.chat/core-services@0.7.1-rc.2
  </details>

## 0.1.1-rc.1

### Patch Changes

- <details><summary>Updated dependencies []:</summary>

  - @rocket.chat/core-services@0.7.1-rc.1
  </details>

## 0.1.1-rc.0

### Patch Changes

- <details><summary>Updated dependencies [bcacbb1cee, 03d148524b]:</summary>

  - @rocket.chat/core-services@0.7.1-rc.0
  </details><|MERGE_RESOLUTION|>--- conflicted
+++ resolved
@@ -1,7 +1,6 @@
 # @rocket.chat/network-broker
 
-<<<<<<< HEAD
-## 0.1.6-rc.0
+## 0.1.8-rc.0
 
 ### Patch Changes
 
@@ -10,7 +9,8 @@
 - <details><summary>Updated dependencies []:</summary>
 
   - @rocket.chat/core-services@0.7.6-rc.0
-=======
+  </details>
+
 ## 0.1.7
 
 ### Patch Changes
@@ -27,7 +27,6 @@
 - <details><summary>Updated dependencies []:</summary>
 
   - @rocket.chat/core-services@0.7.6
->>>>>>> c21de7b7
   </details>
 
 ## 0.1.5
