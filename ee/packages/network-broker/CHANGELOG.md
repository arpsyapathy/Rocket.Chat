# @rocket.chat/network-broker

<<<<<<< HEAD
## 0.2.0-rc.1
=======
## 0.1.12
>>>>>>> c35ef942

### Patch Changes

- <details><summary>Updated dependencies []:</summary>

<<<<<<< HEAD
  - @rocket.chat/core-services@0.9.0-rc.1
  </details>

## 0.2.0-rc.0

### Minor Changes

- ([#35721](https://github.com/RocketChat/Rocket.Chat/pull/35721)) Enhances the `/api/apps/installed` and `/api/apps/:id/status` endpoints so they get apps' status across the cluster in High-Availability and Microservices deployments

### Patch Changes

- <details><summary>Updated dependencies [d8eb824d242cbbeafb11b1c4a806860e4541ba79, e868a6f6598b7eb2843ef79126d18abd1f604b4f]:</summary>

  - @rocket.chat/core-services@0.9.0-rc.0
=======
  - @rocket.chat/core-services@0.8.1
>>>>>>> c35ef942
  </details>

## 0.1.11

### Patch Changes

- <details><summary>Updated dependencies [cc4111cf0b1458dd97369baf8969734f337650dc]:</summary>

  - @rocket.chat/core-services@0.8.0
  </details>

## 0.1.11-rc.5

### Patch Changes

- <details><summary>Updated dependencies []:</summary>

  - @rocket.chat/core-services@0.8.0-rc.5
  </details>

## 0.1.11-rc.4

### Patch Changes

- <details><summary>Updated dependencies []:</summary>

  - @rocket.chat/core-services@0.8.0-rc.4
  </details>

## 0.1.11-rc.3

### Patch Changes

- <details><summary>Updated dependencies []:</summary>

  - @rocket.chat/core-services@0.8.0-rc.3
  </details>

## 0.1.11-rc.2

### Patch Changes

- <details><summary>Updated dependencies [cc4111cf0b1458dd97369baf8969734f337650dc]:</summary>

  - @rocket.chat/core-services@0.8.0-rc.2
  </details>

## 0.1.11-rc.1

### Patch Changes

- <details><summary>Updated dependencies []:</summary>

  - @rocket.chat/core-services@0.7.11-rc.1
  </details>

## 0.1.10-rc.0

### Patch Changes

- <details><summary>Updated dependencies []:</summary>
- @rocket.chat/core-services@0.7.10-rc.0
- </details>

## 0.1.10

### Patch Changes

- <details><summary>Updated dependencies []:</summary>

  - @rocket.chat/core-services@0.7.10
  </details>

## 0.1.9

### Patch Changes

- ([#35120](https://github.com/RocketChat/Rocket.Chat/pull/35120)) Fixes behavior of app updates that would save undesired field changes to documents

- <details><summary>Updated dependencies []:</summary>

  - @rocket.chat/core-services@0.7.9
  </details>

## 0.1.9-rc.5

### Patch Changes

- <details><summary>Updated dependencies []:</summary>

  - @rocket.chat/core-services@0.7.9-rc.5
  </details>

## 0.1.9-rc.4

### Patch Changes

- <details><summary>Updated dependencies []:</summary>

  - @rocket.chat/core-services@0.7.9-rc.4
  </details>

## 0.1.8-rc.3

### Patch Changes

- <details><summary>Updated dependencies []:</summary>
  - @rocket.chat/core-services@0.7.8-rc.3
  </details>

## 0.1.8-rc.2

### Patch Changes

- <details><summary>Updated dependencies []:</summary>

  - @rocket.chat/core-services@0.7.8-rc.2
  </details>

## 0.1.8-rc.1

### Patch Changes

- <details><summary>Updated dependencies []:</summary>

  - @rocket.chat/core-services@0.7.8-rc.1
  </details>

## 0.1.8-rc.0

### Patch Changes

- ([#35120](https://github.com/RocketChat/Rocket.Chat/pull/35120)) Fixes behavior of app updates that would save undesired field changes to documents

- <details><summary>Updated dependencies []:</summary>

  - @rocket.chat/core-services@0.7.6-rc.0
  </details>

## 0.1.8

### Patch Changes

- <details><summary>Updated dependencies []:</summary>
  - @rocket.chat/core-services@0.7.8
  </details>

## 0.1.7

### Patch Changes

- <details><summary>Updated dependencies []:</summary>

  - @rocket.chat/core-services@0.7.7
  </details>

## 0.1.6

### Patch Changes

- <details><summary>Updated dependencies []:</summary>

  - @rocket.chat/core-services@0.7.6
  </details>

## 0.1.5

### Patch Changes

- <details><summary>Updated dependencies []:</summary>

  - @rocket.chat/core-services@0.7.5
  </details>

## 0.1.5-rc.5

### Patch Changes

- <details><summary>Updated dependencies []:</summary>

  - @rocket.chat/core-services@0.7.5-rc.5
  </details>

## 0.1.5-rc.4

### Patch Changes

- <details><summary>Updated dependencies []:</summary>

  - @rocket.chat/core-services@0.7.5-rc.4
  </details>

## 0.1.5-rc.3

### Patch Changes

- <details><summary>Updated dependencies []:</summary>

  - @rocket.chat/core-services@0.7.5-rc.3
  </details>

## 0.1.5-rc.2

### Patch Changes

- <details><summary>Updated dependencies []:</summary>

  - @rocket.chat/core-services@0.7.5-rc.2
  </details>

## 0.1.5-rc.1

### Patch Changes

- <details><summary>Updated dependencies []:</summary>

  - @rocket.chat/core-services@0.7.5-rc.1
  </details>

## 0.1.5-rc.0

### Patch Changes

- <details><summary>Updated dependencies []:</summary>

  - @rocket.chat/core-services@0.7.5-rc.0
  </details>

## 0.1.4

### Patch Changes

- <details><summary>Updated dependencies []:</summary>

  - @rocket.chat/core-services@0.7.4
  </details>

## 0.1.3

### Patch Changes

- <details><summary>Updated dependencies []:</summary>

  - @rocket.chat/core-services@0.7.3
  </details>

## 0.1.3-rc.3

### Patch Changes

- <details><summary>Updated dependencies []:</summary>

  - @rocket.chat/core-services@0.7.3-rc.3
  </details>

## 0.1.3-rc.2

### Patch Changes

- <details><summary>Updated dependencies []:</summary>

  - @rocket.chat/core-services@0.7.3-rc.2
  </details>

## 0.1.3-rc.1

### Patch Changes

- <details><summary>Updated dependencies []:</summary>

  - @rocket.chat/core-services@0.7.3-rc.1
  </details>

## 0.1.3-rc.0

### Patch Changes

- <details><summary>Updated dependencies []:</summary>

  - @rocket.chat/core-services@0.7.3-rc.0
  </details>

## 0.1.2

### Patch Changes

- <details><summary>Updated dependencies [63ccadc012499e004445ad6bc6cd2ff777aecbd1]:</summary>

  - @rocket.chat/core-services@0.7.2
  </details>

## 0.1.2-rc.3

### Patch Changes

- <details><summary>Updated dependencies []:</summary>

  - @rocket.chat/core-services@0.7.2-rc.3
  </details>

## 0.1.2-rc.2

### Patch Changes

- <details><summary>Updated dependencies []:</summary>

  - @rocket.chat/core-services@0.7.2-rc.2
  </details>

## 0.1.2-rc.1

### Patch Changes

- <details><summary>Updated dependencies []:</summary>

  - @rocket.chat/core-services@0.7.2-rc.1
  </details>

## 0.1.2-rc.0

### Patch Changes

- <details><summary>Updated dependencies [63ccadc012499e004445ad6bc6cd2ff777aecbd1]:</summary>

  - @rocket.chat/core-services@0.7.2-rc.0
  </details>

## 0.1.1

### Patch Changes

- <details><summary>Updated dependencies [bcacbb1cee, 03d148524b]:</summary>

  - @rocket.chat/core-services@0.7.1
  </details>

## 0.1.1-rc.6

### Patch Changes

- <details><summary>Updated dependencies []:</summary>

  - @rocket.chat/core-services@0.7.1-rc.6
  </details>

## 0.1.1-rc.5

### Patch Changes

- <details><summary>Updated dependencies []:</summary>

  - @rocket.chat/core-services@0.7.1-rc.5
  </details>

## 0.1.1-rc.4

### Patch Changes

- <details><summary>Updated dependencies []:</summary>

  - @rocket.chat/core-services@0.7.1-rc.4
  </details>

## 0.1.1-rc.3

### Patch Changes

- <details><summary>Updated dependencies []:</summary>

  - @rocket.chat/core-services@0.7.1-rc.3
  </details>

## 0.1.1-rc.2

### Patch Changes

- <details><summary>Updated dependencies []:</summary>

  - @rocket.chat/core-services@0.7.1-rc.2
  </details>

## 0.1.1-rc.1

### Patch Changes

- <details><summary>Updated dependencies []:</summary>

  - @rocket.chat/core-services@0.7.1-rc.1
  </details>

## 0.1.1-rc.0

### Patch Changes

- <details><summary>Updated dependencies [bcacbb1cee, 03d148524b]:</summary>

  - @rocket.chat/core-services@0.7.1-rc.0
  </details><|MERGE_RESOLUTION|>--- conflicted
+++ resolved
@@ -1,33 +1,34 @@
 # @rocket.chat/network-broker
 
-<<<<<<< HEAD
 ## 0.2.0-rc.1
-=======
+
+### Patch Changes
+
+- <details><summary>Updated dependencies []:</summary>
+
+  - @rocket.chat/core-services@0.9.0-rc.1
+  </details>
+
+## 0.2.0-rc.0
+
+### Minor Changes
+
+- ([#35721](https://github.com/RocketChat/Rocket.Chat/pull/35721)) Enhances the `/api/apps/installed` and `/api/apps/:id/status` endpoints so they get apps' status across the cluster in High-Availability and Microservices deployments
+
+### Patch Changes
+
+- <details><summary>Updated dependencies [d8eb824d242cbbeafb11b1c4a806860e4541ba79, e868a6f6598b7eb2843ef79126d18abd1f604b4f]:</summary>
+
+  - @rocket.chat/core-services@0.9.0-rc.0
+  </details>
+
 ## 0.1.12
->>>>>>> c35ef942
-
-### Patch Changes
-
-- <details><summary>Updated dependencies []:</summary>
-
-<<<<<<< HEAD
-  - @rocket.chat/core-services@0.9.0-rc.1
-  </details>
-
-## 0.2.0-rc.0
-
-### Minor Changes
-
-- ([#35721](https://github.com/RocketChat/Rocket.Chat/pull/35721)) Enhances the `/api/apps/installed` and `/api/apps/:id/status` endpoints so they get apps' status across the cluster in High-Availability and Microservices deployments
-
-### Patch Changes
-
-- <details><summary>Updated dependencies [d8eb824d242cbbeafb11b1c4a806860e4541ba79, e868a6f6598b7eb2843ef79126d18abd1f604b4f]:</summary>
-
-  - @rocket.chat/core-services@0.9.0-rc.0
-=======
+
+### Patch Changes
+
+- <details><summary>Updated dependencies []:</summary>
+
   - @rocket.chat/core-services@0.8.1
->>>>>>> c35ef942
   </details>
 
 ## 0.1.11
