--- conflicted
+++ resolved
@@ -1,10 +1,6 @@
 {
 	"name": "@rocket.chat/network-broker",
-<<<<<<< HEAD
-	"version": "0.2.5-rc.8",
-=======
-	"version": "0.2.8-rc.1",
->>>>>>> 54e2bc45
+	"version": "0.2.8-rc.8",
 	"private": true,
 	"devDependencies": {
 		"@rocket.chat/eslint-config": "workspace:^",
