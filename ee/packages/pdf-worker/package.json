--- conflicted
+++ resolved
@@ -1,10 +1,6 @@
 {
 	"name": "@rocket.chat/pdf-worker",
-<<<<<<< HEAD
-	"version": "0.0.13-rc.3",
-=======
-	"version": "0.0.13",
->>>>>>> c4bcbb24
+	"version": "0.0.14-rc.3",
 	"private": true,
 	"devDependencies": {
 		"@storybook/addon-essentials": "~6.5.16",
