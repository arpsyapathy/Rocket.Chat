{
	"name": "@rocket.chat/pdf-worker",
<<<<<<< HEAD
	"version": "0.2.11-rc.0",
=======
	"version": "0.2.12",
>>>>>>> c21de7b7
	"private": true,
	"main": "./dist/index.js",
	"typings": "./dist/index.d.ts",
	"files": [
		"/dist"
	],
	"scripts": {
		"build": "tsc -p tsconfig.build.json && cp -r src/public dist/public",
		"dev": "tsc -p tsconfig.build.json --watch --preserveWatchOutput",
		"lint": "eslint --ext .js,.jsx,.ts,.tsx .",
		"lint:fix": "eslint --ext .js,.jsx,.ts,.tsx . --fix",
		"storybook": "storybook dev -p 6006",
		"test": "jest",
		"testunit": "jest",
		"typecheck": "tsc --noEmit"
	},
	"dependencies": {
		"@react-pdf/renderer": "^3.4.5",
		"@rocket.chat/core-typings": "workspace:^",
		"@rocket.chat/fuselage-tokens": "~0.33.2",
		"emoji-assets": "^7.0.1",
		"emoji-toolkit": "^7.0.1",
		"moment": "^2.30.1",
		"moment-timezone": "^0.5.46",
		"react": "~18.3.1"
	},
	"devDependencies": {
		"@rocket.chat/jest-presets": "workspace:~",
		"@storybook/addon-essentials": "^8.5.3",
		"@storybook/addon-webpack5-compiler-babel": "^3.0.3",
		"@storybook/react": "^8.5.3",
		"@storybook/react-webpack5": "^8.5.3",
		"@testing-library/react": "~16.0.1",
		"@types/emojione": "^2.2.9",
		"@types/jest": "~29.5.14",
		"@types/react": "~18.3.17",
		"@types/react-dom": "~18.3.5",
		"buffer": "~6.0.3",
		"eslint": "~8.45.0",
		"jest": "~29.7.0",
		"react-dom": "~18.3.1",
		"storybook": "^8.5.3",
		"typescript": "~5.7.2"
	},
	"volta": {
		"extends": "../../../package.json"
	}
}<|MERGE_RESOLUTION|>--- conflicted
+++ resolved
@@ -1,10 +1,6 @@
 {
 	"name": "@rocket.chat/pdf-worker",
-<<<<<<< HEAD
-	"version": "0.2.11-rc.0",
-=======
-	"version": "0.2.12",
->>>>>>> c21de7b7
+	"version": "0.2.13-rc.0",
 	"private": true,
 	"main": "./dist/index.js",
 	"typings": "./dist/index.d.ts",
