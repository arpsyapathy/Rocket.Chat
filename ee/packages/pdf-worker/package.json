--- conflicted
+++ resolved
@@ -1,10 +1,6 @@
 {
 	"name": "@rocket.chat/pdf-worker",
-<<<<<<< HEAD
-	"version": "0.2.1-rc.0",
-=======
-	"version": "0.2.1",
->>>>>>> 12e000d8
+	"version": "0.2.2-rc.0",
 	"private": true,
 	"devDependencies": {
 		"@rocket.chat/jest-presets": "workspace:~",
