# @rocket.chat/pdf-worker

<<<<<<< HEAD
## 0.0.36-rc.0

### Patch Changes

- <details><summary>Updated dependencies [c47a8e3514, 4aba7c8a26]:</summary>

  - @rocket.chat/core-typings@6.8.0-rc.0
=======
## 0.0.36

### Patch Changes

- <details><summary>Updated dependencies []:</summary>

  - @rocket.chat/core-typings@6.7.1
>>>>>>> f8823622
  </details>

## 0.0.35

### Patch Changes

- <details><summary>Updated dependencies [b9ef630816, 3eb4dd7f50, b9e897a8f5]:</summary>

  - @rocket.chat/core-typings@6.7.0
  </details>

## 0.0.35-rc.4

### Patch Changes

- <details><summary>Updated dependencies []:</summary>

  - @rocket.chat/core-typings@6.7.0-rc.4
  </details>

## 0.0.35-rc.3

### Patch Changes

- <details><summary>Updated dependencies []:</summary>

  - @rocket.chat/core-typings@6.7.0-rc.3
  </details>

## 0.0.35-rc.2

### Patch Changes

- <details><summary>Updated dependencies []:</summary>

  - @rocket.chat/core-typings@6.7.0-rc.2
  </details>

## 0.0.35-rc.1

### Patch Changes

- <details><summary>Updated dependencies []:</summary>

  - @rocket.chat/core-typings@6.7.0-rc.1
  </details>

## 0.0.35-rc.0

### Patch Changes

- <details><summary>Updated dependencies [b9ef630816, 3eb4dd7f50, b9e897a8f5]:</summary>

  - @rocket.chat/core-typings@6.7.0-rc.0
  </details>

## 0.0.34

### Patch Changes

- <details><summary>Updated dependencies []:</summary>

  - @rocket.chat/core-typings@6.6.6
  </details>

## 0.0.33

### Patch Changes

- <details><summary>Updated dependencies []:</summary>

  - @rocket.chat/core-typings@6.6.5
  </details>

## 0.0.32

### Patch Changes

- <details><summary>Updated dependencies []:</summary>

  - @rocket.chat/core-typings@6.6.4
  </details>

## 0.0.31

### Patch Changes

- <details><summary>Updated dependencies []:</summary>

  - @rocket.chat/core-typings@6.6.3
  </details>

## 0.0.30

### Patch Changes

- <details><summary>Updated dependencies []:</summary>

  - @rocket.chat/core-typings@6.6.2
  </details>

## 0.0.29

### Patch Changes

- <details><summary>Updated dependencies []:</summary>

  - @rocket.chat/core-typings@6.6.1
  </details>

## 0.0.28

### Patch Changes

- ([#31138](https://github.com/RocketChat/Rocket.Chat/pull/31138)) feat(uikit): Move `@rocket.chat/ui-kit` package to the main monorepo

- ([#31349](https://github.com/RocketChat/Rocket.Chat/pull/31349) by [@Subhojit-Dey1234](https://github.com/Subhojit-Dey1234)) feat: Implemented InlineCode handling in Bold, Italic and Strike

- <details><summary>Updated dependencies [b223cbde14, dbb08ef948, fdd9852079, b4b2cd20a8]:</summary>

  - @rocket.chat/core-typings@6.6.0
  </details>

## 0.0.28-rc.7

### Patch Changes

- <details><summary>Updated dependencies []:</summary>

  - @rocket.chat/core-typings@6.6.0-rc.7
  </details>

## 0.0.28-rc.6

### Patch Changes

- <details><summary>Updated dependencies []:</summary>

  - @rocket.chat/core-typings@6.6.0-rc.6
  </details>

## 0.0.28-rc.5

### Patch Changes

- <details><summary>Updated dependencies []:</summary>

  - @rocket.chat/core-typings@6.6.0-rc.5
  </details>

## 0.0.28-rc.4

### Patch Changes

- @rocket.chat/core-typings@6.6.0-rc.4

## 0.0.28-rc.3

### Patch Changes

- @rocket.chat/core-typings@6.6.0-rc.3

## 0.0.28-rc.2

### Patch Changes

- @rocket.chat/core-typings@6.6.0-rc.2

## 0.0.28-rc.1

### Patch Changes

- @rocket.chat/core-typings@6.6.0-rc.1

## 0.0.28-rc.0

### Patch Changes

- b223cbde14: feat(uikit): Move `@rocket.chat/ui-kit` package to the main monorepo
- dbb08ef948: feat: Implemented InlineCode handling in Bold, Italic and Strike
- Updated dependencies [b223cbde14]
- Updated dependencies [dbb08ef948]
- Updated dependencies [fdd9852079]
- Updated dependencies [b4b2cd20a8]
  - @rocket.chat/core-typings@6.6.0-rc.0

## 0.0.27

### Patch Changes

- @rocket.chat/core-typings@6.5.3

## 0.0.26

### Patch Changes

- @rocket.chat/core-typings@6.5.2

## 0.0.25

### Patch Changes

- Updated dependencies [c2b224fd82]
  - @rocket.chat/core-typings@6.5.1

## 0.0.24

### Patch Changes

- Updated dependencies [dea1fe9191]
- Updated dependencies [c0ef13a0bf]
- Updated dependencies [5b9d6883bf]
- Updated dependencies [92613680b7]
- Updated dependencies [ec1b2b9846]
- Updated dependencies [5f81a0f3cb]
- Updated dependencies [dea1fe9191]
  - @rocket.chat/core-typings@6.5.0

## 0.0.24-rc.12

### Patch Changes

- @rocket.chat/core-typings@6.5.0-rc.19

## 0.0.24-rc.11

### Patch Changes

- @rocket.chat/core-typings@6.5.0-rc.18

## 0.0.24-rc.10

### Patch Changes

- @rocket.chat/core-typings@6.5.0-rc.17

## 0.0.24-rc.9

### Patch Changes

- @rocket.chat/core-typings@6.5.0-rc.16

## 0.0.24-rc.8

### Patch Changes

- @rocket.chat/core-typings@6.5.0-rc.15

## 0.0.24-rc.7

### Patch Changes

- @rocket.chat/core-typings@6.5.0-rc.14

## 0.0.24-rc.6

### Patch Changes

- @rocket.chat/core-typings@6.5.0-rc.13

## 0.0.24-rc.5

### Patch Changes

- @rocket.chat/core-typings@6.5.0-rc.12

## 0.0.24-rc.4

### Patch Changes

- @rocket.chat/core-typings@6.5.0-rc.11

## 0.0.24-rc.3

### Patch Changes

- @rocket.chat/core-typings@6.5.0-rc.10

## 0.0.24-rc.2

### Patch Changes

- @rocket.chat/core-typings@6.5.0-rc.9

## 0.0.24-rc.1

### Patch Changes

- @rocket.chat/core-typings@6.5.0-rc.8

## 0.0.21-rc.7

### Patch Changes

- @rocket.chat/core-typings@6.5.0-rc.7

## 0.0.21-rc.6

### Patch Changes

- @rocket.chat/core-typings@6.5.0-rc.6

## 0.0.21-rc.5

### Patch Changes

- @rocket.chat/core-typings@6.5.0-rc.5

## 0.0.21-rc.4

### Patch Changes

- @rocket.chat/core-typings@6.5.0-rc.4

## 0.0.21-rc.3

### Patch Changes

- @rocket.chat/core-typings@6.5.0-rc.3

## 0.0.21-rc.2

### Patch Changes

- @rocket.chat/core-typings@6.5.0-rc.2

## 0.0.21-rc.1

### Patch Changes

- @rocket.chat/core-typings@6.5.0-rc.1

## 0.0.21-rc.0

### Patch Changes

- Updated dependencies [dea1fe9191]
- Updated dependencies [c0ef13a0bf]
- Updated dependencies [5b9d6883bf]
- Updated dependencies [92613680b7]
- Updated dependencies [ec1b2b9846]
- Updated dependencies [5f81a0f3cb]
- Updated dependencies [dea1fe9191]
  - @rocket.chat/core-typings@6.5.0-rc.0

## 0.0.23

### Patch Changes

- @rocket.chat/core-typings@6.4.8

## 0.0.22

### Patch Changes

- @rocket.chat/core-typings@6.4.7

## 0.0.21

### Patch Changes

- @rocket.chat/core-typings@6.4.6

## 0.0.20

### Patch Changes

- @rocket.chat/core-typings@6.4.5

## 0.0.19

### Patch Changes

- @rocket.chat/core-typings@6.4.4

## 0.0.18

### Patch Changes

- @rocket.chat/core-typings@6.4.3

## 0.0.17

### Patch Changes

- @rocket.chat/core-typings@6.4.2

## 0.0.16

### Patch Changes

- @rocket.chat/core-typings@6.4.1

## 0.0.15

### Patch Changes

- Updated dependencies [239a34e877]
- Updated dependencies [203304782f]
- Updated dependencies [4186eecf05]
- Updated dependencies [ba24f3c21f]
- Updated dependencies [ebab8c4dd8]
- Updated dependencies [1041d4d361]
- Updated dependencies [61128364d6]
- Updated dependencies [d45365436e]
  - @rocket.chat/core-typings@6.4.0

## 0.0.15-rc.5

### Patch Changes

- Updated dependencies [1041d4d361]
  - @rocket.chat/core-typings@6.4.0-rc.5

## 0.0.14-rc.4

### Patch Changes

- @rocket.chat/core-typings@6.4.0-rc.4

## 0.0.14-rc.3

### Patch Changes

- @rocket.chat/core-typings@6.4.0-rc.3

## 0.0.14-rc.2

### Patch Changes

- @rocket.chat/core-typings@6.4.0-rc.2

## 0.0.14-rc.1

### Patch Changes

- @rocket.chat/core-typings@6.4.0-rc.1

## 0.0.14-rc.0

### Patch Changes

- Updated dependencies [239a34e877]
- Updated dependencies [203304782f]
- Updated dependencies [4186eecf05]
- Updated dependencies [ba24f3c21f]
- Updated dependencies [ebab8c4dd8]
- Updated dependencies [61128364d6]
- Updated dependencies [d45365436e]
  - @rocket.chat/core-typings@6.4.0-rc.0

## 0.0.13

### Patch Changes

- @rocket.chat/core-typings@6.3.7

## 0.0.12

### Patch Changes

- @rocket.chat/core-typings@6.3.6

## 0.0.11

### Patch Changes

- @rocket.chat/core-typings@6.3.5

## 0.0.10

### Patch Changes

- @rocket.chat/core-typings@6.3.4

## 0.0.9

### Patch Changes

- @rocket.chat/core-typings@6.3.3

## 0.0.8

### Patch Changes

- @rocket.chat/core-typings@6.3.2

## 0.0.7

### Patch Changes

- @rocket.chat/core-typings@6.3.1

## 0.0.6

### Patch Changes

- Updated dependencies [e14ec50816]
- Updated dependencies [9da856cc67]
- Updated dependencies [12d97e16c2]
- Updated dependencies [48ac55f4ea]
  - @rocket.chat/core-typings@6.3.0

## 0.0.6-rc.10

### Patch Changes

- @rocket.chat/core-typings@6.3.0-rc.10

## 0.0.6-rc.9

### Patch Changes

- Updated dependencies [48ac55f4ea]
  - @rocket.chat/core-typings@6.3.0-rc.9

## 0.0.6-rc.8

### Patch Changes

- @rocket.chat/core-typings@6.3.0-rc.8

## 0.0.6-rc.7

### Patch Changes

- @rocket.chat/core-typings@6.3.0-rc.7

## 0.0.6-rc.6

### Patch Changes

- @rocket.chat/core-typings@6.3.0-rc.6

## 0.0.6-rc.5

### Patch Changes

- @rocket.chat/core-typings@6.3.0-rc.5

## 0.0.6-rc.4

### Patch Changes

- @rocket.chat/core-typings@6.3.0-rc.4

## 0.0.6-rc.3

### Patch Changes

- @rocket.chat/core-typings@6.3.0-rc.3

## 0.0.6-rc.2

### Patch Changes

- @rocket.chat/core-typings@6.3.0-rc.2

## 0.0.6-rc.1

### Patch Changes

- @rocket.chat/core-typings@6.3.0-rc.1

## 0.0.5

### Patch Changes

- @rocket.chat/core-typings@6.2.10

## 0.0.4

## 0.0.3-rc.0

### Patch Changes

- Updated dependencies [e14ec50816]
- Updated dependencies [9da856cc67]
- Updated dependencies [12d97e16c2]
  - @rocket.chat/core-typings@6.3.0-rc.0

## 0.0.2

### Patch Changes

- Updated dependencies []:
  - @rocket.chat/core-typings@6.2.6<|MERGE_RESOLUTION|>--- conflicted
+++ resolved
@@ -1,14 +1,12 @@
 # @rocket.chat/pdf-worker
 
-<<<<<<< HEAD
-## 0.0.36-rc.0
+## 0.0.37-rc.0
 
 ### Patch Changes
 
 - <details><summary>Updated dependencies [c47a8e3514, 4aba7c8a26]:</summary>
 
   - @rocket.chat/core-typings@6.8.0-rc.0
-=======
 ## 0.0.36
 
 ### Patch Changes
@@ -16,7 +14,6 @@
 - <details><summary>Updated dependencies []:</summary>
 
   - @rocket.chat/core-typings@6.7.1
->>>>>>> f8823622
   </details>
 
 ## 0.0.35
