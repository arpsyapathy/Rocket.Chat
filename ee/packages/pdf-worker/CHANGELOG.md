--- conflicted
+++ resolved
@@ -1,7 +1,6 @@
 # @rocket.chat/pdf-worker
 
-<<<<<<< HEAD
-## 0.2.11-rc.0
+## 0.2.13-rc.0
 
 ### Patch Changes
 
@@ -10,7 +9,8 @@
 - <details><summary>Updated dependencies [89964144e042c8d9282b51efd89e1e684077fdd7, f85da08765a9d3f8c5aabd9291fd08be6dfdeb85, be5031a21bdcda31270d53d319f7d183e77d84d7]:</summary>
 
   - @rocket.chat/core-typings@7.4.0-rc.0
-=======
+  </details>
+
 ## 0.2.12
 
 ### Patch Changes
@@ -27,7 +27,6 @@
 - <details><summary>Updated dependencies []:</summary>
 
   - @rocket.chat/core-typings@7.3.1
->>>>>>> c21de7b7
   </details>
 
 ## 0.2.10
