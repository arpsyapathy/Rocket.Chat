# @rocket.chat/pdf-worker

<<<<<<< HEAD
## 0.0.11-rc.1

### Patch Changes

- @rocket.chat/core-typings@6.4.0-rc.1

## 0.0.11-rc.0

### Patch Changes

- Updated dependencies [239a34e877]
- Updated dependencies [203304782f]
- Updated dependencies [4186eecf05]
- Updated dependencies [ba24f3c21f]
- Updated dependencies [ebab8c4dd8]
- Updated dependencies [61128364d6]
- Updated dependencies [d45365436e]
  - @rocket.chat/core-typings@6.4.0-rc.0
=======
## 0.0.12

### Patch Changes

- @rocket.chat/core-typings@6.3.6

## 0.0.11

### Patch Changes

- @rocket.chat/core-typings@6.3.5
>>>>>>> db43ef89

## 0.0.10

### Patch Changes

- @rocket.chat/core-typings@6.3.4

## 0.0.9

### Patch Changes

- @rocket.chat/core-typings@6.3.3

## 0.0.8

### Patch Changes

- @rocket.chat/core-typings@6.3.2

## 0.0.7

### Patch Changes

- @rocket.chat/core-typings@6.3.1

## 0.0.6

### Patch Changes

- Updated dependencies [e14ec50816]
- Updated dependencies [9da856cc67]
- Updated dependencies [12d97e16c2]
- Updated dependencies [48ac55f4ea]
  - @rocket.chat/core-typings@6.3.0

## 0.0.6-rc.10

### Patch Changes

- @rocket.chat/core-typings@6.3.0-rc.10

## 0.0.6-rc.9

### Patch Changes

- Updated dependencies [48ac55f4ea]
  - @rocket.chat/core-typings@6.3.0-rc.9

## 0.0.6-rc.8

### Patch Changes

- @rocket.chat/core-typings@6.3.0-rc.8

## 0.0.6-rc.7

### Patch Changes

- @rocket.chat/core-typings@6.3.0-rc.7

## 0.0.6-rc.6

### Patch Changes

- @rocket.chat/core-typings@6.3.0-rc.6

## 0.0.6-rc.5

### Patch Changes

- @rocket.chat/core-typings@6.3.0-rc.5

## 0.0.6-rc.4

### Patch Changes

- @rocket.chat/core-typings@6.3.0-rc.4

## 0.0.6-rc.3

### Patch Changes

- @rocket.chat/core-typings@6.3.0-rc.3

## 0.0.6-rc.2

### Patch Changes

- @rocket.chat/core-typings@6.3.0-rc.2

## 0.0.6-rc.1

### Patch Changes

- @rocket.chat/core-typings@6.3.0-rc.1

## 0.0.5

### Patch Changes

- @rocket.chat/core-typings@6.2.10

## 0.0.4

## 0.0.3-rc.0

### Patch Changes

- Updated dependencies [e14ec50816]
- Updated dependencies [9da856cc67]
- Updated dependencies [12d97e16c2]
  - @rocket.chat/core-typings@6.3.0-rc.0

## 0.0.2

### Patch Changes

- Updated dependencies []:
  - @rocket.chat/core-typings@6.2.6<|MERGE_RESOLUTION|>--- conflicted
+++ resolved
@@ -1,13 +1,12 @@
 # @rocket.chat/pdf-worker
 
-<<<<<<< HEAD
-## 0.0.11-rc.1
+## 0.0.13-rc.1
 
 ### Patch Changes
 
 - @rocket.chat/core-typings@6.4.0-rc.1
 
-## 0.0.11-rc.0
+## 0.0.13-rc.0
 
 ### Patch Changes
 
@@ -19,7 +18,6 @@
 - Updated dependencies [61128364d6]
 - Updated dependencies [d45365436e]
   - @rocket.chat/core-typings@6.4.0-rc.0
-=======
 ## 0.0.12
 
 ### Patch Changes
@@ -31,7 +29,6 @@
 ### Patch Changes
 
 - @rocket.chat/core-typings@6.3.5
->>>>>>> db43ef89
 
 ## 0.0.10
 
