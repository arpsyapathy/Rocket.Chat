# @rocket.chat/pdf-worker

<<<<<<< HEAD
## 0.3.0-rc.1
=======
## 0.2.17
>>>>>>> c35ef942

### Patch Changes

- <details><summary>Updated dependencies []:</summary>

<<<<<<< HEAD
  - @rocket.chat/core-typings@7.6.0-rc.1
  </details>

## 0.3.0-rc.0

### Minor Changes

- ([#35721](https://github.com/RocketChat/Rocket.Chat/pull/35721)) Enhances the `/api/apps/installed` and `/api/apps/:id/status` endpoints so they get apps' status across the cluster in High-Availability and Microservices deployments

### Patch Changes

- ([#35705](https://github.com/RocketChat/Rocket.Chat/pull/35705)) Fixes an issue with PDF generation process that caused the server to hang when a single message consisted of too many (+30) markdown elements and was followed and preceded by more messages.

- <details><summary>Updated dependencies [aec9eaa941fe9dad81f38d8d18d1b58edd700eb1, 2c190740d0ff166a4cefe8e833b0b2682a41fab1, d8eb824d242cbbeafb11b1c4a806860e4541ba79, bbd0b0d9ed181a156430e2a446d3b56092e3f645, 47ae69912cd90743e7bf836fdee4be481a01bbba, 4b28126ac94cf1d3312b30ad9863ca02673f49d4]:</summary>

  - @rocket.chat/core-typings@7.6.0-rc.0
=======
  - @rocket.chat/core-typings@7.5.1
>>>>>>> c35ef942
  </details>

## 0.2.16

### Patch Changes

- <details><summary>Updated dependencies [25592391b04a5a9c5e4be57a3878bca7c7db66b2, c904862b1496cab943e97d28b36d3a24deac21c1]:</summary>

  - @rocket.chat/core-typings@7.5.0
  </details>

## 0.2.16-rc.5

### Patch Changes

- <details><summary>Updated dependencies []:</summary>

  - @rocket.chat/core-typings@7.5.0-rc.5
  </details>

## 0.2.16-rc.4

### Patch Changes

- <details><summary>Updated dependencies []:</summary>

  - @rocket.chat/core-typings@7.5.0-rc.4
  </details>

## 0.2.16-rc.3

### Patch Changes

- <details><summary>Updated dependencies []:</summary>

  - @rocket.chat/core-typings@7.5.0-rc.3
  </details>

## 0.2.16-rc.2

### Patch Changes

- <details><summary>Updated dependencies []:</summary>

  - @rocket.chat/core-typings@7.5.0-rc.2
  </details>

## 0.2.16-rc.1

### Patch Changes

- <details><summary>Updated dependencies []:</summary>

  - @rocket.chat/core-typings@7.5.0-rc.1
  </details>

## 0.2.16-rc.0

### Patch Changes

- <details><summary>Updated dependencies [25592391b04a5a9c5e4be57a3878bca7c7db66b2, c904862b1496cab943e97d28b36d3a24deac21c1]:</summary>

  - @rocket.chat/core-typings@7.5.0-rc.0
  </details>

## 0.2.15

### Patch Changes

- <details><summary>Updated dependencies []:</summary>

  - @rocket.chat/core-typings@7.4.1
  </details>

## 0.2.14

### Patch Changes

- ([#35215](https://github.com/RocketChat/Rocket.Chat/pull/35215)) Fixes omnichannel transcript filename breaking download links

- <details><summary>Updated dependencies [89964144e042c8d9282b51efd89e1e684077fdd7, f85da08765a9d3f8c5aabd9291fd08be6dfdeb85, be5031a21bdcda31270d53d319f7d183e77d84d7]:</summary>

  - @rocket.chat/core-typings@7.4.0
  </details>

## 0.2.14-rc.5

### Patch Changes

- <details><summary>Updated dependencies []:</summary>

  - @rocket.chat/core-typings@7.4.0-rc.5
  </details>

## 0.2.14-rc.4

### Patch Changes

- <details><summary>Updated dependencies []:</summary>

  - @rocket.chat/core-typings@7.4.0-rc.4
  </details>

## 0.2.13-rc.3

### Patch Changes

- <details><summary>Updated dependencies []:</summary>

  - @rocket.chat/core-typings@7.4.0-rc.3
  </details>

## 0.2.13-rc.2

### Patch Changes

- <details><summary>Updated dependencies []:</summary>

  - @rocket.chat/core-typings@7.4.0-rc.2
  </details>

## 0.2.13-rc.1

### Patch Changes

- <details><summary>Updated dependencies []:</summary>

  - @rocket.chat/core-typings@7.4.0-rc.1
  </details>

## 0.2.13-rc.0

### Patch Changes

- ([#35215](https://github.com/RocketChat/Rocket.Chat/pull/35215)) Fixes omnichannel transcript filename breaking download links

- <details><summary>Updated dependencies [89964144e042c8d9282b51efd89e1e684077fdd7, f85da08765a9d3f8c5aabd9291fd08be6dfdeb85, be5031a21bdcda31270d53d319f7d183e77d84d7]:</summary>

  - @rocket.chat/core-typings@7.4.0-rc.0
  </details>

## 0.2.13

### Patch Changes

- ([#35353](https://github.com/RocketChat/Rocket.Chat/pull/35353) by [@dionisio-bot](https://github.com/dionisio-bot)) Fixes omnichannel transcript filename breaking download links

- <details><summary>Updated dependencies []:</summary>

  - @rocket.chat/core-typings@7.3.3
  </details>

## 0.2.12

### Patch Changes

- <details><summary>Updated dependencies []:</summary>

  - @rocket.chat/core-typings@7.3.2
  </details>

## 0.2.11

### Patch Changes

- <details><summary>Updated dependencies []:</summary>

  - @rocket.chat/core-typings@7.3.1
  </details>

## 0.2.10

### Patch Changes

- <details><summary>Updated dependencies [8942b0032af976738a7c602fa389803dda30c0dc, bfa92f4dba1a16973d7da5a9c0f5d0df998bf944]:</summary>

  - @rocket.chat/core-typings@7.3.0
  </details>

## 0.2.10-rc.5

### Patch Changes

- <details><summary>Updated dependencies []:</summary>

  - @rocket.chat/core-typings@7.3.0-rc.5
  </details>

## 0.2.10-rc.4

### Patch Changes

- <details><summary>Updated dependencies []:</summary>

  - @rocket.chat/core-typings@7.3.0-rc.4
  </details>

## 0.2.10-rc.3

### Patch Changes

- <details><summary>Updated dependencies []:</summary>

  - @rocket.chat/core-typings@7.3.0-rc.3
  </details>

## 0.2.10-rc.2

### Patch Changes

- <details><summary>Updated dependencies []:</summary>

  - @rocket.chat/core-typings@7.3.0-rc.2
  </details>

## 0.2.10-rc.1

### Patch Changes

- <details><summary>Updated dependencies []:</summary>

  - @rocket.chat/core-typings@7.3.0-rc.1
  </details>

## 0.2.10-rc.0

### Patch Changes

- <details><summary>Updated dependencies [8942b0032af976738a7c602fa389803dda30c0dc, bfa92f4dba1a16973d7da5a9c0f5d0df998bf944]:</summary>

  - @rocket.chat/core-typings@7.3.0-rc.0
  </details>

## 0.2.9

### Patch Changes

- <details><summary>Updated dependencies []:</summary>

  - @rocket.chat/core-typings@7.2.1
  </details>

## 0.2.8

### Patch Changes

- <details><summary>Updated dependencies [76f6239ff1a9f34f163c03c140c4ceba62563b4e, 76f6239ff1a9f34f163c03c140c4ceba62563b4e, 475120dc19fb8cc400fd8af21559cd6f3cc17eb8, 2e4af86f6463166ba4d0b37b153b89ab246e112a, 76f6239ff1a9f34f163c03c140c4ceba62563b4e, 75a14b2e013aca7361cac56316f2b7e8c07d9dc8]:</summary>

  - @rocket.chat/core-typings@7.2.0
  </details>

## 0.2.8-rc.3

### Patch Changes

- <details><summary>Updated dependencies []:</summary>

  - @rocket.chat/core-typings@7.2.0-rc.3
  </details>

## 0.2.8-rc.2

### Patch Changes

- <details><summary>Updated dependencies []:</summary>

  - @rocket.chat/core-typings@7.2.0-rc.2
  </details>

## 0.2.8-rc.1

### Patch Changes

- <details><summary>Updated dependencies []:</summary>

  - @rocket.chat/core-typings@7.2.0-rc.1
  </details>

## 0.2.8-rc.0

### Patch Changes

- <details><summary>Updated dependencies [76f6239ff1a9f34f163c03c140c4ceba62563b4e, 76f6239ff1a9f34f163c03c140c4ceba62563b4e, 475120dc19fb8cc400fd8af21559cd6f3cc17eb8, 2e4af86f6463166ba4d0b37b153b89ab246e112a, 76f6239ff1a9f34f163c03c140c4ceba62563b4e, 75a14b2e013aca7361cac56316f2b7e8c07d9dc8]:</summary>

  - @rocket.chat/core-typings@7.2.0-rc.0
  </details>

## 0.2.7

### Patch Changes

- <details><summary>Updated dependencies [80e36bfc3938775eb26aa5576f1b9b98896e1cc4, 32d93a0666fa1cbe857d02889e93d9bbf45bd4f0]:</summary>

  - @rocket.chat/core-typings@7.1.0
  </details>

## 0.2.7-rc.3

### Patch Changes

- <details><summary>Updated dependencies []:</summary>

  - @rocket.chat/core-typings@7.1.0-rc.3
  </details>

## 0.2.7-rc.2

### Patch Changes

- <details><summary>Updated dependencies []:</summary>

  - @rocket.chat/core-typings@7.1.0-rc.2
  </details>

## 0.2.7-rc.1

### Patch Changes

- <details><summary>Updated dependencies []:</summary>

  - @rocket.chat/core-typings@7.1.0-rc.1
  </details>

## 0.2.7-rc.0

### Patch Changes

- <details><summary>Updated dependencies [80e36bfc3938775eb26aa5576f1b9b98896e1cc4, 32d93a0666fa1cbe857d02889e93d9bbf45bd4f0]:</summary>

  - @rocket.chat/core-typings@7.1.0-rc.0
  </details>

## 0.2.6

### Patch Changes

- <details><summary>Updated dependencies [bcacbb1cee, b338807d76, 3ea02d3cc1, e3629e065b, 03d148524b, 81998f3450, 509143d6dd]:</summary>

  - @rocket.chat/core-typings@7.0.0
  </details>

## 0.2.6-rc.6

### Patch Changes

- <details><summary>Updated dependencies []:</summary>

  - @rocket.chat/core-typings@7.0.0-rc.6
  </details>

## 0.2.6-rc.5

### Patch Changes

- <details><summary>Updated dependencies []:</summary>

  - @rocket.chat/core-typings@7.0.0-rc.5
  </details>

## 0.2.6-rc.4

### Patch Changes

- <details><summary>Updated dependencies []:</summary>

  - @rocket.chat/core-typings@7.0.0-rc.4
  </details>

## 0.2.6-rc.3

### Patch Changes

- <details><summary>Updated dependencies []:</summary>

  - @rocket.chat/core-typings@7.0.0-rc.3
  </details>

## 0.2.6-rc.2

### Patch Changes

- <details><summary>Updated dependencies []:</summary>

  - @rocket.chat/core-typings@7.0.0-rc.2
  </details>

## 0.2.6-rc.1

### Patch Changes

- <details><summary>Updated dependencies []:</summary>

  - @rocket.chat/core-typings@7.0.0-rc.1
  </details>

## 0.2.6-rc.0

### Patch Changes

- <details><summary>Updated dependencies [7726d68374, bcacbb1cee, b338807d76, 3ea02d3cc1, e3629e065b, 03d148524b, 81998f3450, 509143d6dd]:</summary>

  - @rocket.chat/core-typings@7.0.0-rc.0
  </details>

## 0.2.5

### Patch Changes

- <details><summary>Updated dependencies [274f4f5881, 927710d778, 12d6307998]:</summary>

  - @rocket.chat/core-typings@6.13.0
  </details>

## 0.2.5-rc.6

### Patch Changes

- <details><summary>Updated dependencies []:</summary>

  - @rocket.chat/core-typings@6.13.0-rc.6
  </details>

## 0.2.5-rc.5

### Patch Changes

- <details><summary>Updated dependencies []:</summary>

  - @rocket.chat/core-typings@6.13.0-rc.5
  </details>

## 0.2.5-rc.4

### Patch Changes

- <details><summary>Updated dependencies []:</summary>

  - @rocket.chat/core-typings@6.13.0-rc.4
  </details>

## 0.2.5-rc.3

### Patch Changes

- <details><summary>Updated dependencies []:</summary>

  - @rocket.chat/core-typings@6.13.0-rc.3
  </details>

## 0.2.5-rc.2

### Patch Changes

- <details><summary>Updated dependencies []:</summary>

  - @rocket.chat/core-typings@6.13.0-rc.2
  </details>

## 0.2.5-rc.1

### Patch Changes

- <details><summary>Updated dependencies []:</summary>

  - @rocket.chat/core-typings@6.13.0-rc.1
  </details>

## 0.2.5-rc.0

### Patch Changes

- <details><summary>Updated dependencies [274f4f5881, 927710d778, 12d6307998]:</summary>

  - @rocket.chat/core-typings@6.13.0-rc.0
  </details>

## 0.2.4

### Patch Changes

- <details><summary>Updated dependencies []:</summary>

  - @rocket.chat/core-typings@6.12.1
  </details>

## 0.2.3

### Patch Changes

- <details><summary>Updated dependencies [7937ff741a, 58c0efc732, e28be46db7, 58c0efc732]:</summary>

  - @rocket.chat/core-typings@6.12.0
  </details>

## 0.2.3-rc.6

### Patch Changes

- <details><summary>Updated dependencies []:</summary>

  - @rocket.chat/core-typings@6.12.0-rc.6
  </details>

## 0.2.3-rc.5

### Patch Changes

- <details><summary>Updated dependencies []:</summary>

  - @rocket.chat/core-typings@6.12.0-rc.5
  </details>

## 0.2.3-rc.4

### Patch Changes

- <details><summary>Updated dependencies []:</summary>

  - @rocket.chat/core-typings@6.12.0-rc.4
  </details>

## 0.2.2

### Patch Changes

- <details><summary>Updated dependencies []:</summary>

## 0.2.3-rc.3

### Patch Changes

- <details><summary>Updated dependencies []:</summary>

  - @rocket.chat/core-typings@6.12.0-rc.3
  </details>

## 0.2.2-rc.2

### Patch Changes

- <details><summary>Updated dependencies []:</summary>

  - @rocket.chat/core-typings@6.12.0-rc.2
  </details>

## 0.2.3-rc.1

### Patch Changes

- <details><summary>Updated dependencies []:</summary>

  - @rocket.chat/core-typings@6.12.0-rc.1
  </details>

## 0.2.3-rc.0

### Patch Changes

- <details><summary>Updated dependencies [7937ff741a, 58c0efc732, e28be46db7, 58c0efc732]:</summary>

  - @rocket.chat/core-typings@6.12.0-rc.0
  </details>

## 0.2.2

### Patch Changes

- <details><summary>Updated dependencies []:</summary>
  - @rocket.chat/core-typings@6.11.2
  </details>

## 0.2.1

### Patch Changes

- <details><summary>Updated dependencies []:</summary>

  - @rocket.chat/core-typings@6.11.1
  </details>

## 0.2.0

### Minor Changes

- ([#32752](https://github.com/RocketChat/Rocket.Chat/pull/32752)) Added system messages support for Omnichannel PDF transcripts and email transcripts. Currently these transcripts don't render system messages and is shown as an empty message in PDF/email. This PR adds this support for all valid livechat system messages.

  Also added a new setting under transcripts, to toggle the inclusion of system messages in email and PDF transcripts.

### Patch Changes

- <details><summary>Updated dependencies [2d89a0c448, 24f7df4894, b8e5887fb9]:</summary>

  - @rocket.chat/core-typings@6.11.0
  </details>

## 0.2.0-rc.6

### Patch Changes

- <details><summary>Updated dependencies []:</summary>

  - @rocket.chat/core-typings@6.11.0-rc.6
  </details>

## 0.2.0-rc.5

### Patch Changes

- <details><summary>Updated dependencies []:</summary>

  - @rocket.chat/core-typings@6.11.0-rc.5
  </details>

## 0.2.0-rc.4

### Patch Changes

- <details><summary>Updated dependencies []:</summary>

  - @rocket.chat/core-typings@6.11.0-rc.4
  </details>

## 0.2.0-rc.3

### Patch Changes

- <details><summary>Updated dependencies []:</summary>

  - @rocket.chat/core-typings@6.11.0-rc.3
  </details>

## 0.2.0-rc.2

### Patch Changes

- <details><summary>Updated dependencies []:</summary>

  - @rocket.chat/core-typings@6.11.0-rc.2
  </details>

## 0.2.0-rc.1

### Patch Changes

- <details><summary>Updated dependencies []:</summary>

  - @rocket.chat/core-typings@6.11.0-rc.1
  </details>

## 0.2.0-rc.0

### Minor Changes

- ([#32752](https://github.com/RocketChat/Rocket.Chat/pull/32752)) Added system messages support for Omnichannel PDF transcripts and email transcripts. Currently these transcripts don't render system messages and is shown as an empty message in PDF/email. This PR adds this support for all valid livechat system messages.

  Also added a new setting under transcripts, to toggle the inclusion of system messages in email and PDF transcripts.

### Patch Changes

- <details><summary>Updated dependencies [2d89a0c448, 24f7df4894, b8e5887fb9]:</summary>

  - @rocket.chat/core-typings@6.11.0-rc.0
  </details>
  </details>

## 0.1.1

### Patch Changes

- <details><summary>Updated dependencies []:</summary>

  - @rocket.chat/core-typings@6.10.1
  </details>

## 0.1.0

### Minor Changes

- ([#31821](https://github.com/RocketChat/Rocket.Chat/pull/31821)) New runtime for apps in the Apps-Engine based on the Deno platform

### Patch Changes

- <details><summary>Updated dependencies [1240c874a5, 5f95c4ec6b, f75a2cb4bb, 4f72d62aa7, dfa49bdbb2]:</summary>

  - @rocket.chat/core-typings@6.10.0
  </details>

## 0.1.0-rc.7

### Patch Changes

- <details><summary>Updated dependencies []:</summary>

  - @rocket.chat/core-typings@6.10.0-rc.7
  </details>

## 0.1.0-rc.6

### Patch Changes

- <details><summary>Updated dependencies []:</summary>

  - @rocket.chat/core-typings@6.10.0-rc.6
  </details>

## 0.1.0-rc.5

### Patch Changes

- <details><summary>Updated dependencies []:</summary>

  - @rocket.chat/core-typings@6.10.0-rc.5
  </details>

## 0.1.0-rc.4

### Patch Changes

- <details><summary>Updated dependencies []:</summary>

  - @rocket.chat/core-typings@6.10.0-rc.4
  </details>

## 0.1.0-rc.3

### Patch Changes

- <details><summary>Updated dependencies []:</summary>

  - @rocket.chat/core-typings@6.10.0-rc.3
  </details>

## 0.1.0-rc.2

### Patch Changes

- <details><summary>Updated dependencies []:</summary>

  - @rocket.chat/core-typings@6.10.0-rc.2
  </details>

## 0.1.0-rc.1

### Patch Changes

- <details><summary>Updated dependencies []:</summary>

  - @rocket.chat/core-typings@6.10.0-rc.1
  </details>

## 0.1.0-rc.0

### Minor Changes

- ([#31821](https://github.com/RocketChat/Rocket.Chat/pull/31821)) New runtime for apps in the Apps-Engine based on the Deno platform

### Patch Changes

- <details><summary>Updated dependencies [1240c874a5, 5f95c4ec6b, f75a2cb4bb, 4f72d62aa7, dfa49bdbb2]:</summary>

  - @rocket.chat/core-typings@6.10.0-rc.0

## 0.0.42

### Patch Changes

- <details><summary>Updated dependencies []:</summary>

  - @rocket.chat/core-typings@6.9.3
  </details>

## 0.0.41

### Patch Changes

- <details><summary>Updated dependencies []:</summary>

  - @rocket.chat/core-typings@6.9.2
  </details>

## 0.0.40

### Patch Changes

- <details><summary>Updated dependencies []:</summary>

  - @rocket.chat/core-typings@6.9.1
  </details>

## 0.0.39

### Patch Changes

- ([#32311](https://github.com/RocketChat/Rocket.Chat/pull/32311)) Fixed multiple issues with PDF generation logic when a quoted message was too big to fit in one single page. This was causing an internal infinite loop within the library (as it tried to make it fit, failing and then trying to fit on next page where the same happened thus causing a loop).
  The library was not able to break down some nested views and thus was trying to fit the whole quote on one single page. Logic was updated to allow wrapping of the contents when messages are quoted (so they can span multiple lines) and removed a bunch of unnecesary views from the code.
- <details><summary>Updated dependencies [ff4e396416, 70ab2a7b7b]:</summary>

  - @rocket.chat/core-typings@6.9.0
  </details>

## 0.0.39-rc.2

### Patch Changes

- <details><summary>Updated dependencies []:</summary>

  - @rocket.chat/core-typings@6.9.0-rc.2
  </details>

## 0.0.39-rc.1

### Patch Changes

- <details><summary>Updated dependencies []:</summary>

  - @rocket.chat/core-typings@6.9.0-rc.1
  </details>

## 0.0.39-rc.0

### Patch Changes

- ([#32311](https://github.com/RocketChat/Rocket.Chat/pull/32311)) Fixed multiple issues with PDF generation logic when a quoted message was too big to fit in one single page. This was causing an internal infinite loop within the library (as it tried to make it fit, failing and then trying to fit on next page where the same happened thus causing a loop).
  The library was not able to break down some nested views and thus was trying to fit the whole quote on one single page. Logic was updated to allow wrapping of the contents when messages are quoted (so they can span multiple lines) and removed a bunch of unnecesary views from the code.
- <details><summary>Updated dependencies [ff4e396416, 70ab2a7b7b]:</summary>

  - @rocket.chat/core-typings@6.9.0-rc.0
  </details>

## 0.0.38

### Patch Changes

- <details><summary>Updated dependencies [c47a8e3514, b94ca7c30b, 4aba7c8a26]:</summary>

  - @rocket.chat/core-typings@6.8.0
  </details>

## 0.0.38-rc.2

### Patch Changes

- <details><summary>Updated dependencies [b94ca7c30b]:</summary>

  - @rocket.chat/core-typings@6.8.0-rc.2
  </details>

## 0.0.38-rc.1

### Patch Changes

- <details><summary>Updated dependencies []:</summary>

  - @rocket.chat/core-typings@6.8.0-rc.1
  </details>

## 0.0.38-rc.0

### Patch Changes

- <details><summary>Updated dependencies [c47a8e3514, 4aba7c8a26]:</summary>

  - @rocket.chat/core-typings@6.8.0-rc.0

## 0.0.37

### Patch Changes

- <details><summary>Updated dependencies []:</summary>

  - @rocket.chat/core-typings@6.7.2
  </details>

## 0.0.36

### Patch Changes

- <details><summary>Updated dependencies []:</summary>

  - @rocket.chat/core-typings@6.7.1
  </details>

## 0.0.35

### Patch Changes

- <details><summary>Updated dependencies [b9ef630816, 3eb4dd7f50, b9e897a8f5]:</summary>

  - @rocket.chat/core-typings@6.7.0
  </details>

## 0.0.35-rc.4

### Patch Changes

- <details><summary>Updated dependencies []:</summary>

  - @rocket.chat/core-typings@6.7.0-rc.4
  </details>

## 0.0.35-rc.3

### Patch Changes

- <details><summary>Updated dependencies []:</summary>

  - @rocket.chat/core-typings@6.7.0-rc.3
  </details>

## 0.0.35-rc.2

### Patch Changes

- <details><summary>Updated dependencies []:</summary>

  - @rocket.chat/core-typings@6.7.0-rc.2
  </details>

## 0.0.35-rc.1

### Patch Changes

- <details><summary>Updated dependencies []:</summary>

  - @rocket.chat/core-typings@6.7.0-rc.1
  </details>

## 0.0.35-rc.0

### Patch Changes

- <details><summary>Updated dependencies [b9ef630816, 3eb4dd7f50, b9e897a8f5]:</summary>

  - @rocket.chat/core-typings@6.7.0-rc.0
  </details>

## 0.0.34

### Patch Changes

- <details><summary>Updated dependencies []:</summary>

  - @rocket.chat/core-typings@6.6.6
  </details>

## 0.0.33

### Patch Changes

- <details><summary>Updated dependencies []:</summary>

  - @rocket.chat/core-typings@6.6.5
  </details>

## 0.0.32

### Patch Changes

- <details><summary>Updated dependencies []:</summary>

  - @rocket.chat/core-typings@6.6.4
  </details>

## 0.0.31

### Patch Changes

- <details><summary>Updated dependencies []:</summary>

  - @rocket.chat/core-typings@6.6.3
  </details>

## 0.0.30

### Patch Changes

- <details><summary>Updated dependencies []:</summary>

  - @rocket.chat/core-typings@6.6.2
  </details>

## 0.0.29

### Patch Changes

- <details><summary>Updated dependencies []:</summary>

  - @rocket.chat/core-typings@6.6.1
  </details>

## 0.0.28

### Patch Changes

- ([#31138](https://github.com/RocketChat/Rocket.Chat/pull/31138)) feat(uikit): Move `@rocket.chat/ui-kit` package to the main monorepo

- ([#31349](https://github.com/RocketChat/Rocket.Chat/pull/31349) by [@Subhojit-Dey1234](https://github.com/Subhojit-Dey1234)) feat: Implemented InlineCode handling in Bold, Italic and Strike

- <details><summary>Updated dependencies [b223cbde14, dbb08ef948, fdd9852079, b4b2cd20a8]:</summary>

  - @rocket.chat/core-typings@6.6.0
  </details>

## 0.0.28-rc.7

### Patch Changes

- <details><summary>Updated dependencies []:</summary>

  - @rocket.chat/core-typings@6.6.0-rc.7
  </details>

## 0.0.28-rc.6

### Patch Changes

- <details><summary>Updated dependencies []:</summary>

  - @rocket.chat/core-typings@6.6.0-rc.6
  </details>

## 0.0.28-rc.5

### Patch Changes

- <details><summary>Updated dependencies []:</summary>

  - @rocket.chat/core-typings@6.6.0-rc.5
  </details>

## 0.0.28-rc.4

### Patch Changes

- @rocket.chat/core-typings@6.6.0-rc.4

## 0.0.28-rc.3

### Patch Changes

- @rocket.chat/core-typings@6.6.0-rc.3

## 0.0.28-rc.2

### Patch Changes

- @rocket.chat/core-typings@6.6.0-rc.2

## 0.0.28-rc.1

### Patch Changes

- @rocket.chat/core-typings@6.6.0-rc.1

## 0.0.28-rc.0

### Patch Changes

- b223cbde14: feat(uikit): Move `@rocket.chat/ui-kit` package to the main monorepo
- dbb08ef948: feat: Implemented InlineCode handling in Bold, Italic and Strike
- Updated dependencies [b223cbde14]
- Updated dependencies [dbb08ef948]
- Updated dependencies [fdd9852079]
- Updated dependencies [b4b2cd20a8]
  - @rocket.chat/core-typings@6.6.0-rc.0

## 0.0.27

### Patch Changes

- @rocket.chat/core-typings@6.5.3

## 0.0.26

### Patch Changes

- @rocket.chat/core-typings@6.5.2

## 0.0.25

### Patch Changes

- Updated dependencies [c2b224fd82]
  - @rocket.chat/core-typings@6.5.1

## 0.0.24

### Patch Changes

- Updated dependencies [dea1fe9191]
- Updated dependencies [c0ef13a0bf]
- Updated dependencies [5b9d6883bf]
- Updated dependencies [92613680b7]
- Updated dependencies [ec1b2b9846]
- Updated dependencies [5f81a0f3cb]
- Updated dependencies [dea1fe9191]
  - @rocket.chat/core-typings@6.5.0

## 0.0.24-rc.12

### Patch Changes

- @rocket.chat/core-typings@6.5.0-rc.19

## 0.0.24-rc.11

### Patch Changes

- @rocket.chat/core-typings@6.5.0-rc.18

## 0.0.24-rc.10

### Patch Changes

- @rocket.chat/core-typings@6.5.0-rc.17

## 0.0.24-rc.9

### Patch Changes

- @rocket.chat/core-typings@6.5.0-rc.16

## 0.0.24-rc.8

### Patch Changes

- @rocket.chat/core-typings@6.5.0-rc.15

## 0.0.24-rc.7

### Patch Changes

- @rocket.chat/core-typings@6.5.0-rc.14

## 0.0.24-rc.6

### Patch Changes

- @rocket.chat/core-typings@6.5.0-rc.13

## 0.0.24-rc.5

### Patch Changes

- @rocket.chat/core-typings@6.5.0-rc.12

## 0.0.24-rc.4

### Patch Changes

- @rocket.chat/core-typings@6.5.0-rc.11

## 0.0.24-rc.3

### Patch Changes

- @rocket.chat/core-typings@6.5.0-rc.10

## 0.0.24-rc.2

### Patch Changes

- @rocket.chat/core-typings@6.5.0-rc.9

## 0.0.24-rc.1

### Patch Changes

- @rocket.chat/core-typings@6.5.0-rc.8

## 0.0.21-rc.7

### Patch Changes

- @rocket.chat/core-typings@6.5.0-rc.7

## 0.0.21-rc.6

### Patch Changes

- @rocket.chat/core-typings@6.5.0-rc.6

## 0.0.21-rc.5

### Patch Changes

- @rocket.chat/core-typings@6.5.0-rc.5

## 0.0.21-rc.4

### Patch Changes

- @rocket.chat/core-typings@6.5.0-rc.4

## 0.0.21-rc.3

### Patch Changes

- @rocket.chat/core-typings@6.5.0-rc.3

## 0.0.21-rc.2

### Patch Changes

- @rocket.chat/core-typings@6.5.0-rc.2

## 0.0.21-rc.1

### Patch Changes

- @rocket.chat/core-typings@6.5.0-rc.1

## 0.0.21-rc.0

### Patch Changes

- Updated dependencies [dea1fe9191]
- Updated dependencies [c0ef13a0bf]
- Updated dependencies [5b9d6883bf]
- Updated dependencies [92613680b7]
- Updated dependencies [ec1b2b9846]
- Updated dependencies [5f81a0f3cb]
- Updated dependencies [dea1fe9191]
  - @rocket.chat/core-typings@6.5.0-rc.0

## 0.0.23

### Patch Changes

- @rocket.chat/core-typings@6.4.8

## 0.0.22

### Patch Changes

- @rocket.chat/core-typings@6.4.7

## 0.0.21

### Patch Changes

- @rocket.chat/core-typings@6.4.6

## 0.0.20

### Patch Changes

- @rocket.chat/core-typings@6.4.5

## 0.0.19

### Patch Changes

- @rocket.chat/core-typings@6.4.4

## 0.0.18

### Patch Changes

- @rocket.chat/core-typings@6.4.3

## 0.0.17

### Patch Changes

- @rocket.chat/core-typings@6.4.2

## 0.0.16

### Patch Changes

- @rocket.chat/core-typings@6.4.1

## 0.0.15

### Patch Changes

- Updated dependencies [239a34e877]
- Updated dependencies [203304782f]
- Updated dependencies [4186eecf05]
- Updated dependencies [ba24f3c21f]
- Updated dependencies [ebab8c4dd8]
- Updated dependencies [1041d4d361]
- Updated dependencies [61128364d6]
- Updated dependencies [d45365436e]
  - @rocket.chat/core-typings@6.4.0

## 0.0.15-rc.5

### Patch Changes

- Updated dependencies [1041d4d361]
  - @rocket.chat/core-typings@6.4.0-rc.5

## 0.0.14-rc.4

### Patch Changes

- @rocket.chat/core-typings@6.4.0-rc.4

## 0.0.14-rc.3

### Patch Changes

- @rocket.chat/core-typings@6.4.0-rc.3

## 0.0.14-rc.2

### Patch Changes

- @rocket.chat/core-typings@6.4.0-rc.2

## 0.0.14-rc.1

### Patch Changes

- @rocket.chat/core-typings@6.4.0-rc.1

## 0.0.14-rc.0

### Patch Changes

- Updated dependencies [239a34e877]
- Updated dependencies [203304782f]
- Updated dependencies [4186eecf05]
- Updated dependencies [ba24f3c21f]
- Updated dependencies [ebab8c4dd8]
- Updated dependencies [61128364d6]
- Updated dependencies [d45365436e]
  - @rocket.chat/core-typings@6.4.0-rc.0

## 0.0.13

### Patch Changes

- @rocket.chat/core-typings@6.3.7

## 0.0.12

### Patch Changes

- @rocket.chat/core-typings@6.3.6

## 0.0.11

### Patch Changes

- @rocket.chat/core-typings@6.3.5

## 0.0.10

### Patch Changes

- @rocket.chat/core-typings@6.3.4

## 0.0.9

### Patch Changes

- @rocket.chat/core-typings@6.3.3

## 0.0.8

### Patch Changes

- @rocket.chat/core-typings@6.3.2

## 0.0.7

### Patch Changes

- @rocket.chat/core-typings@6.3.1

## 0.0.6

### Patch Changes

- Updated dependencies [e14ec50816]
- Updated dependencies [9da856cc67]
- Updated dependencies [12d97e16c2]
- Updated dependencies [48ac55f4ea]
  - @rocket.chat/core-typings@6.3.0

## 0.0.6-rc.10

### Patch Changes

- @rocket.chat/core-typings@6.3.0-rc.10

## 0.0.6-rc.9

### Patch Changes

- Updated dependencies [48ac55f4ea]
  - @rocket.chat/core-typings@6.3.0-rc.9

## 0.0.6-rc.8

### Patch Changes

- @rocket.chat/core-typings@6.3.0-rc.8

## 0.0.6-rc.7

### Patch Changes

- @rocket.chat/core-typings@6.3.0-rc.7

## 0.0.6-rc.6

### Patch Changes

- @rocket.chat/core-typings@6.3.0-rc.6

## 0.0.6-rc.5

### Patch Changes

- @rocket.chat/core-typings@6.3.0-rc.5

## 0.0.6-rc.4

### Patch Changes

- @rocket.chat/core-typings@6.3.0-rc.4

## 0.0.6-rc.3

### Patch Changes

- @rocket.chat/core-typings@6.3.0-rc.3

## 0.0.6-rc.2

### Patch Changes

- @rocket.chat/core-typings@6.3.0-rc.2

## 0.0.6-rc.1

### Patch Changes

- @rocket.chat/core-typings@6.3.0-rc.1

## 0.0.5

### Patch Changes

- @rocket.chat/core-typings@6.2.10

## 0.0.4

## 0.0.3-rc.0

### Patch Changes

- Updated dependencies [e14ec50816]
- Updated dependencies [9da856cc67]
- Updated dependencies [12d97e16c2]
  - @rocket.chat/core-typings@6.3.0-rc.0

## 0.0.2

### Patch Changes

- Updated dependencies []:
  - @rocket.chat/core-typings@6.2.6<|MERGE_RESOLUTION|>--- conflicted
+++ resolved
@@ -1,35 +1,36 @@
 # @rocket.chat/pdf-worker
 
-<<<<<<< HEAD
 ## 0.3.0-rc.1
-=======
+
+### Patch Changes
+
+- <details><summary>Updated dependencies []:</summary>
+
+  - @rocket.chat/core-typings@7.6.0-rc.1
+  </details>
+
+## 0.3.0-rc.0
+
+### Minor Changes
+
+- ([#35721](https://github.com/RocketChat/Rocket.Chat/pull/35721)) Enhances the `/api/apps/installed` and `/api/apps/:id/status` endpoints so they get apps' status across the cluster in High-Availability and Microservices deployments
+
+### Patch Changes
+
+- ([#35705](https://github.com/RocketChat/Rocket.Chat/pull/35705)) Fixes an issue with PDF generation process that caused the server to hang when a single message consisted of too many (+30) markdown elements and was followed and preceded by more messages.
+
+- <details><summary>Updated dependencies [aec9eaa941fe9dad81f38d8d18d1b58edd700eb1, 2c190740d0ff166a4cefe8e833b0b2682a41fab1, d8eb824d242cbbeafb11b1c4a806860e4541ba79, bbd0b0d9ed181a156430e2a446d3b56092e3f645, 47ae69912cd90743e7bf836fdee4be481a01bbba, 4b28126ac94cf1d3312b30ad9863ca02673f49d4]:</summary>
+
+  - @rocket.chat/core-typings@7.6.0-rc.0
+  </details>
+
 ## 0.2.17
->>>>>>> c35ef942
-
-### Patch Changes
-
-- <details><summary>Updated dependencies []:</summary>
-
-<<<<<<< HEAD
-  - @rocket.chat/core-typings@7.6.0-rc.1
-  </details>
-
-## 0.3.0-rc.0
-
-### Minor Changes
-
-- ([#35721](https://github.com/RocketChat/Rocket.Chat/pull/35721)) Enhances the `/api/apps/installed` and `/api/apps/:id/status` endpoints so they get apps' status across the cluster in High-Availability and Microservices deployments
-
-### Patch Changes
-
-- ([#35705](https://github.com/RocketChat/Rocket.Chat/pull/35705)) Fixes an issue with PDF generation process that caused the server to hang when a single message consisted of too many (+30) markdown elements and was followed and preceded by more messages.
-
-- <details><summary>Updated dependencies [aec9eaa941fe9dad81f38d8d18d1b58edd700eb1, 2c190740d0ff166a4cefe8e833b0b2682a41fab1, d8eb824d242cbbeafb11b1c4a806860e4541ba79, bbd0b0d9ed181a156430e2a446d3b56092e3f645, 47ae69912cd90743e7bf836fdee4be481a01bbba, 4b28126ac94cf1d3312b30ad9863ca02673f49d4]:</summary>
-
-  - @rocket.chat/core-typings@7.6.0-rc.0
-=======
+
+### Patch Changes
+
+- <details><summary>Updated dependencies []:</summary>
+
   - @rocket.chat/core-typings@7.5.1
->>>>>>> c35ef942
   </details>
 
 ## 0.2.16
