{
	"name": "@rocket.chat/api-client",
<<<<<<< HEAD
	"version": "0.1.15-rc.7",
=======
	"version": "0.1.17",
>>>>>>> 133e7444
	"devDependencies": {
		"@swc/core": "^1.3.95",
		"@swc/jest": "^0.2.29",
		"@types/jest": "~29.5.7",
		"@types/strict-uri-encode": "^2.0.1",
		"eslint": "~8.45.0",
		"jest": "~29.6.4",
		"jest-fetch-mock": "^3.0.3",
		"ts-jest": "~29.0.5",
		"typescript": "~5.2.2"
	},
	"scripts": {
		"lint": "eslint --ext .js,.jsx,.ts,.tsx .",
		"lint:fix": "eslint --ext .js,.jsx,.ts,.tsx . --fix",
		"testunit": "jest",
		"build": "tsc -p tsconfig.json",
		"dev": "tsc --watch --preserveWatchOutput -p tsconfig.json"
	},
	"main": "./dist/index.js",
	"typings": "./dist/index.d.ts",
	"files": [
		"/dist"
	],
	"dependencies": {
		"@rocket.chat/core-typings": "workspace:^",
		"@rocket.chat/rest-typings": "workspace:^",
		"filter-obj": "^3.0.0",
		"query-string": "^7.1.3",
		"split-on-first": "^3.0.0",
		"strict-uri-encode": "^2.0.0"
	}
}<|MERGE_RESOLUTION|>--- conflicted
+++ resolved
@@ -1,10 +1,6 @@
 {
 	"name": "@rocket.chat/api-client",
-<<<<<<< HEAD
-	"version": "0.1.15-rc.7",
-=======
-	"version": "0.1.17",
->>>>>>> 133e7444
+	"version": "0.1.18-rc.0",
 	"devDependencies": {
 		"@swc/core": "^1.3.95",
 		"@swc/jest": "^0.2.29",
