--- conflicted
+++ resolved
@@ -1,28 +1,27 @@
 # @rocket.chat/api-client
 
-<<<<<<< HEAD
-## 0.1.7-rc.3
+## 0.1.8-rc.3
 
 ### Patch Changes
 
 - @rocket.chat/core-typings@6.4.0-rc.3
 - @rocket.chat/rest-typings@6.4.0-rc.3
 
-## 0.1.7-rc.2
+## 0.1.8-rc.2
 
 ### Patch Changes
 
 - @rocket.chat/core-typings@6.4.0-rc.2
 - @rocket.chat/rest-typings@6.4.0-rc.2
 
-## 0.1.7-rc.1
+## 0.1.8-rc.1
 
 ### Patch Changes
 
 - @rocket.chat/core-typings@6.4.0-rc.1
 - @rocket.chat/rest-typings@6.4.0-rc.1
 
-## 0.1.7-rc.0
+## 0.1.8-rc.0
 
 ### Patch Changes
 
@@ -40,14 +39,12 @@
 - Updated dependencies [93d4912e17]
   - @rocket.chat/core-typings@6.4.0-rc.0
   - @rocket.chat/rest-typings@6.4.0-rc.0
-=======
 ## 0.1.7
 
 ### Patch Changes
 
 - @rocket.chat/core-typings@6.3.7
 - @rocket.chat/rest-typings@6.3.7
->>>>>>> c4bcbb24
 
 ## 0.1.6
 
