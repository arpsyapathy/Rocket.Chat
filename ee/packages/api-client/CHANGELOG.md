--- conflicted
+++ resolved
@@ -1,7 +1,6 @@
 # @rocket.chat/api-client
 
-<<<<<<< HEAD
-## 0.1.8-rc.4
+## 0.1.9-rc.4
 
 ### Patch Changes
 
@@ -47,14 +46,6 @@
 - Updated dependencies [93d4912e17]
   - @rocket.chat/core-typings@6.4.0-rc.0
   - @rocket.chat/rest-typings@6.4.0-rc.0
-=======
-## 0.1.8
-
-### Patch Changes
-
-- @rocket.chat/core-typings@6.3.8
-- @rocket.chat/rest-typings@6.3.8
->>>>>>> a9af6b18
 
 ## 0.1.7
 
