{
  "Access_online_demo" : "Access the online demo",
  "Access_Online_Demo" : "Access the Online Demo",
  "Accounts" : "Accounts",
  "Accounts_AllowedDomainsList" : "Comma-separated list of allowed domains",
  "Accounts_AllowUsernameChange" : "Allow Username Change",
  "Accounts_AllowPasswordChange" : "Allow Password Change",
  "Accounts_AvatarResize" : "Resize Avatars",
  "Accounts_AvatarSize" : "Avatar Size",
  "Accounts_AvatarStorePath" : "Avatar Storage Path",
  "Accounts_AvatarStoreType" : "Avatar Storage Type",
  "Accounts_denyUnverifiedEmail" : "Deny unverified e-mail",
  "Accounts_EmailVerification" : "E-mail Verification",
  "Accounts_OAuth_Facebook" : "Facebook Login",
  "Accounts_OAuth_Facebook_id" : "Facebook App Id",
  "Accounts_OAuth_Facebook_secret" : "Facebook Secret",
  "Accounts_OAuth_Github" : "OAuth Enabled",
  "Accounts_OAuth_Github_id" : "Client Id",
  "Accounts_OAuth_Github_secret" : "Client Secret",
  "Accounts_OAuth_Gitlab" : "OAuth Enabled",
  "Accounts_OAuth_Gitlab_id" : "Gitlab Id",
  "Accounts_OAuth_Gitlab_secret" : "Client Secret",
  "Accounts_OAuth_Google" : "Google Login",
  "Accounts_OAuth_Google_id" : "Google Id",
  "Accounts_OAuth_Google_secret" : "Google Secret",
  "Accounts_OAuth_Linkedin" : "LinkedIn Login",
  "Accounts_OAuth_Linkedin_id" : "LinkedIn Id",
  "Accounts_OAuth_Linkedin_secret" : "LinkedIn Secret",
  "Accounts_OAuth_Meteor" : "Meteor Login",
  "Accounts_OAuth_Meteor_id" : "Meteor Id",
  "Accounts_OAuth_Meteor_secret" : "Meteor Secret",
  "Accounts_ManuallyApproveNewUsers" : "Manually Approve New Users",
  "Accounts_RegistrationRequired" : "Registration Required",
  "Accounts_OAuth_Twitter" : "Twitter Login",
  "Accounts_OAuth_Twitter_id" : "Twitter Id",
  "Accounts_OAuth_Twitter_secret" : "Twitter Secret",
  "Accounts_OAuth_Custom_id" : "Id",
  "Accounts_OAuth_Custom_URL" : "URL",
  "Accounts_OAuth_Custom_Token_Path" : "Token Path",
  "Accounts_OAuth_Custom_Identity_Path" : "Identity Path",
  "Accounts_OAuth_Custom_Authorize_Path" : "Authorize Path",
  "Accounts_OAuth_Custom_Secret" : "Secret",
  "Accounts_OAuth_Custom_Enable" : "Enable",
  "Accounts_OAuth_Custom_Button_Label_Text" : "Button Text",
  "Accounts_OAuth_Custom_Button_Label_Color" : "Button Text Color",
  "Accounts_OAuth_Custom_Button_Color" : "Button Color",
  "Accounts_RequireNameForSignUp" : "Require name for signup",
  "Activate" : "Activate",
  "Add_custom_oauth" : "Add custom oauth",
  "Add_Members" : "Add Members",
  "Add_users" : "Add users",
  "Administration" : "Administration",
  "All_channels" : "All channels",
  "Allow_Invalid_SelfSigned_Certs" : "Allow invalid and Self-Signed SSL certificate's for link validation and previews",
  "CDN_PREFIX" : "CDN Prefix",
  "and" : "and",
  "API" : "API",
  "API_Analytics" : "Analytics",
  "API_Embed" : "Embed",
  "API_EmbedDisabledFor" : "Disable Embed for Users",
  "API_EmbedDisabledFor_Description" : "Comma-separated list of usernames",
  "are_also_typing" : "are also typing",
  "are_typing" : "are typing",
  "Are_you_sure" : "Are you sure?",
  "Avatar_changed_successfully" : "Avatar changed successfully",
  "Avatar_url_invalid_or_error": "The url provided is invalid or not accessible. Please try again, but with a different url.",
  "away" : "away",
  "Away" : "Away",
  "away_female" : "away",
  "Away_female" : "Away",
  "away_male" : "away",
  "Away_male" : "Away",
  "Auto_Load_Images" : "Auto Load Images",
  "Back_to_login" : "Back to login",
  "bold" : "bold",
  "busy" : "busy",
  "Busy" : "Busy",
  "busy_female" : "busy",
  "Busy_female" : "Busy",
  "busy_male" : "busy",
  "Busy_male" : "Busy",
  "Cancel" : "Cancel",
  "Change_avatar" : "Change avatar",
  "Channels" : "Channels",
  "Channels_list" : "List of public channels",
  "Chat_Rooms" : "Chat Rooms",
  "Clear_all_unreads_question" : "Clear all unreads?",
  "close" : "close",
  "coming_soon" : "coming soon",
  "Commands" : "Commands",
  "Compact_View" : "Compact View",
  "Confirm_password" : "Confirm your password",
  "Contact" : "Contact",
  "Conversation" : "Conversation",
  "Convert_Ascii_Emojis" : "Convert ASCII to Emoji",
  "Create_new" : "Create new",
  "Create_new_direct_message_room" : "Create a new direct message room",
  "Create_new_private_group" : "Create a new private group",
  "Create_new_public_channel" : "Create a new public channel",
  "Created_at" : "Created at",
  "Custom_oauth_unique_name" : "Custom oauth unique name",
  "Custom_oauth_helper" : "When setting up your OAuth Provider, you'll have to inform a Callback URL. Use <pre>%s</pre> .",
  "days" : "days",
  "Deactivate" : "Deactivate",
  "Delete_User_Warning" : "Deleting a user will delete all messages from that user as well. This cannot be undone.",
  "Delete_Room_Warning" : "Deleting a room will delete all messages posted within the room. This cannot be undone.",
  "Delete" : "Delete",
  "Deleted" : "Deleted!",
  "Desktop_Notifications" : "Desktop Notifications",
  "Desktop_Notifications_Disabled" : "Desktop Notifications are Disabled. Change your browser preferences if you need Notifications enabled.",
  "Desktop_Notifications_Enabled" : "Desktop Notifications are Enabled",
  "Direct_Messages" : "Direct Messages",
  "Disable_Favorite_Rooms" : "Disable Favorites",
  "Disable_New_Message_Notification" : "Disable New Message Notification",
  "Disable_New_Room_Notification" : "Disable New Room Notification",
  "Drop_to_upload_file" : "Drop to upload file",
  "Duplicate_channel_name" : "A Channel with name '%s' exists",
  "Duplicate_private_group_name" : "A Private Group with name '%s' exists",
  "E-mail" : "E-mail",
  "Edit" : "Edit",
  "edited" : "edited",
  "Email_already_exists" : "Email already exists",
  "Email_or_username" : "Email or username",
  "Email_verified" : "Email verified",
  "Emoji" : "Emoji",
  "Enable_Desktop_Notifications" : "Enable Desktop Notifications",
  "Enter_info" : "Enter your information",
  "Enter_to" : "Enter to",
  "Error_changing_password" : "Error changing password",
  "Error_too_many_requests" : "Error, too many requests. Please slow down. You must wait %s seconds before trying again",
  "Esc_to" : "Esc to",
  "False" : "False",
  "Favorites" : "Favorites",
  "FileUpload" : "File Upload",
  "FileUpload_Enabled" : "File Uploads Enabled",
  "FileUpload_MaxFileSize" : "Maximum File Upload Size (in bytes)",
  "FileUpload_MediaTypeWhiteList" : "Accepted Media Types",
  "FileUpload_MediaTypeWhiteListDescription" : "Comma-separated list of media types",
  "Follow_social_profiles" : "Follow our social profiles, fork us on github and share your thoughts about the rocket.chat app on our trello board.",
  "Forgot_password" : "Forgot your password",
  "Fork_it_on_github" : "Fork it on github",
  "From_Email" : "From Email",
  "General" : "General",
  "Get_to_know_the_team" : "Get to know the Rocket.Team",
  "github_no_public_email" : "You don't have any email as public email in your GitHub account",
  "Give_a_unique_name_for_the_custom_oauth" : "Give a unique name for the custom oauth",
  "Have_your_own_chat" : "Have your own web chat. Developed with Meteor.com, the Rocket.Chat is a great solution for developers looking forward to build and evolve their own chat platform.",
  "Has_more" : "Has more",
  "Hide_room" : "Hide room",
  "History" : "History",
  "hours" : "hours",
  "Incorrect_Password" : "Incorrect Password",
  "inline_code" : "inline_code",
  "Install_FxOs" : "Install Rocket.Chat on your Firefox",
  "Install_FxOs_follow_instructions" : "Please confirm the app installation on your device (press \"Install\" when prompted).",
  "Install_FxOs_done" : "Great! You can now use Rocket.Chat via the icon on your homescreen. Have fun with Rocket.Chat!",
  "Install_FxOs_error" : "Sorry, that did not work as intended! The following error appeared:",
  "Invalid_confirm_pass" : "The password confirmation does not match password",
  "Invalid_email" : "The e-mail entered is invalid",
  "Invalid_name" : "The name must not be empty",
  "Invalid_pass" : "The password must not be empty",
  "Invalid_room_name" : "<strong>%s</strong> is not a valid room name,<br/> use only letters, numbers and dashes",
  "invisible" : "invisible",
  "Invisible" : "Invisible",
  "Invitation_HTML" : "Invitation HTML",
  "Invitation_Subject" : "Invitation Subject",
  "Invite_Users" : "Invite Users",
  "is_also_typing" : "is also typing",
  "is_also_typing_female" : "is also typing",
  "is_also_typing_male" : "is also typing",
  "is_typing" : "is typing",
  "is_typing_female" : "is typing",
  "is_typing_male" : "is typing",
  "italics" : "italics",
  "join" : "Join",
  "Join_the_Community" : "Join the Community",
  "Language" : "Language",
  "Language_Version" : "English Version",
  "Last_login" : "Last login",
  "Last_message" : "Last message",
  "Layout" : "Layout",
  "Layout_Home_Body" : "Home Body",
  "Layout_Home_Title" : "Home Title",
  "Layout_Login_Header" : "Login Header",
  "Layout_Login_Terms" : "Login Terms",
  "Layout_Privacy_Policy" : "Privacy Policy",
  "Layout_Sidenav_Footer" : "Side Navigation Footer",
  "Layout_Sidenav_Footer_description" : "Footer size is 260 x 70px",
  "Layout_Terms_of_Service" : "Terms of Service",
  "LDAP" : "LDAP",
  "LDAP_Description": "LDAP is a heirarchical database that many companies use to provide single sign on - a facility for sharing one password between multiple sites and services. For advanced configuration information and examples, please consult our twiki: https://github.com/RocketChat/Rocket.Chat/wiki/LDAP-Authentication.",
  "LDAP_Bind_Search" : "Bind Search",
  "LDAP_Bind_Search_Description": "A piece of JSON that governs bind and connection info and is of the form {\"filter\": \"(&(objectCategory=person)(objectclass=user)(memberOf=CN=ROCKET_ACCESS,CN=Users,DC=domain,DC=com)(sAMAccountName=#{username}))\", \"scope\": \"sub\", \"userDN\": \"rocket.service@domain.com\", \"password\": \"urpass\"}",
  "LDAP_DN" : "Distinguished Name (DN)",
  "LDAP_DN_Description": "Search root; example: dc=domain,dc=com",
  "LDAP_Enable" : "Enable LDAP",
  "LDAP_Enable_Description": "Attempt to utilize ldap for authentication.",
  "LDAP_Port" : "LDAP Port",
  "LDAP_Port_Description": "Port to access LDAP on; eg: 389",
  "LDAP_Sync_User_Data" : "Sync Data",
  "LDAP_Sync_User_Data_Description" : "Keep user data in sync with server on login (eg: name, email).",
  "LDAP_Sync_User_Data_FieldMap" : "User data field map",
  "LDAP_Sync_User_Data_FieldMap_Description" : "Allows configuring how to populate user account fields (like email) from a record in ldap (once found). As an example, {\"cn\":\"name\", \"mail\":\"email\"} will choose a persion's human readable name from the cn attribute, and their email from the mail attribute. Available fields include name, and email.",
  "LDAP_Url" : "LDAP URL",
  "LDAP_Url_Description": "Uri of the ldap server; example: ldap://company.dns.com",
  "Leave_room" : "Leave room",
  "line" : "line",
  "Load_more" : "Load more",
  "Loading_more_from_history" : "Loading more from history",
  "Loading..." : "Loading...",
  "Loading_suggestion" : "Loading suggestions...",
  "Login" : "Login",
  "Login_with" : "Login with %s",
  "login_with" : "Or login directly with",
  "Logout" : "Logout",
  "Make_Admin" : "Make Admin",
  "Mark_as_read" : "Mark as read",
  "Markdown_Headers" : "Markdown Headers",
  "Members" : "Members",
  "Members_List" : "Members List",
  "Members_placeholder" : "Members",
  "Message" : "Message",
  "Message_AllowDeleting" : "Allow Message Deleting",
  "Message_AllowEditing" : "Allow Message Editing",
  "Message_AllowEditing_BlockEditInMinutes" : "Block Message Editing After (n) Minutes",
  "Message_AllowEditing_BlockEditInMinutesDescription" : "Enter 0 to disable blocking",
  "Message_AudioRecorderEnabled" : "Audio Recorder Enabled",
  "Message_AudioRecorderEnabledDescription" : "For this to work upload of Wav files must be enabled in the 'File Upload' section",
  "Message_deleting_not_allowed" : "Message deleting not allowed",
  "Message_editing_not_allowed" : "Message editing not allowed",
  "Message_editing_blocked" : "This message cannot be edited anymore",
  "Message_MaxAllowedSize" : "Maximum Allowed Message Size",
  "Message_pinning_not_allowed" : "Message pinning not allowed",
  "Message_AllowPinning" : "Allow Message Pinning",
  "Message_KeepHistory" : "Keep Message History",
  "Message_removed" : "Message removed",
  "Message_pinned" : "Message pinned",
  "Message_ShowDeletedStatus" : "Show Deleted Status",
  "Message_ShowEditedStatus" : "Show Edited Status",
  "Message_ShowFormattingTips" : "Show Formatting Tips",
  "Messages" : "Messages",
  "Meta" : "Meta",
  "Meta_fb_app_id" : "Facebook App Id",
  "Meta_google-site-verification" : "Google Site Verification",
  "Meta_language" : "Language",
  "Meta_msvalidate01" : "MSValidate.01",
  "Meta_robots" : "Robots",
  "minutes" : "minutes",
  "More_channels" : "More channels",
  "More_groups" : "More private groups",
  "More_unreads" : "More unreads",
  "Msgs" : "Msgs",
  "multi" : "multi",
  "My_Account" : "My Account",
  "n_messages" : "%s messages",
  "Name" : "Name",
<<<<<<< HEAD
  "Name_optional" : "Name(optional)",
=======
  "Name_optional" : "Name (optional)",
>>>>>>> f96399d4
  "Name_cant_be_empty" : "Name can't be empty",
  "New_messages" : "New messages",
  "New_password" : "New password",
  "No_channels_yet" : "You aren't part of any channel yet.",
  "No_direct_messages_yet" : "You haven't started any conversations yet.",
  "No_favorites_yet" : "You haven't added any favorites yet.",
  "No_groups_yet" : "You have no private groups yet.",
  "No_permission_to_view_room" : "You don't have permission to view this room",
  "No_channel_with_name_%s_was_found" : "No channel with name <strong>\"%s\"</strong> was found!",
  "No_group_with_name_%s_was_found" : "No private group with name <strong>\"%s\"</strong> was found!",
  "No_user_with_username_%s_was_found" : "No user with username <strong>\"%s\"</strong> was found!",
  "Not_allowed" : "Not allowed",
  "Not_found_or_not_allowed" : "Not Found or Not Allowed",
  "Nothing_found" : "Nothing found",
  "Notify_all_in_this_room" : "Notify all in this room",
  "Old_Password" : "Old Password",
  "Old_and_new_password_required" : "You need to provide both old and new password for changing your password.",
  "Only_you_can_see_this_message" : "Only you can see this message",
  "Online" : "Online",
  "Oops!" : "Oops",
  "Opt_out_statistics" : "Don't send my statistics to Rocket.Chat",
  "Opt_out_statistics_warning" : "By sending your statistics, you'll help us identify how many instances of Rocket.Chat are deployed, as well as how good the system is behaving, so we can further improve it. Don't worry, as no user information is sent and all the information we receive is kept confidential. If you want to continue sending us your statistics, uncheck the above checkbox. Thank you.",
  "others" : "others",
  "Password" : "Password",
  "Password_changed_successfully" : "Password changed successfully",
  "Password_Change_Disabled" : "Your Rocket.Chat administrator has disabled the changing of passwords",
  "People" : "People",
  "Please_wait" : "Please wait",
  "Please_wait_activation" : "Please wait, this can take some time.",
  "Please_wait_statistics" : "Please wait, statistics are being generated.",
  "Please_enter_value_for_url": "Please enter a value for the url of your avatar.",
  "Powered_by" : "Powered by",
  "Preferences" : "Preferences",
  "Preferences_saved" : "Preferences saved",
  "Privacy" : "Privacy",
  "Private_Groups" : "Private Groups",
  "Private_Groups_list" : "List of Private Groups",
  "Profile" : "Profile",
  "Profile_saved_successfully" : "Profile saved successfully",
  "Proudly_developed" : "Proudly developed with Meteor",
  "Push" : "Push",
  "Push_apn_cert" : "APN Cert",
  "Push_apn_dev_cert" : "APN Dev Cert",
  "Push_apn_dev_key" : "APN Dev Key",
  "Push_apn_dev_passphrase" : "APN Dev Passphrase",
  "Push_apn_key" : "APN Key",
  "Push_apn_passphrase" : "APN Passphrase",
  "Push_debug" : "Debug",
  "Push_enable" : "Enable",
  "Push_gcm_api_key" : "GCM API Key",
  "Push_gcm_project_number" : "GCM Project Number",
  "Push_production" : "Production",
  "Quick_Search" : "Quick Search",
  "quote" : "quote",
  "Recents" : "Recents",
  "Record" : "Record",
  "Register" : "Register a new account",
  "Registration_Succeeded" : "Registration Succeeded",
  "Remember_me" : "Remember me",
  "Remove" : "Remove",
  "Remove_custom_oauth" : "Remove custom oauth",
  "Remove_Admin" : "Remove Admin",
  "Reset_password" : "Reset password",
  "Room" : "Room",
  "Room_name_changed" : "Room name changed to: <em>__room_name__</em> by <em>__user_by__</em>",
  "Room_name_changed_successfully" : "Room name changed successfully",
  "Room_not_found" : "Room not found",
  "Room_uploaded_file_list" : "Files List",
  "Room_uploaded_file_list_empty" : "No files available.",
  "room_user_count" : "%s users",
  "Rooms" : "Rooms",
  "Save" : "Save",
  "Save_changes" : "Save changes",
  "Save_Mobile_Bandwidth" : "Save Mobile Bandwidth",
  "Search" : "Search",
  "Search_Messages" : "Search Messages",
  "Search_settings" : "Search settings",
  "seconds" : "seconds",
  "See_all" : "See all",
  "See_only_online" : "Only online",
  "Select_an_avatar" : "Select an avatar",
  "Select_file" : "Select file",
  "Select_service_to_login" : "Select a service to login to load your picture or upload one directly from your computer",
  "Selected_users" : "Selected members",
  "Send" : "Send",
  "Send_confirmation_email" : "Send confirmation email",
  "Send_invitation_email" : "Send invitation e-mail",
  "Send_invitation_email_error" : "You haven't provided any valid e-mail address.",
  "Send_invitation_email_info" : "You can send multiple e-mail invitations at once.",
  "Send_invitation_email_success" : "You have successfully sent an invitation e-mail to the following addresses:",
  "Send_invitation_email_warning" : "In order to send invitation e-mails, you must first configure SMTP settings.",
  "Send_Message" : "Send Message",
  "Settings" : "Settings",
  "Settings_updated" : "Settings updated",
  "Showing_online_users" : "Showing <b>__total_online__</b> of __total__ users",
  "Showing_results" : "<p>Showing <b>%s</b> results</p>",
  "Silence" : "Silence",
  "since_creation" : "since %s",
  "Site_Name" : "Site Name",
  "Site_Url" : "Site URL",
  "Site_Url_Description" : "Example: https://chat.domain.com/",
  "SAML" : "SAML",
  "SAML_Custom_Cert" : "Custom Certificate",
  "SAML_Custom_Entry_point" : "Custom Entry Point",
  "SAML_Custom_Generate_Username" : "Generate Username",
  "SAML_Custom_Issuer" : "Custom Issuer",
  "SAML_Custom_Provider" : "Custom Provider",
  "SMTP" : "SMTP",
  "SMTP_Host" : "SMTP Host",
  "SMTP_Password" : "SMTP Password",
  "SMTP_Port" : "SMTP Port",
  "SMTP_Username" : "SMTP Username",
  "Sound" : "Sound",
  "Start_of_conversation" : "Start of conversation",
  "Statistics" : "Statistics",
  "Stats_Active_Users" : "Active Users",
  "Stats_Avg_Channel_Users" : "Average Channel Users",
  "Stats_Avg_Private_Group_Users" : "Average Private Group Users",
  "Stats_Max_Room_Users" : "Max Rooms Users",
  "Stats_Non_Active_Users" : "Inactive Users",
  "Stats_Away_Users" : "Away Users",
  "Stats_Offline_Users" : "Offline Users",
  "Stats_Online_Users" : "Online Users",
  "Stats_OS_Arch" : "OS Arch",
  "Stats_OS_Cpus" : "OS CPU Count",
  "Stats_OS_Freemem" : "OS Free Memory",
  "Stats_OS_Loadavg" : "OS Load Average",
  "Stats_OS_Platform" : "OS Platform",
  "Stats_OS_Release" : "OS Release",
  "Stats_OS_Totalmem" : "OS Total Memory",
  "Stats_OS_Type" : "OS Type",
  "Stats_OS_Uptime" : "OS Uptime",
  "Stats_Total_Channels" : "Total Channels",
  "Stats_Total_Direct_Messages" : "Total Direct Message Rooms",
  "Stats_Total_Messages" : "Total Messages",
  "Stats_Total_Private_Groups" : "Total Private Groups",
  "Stats_Total_Rooms" : "Total Rooms",
  "Stats_Total_Users" : "Total Users",
  "Stop_Recording" : "Stop Recording",
  "strike" : "strike",
  "Submit" : "Submit",
  "S_new_messages_since_s" : "%s new messages since %s",
  "The_field_is_required" : "The field %s is required.",
  "True" : "True",
  "Unnamed" : "Unnamed",
  "Unread_Rooms": "Unread Rooms",
  "Unread_Rooms_Mode": "Unread Rooms Mode",
  "Upload_file_question" : "Upload file?",
  "Use_Emojis" : "Use Emojis",
  "Use_initials_avatar" : "Use your username initials",
  "use_menu" : "Use the side menu to access your rooms and chats",
  "Use_service_avatar" : "Use %s avatar",
  "Use_this_username" : "Use this username",
  "Use_uploaded_avatar" : "Use uploaded avatar",
  "Use_url_for_avatar": "Use url for avatar",
  "User_added" : "User <em>__user_added__</em> added.",
  "User_added_by" : "User <em>__user_added__</em> added by <em>__user_by__</em>.",
  "User_Channels" : "User Channels",
  "User_has_been_activated" : "User has been activated",
  "Username_Change_Disabled" : "Your Rocket.Chat administrator has disabled the changing of usernames",
  "User_has_been_deactivated" : "User has been deactivated",
  "User_has_been_deleted" : "User has been deleted",
  "User_Info" : "User Info",
  "User_is_no_longer_an_admin" : "User is no longer an admin",
  "User_is_not_activated" : "User is not activated",
  "User_is_now_an_admin" : "User is now an admin",
  "User_joined_channel" : "Has joined the channel.",
  "User_joined_channel_female" : "Has joined the channel.",
  "User_joined_channel_male" : "Has joined the channel.",
  "User_left" : "Has left the channel.",
  "User_left_female" : "Has left the channel.",
  "User_left_male" : "Has left the channel.",
  "User_logged_out" : "User is logged out",
  "User_not_found_or_incorrect_password" : "User not found or incorrect password",
  "User_removed_by" : "User <em>__user_removed__</em> removed by <em>__user_by__</em>.",
  "User_Settings" : "User Settings",
  "User_updated_successfully" : "User updated successfully",
  "Users" : "Users",
  "Username" : "Username",
  "Username_cant_be_empty" : "The username cannot be empty",
  "Username_description" : "The username is used to allow others to mention you in messages.",
  "Username_invalid" : "<strong>%s</strong> is not a valid username,<br/> use only letters, numbers, dots and dashes",
  "Username_title" : "Register username",
  "Username_unavaliable" : "<strong>%s</strong> is already in use :(",
  "View_All" : "View All",
  "Wait_activation_warning" : "Before you can login, your account must be manually activated by an administrator.",
  "We_have_sent_password_email" : "We have sent you an e-mail with password reset instructions. If you do not receive an e-mail shortly, please come back and try again.",
  "We_have_sent_registration_email" : "We have sent you an e-mail to confirm your registration. If you do not receive an e-mail shortly, please come back and try again.",
  "Welcome" : "Welcome <em>%s</em>.",
  "Welcome_to_the" : "Welcome to the",
  "With_whom" : "With whom",
  "Yes_delete_it" : "Yes, delete it!",
  "Yes_clear_all" : "Yes, clear all!",
  "you_are_in_preview_mode_of" : "You are in preview mode of channel #<strong>__room_name__</strong>",
  "You_need_confirm_email" : "You need to confirm your email to login!",
  "You_will_not_be_able_to_recover" : "You will not be able to recover this message!",
  "Your_entry_has_been_deleted" : "Your entry has been deleted.",
  "Your_Open_Source_solution" : "Your own Open Source chat solution"
}<|MERGE_RESOLUTION|>--- conflicted
+++ resolved
@@ -254,11 +254,7 @@
   "My_Account" : "My Account",
   "n_messages" : "%s messages",
   "Name" : "Name",
-<<<<<<< HEAD
-  "Name_optional" : "Name(optional)",
-=======
   "Name_optional" : "Name (optional)",
->>>>>>> f96399d4
   "Name_cant_be_empty" : "Name can't be empty",
   "New_messages" : "New messages",
   "New_password" : "New password",
