--- conflicted
+++ resolved
@@ -22,15 +22,6 @@
 		console.log 'room.helpers subscribed' if window.rocketDebug
 		return ChatSubscription.find({ rid: FlowRouter.getParam('_id') }).count() > 0
 
-<<<<<<< HEAD
-	messages: ->
-		console.log 'room.helpers messages' if window.rocketDebug
-		window.lastMessageWindow[FlowRouter.getParam('_id')] = undefined
-		window.lastMessageWindowHistory[FlowRouter.getParam('_id')] = undefined
-		return ChatMessage.find { rid: FlowRouter.getParam('_id'), t: { '$ne': 't' } }, { sort: { ts: 1 } }
-
-=======
->>>>>>> 28c07d23
 	messagesHistory: ->
 		console.log 'room.helpers messagesHistory' if window.rocketDebug
 		return ChatMessageHistory.find { rid: FlowRouter.getParam('_id'), t: { '$ne': 't' }  }, { sort: { ts: 1 } }
