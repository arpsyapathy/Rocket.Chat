--- conflicted
+++ resolved
@@ -50,13 +50,8 @@
 
 	usersTyping: ->
 		console.log 'room.helpers usersTyping' if window.rocketDebug
-<<<<<<< HEAD
-		messages = ChatTyping.find({ rid: FlowRouter.getParam('_id'), 'u._id': { $ne: Meteor.userId() } }).fetch()
-		if messages.length is 0
-=======
 		users = MsgTyping.get @_id
 		if users.length is 0
->>>>>>> 76cb97cc
 			return
 		if users.length is 1
 			return {
@@ -460,10 +455,7 @@
 			ChatMessages.deleteMsg(msg)
 
 	'click .start-video': (event) ->
-<<<<<<< HEAD
 		webrtc.to = FlowRouter.getParam('_id').replace(Meteor.userId(), '')
-=======
->>>>>>> 76cb97cc
 		webrtc.start(true)
 
 	'click .stop-video': (event) ->
@@ -507,7 +499,6 @@
 	# salva a data da renderização para exibir alertas de novas mensagens
 	$.data(this.firstNode, 'renderedAt', new Date)
 
-	webrtc.to = this.data._id.replace(Meteor.userId(), '')
 	webrtc.onRemoteUrl = (url) ->
 		Session.set('flexOpened', true)
 		Session.set('remoteVideoUrl', url)
