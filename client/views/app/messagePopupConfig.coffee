@filteredUsers = new Mongo.Collection 'filtered-users'

Template.messagePopupConfig.helpers
	popupUserConfig: ->
		self = this
		template = Template.instance()
		config =
			title: 'People'
			collection: filteredUsers
			template: 'messagePopupUser'
			getInput: self.getInput
			textFilterDelay: 200
			getFilter: (collection, filter) ->
<<<<<<< HEAD
				exp = new RegExp(filter, 'i')
				Meteor.subscribe 'filteredUsers', filter
				items = filteredUsers.find({$or: [{name: exp}, {username: exp}]}, {limit: 5}).fetch()
=======
				exp = new RegExp("^#{filter}", 'i')
				Meteor.subscribe 'onlineUsers', filter
				items = onlineUsers.find({$or: [{username: exp}, {name: exp}]}, {limit: 5}).fetch()
>>>>>>> c607d0eb

				all =
					_id: '@all'
					username: '@all'
					system: true
					name: t 'Notify_all_in_this_room'
					compatibility: 'channel group'

				exp = new RegExp("(^|\\s)#{filter}", 'i')
				if exp.test(all.username) or exp.test(all.compatibility)
					items.unshift all
				return items

			getValue: (_id, collection, firstPartValue) ->
				if _id is '@all'
					if firstPartValue.indexOf(' ') > -1
						return 'all'

					return 'all:'

				username = collection.findOne(_id)?.username

				if firstPartValue.indexOf(' ') > -1
					return username

				return username + ':'

		return config

	popupChannelConfig: ->
		self = this
		template = Template.instance()
		config =
			title: 'Channels'
			collection: ChatSubscription
			trigger: '#'
			template: 'messagePopupChannel'
			getInput: self.getInput
			getFilter: (collection, filter) ->
				return collection.find({t: 'c', name: new RegExp(filter, 'i')}, {limit: 10})
			getValue: (_id, collection) ->
				return collection.findOne(_id)?.name

		return config

	popupSlashCommandsConfig: ->
		self = this
		template = Template.instance()

		config =
			title: 'Commands'
			collection: RocketChat.slashCommands.commands
			trigger: '/'
			triggerAnywhere: false
			template: 'messagePopupSlashCommand'
			getInput: self.getInput
			getFilter: (collection, filter) ->
				commands = []
				for command, item of collection
					if command.indexOf(filter) > -1
						commands.push
							_id: command
							params: item.params
							description: item.description

					if commands.length > 10
						break

				commands = commands.sort (a, b) ->
					return a._id > b._id

				return commands

		return config

	emojiEnabled: ->
		return RocketChat.emoji?

	popupEmojiConfig: ->
		if RocketChat.emoji?
			self = this
			template = Template.instance()
			config =
				title: 'Emoji'
				collection: RocketChat.emoji.list
				template: 'messagePopupEmoji'
				trigger: ':'
				prefix: ''
				getInput: self.getInput
				getFilter: (collection, filter) ->
					results = []
					for shortname, data of collection
						if shortname.indexOf(filter) > -1
							results.push
								_id: shortname
								data: data

						if results.length > 10
							break

					if filter.length >= 3
						results.sort (a, b) ->
							a.length > b.length

					return results

		return config<|MERGE_RESOLUTION|>--- conflicted
+++ resolved
@@ -11,15 +11,9 @@
 			getInput: self.getInput
 			textFilterDelay: 200
 			getFilter: (collection, filter) ->
-<<<<<<< HEAD
-				exp = new RegExp(filter, 'i')
+				exp = new RegExp("^#{filter}", 'i')
 				Meteor.subscribe 'filteredUsers', filter
-				items = filteredUsers.find({$or: [{name: exp}, {username: exp}]}, {limit: 5}).fetch()
-=======
-				exp = new RegExp("^#{filter}", 'i')
-				Meteor.subscribe 'onlineUsers', filter
-				items = onlineUsers.find({$or: [{username: exp}, {name: exp}]}, {limit: 5}).fetch()
->>>>>>> c607d0eb
+				items = filteredUsers.find({$or: [{username: exp}, {name: exp}]}, {limit: 5}).fetch()
 
 				all =
 					_id: '@all'
