<template name="flexTabBar">
	{{#each buttons}}
<<<<<<< HEAD
		<div class="tab-button {{active}}" data-template="{{template}}" data-width="{{width}}" title="{{title}}">
			<i class="{{icon}}"></i>
=======
		<div class="tab-button {{active}}" data-template="{{template}}" title="{{title}}">
			<i class="{{icon}}" aria-label="{{title}}"></i>
>>>>>>> b6f895db
		</div>
	{{/each}}
	{{!-- <div class="tab-button" data-target="messageSearch" title="Search">
		<i class="icon-search" aria-label="{{_ "Search"}}"></i>
	</div>
	<div class="tab-button" data-target="membersList" title="Member List">
		<i class="icon-users" aria-label="{{_ "Members_List"}}"></i>
	</div> --}}
	{{!-- <div class="tab-button" data-target="pinned-messages" title="Pinned Messages">
		<i class="icon-pin"></i>
	</div>
	<div class="tab-button" data-target="room-files" title="Files">
		<i class="icon-hdd"></i>
	</div>
	<div class="tab-button" data-target="chat-ops" title="ChatOps">
		<i class="icon-code"></i>
	</div>
	<div class="tab-button" data-target="channel-settings" title="Channel Settings">
		<i class="icon-cog"></i>
	</div> --}}
</template><|MERGE_RESOLUTION|>--- conflicted
+++ resolved
@@ -1,12 +1,7 @@
 <template name="flexTabBar">
 	{{#each buttons}}
-<<<<<<< HEAD
 		<div class="tab-button {{active}}" data-template="{{template}}" data-width="{{width}}" title="{{title}}">
 			<i class="{{icon}}"></i>
-=======
-		<div class="tab-button {{active}}" data-template="{{template}}" title="{{title}}">
-			<i class="{{icon}}" aria-label="{{title}}"></i>
->>>>>>> b6f895db
 		</div>
 	{{/each}}
 	{{!-- <div class="tab-button" data-target="messageSearch" title="Search">
