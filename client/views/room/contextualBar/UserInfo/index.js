import React, { useMemo } from 'react';
import { Box, Margins, Tag, Button, Icon } from '@rocket.chat/fuselage';
import { css } from '@rocket.chat/css-in-js';

import { useTranslation } from '../../../../contexts/TranslationContext';
import { useSetting } from '../../../../contexts/SettingsContext';
import { ReactiveUserStatus } from '../../../../components/UserStatus';
import UserCard from '../../../../components/UserCard';
import VerticalBar from '../../../../components/VerticalBar';
import { useRolesDescription } from '../../../../contexts/AuthorizationContext';
import { useTimeAgo } from '../../../../hooks/useTimeAgo';
import { UTCClock } from '../../../../components/UTCClock';
import UserAvatar from '../../../../components/avatar/UserAvatar';
import MarkdownText from '../../../../components/MarkdownText';
import UserActions from './actions/UserActions';
import { useEndpointData } from '../../../../hooks/useEndpointData';
import { AsyncStatePhase } from '../../../../hooks/useAsyncState';
import { getUserEmailAddress } from '../../../../lib/getUserEmailAddress';
import { FormSkeleton } from '../../../../components/Skeleton';

const Label = (props) => <Box fontScale='p2' color='default' {...props} />;

const wordBreak = css`
	word-break: break-word;
`;

const Info = ({ className, ...props }) => <UserCard.Info className={[className, wordBreak]} flexShrink={0} {...props}/>;
const Avatar = ({ username, ...props }) => <UserAvatar title={username} username={username} {...props}/>;
const Username = ({ username, status, ...props }) => <UserCard.Username name={username} status={status} {...props}/>;

export const UserInfo = React.memo(function UserInfo({
	username,
	bio,
	email,
	showRealNames,
	status,
	phone,
	customStatus,
	roles = [],
	lastLogin,
	createdAt,
	utcOffset,
	customFields = [],
	name,
	data,
	nickname,
	// onChange,
	actions,
	...props
}) {
	const t = useTranslation();

	const timeAgo = useTimeAgo();

	return <VerticalBar.ScrollableContent p='x24' {...props}>

		<Box alignSelf='center'>
			<Avatar size={'x332'} username={username} etag={data?.avatarETag}/>
		</Box>

		{actions}

		<Margins block='x4'>
			<UserCard.Username name={(showRealNames && name) || username || name} status={status} />
			<Info>{customStatus}</Info>

			{!!roles && <>
				<Label>{t('Roles')}</Label>
				<UserCard.Roles>{roles}</UserCard.Roles>
			</>}

			{Number.isInteger(utcOffset) && <>
				<Label>{t('Local Time')}</Label>
				<Info><UTCClock utcOffset={utcOffset}/></Info>
			</>}

			{username && username !== name && <>
				<Label>{t('Username')}</Label>
				<Info>{username}</Info>
			</>}

			<Label>{t('Last_login')}</Label>
			<Info>{lastLogin ? timeAgo(lastLogin) : t('Never')}</Info>

			{name && <>
				<Label>{t('Full Name')}</Label>
				<Info>{name}</Info>
			</>}

			{nickname && <>
				<Label>{t('Nickname')}</Label>
				<Info>{nickname}</Info>
			</>}

			{bio && <>
				<Label>{t('Bio')}</Label>
				<Info withTruncatedText={false}><MarkdownText content={bio}/></Info>
			</>}

			{phone && <> <Label>{t('Phone')}</Label>
				<Info display='flex' flexDirection='row' alignItems='center'>
					<Box is='a' withTruncatedText href={`tel:${ phone }`}>{phone}</Box>
				</Info>
			</>}

			{email && <> <Label>{t('Email')}</Label>
				<Info display='flex' flexDirection='row' alignItems='center'>
					<Box is='a' withTruncatedText href={`mailto:${ email.address }`}>{email.address}</Box>
					<Margins inline='x4'>
						{email.verified && <Tag variant='primary'>{t('Verified')}</Tag>}
						{email.verified || <Tag disabled>{t('Not_verified')}</Tag>}
					</Margins>
				</Info>
			</>}

			{ customFields && Object.entries(customFields).map(([label, value]) => <React.Fragment key={label}>
				<Label>{t(label)}</Label>
				<Info>{value}</Info>
			</React.Fragment>) }

			<Label>{t('Created_at')}</Label>
			<Info>{timeAgo(createdAt)}</Info>

		</Margins>

	</VerticalBar.ScrollableContent>;
});

export const Action = ({ icon, label, ...props }) => (
	<Button title={label} {...props} mi='x4'>
		<Icon name={icon} size='x20' mie='x4' />
		{label}
	</Button>
);

UserInfo.Action = Action;
UserInfo.Avatar = Avatar;
UserInfo.Info = Info;
UserInfo.Label = Label;
UserInfo.Username = Username;


export const UserInfoWithData = React.memo(function UserInfoWithData({ uid, username, tabBar, rid, onClose, video, showBackButton, ...props }) {
	const t = useTranslation();

	const getRoles = useRolesDescription();

	const showRealNames = useSetting('UI_Use_Real_Name');

	const { value: data, phase: state, error } = useEndpointData(
		'users.info',
		useMemo(
			() => ({ ...uid && { userId: uid }, ...username && { username } }),
			[uid, username],
		),
	);

	const user = useMemo(() => {
		const { user } = data || { user: {} };
		const {
			_id,
			name,
			username,
			roles = [],
			status = null,
			statusText,
			bio,
			utcOffset,
			lastLogin,
			nickname,
		} = user;
		return {
			name: showRealNames ? name : username,
			username,
			lastLogin,
			roles: roles && getRoles(roles).map((role, index) => (
				<UserCard.Role key={index}>{role}</UserCard.Role>
			)),
			bio,
			phone: user.phone,
			customFields: user.customFields,
			email: getUserEmailAddress(user),
			utcOffset,
			createdAt: user.createdAt,
			// localTime: <LocalTime offset={utcOffset} />,
			status: status && <ReactiveUserStatus uid={_id} presence={status} />,
			customStatus: statusText,
			nickname,
		};
	}, [data, showRealNames, getRoles]);

	return (
		<VerticalBar>
			<VerticalBar.Header>
				{t('User_Info')}
				{onClose && <VerticalBar.Close onClick={onClose} />}
			</VerticalBar.Header>

			{
				(error && <VerticalBar.Content>
					<Box mbs='x16'>{t('User_not_found')}</Box>
				</VerticalBar.Content>)
				|| (state === AsyncStatePhase.LOADING && <VerticalBar.Content>
					<FormSkeleton />
				</VerticalBar.Content>)
				|| <UserInfo
					{...user}
<<<<<<< HEAD
					// data={data.user}
					// onChange={onChange}
					actions={data && <UserActions user={data.user} rid={rid}/>}
=======
					data={user}
					// onChange={onChange}
					actions={<UserActions user={user} rid={rid}/>}
>>>>>>> 4e72f02a
					{...props}
					p='x24'
				/>
			}
		</VerticalBar>
	);
});

export default UserInfoWithData;<|MERGE_RESOLUTION|>--- conflicted
+++ resolved
@@ -205,15 +205,9 @@
 				</VerticalBar.Content>)
 				|| <UserInfo
 					{...user}
-<<<<<<< HEAD
-					// data={data.user}
-					// onChange={onChange}
-					actions={data && <UserActions user={data.user} rid={rid}/>}
-=======
 					data={user}
 					// onChange={onChange}
 					actions={<UserActions user={user} rid={rid}/>}
->>>>>>> 4e72f02a
 					{...props}
 					p='x24'
 				/>
