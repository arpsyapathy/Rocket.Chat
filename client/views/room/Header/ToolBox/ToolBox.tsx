import { Menu, Option, MenuProps, Box } from '@rocket.chat/fuselage';
import { useMutableCallback } from '@rocket.chat/fuselage-hooks';
import React, { memo, ReactNode, useRef, ComponentProps, FC } from 'react';
// import tinykeys from 'tinykeys';

// used to open the menu option by keyboard
import { IRoom } from '../../../../../definition/IRoom';
import Header from '../../../../components/Header';
import { useLayout } from '../../../../contexts/LayoutContext';
import { useTranslation } from '../../../../contexts/TranslationContext';
import { ToolboxActionConfig, OptionRenderer } from '../../lib/Toolbox';
import { useToolboxContext } from '../../lib/Toolbox/ToolboxContext';
import { useTab, useTabBarOpen } from '../../providers/ToolboxProvider';

const renderMenuOption: OptionRenderer = ({ label: { title, icon }, ...props }: any): ReactNode => (
	<Option label={title} icon={icon} {...props} />
);

type ToolBoxProps = {
	className?: ComponentProps<typeof Box>['className'];
	room?: IRoom;
};

const ToolBox: FC<ToolBoxProps> = ({ className, room }) => {
	const tab = useTab();
	const openTabBar = useTabBarOpen();
	const { isMobile } = useLayout();
	const t = useTranslation();
	const hiddenActionRenderers = useRef<{ [key: string]: OptionRenderer }>({});

<<<<<<< HEAD
	const { actions: mapActions } = useContext(ToolboxContext);
	let actions = (Array.from(mapActions.values()) as ToolboxActionConfig[]).sort(
=======
	const { actions: mapActions } = useToolboxContext();

	const actions = (Array.from(mapActions.values()) as ToolboxActionConfig[]).sort(
>>>>>>> 194a600f
		(a, b) => (a.order || 0) - (b.order || 0),
	);

	/*
	 * TO-DO: check this room.voice test improve with more details before merge
	 */

	if (room && room.voice) {
		actions = actions.filter(({ id }) => id === 'channel-settings' || id === 'members-list');
	}

	const visibleActions = isMobile ? [] : actions.slice(0, 6);

	const hiddenActions: MenuProps['options'] = Object.fromEntries(
		(isMobile ? actions : actions.slice(6)).map((item) => {
			hiddenActionRenderers.current = {
				...hiddenActionRenderers.current,
				[item.id]: item.renderOption || renderMenuOption,
			};
			return [
				item.id,
				{
					label: { title: t(item.title), icon: item.icon },
					action: (): void => {
						openTabBar(item.id);
					},
					...item,
				},
			] as any;
		}),
	);

	const actionDefault = useMutableCallback((e) => {
		const index = e.currentTarget.getAttribute('data-toolbox');
		openTabBar(actions[index].id);
	});

	// const open = useMutableCallback((index) => {
	// 	openTabBar(actions[index].id);
	// });

	// useEffect(() => {
	// 	if (!visibleActions.length) {
	// 		return;
	// 	}
	// 	const unsubscribe = tinykeys(window, Object.fromEntries(new Array(visibleActions.length).fill(true).map((_, index) => [`$mod+${ index + 1 }`, (): void => { open(index); }])));

	// 	return (): void => {
	// 		unsubscribe();
	// 	};
	// }, [visibleActions.length, open]);

	return (
		<>
			{visibleActions.map(({ renderAction, id, icon, title, action = actionDefault }, index) => {
				const props = {
					id,
					icon,
					'title': t(title),
					className,
					index,
					'info': id === tab?.id,
					'data-toolbox': index,
					action,
					'key': id,
				};
				if (renderAction) {
					return renderAction(props);
				}
				return <Header.ToolBoxAction {...props} />;
			})}
			{actions.length > 6 && (
				<Menu
					tiny={!isMobile}
					title={t('Options')}
					maxHeight='initial'
					className={className}
					aria-keyshortcuts='alt'
					tabIndex={-1}
					options={hiddenActions}
					renderItem={({ value, ...props }): ReactNode =>
						hiddenActionRenderers.current[value](props)
					}
				/>
			)}
		</>
	);
};

export default memo(ToolBox);<|MERGE_RESOLUTION|>--- conflicted
+++ resolved
@@ -28,14 +28,9 @@
 	const t = useTranslation();
 	const hiddenActionRenderers = useRef<{ [key: string]: OptionRenderer }>({});
 
-<<<<<<< HEAD
-	const { actions: mapActions } = useContext(ToolboxContext);
-	let actions = (Array.from(mapActions.values()) as ToolboxActionConfig[]).sort(
-=======
 	const { actions: mapActions } = useToolboxContext();
 
-	const actions = (Array.from(mapActions.values()) as ToolboxActionConfig[]).sort(
->>>>>>> 194a600f
+	let actions = (Array.from(mapActions.values()) as ToolboxActionConfig[]).sort(
 		(a, b) => (a.order || 0) - (b.order || 0),
 	);
 
@@ -44,6 +39,7 @@
 	 */
 
 	if (room && room.voice) {
+		// TODO: use action.groups
 		actions = actions.filter(({ id }) => id === 'channel-settings' || id === 'members-list');
 	}
 
