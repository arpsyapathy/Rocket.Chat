<<<<<<< HEAD
import React, { ReactNode, useContext, useMemo, memo, useEffect, useCallback } from 'react';
=======
import React, { ReactNode, useMemo, memo, useEffect } from 'react';
>>>>>>> d70f3158

import { roomTypes } from '../../../../app/utils/client';
import { IRoom, IOmnichannelRoom } from '../../../../definition/IRoom';
import { IOmnichannelSubscription } from '../../../../definition/ISubscription';
import { RoomManager, useHandleRoom } from '../../../lib/RoomManager';
import { AsyncStatePhase } from '../../../lib/asyncState';
import RoomSkeleton from '../Room/RoomSkeleton';
import { RoomContext, RoomContextValue } from '../contexts/RoomContext';
import ToolboxProvider from './ToolboxProvider';

export type Props = {
	children: ReactNode;
	rid: IRoom['_id'];
};

const openUserCard = () => {
	console.log('openUserCard');
};
const followMessage = () => {
	console.log('followMessage');
};
const unfollowMessage = () => {
	console.log('unfollowMessage');
};
const openDiscussion = () => {
	console.log('openDiscussion');
};
const openThread = () => {
	console.log('openThread');
};
const replyBroadcast = () => {
	console.log('replyBroadcast');
};

const RoomProvider = ({ rid, children }: Props): JSX.Element => {
	const { phase, value: room } = useHandleRoom(rid);

	const getMore = useCallback(() => {
		RoomManager.getMore(rid);
	}, [rid]);

	const context = useMemo(() => {
		if (!room) {
			return null;
		}
		room._id = rid;
		return {
			rid,
<<<<<<< HEAD
			room: { ...room, name: roomTypes.getRoomName(room.t, room) },
			actions: {
				openUserCard,
				followMessage,
				unfollowMessage,
				openDiscussion,
				openThread,
				replyBroadcast,
			},
			getMore,
=======
			room: { ...room, name: roomTypes.getRoomName(room.t, room) } as IOmnichannelRoom &
				IOmnichannelSubscription,
>>>>>>> d70f3158
		};
	}, [room, rid, getMore]);

	useEffect(() => {
		RoomManager.open(rid);
		return (): void => {
			RoomManager.back(rid);
		};
	}, [rid]);

	if (phase === AsyncStatePhase.LOADING || !room) {
		return <RoomSkeleton />;
	}

	return (
		<RoomContext.Provider value={context}>
			<ToolboxProvider room={room}>{children}</ToolboxProvider>
		</RoomContext.Provider>
	);
};
<<<<<<< HEAD

export const useRoom = (): IRoom => {
	const context = useContext(RoomContext);
	if (!context) {
		throw Error('useRoom should be used only inside rooms context');
	}
	return context.room;
};

export const useRoomContext = (): RoomContextValue => {
	const context = useContext(RoomContext);
	if (!context) {
		throw Error('useRoom should be used only inside rooms context');
	}
	return context;
};

export const useRoomActions = (): RoomContextValue['actions'] => {
	const context = useContext(RoomContext);
	if (!context) {
		throw Error('useRoom should be used only inside rooms context');
	}
	return context.actions;
};

=======
>>>>>>> d70f3158
export default memo(RoomProvider);<|MERGE_RESOLUTION|>--- conflicted
+++ resolved
@@ -1,8 +1,4 @@
-<<<<<<< HEAD
 import React, { ReactNode, useContext, useMemo, memo, useEffect, useCallback } from 'react';
-=======
-import React, { ReactNode, useMemo, memo, useEffect } from 'react';
->>>>>>> d70f3158
 
 import { roomTypes } from '../../../../app/utils/client';
 import { IRoom, IOmnichannelRoom } from '../../../../definition/IRoom';
@@ -51,8 +47,6 @@
 		room._id = rid;
 		return {
 			rid,
-<<<<<<< HEAD
-			room: { ...room, name: roomTypes.getRoomName(room.t, room) },
 			actions: {
 				openUserCard,
 				followMessage,
@@ -62,10 +56,8 @@
 				replyBroadcast,
 			},
 			getMore,
-=======
 			room: { ...room, name: roomTypes.getRoomName(room.t, room) } as IOmnichannelRoom &
 				IOmnichannelSubscription,
->>>>>>> d70f3158
 		};
 	}, [room, rid, getMore]);
 
@@ -86,7 +78,6 @@
 		</RoomContext.Provider>
 	);
 };
-<<<<<<< HEAD
 
 export const useRoom = (): IRoom => {
 	const context = useContext(RoomContext);
@@ -112,6 +103,4 @@
 	return context.actions;
 };
 
-=======
->>>>>>> d70f3158
 export default memo(RoomProvider);