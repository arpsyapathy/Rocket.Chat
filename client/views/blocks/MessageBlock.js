--- conflicted
+++ resolved
@@ -5,16 +5,10 @@
 	kitContext,
 	messageParser,
 } from '@rocket.chat/fuselage-ui-kit';
-<<<<<<< HEAD
-import React, { useRef, useEffect } from 'react';
-
-import * as ActionManager from '../../../app/ui-message/client/ActionManager';
-=======
 import React from 'react';
 
 import * as ActionManager from '../../../app/ui-message/client/ActionManager';
 import { useBlockRendered } from '../../components/Message/hooks/useBlockRendered';
->>>>>>> 3bb6bf99
 import { renderMessageBody } from '../../lib/renderMessageBody';
 import './textParsers';
 
