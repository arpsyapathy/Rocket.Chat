--- conflicted
+++ resolved
@@ -4,12 +4,11 @@
 	if not username?
 		return
 
-<<<<<<< HEAD
-	# return "#{Meteor.absoluteUrl()}avatar/#{username}.jpg?_dc=#{random}"
-	return "/avatar/#{username}.jpg?_dc=#{random}"
-=======
-	return Meteor.absoluteUrl "avatar/#{username}.jpg?_dc=#{random}"
->>>>>>> 87d6613c
+	if Meteor.isCordova
+		path = Meteor.absoluteUrl()
+	else
+		path = '/'
+	return "#{path}avatar/#{username}.jpg?_dc=#{random}"
 
 Blaze.registerHelper 'avatarUrlFromUsername', getAvatarUrlFromUsername
 
