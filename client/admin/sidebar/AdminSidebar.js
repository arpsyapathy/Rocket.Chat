import React, { useCallback, useMemo, useEffect, memo } from 'react';

import { menu, SideNav, Layout } from '../../../app/ui-utils/client';
<<<<<<< HEAD
import { useSettings } from '../../contexts/SettingsContext';
import { useTranslation } from '../../contexts/TranslationContext';
import { useRoutePath, useCurrentRoute } from '../../contexts/RouterContext';
import { useAtLeastOnePermission } from '../../contexts/AuthorizationContext';
=======
import PlanTag from '../../components/basic/PlanTag';
>>>>>>> d9f1b004
import Sidebar from '../../components/basic/Sidebar';
import { useAtLeastOnePermission } from '../../contexts/AuthorizationContext';
import { useRoutePath, useCurrentRoute } from '../../contexts/RouterContext';
import { useTranslation } from '../../contexts/TranslationContext';
import SettingsProvider from '../../providers/SettingsProvider';
import AdminSidebarPages from './AdminSidebarPages';
import AdminSidebarSettings from './AdminSidebarSettings';

<<<<<<< HEAD
	const filterPredicate = useMemo(() => {
		if (!filter) {
			return () => true;
		}

		const getMatchableStrings = (setting) => [
			setting.i18nLabel && t(setting.i18nLabel),
			t(setting._id),
			setting._id,
		].filter(Boolean);

		try {
			const filterRegex = new RegExp(filter, 'i');
			return (setting) =>
				getMatchableStrings(setting).some((text) => filterRegex.test(text));
		} catch (e) {
			return (setting) =>
				getMatchableStrings(setting).some((text) => text.slice(0, filter.length) === filter);
		}
	}, [filter, t]);

	return useMemo(() => {
		const groupIds = Array.from(new Set(
			settings
				.filter(filterPredicate)
				.map((setting) => {
					if (setting.type === 'group') {
						return setting._id;
					}

					return setting.group;
				}),
		));

		return settings
			.filter(({ type, group, _id }) => type === 'group' && groupIds.includes(group || _id))
			.sort((a, b) => t(a.i18nLabel || a._id).localeCompare(t(b.i18nLabel || b._id)));
	}, [settings, filterPredicate, t]);
};

const AdminSidebarSettings = ({ currentPath }) => {
	const t = useTranslation();
	const [filter, setFilter] = useState('');
	const handleChange = useCallback((e) => setFilter(e.currentTarget.value), []);

	const groups = useSettingsGroups(useDebouncedValue(filter, 400));
	const isLoadingGroups = false; // TODO: get from PrivilegedSettingsContext

	return <Box is='section' display='flex' flexDirection='column' flexShrink={0} pb='x24'>
		<Box pi='x24' pb='x8' fontScale='p2' color='info'>{t('Settings')}</Box>
		<Box pi='x24' pb='x8' display='flex'>
			<SearchInput
				value={filter}
				placeholder={t('Search')}
				onChange={handleChange}
				addon={<Icon name='magnifier' size='x20'/>}
			/>
		</Box>
		<Box pb='x16' display='flex' flexDirection='column'>
			{isLoadingGroups && <Skeleton/>}
			{!isLoadingGroups && !!groups.length && <Sidebar.ItemsAssembler
				items={groups.map((group) => ({
					name: t(group.i18nLabel || group._id),
					pathSection: 'admin',
					pathGroup: group._id,
				}))}
				currentPath={currentPath}
			/>}
			{!isLoadingGroups && !groups.length && <Box pi='x28' mb='x4' color='hint'>{t('Nothing_found')}</Box>}
		</Box>
	</Box>;
};

export default React.memo(function AdminSidebar() {
=======
function AdminSidebar() {
>>>>>>> d9f1b004
	const t = useTranslation();

	const canViewSettings = useAtLeastOnePermission(
		useMemo(() => [
			'view-privileged-setting',
			'edit-privileged-setting',
			'manage-selected-settings',
		], []),
	);

	const closeAdminFlex = useCallback(() => {
		if (Layout.isEmbedded()) {
			menu.close();
			return;
		}

		SideNav.closeFlex();
	}, []);

	const currentRoute = useCurrentRoute();
	const currentPath = useRoutePath(...currentRoute);
	const [,,, currentRouteGroupName] = currentRoute;

	useEffect(() => {
		if (currentRouteGroupName !== 'admin') {
			SideNav.closeFlex();
		}
	}, [currentRouteGroupName]);

	// TODO: uplift this provider
	return <SettingsProvider privileged>
		<Sidebar>
			<Sidebar.Header onClose={closeAdminFlex} title={<>{t('Administration')} <PlanTag/></>}/>
			<Sidebar.Content>
				<AdminSidebarPages currentPath={currentPath}/>
				{canViewSettings && <AdminSidebarSettings currentPath={currentPath}/>}
			</Sidebar.Content>
		</Sidebar>
	</SettingsProvider>;
}

export default memo(AdminSidebar);<|MERGE_RESOLUTION|>--- conflicted
+++ resolved
@@ -1,14 +1,7 @@
 import React, { useCallback, useMemo, useEffect, memo } from 'react';
 
 import { menu, SideNav, Layout } from '../../../app/ui-utils/client';
-<<<<<<< HEAD
-import { useSettings } from '../../contexts/SettingsContext';
-import { useTranslation } from '../../contexts/TranslationContext';
-import { useRoutePath, useCurrentRoute } from '../../contexts/RouterContext';
-import { useAtLeastOnePermission } from '../../contexts/AuthorizationContext';
-=======
 import PlanTag from '../../components/basic/PlanTag';
->>>>>>> d9f1b004
 import Sidebar from '../../components/basic/Sidebar';
 import { useAtLeastOnePermission } from '../../contexts/AuthorizationContext';
 import { useRoutePath, useCurrentRoute } from '../../contexts/RouterContext';
@@ -17,84 +10,7 @@
 import AdminSidebarPages from './AdminSidebarPages';
 import AdminSidebarSettings from './AdminSidebarSettings';
 
-<<<<<<< HEAD
-	const filterPredicate = useMemo(() => {
-		if (!filter) {
-			return () => true;
-		}
-
-		const getMatchableStrings = (setting) => [
-			setting.i18nLabel && t(setting.i18nLabel),
-			t(setting._id),
-			setting._id,
-		].filter(Boolean);
-
-		try {
-			const filterRegex = new RegExp(filter, 'i');
-			return (setting) =>
-				getMatchableStrings(setting).some((text) => filterRegex.test(text));
-		} catch (e) {
-			return (setting) =>
-				getMatchableStrings(setting).some((text) => text.slice(0, filter.length) === filter);
-		}
-	}, [filter, t]);
-
-	return useMemo(() => {
-		const groupIds = Array.from(new Set(
-			settings
-				.filter(filterPredicate)
-				.map((setting) => {
-					if (setting.type === 'group') {
-						return setting._id;
-					}
-
-					return setting.group;
-				}),
-		));
-
-		return settings
-			.filter(({ type, group, _id }) => type === 'group' && groupIds.includes(group || _id))
-			.sort((a, b) => t(a.i18nLabel || a._id).localeCompare(t(b.i18nLabel || b._id)));
-	}, [settings, filterPredicate, t]);
-};
-
-const AdminSidebarSettings = ({ currentPath }) => {
-	const t = useTranslation();
-	const [filter, setFilter] = useState('');
-	const handleChange = useCallback((e) => setFilter(e.currentTarget.value), []);
-
-	const groups = useSettingsGroups(useDebouncedValue(filter, 400));
-	const isLoadingGroups = false; // TODO: get from PrivilegedSettingsContext
-
-	return <Box is='section' display='flex' flexDirection='column' flexShrink={0} pb='x24'>
-		<Box pi='x24' pb='x8' fontScale='p2' color='info'>{t('Settings')}</Box>
-		<Box pi='x24' pb='x8' display='flex'>
-			<SearchInput
-				value={filter}
-				placeholder={t('Search')}
-				onChange={handleChange}
-				addon={<Icon name='magnifier' size='x20'/>}
-			/>
-		</Box>
-		<Box pb='x16' display='flex' flexDirection='column'>
-			{isLoadingGroups && <Skeleton/>}
-			{!isLoadingGroups && !!groups.length && <Sidebar.ItemsAssembler
-				items={groups.map((group) => ({
-					name: t(group.i18nLabel || group._id),
-					pathSection: 'admin',
-					pathGroup: group._id,
-				}))}
-				currentPath={currentPath}
-			/>}
-			{!isLoadingGroups && !groups.length && <Box pi='x28' mb='x4' color='hint'>{t('Nothing_found')}</Box>}
-		</Box>
-	</Box>;
-};
-
-export default React.memo(function AdminSidebar() {
-=======
 function AdminSidebar() {
->>>>>>> d9f1b004
 	const t = useTranslation();
 
 	const canViewSettings = useAtLeastOnePermission(
