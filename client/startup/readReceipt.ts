--- conflicted
+++ resolved
@@ -19,25 +19,11 @@
 			icon: 'info-circled',
 			label: 'Info',
 			context: ['starred', 'message', 'message-mobile', 'threads'],
-<<<<<<< HEAD
 			action(_, props) {
 				const { message = messageArgs(this).msg } = props;
-				modal.open({
-					title: t('Info'),
-					content: 'readReceipts',
-					data: {
-						messageId: message._id,
-					},
-					showConfirmButton: true,
-					showCancelButton: false,
-					confirmButtonText: t('Close'),
-=======
-			action() {
-				const { msg: message } = messageArgs(this);
 				imperativeModal.open({
 					component: ReadReceiptsModal,
 					props: { messageId: message._id, onClose: imperativeModal.close },
->>>>>>> 877be6f5
 				});
 			},
 			order: 10,
