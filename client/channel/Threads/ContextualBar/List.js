--- conflicted
+++ resolved
@@ -21,10 +21,7 @@
 import { useEndpoint } from '../../../contexts/ServerContext';
 import { useTabBarClose } from '../../../views/room/providers/ToolboxProvider';
 import ThreadComponent from '../../../../app/threads/client/components/ThreadComponent';
-<<<<<<< HEAD
 import ScrollableContentWrapper from '../../../components/basic/ScrollableContentWrapper';
-=======
->>>>>>> 8a8fefaf
 
 function mapProps(WrappedComponent) {
 	return ({ msg, username, replies, tcount, ts, ...props }) => <WrappedComponent replies={tcount} participants={replies.length} username={username} msg={msg} ts={ts} {...props}/>;
@@ -283,7 +280,7 @@
 						onItemsRendered={onItemsRendered}
 					>{rowRenderer}</List>
 					)}
-				</InfiniteLoader> }
+				</InfiniteLoader>}
 			</Box>
 		</VerticalBar.Content>
 		{ mid && <Box position='absolute' width='full' height='full' display='flex'><ThreadComponent mid={mid} jump={jump} room={room}/></Box> }
