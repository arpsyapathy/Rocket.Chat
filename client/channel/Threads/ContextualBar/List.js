--- conflicted
+++ resolved
@@ -19,12 +19,9 @@
 import ThreadListMessage from './components/Message';
 import { getConfig } from '../../../../app/ui-utils/client/config';
 import { useEndpoint } from '../../../contexts/ServerContext';
-<<<<<<< HEAD
 import { useTabBarClose } from '../../../views/room/providers/ToolboxProvider';
 import ThreadComponent from '../../../../app/threads/client/components/ThreadComponent';
-=======
 import ScrollableContentWrapper from '../../../components/basic/ScrollableContentWrapper';
->>>>>>> 7149b283
 
 function mapProps(WrappedComponent) {
 	return ({ msg, username, replies, tcount, ts, ...props }) => <WrappedComponent replies={tcount} participants={replies.length} username={username} msg={msg} ts={ts} {...props}/>;
@@ -266,11 +263,7 @@
 			<Box flexGrow={1} flexShrink={1} ref={ref} overflow='hidden'>
 				{error && <Callout mi='x24' type='danger'>{error.toString()}</Callout>}
 				{total === 0 && <Box p='x24'>{t('No_Threads')}</Box>}
-<<<<<<< HEAD
-				{ total > 0 && <InfiniteLoader
-=======
 				{!error && total > 0 && <InfiniteLoader
->>>>>>> 7149b283
 					isItemLoaded={isItemLoaded}
 					itemCount={total}
 					loadMoreItems={ loading ? () => {} : loadMoreItems}
@@ -287,11 +280,7 @@
 						onItemsRendered={onItemsRendered}
 					>{rowRenderer}</List>
 					)}
-<<<<<<< HEAD
 				</InfiniteLoader> }
-=======
-				</InfiniteLoader>}
->>>>>>> 7149b283
 			</Box>
 		</VerticalBar.Content>
 		{ mid && <Box position='absolute' width='full' height='full' display='flex'><ThreadComponent mid={mid} jump={jump} room={room}/></Box> }
