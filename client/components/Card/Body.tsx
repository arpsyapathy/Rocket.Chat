import { Box } from '@rocket.chat/fuselage';
import React, { FC, CSSProperties } from 'react';

<<<<<<< HEAD
const Body: FC<{ flexDirection?: CSSProperties['flexDirection'] }> = ({
	children,
	flexDirection = 'row',
}) => (
=======
type BodyProps = {
	flexDirection?: CSSProperties['flexDirection'];
};

const Body: FC<BodyProps> = ({ children, flexDirection = 'row' }) => (
>>>>>>> 44b328fa
	<Box mb='x8' display='flex' flexDirection={flexDirection} flexGrow={1}>
		{children}
	</Box>
);

export default Body;<|MERGE_RESOLUTION|>--- conflicted
+++ resolved
@@ -1,18 +1,11 @@
 import { Box } from '@rocket.chat/fuselage';
 import React, { FC, CSSProperties } from 'react';
 
-<<<<<<< HEAD
-const Body: FC<{ flexDirection?: CSSProperties['flexDirection'] }> = ({
-	children,
-	flexDirection = 'row',
-}) => (
-=======
 type BodyProps = {
 	flexDirection?: CSSProperties['flexDirection'];
 };
 
 const Body: FC<BodyProps> = ({ children, flexDirection = 'row' }) => (
->>>>>>> 44b328fa
 	<Box mb='x8' display='flex' flexDirection={flexDirection} flexGrow={1}>
 		{children}
 	</Box>
