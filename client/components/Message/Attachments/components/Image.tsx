import React, { memo, FC, useState, useMemo } from 'react';

import { useAttachmentDimensions } from '../context/AttachmentContext';
import { Dimensions } from './Dimensions';
import ImageBox from './ImageBox';
import Load from './Load';
import Retry from './Retry';

type ImageProps = {
	previewUrl?: string;
	src: string;
	loadImage?: boolean;
	setLoadImage: () => void;
} & Dimensions &
	({ loadImage: true } | { loadImage: false; setLoadImage: () => void });

const getDimensions = (
	width: Dimensions['width'],
	height: Dimensions['height'],
	limits: { width: number; height: number },
): { width: 'auto' | number; height: 'auto' | number } => {
	const ratio = height / width;

	if (height >= width || Math.min(width, limits.width) * ratio > limits.height) {
		return { width: (width * Math.min(height, limits.height)) / height, height: 'auto' };
	}

	return { width: Math.min(width, limits.width), height: 'auto' };
};

const Image: FC<ImageProps> = ({ previewUrl, loadImage = true, setLoadImage, src, ...size }) => {
	const limits = useAttachmentDimensions();
	const { width = limits.width, height = limits.height } = size;
	const [error, setError] = useState(false);

	const { setHasError, setHasNoError } = useMemo(
		() => ({
			setHasError: (): void => setError(true),
			setHasNoError: (): void => setError(false),
		}),
		[],
	);

	const dimensions = getDimensions(width, height, limits);

	const background = previewUrl && `url(${previewUrl}) center center / cover no-repeat fixed`;

	if (!loadImage) {
		return <Load {...limits} load={setLoadImage} />;
	}

	if (error) {
		return <Retry retry={setHasNoError} />;
	}

<<<<<<< HEAD
	return <img className='gallery-item' onError={setHasError} {...previewUrl && { style: { background } } as any } { ...dimensions } src={src}/>;
=======
	return (
		<ImageBox
			className='gallery-item'
			onError={setHasError}
			{...(previewUrl && ({ style: { background } } as any))}
			{...dimensions}
			src={src}
			is='img'
		/>
	);
>>>>>>> d8a24b04
};

export default memo(Image);<|MERGE_RESOLUTION|>--- conflicted
+++ resolved
@@ -53,9 +53,6 @@
 		return <Retry retry={setHasNoError} />;
 	}
 
-<<<<<<< HEAD
-	return <img className='gallery-item' onError={setHasError} {...previewUrl && { style: { background } } as any } { ...dimensions } src={src}/>;
-=======
 	return (
 		<ImageBox
 			className='gallery-item'
@@ -66,7 +63,6 @@
 			is='img'
 		/>
 	);
->>>>>>> d8a24b04
 };
 
 export default memo(Image);