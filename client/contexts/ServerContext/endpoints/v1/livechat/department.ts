--- conflicted
+++ resolved
@@ -3,13 +3,6 @@
 
 export type LivechatDepartment = {
 	GET: (params: {
-<<<<<<< HEAD
-		text?: string;
-		enabled?: boolean;
-		onlyMyDepartments?: boolean;
-	}) => {
-		departments: unknown[];
-=======
 		text: string;
 		offset: number;
 		count: number;
@@ -18,6 +11,5 @@
 	}) => {
 		departments: ObjectFromApi<ILivechatDepartment>[];
 		total: number;
->>>>>>> faae76b1
 	};
 };