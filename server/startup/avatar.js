--- conflicted
+++ resolved
@@ -1,9 +1,5 @@
-<<<<<<< HEAD
 /* globals FileUpload, RocketChatFile */
-=======
-/* globals FileUpload */
 import _ from 'underscore';
->>>>>>> b4f04c78
 
 Meteor.startup(function() {
 	WebApp.connectHandlers.use('/avatar/', Meteor.bindEnvironment(function(req, res/*, next*/) {
