--- conflicted
+++ resolved
@@ -28,7 +28,6 @@
 // };
 
 const newvariables = {
-<<<<<<< HEAD
 	'content-background-color': 'rc-color-primary-lightest',
 	'primary-background-color': 'rc-color-primary',
 	'success-color': 'rc-color-success',
@@ -65,29 +64,10 @@
 
 	return (usePound?"#":"") + (g | (b << 8) | (r << 16)).toString(16);
 }
-=======
-	'content-background-color': 'color-primary',
-	'primary-background-color': 'color-primary',
-	'primary-font-color': ''
-};
-
-Meteor.startup(function() {
-	Object.keys(majorColors).forEach(function(_id) {
-		console.log(_id);
-		// const color = RocketChat.models.Settings.findOne({_id});
-		// const key = newvariables[_id];
-		// if(color.value !== majorColors[_id] && key){
-		// 	const id = `theme-color-${ key }`;
-		// 	RocketChat.models.Settings.update({_id: id}, {$set: { value : color.value, editor: color.editor }});
-		// }
-	});
-});
->>>>>>> 65081142
 
 RocketChat.Migrations.add({
 	version: 103,
 	up() {
-<<<<<<< HEAD
 		Object.keys(majorColors).forEach(function (_id) {
 			const color = RocketChat.models.Settings.findOne({_id: `theme-color${_id}`});
 			const key = newvariables[_id];
@@ -95,12 +75,6 @@
 				if(/^@.+/.test(color.value)) {
 					color.value = newvariables[color.value.replace('@', '')];
 				}
-=======
-		Object.keys(majorColors).forEach(function(_id) {
-			const color = RocketChat.models.Settings.findOne({_id});
-			const key = newvariables[_id];
-			if (color.value !== majorColors[_id] && key) {
->>>>>>> 65081142
 				const id = `theme-color-${ key }`;
 				RocketChat.models.Settings.update({_id: id}, {$set: { value : color.value, editor: /^#.+/.test(color.value) ? 'color' : 'expression' }});
 			}
