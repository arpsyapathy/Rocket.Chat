import { Db } from 'mongodb';

import { TeamRaw } from '../../../app/models/server/raw/Team';
import { ITeam, ITeamMember, TEAM_TYPE, IRecordsWithTotal, IPaginationOptions } from '../../../definition/ITeam';
import { Authorization, Room } from '../../sdk';
import { ITeamCreateParams, ITeamService } from '../../sdk/types/ITeamService';
import { ServiceClass } from '../../sdk/types/ServiceClass';
import { UsersRaw } from '../../../app/models/server/raw/Users';
import { TeamMemberRaw } from '../../../app/models/server/raw/TeamMember';
import { IRoom } from '../../../definition/IRoom';

export class TeamService extends ServiceClass implements ITeamService {
	protected name = 'team';

	private TeamModel: TeamRaw;

	private Users: UsersRaw;

	private TeamMembersModel: TeamMemberRaw;

	constructor(db: Db) {
		super();

		this.TeamModel = new TeamRaw(db.collection('rocketchat_team'));
		this.TeamMembersModel = new TeamMemberRaw(db.collection('rocketchat_team_member'));
		this.Users = new UsersRaw(db.collection('users'));
	}

	async create(uid: string, { team, room = { name: team.name, extraData: {} }, members }: ITeamCreateParams): Promise<ITeam> {
		const hasPermission = await Authorization.hasPermission(uid, 'create-team');
		if (!hasPermission) {
			throw new Error('no-permission');
		}

		const createdBy = await this.Users.findOneById(uid, { projection: { username: 1 } });
		if (!createdBy) {
			throw new Error('invalid-user');
		}

		// TODO add validations to `data` and `members`

		const membersResult = await this.Users.findActiveByIds(members, { projection: { username: 1, _id: 0 } }).toArray();
		const memberUsernames = membersResult.map(({ username }) => username);

		const teamData = {
			...team,
			createdAt: new Date(),
			createdBy,
			_updatedAt: new Date(), // TODO how to avoid having to do this?
		};

		// create team
		const result = await this.TeamModel.insertOne(teamData);
		const teamId = result.insertedId;

		const membersList: Array<Omit<ITeamMember, '_id'>> = members?.map((memberId) => ({
			teamId,
			userId: memberId,
			createdAt: new Date(),
			createdBy,
			_updatedAt: new Date(), // TODO how to avoid having to do this?
		})) || [];

		membersList.push({
			teamId,
			userId: uid,
			roles: ['owner'],
			createdAt: new Date(),
			createdBy,
			_updatedAt: new Date(), // TODO how to avoid having to do this?
		});

		await this.TeamMembersModel.insertMany(membersList);

		const roomType: IRoom['t'] = team.type === TEAM_TYPE.PRIVATE ? 'p' : 'c';

		const newRoom = {
			...room,
			type: roomType,
			name: team.name,
			members: memberUsernames,
			extraData: {
				...room.extraData,
				teamId,
			},
		};

		await Room.create(uid, newRoom);

		return {
			_id: teamId,
			...teamData,
		};
	}

<<<<<<< HEAD
	async list(userId: string): Promise<Array<ITeam>> {
		const canViewAllTeams = await Authorization.hasPermission(userId, 'view-all-teams');
=======
	async list(uid: string, { offset, count }: IPaginationOptions = { offset: 0, count: 50 }): Promise<IRecordsWithTotal<ITeam>> {
		const userTeams = await this.TeamMembersModel.findByUserId(uid, { projection: { teamId: 1 } }).toArray();
>>>>>>> 1265f034

		const teamIds = userTeams.map(({ teamId }) => teamId);
		if (teamIds.length === 0) {
			return {
				total: 0,
				records: [],
			};
		}

<<<<<<< HEAD
		const records = await this.TeamMembersModel.find({ userId }, { projection: { teamId: 1 } }).toArray();
=======
		const cursor = this.TeamModel.findByIds(teamIds, {
			limit: count,
			skip: offset,
		});
>>>>>>> 1265f034

		return {
			total: await cursor.count(),
			records: await cursor.toArray(),
		};
	}

	async listAll({ offset, count }: IPaginationOptions = { offset: 0, count: 50 }): Promise<IRecordsWithTotal<ITeam>> {
		const cursor = this.TeamModel.find({}, {
			limit: count,
			skip: offset,
		});

		return {
			total: await cursor.count(),
			records: await cursor.toArray(),
		};
	}
}<|MERGE_RESOLUTION|>--- conflicted
+++ resolved
@@ -93,13 +93,8 @@
 		};
 	}
 
-<<<<<<< HEAD
-	async list(userId: string): Promise<Array<ITeam>> {
-		const canViewAllTeams = await Authorization.hasPermission(userId, 'view-all-teams');
-=======
 	async list(uid: string, { offset, count }: IPaginationOptions = { offset: 0, count: 50 }): Promise<IRecordsWithTotal<ITeam>> {
 		const userTeams = await this.TeamMembersModel.findByUserId(uid, { projection: { teamId: 1 } }).toArray();
->>>>>>> 1265f034
 
 		const teamIds = userTeams.map(({ teamId }) => teamId);
 		if (teamIds.length === 0) {
@@ -109,14 +104,10 @@
 			};
 		}
 
-<<<<<<< HEAD
-		const records = await this.TeamMembersModel.find({ userId }, { projection: { teamId: 1 } }).toArray();
-=======
 		const cursor = this.TeamModel.findByIds(teamIds, {
 			limit: count,
 			skip: offset,
 		});
->>>>>>> 1265f034
 
 		return {
 			total: await cursor.count(),
