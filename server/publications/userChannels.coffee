Meteor.publish 'userChannels', (userId) ->
	unless this.userId
		return this.ready()

<<<<<<< HEAD
	user = RocketChat.models.Users.findOneById this.userId
	if user.admin isnt true
=======
	if RocketChat.authz.hasPermission( @userId, 'view-other-user-channels') isnt true
>>>>>>> a134a870
		return this.ready()

	query = { "u._id": userId }

	console.log '[publish] userChannels'.green, userId

	ChatSubscription.find query,
		fields:
			rid: 1,
			name: 1,
			t: 1,
			u: 1
		sort: { t: 1, name: 1 }<|MERGE_RESOLUTION|>--- conflicted
+++ resolved
@@ -2,12 +2,7 @@
 	unless this.userId
 		return this.ready()
 
-<<<<<<< HEAD
-	user = RocketChat.models.Users.findOneById this.userId
-	if user.admin isnt true
-=======
 	if RocketChat.authz.hasPermission( @userId, 'view-other-user-channels') isnt true
->>>>>>> a134a870
 		return this.ready()
 
 	query = { "u._id": userId }
