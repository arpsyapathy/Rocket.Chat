Meteor.methods
	canAccessRoom: (rid, userId) ->
<<<<<<< HEAD
		user = RocketChat.cache.Users.findOneById userId, fields: username: 1
=======

		check rid, String
		check userId, String

		user = RocketChat.models.Users.findOneById userId, fields: username: 1
>>>>>>> cee6fc10

		unless user?.username
			throw new Meteor.Error 'error-invalid-user', 'Invalid user', { method: 'canAccessRoom' }

		unless rid
			throw new Meteor.Error 'error-invalid-room', 'Invalid room', { method: 'canAccessRoom' }

		room = RocketChat.cache.Rooms.findOneById rid

		if room
			if RocketChat.authz.canAccessRoom.call(this, room, user)
				room.username = user.username
				return room
			else
				return false
		else
			throw new Meteor.Error 'error-invalid-room', 'Invalid room', { method: 'canAccessRoom' }<|MERGE_RESOLUTION|>--- conflicted
+++ resolved
@@ -1,14 +1,10 @@
 Meteor.methods
 	canAccessRoom: (rid, userId) ->
-<<<<<<< HEAD
-		user = RocketChat.cache.Users.findOneById userId, fields: username: 1
-=======
 
 		check rid, String
 		check userId, String
 
-		user = RocketChat.models.Users.findOneById userId, fields: username: 1
->>>>>>> cee6fc10
+		user = RocketChat.cache.Users.findOneById userId, fields: username: 1
 
 		unless user?.username
 			throw new Meteor.Error 'error-invalid-user', 'Invalid user', { method: 'canAccessRoom' }
