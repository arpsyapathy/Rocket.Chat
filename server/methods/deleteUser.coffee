Meteor.methods
	deleteUser: (userId) ->
		if not Meteor.userId()
			throw new Meteor.Error('invalid-user', "[methods] deleteUser -> Invalid user")
<<<<<<< HEAD

		user = RocketChat.models.Users.findOneById Meteor.userId()
		unless user?.admin is true
=======
		
		user = Meteor.users.findOne Meteor.userId()
		unless RocketChat.authz.hasPermission(Meteor.userId(), 'delete-user') is true
>>>>>>> a134a870
			throw new Meteor.Error 'not-authorized', '[methods] deleteUser -> Not authorized'

		user = RocketChat.models.Users.findOneById userId
		unless user?
			throw new Meteor.Error 'not-found', '[methods] deleteUser -> User not found'

		ChatMessage.remove { "u._id": userId } # Remove user messages

		ChatSubscription.find({ "u._id": userId }).forEach (subscription) ->
			room = ChatRoom.findOne subscription.rid
			if room.t isnt 'c' and room.usernames.length is 1
				ChatRoom.remove subscription.rid # Remove non-channel rooms with only 1 user (the one being deleted)



		ChatSubscription.remove { "u._id": userId } # Remove user subscriptions

		rooms = ChatRoom.find({ "u._id": userId }).fetch()


		ChatRoom.remove { t: 'd', usernames: user.username } # Remove direct rooms with the user
		ChatRoom.update {}, { $pull: { usernames: user.username } }, { multi: true } # Remove user from all other rooms
		RocketChat.models.Users.removeById userId # Remove user from users database

		return true<|MERGE_RESOLUTION|>--- conflicted
+++ resolved
@@ -2,15 +2,10 @@
 	deleteUser: (userId) ->
 		if not Meteor.userId()
 			throw new Meteor.Error('invalid-user', "[methods] deleteUser -> Invalid user")
-<<<<<<< HEAD
 
 		user = RocketChat.models.Users.findOneById Meteor.userId()
-		unless user?.admin is true
-=======
-		
-		user = Meteor.users.findOne Meteor.userId()
+
 		unless RocketChat.authz.hasPermission(Meteor.userId(), 'delete-user') is true
->>>>>>> a134a870
 			throw new Meteor.Error 'not-authorized', '[methods] deleteUser -> Not authorized'
 
 		user = RocketChat.models.Users.findOneById userId
