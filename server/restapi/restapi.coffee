--- conflicted
+++ resolved
@@ -244,7 +244,6 @@
 			else
 				console.log '[restapi] bulk/createRoom -> '.red, "User does not have 'bulk-create-c' permission"
 				statusCode: 403
-<<<<<<< HEAD
 				body: status: 'error', message: 'You do not have permission to do this'
 
 ###
@@ -349,6 +348,4 @@
 			else
 				console.log '[restapi] api/outgoingWebhooks -> '.red, "User does not have 'bulk-create-c' permission"
 				statusCode: 403
-=======
->>>>>>> 98b0e284
 				body: status: 'error', message: 'You do not have permission to do this'