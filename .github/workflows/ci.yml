--- conflicted
+++ resolved
@@ -122,13 +122,8 @@
 
   packages-build:
     name: 📦 Build Packages
-<<<<<<< HEAD
-    needs: [release-versions]
-    runs-on: ubuntu-22.04
-=======
     needs: [release-versions, notify-draft-services]
-    runs-on: ubuntu-20.04
->>>>>>> e923ee4d
+    runs-on: ubuntu-22.04
     steps:
       - name: Github Info
         run: |
