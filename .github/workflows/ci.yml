name: CI

on:
  release:
    types: [published]
  pull_request:
    branches: '**'
  push:
    branches:
      - develop

concurrency:
  group: ${{ github.workflow }}-${{ github.head_ref || github.run_id }}
  cancel-in-progress: true

env:
  TOOL_NODE_FLAGS: ${{ vars.TOOL_NODE_FLAGS }}

jobs:
  release-versions:
    name: ⚙️ Variables Setup
    runs-on: ubuntu-latest
    outputs:
      release: ${{ steps.by-tag.outputs.release }}
      latest-release: ${{ steps.latest.outputs.latest-release }}
      docker-tag: ${{ steps.docker.outputs.docker-tag }}
      gh-docker-tag: ${{ steps.docker.outputs.gh-docker-tag }}
      lowercase-repo: ${{ steps.var.outputs.lowercase-repo }}
      rc-dockerfile: '${{ github.workspace }}/apps/meteor/.docker/Dockerfile'
      rc-docker-tag: '${{ steps.docker.outputs.gh-docker-tag }}.official'
      rc-dockerfile-alpine: '${{ github.workspace }}/apps/meteor/.docker/Dockerfile.alpine'
      rc-docker-tag-alpine: '${{ steps.docker.outputs.gh-docker-tag }}.alpine'
      node-version: ${{ steps.var.outputs.node-version }}
      # this is 100% intentional, secrets are not available for forks, so ee-tests will always fail
      # to avoid this, we are using a dummy license, expiring at 2024-06-30
      enterprise-license: WMa5i+/t/LZbYOj8u3XUkivRhWBtWO6ycUjaZoVAw2DxMfdyBIAa2gMMI4x7Z2BrTZIZhFEImfOxcXcgD0QbXHGBJaMI+eYG+eofnVWi2VA7RWbpvWTULgPFgyJ4UEFeCOzVjcBLTQbmMSam3u0RlekWJkfAO0KnmLtsaEYNNA2rz1U+CLI/CdNGfdqrBu5PZZbGkH0KEzyIZMaykOjzvX+C6vd7fRxh23HecwhkBbqE8eQsCBt2ad0qC4MoVXsDaSOmSzGW+aXjuXt/9zjvrLlsmWQTSlkrEHdNkdywm0UkGxqz3+CP99n0WggUBioUiChjMuNMoceWvDvmxYP9Ml2NpYU7SnfhjmMFyXOah8ofzv8w509Y7XODvQBz+iB4Co9YnF3vT96HDDQyAV5t4jATE+0t37EAXmwjTi3qqyP7DLGK/revl+mlcwJ5kS4zZBsm1E4519FkXQOZSyWRnPdjqvh4mCLqoispZ49wKvklDvjPxCSP9us6cVXLDg7NTJr/4pfxLPOkvv7qCgugDvlDx17bXpQFPSDxmpw66FLzvb5Id0dkWjOzrRYSXb0bFWoUQjtHFzmcpFkyVhOKrQ9zA9+Zm7vXmU9Y2l2dK79EloOuHMSYAqsPEag8GMW6vI/cT4iIjHGGDePKnD0HblvTEKzql11cfT/abf2IiaY=
    steps:
      - uses: Bhacaz/checkout-files@v2
        with:
          files: package.json
          branch: ${{ github.ref }}

      - id: var
        run: |
          LOWERCASE_REPOSITORY=$(echo "${{ github.repository_owner }}" | tr "[:upper:]" "[:lower:]")

          echo "LOWERCASE_REPOSITORY: ${LOWERCASE_REPOSITORY}"
          echo "lowercase-repo=${LOWERCASE_REPOSITORY}" >> $GITHUB_OUTPUT

          NODE_VERSION=$(node -p "require('./package.json').engines.node")
          echo "NODE_VERSION: ${NODE_VERSION}"
          echo "node-version=${NODE_VERSION}" >> $GITHUB_OUTPUT

      - id: by-tag
        run: |
          if echo "$GITHUB_REF_NAME" | grep -Eq '^[0-9]+\.[0-9]+\.[0-9]+$' ; then
            RELEASE="latest"
          elif echo "$GITHUB_REF_NAME" | grep -Eq '^[0-9]+\.[0-9]+\.[0-9]+-rc\.[0-9]+$' ; then
            RELEASE="release-candidate"
          fi
          echo "RELEASE: ${RELEASE}"
          echo "release=${RELEASE}" >> $GITHUB_OUTPUT

      - id: latest
        run: |
          LATEST_RELEASE="$(
            git -c 'versionsort.suffix=-' ls-remote -t --exit-code --refs --sort=-v:refname "https://github.com/$GITHUB_REPOSITORY" '*' |
              awk -F/ '$NF !~ /rc|beta/ { print $NF; exit }'
          )"
          echo "LATEST_RELEASE: ${LATEST_RELEASE}"
          echo "latest-release=${LATEST_RELEASE}" >> $GITHUB_OUTPUT

      - id: docker
        run: |
          if [[ '${{ github.event_name }}' == 'pull_request' ]]; then
            DOCKER_TAG="pr-${{ github.event.number }}"
          else
            DOCKER_TAG="gh-${{ github.run_id }}"
          fi
          echo "DOCKER_TAG: ${DOCKER_TAG}"
          echo "gh-docker-tag=${DOCKER_TAG}" >> $GITHUB_OUTPUT

  packages-build:
    name: 📦 Build Packages
    needs: [release-versions]
    runs-on: ubuntu-20.04
    steps:
      - name: Github Info
        run: |
          echo "GITHUB_ACTION: $GITHUB_ACTION"
          echo "GITHUB_ACTOR: $GITHUB_ACTOR"
          echo "GITHUB_REF: $GITHUB_REF"
          echo "GITHUB_HEAD_REF: $GITHUB_HEAD_REF"
          echo "GITHUB_BASE_REF: $GITHUB_BASE_REF"
          echo "github.event_name: ${{ github.event_name }}"
          cat $GITHUB_EVENT_PATH

      - name: Set Swap Space
        uses: pierotofy/set-swap-space@master
        with:
          swap-size-gb: 4

      - uses: actions/checkout@v3

      - name: Setup NodeJS
        uses: ./.github/actions/setup-node
        with:
          node-version: ${{ needs.release-versions.outputs.node-version }}
          cache-modules: true
          install: true

      - name: Cache vite
        uses: actions/cache@v3
        with:
          path: ./node_modules/.vite
          key: vite-local-cache-${{ runner.OS }}-${{ hashFiles('package.json') }}
          restore-keys: |
            vite-local-cache-${{ runner.os }}-

      - uses: dtinth/setup-github-actions-caching-for-turbo@v1

      - name: Build Rocket.Chat Packages
        run: yarn build

  build:
    name: 📦 Meteor Build - coverage
    needs: [release-versions, packages-build]
    runs-on: ubuntu-20.04

    steps:
      - name: Github Info
        run: |
          echo "GITHUB_ACTION: $GITHUB_ACTION"
          echo "GITHUB_ACTOR: $GITHUB_ACTOR"
          echo "GITHUB_REF: $GITHUB_REF"
          echo "GITHUB_HEAD_REF: $GITHUB_HEAD_REF"
          echo "GITHUB_BASE_REF: $GITHUB_BASE_REF"
          echo "github.event_name: ${{ github.event_name }}"
          cat $GITHUB_EVENT_PATH

<<<<<<< HEAD
          # only install meteor if bin isn't found
          command -v meteor >/dev/null 2>&1 || curl https://install.meteor.com | sed s/--progress-bar/-sL/g | /bin/sh
          # git clone --recursive -b release-3.0 https://github.com/meteor/meteor.git /tmp/meteor
          # ln -s /tmp/meteor/meteor /usr/local/bin/meteor
          # meteor --help
=======
      - uses: actions/checkout@v3
>>>>>>> 05f613f4

      - uses: ./.github/actions/meteor-build
        with:
          node-version: ${{ needs.release-versions.outputs.node-version }}
          coverage: true

  build-prod:
    name: 📦 Meteor Build - official
    needs: [tests-done, release-versions, packages-build]
    if: (github.event_name == 'release' || github.ref == 'refs/heads/develop')
    runs-on: ubuntu-20.04

    steps:
      - name: Github Info
        run: |
          echo "GITHUB_ACTION: $GITHUB_ACTION"
          echo "GITHUB_ACTOR: $GITHUB_ACTOR"
          echo "GITHUB_REF: $GITHUB_REF"
          echo "GITHUB_HEAD_REF: $GITHUB_HEAD_REF"
          echo "GITHUB_BASE_REF: $GITHUB_BASE_REF"
          echo "github.event_name: ${{ github.event_name }}"
          cat $GITHUB_EVENT_PATH

      - uses: actions/checkout@v3

      - uses: ./.github/actions/meteor-build
        with:
          node-version: ${{ needs.release-versions.outputs.node-version }}
          coverage: false

  build-gh-docker-coverage:
    name: 🚢 Build Docker Images for Testing
    needs: [build, release-versions]
    if: (github.event.pull_request.head.repo.full_name == github.repository || github.event_name == 'release' || github.ref == 'refs/heads/develop')
    runs-on: ubuntu-20.04

<<<<<<< HEAD
      - name: Build Rocket.Chat From Pull Request
        if: startsWith(github.ref, 'refs/pull/') == true
        env:
          METEOR_PROFILE: 1000
        run: yarn build:ci -- --directory /tmp/dist
        # run: |
        #   cd apps/meteor/
        #   METEOR_DISABLE_OPTIMISTIC_CACHING=1 /tmp/meteor/meteor build --server-only --directory /tmp/dist
        #   cd -

      - name: Build Rocket.Chat
        if: startsWith(github.ref, 'refs/pull/') != true
        run: yarn build:ci -- --directory /tmp/dist
        # run: |
        #   cd apps/meteor/
        #   METEOR_DISABLE_OPTIMISTIC_CACHING=1 /tmp/meteor/meteor build --server-only --directory /tmp/dist
        #   cd -
=======
    env:
      RC_DOCKERFILE: ${{ matrix.platform == 'alpine' && needs.release-versions.outputs.rc-dockerfile-alpine || needs.release-versions.outputs.rc-dockerfile }}
      RC_DOCKER_TAG: ${{ matrix.platform == 'alpine' && needs.release-versions.outputs.rc-docker-tag-alpine || needs.release-versions.outputs.rc-docker-tag }}
      DOCKER_TAG: ${{ needs.release-versions.outputs.gh-docker-tag }}
      LOWERCASE_REPOSITORY: ${{ needs.release-versions.outputs.lowercase-repo }}
      SERVICES_PUBLISH: 'authorization-service account-service ddp-streamer-service presence-service stream-hub-service'

    strategy:
      fail-fast: false
      matrix:
        platform: ['official', 'alpine']
>>>>>>> 05f613f4

    steps:
      - uses: actions/checkout@v3
      - uses: ./.github/actions/build-docker
        with:
          CR_USER: ${{ secrets.CR_USER }}
          CR_PAT: ${{ secrets.CR_PAT }}
          node-version: ${{ needs.release-versions.outputs.node-version }}
          platform: ${{ matrix.platform }}

  build-gh-docker:
    name: 🚢 Build Docker Images for Production
    needs: [build-prod, release-versions]
    runs-on: ubuntu-20.04

    env:
      RC_DOCKERFILE: ${{ matrix.platform == 'alpine' && needs.release-versions.outputs.rc-dockerfile-alpine || needs.release-versions.outputs.rc-dockerfile }}
      RC_DOCKER_TAG: ${{ matrix.platform == 'alpine' && needs.release-versions.outputs.rc-docker-tag-alpine || needs.release-versions.outputs.rc-docker-tag }}
      DOCKER_TAG: ${{ needs.release-versions.outputs.gh-docker-tag }}
      LOWERCASE_REPOSITORY: ${{ needs.release-versions.outputs.lowercase-repo }}
      SERVICES_PUBLISH: 'authorization-service account-service ddp-streamer-service presence-service stream-hub-service'

    strategy:
      fail-fast: false
      matrix:
        platform: ['official', 'alpine']

    steps:
      - uses: actions/checkout@v3

      - uses: ./.github/actions/build-docker
        with:
          CR_USER: ${{ secrets.CR_USER }}
          CR_PAT: ${{ secrets.CR_PAT }}
          node-version: ${{ needs.release-versions.outputs.node-version }}
          platform: ${{ matrix.platform }}

      - name: Rename official Docker tag to GitHub Container Registry
        if: matrix.platform == 'official'
        run: |
          IMAGE_NAME_BASE="ghcr.io/${LOWERCASE_REPOSITORY}/rocket.chat:${DOCKER_TAG}"

          echo "Push Docker image: ${IMAGE_NAME_BASE}"
          docker tag ${IMAGE_NAME_BASE}.official $IMAGE_NAME_BASE
          docker push $IMAGE_NAME_BASE

  checks:
    needs: [release-versions, packages-build]

    name: 🔎 Code Check
    uses: ./.github/workflows/ci-code-check.yml
    with:
      node-version: ${{ needs.release-versions.outputs.node-version }}

  test-unit:
    name: 🔨 Test Unit
<<<<<<< HEAD
    needs: [build, release-versions]
=======
    needs: [packages-build, release-versions]
>>>>>>> 05f613f4

    uses: ./.github/workflows/ci-test-unit.yml
    with:
      node-version: ${{ needs.release-versions.outputs.node-version }}
    secrets:
      CODECOV_TOKEN: ${{ secrets.CODECOV_TOKEN }}

  test-api:
    name: 🔨 Test API (CE)
<<<<<<< HEAD
    needs: [build, release-versions]
=======
    needs: [checks, build-gh-docker-coverage, release-versions]
>>>>>>> 05f613f4

    uses: ./.github/workflows/ci-test-e2e.yml
    with:
      type: api
      release: ce
      node-version: ${{ needs.release-versions.outputs.node-version }}
      lowercase-repo: ${{ needs.release-versions.outputs.lowercase-repo }}
      rc-dockerfile: ${{ needs.release-versions.outputs.rc-dockerfile }}
      rc-docker-tag: ${{ needs.release-versions.outputs.rc-docker-tag }}
      rc-dockerfile-alpine: ${{ needs.release-versions.outputs.rc-dockerfile-alpine }}
      rc-docker-tag-alpine: ${{ needs.release-versions.outputs.rc-docker-tag-alpine }}
      gh-docker-tag: ${{ needs.release-versions.outputs.gh-docker-tag }}
    secrets:
      CR_USER: ${{ secrets.CR_USER }}
      CR_PAT: ${{ secrets.CR_PAT }}

  test-ui:
    name: 🔨 Test UI (CE)
<<<<<<< HEAD
    needs: [build, release-versions]
=======
    needs: [checks, build-gh-docker-coverage, release-versions]
>>>>>>> 05f613f4

    uses: ./.github/workflows/ci-test-e2e.yml
    with:
      type: ui
      release: ce
      transporter: 'nats://nats:4222'
      enterprise-license: ${{ needs.release-versions.outputs.enterprise-license }}
      shard: '[1, 2, 3, 4]'
      total-shard: 4
      node-version: ${{ needs.release-versions.outputs.node-version }}
      lowercase-repo: ${{ needs.release-versions.outputs.lowercase-repo }}
      rc-dockerfile: ${{ needs.release-versions.outputs.rc-dockerfile }}
      rc-docker-tag: ${{ needs.release-versions.outputs.rc-docker-tag }}
      rc-dockerfile-alpine: ${{ needs.release-versions.outputs.rc-dockerfile-alpine }}
      rc-docker-tag-alpine: ${{ needs.release-versions.outputs.rc-docker-tag-alpine }}
      gh-docker-tag: ${{ needs.release-versions.outputs.gh-docker-tag }}
    secrets:
      CR_USER: ${{ secrets.CR_USER }}
      CR_PAT: ${{ secrets.CR_PAT }}
      QASE_API_TOKEN: ${{ secrets.QASE_API_TOKEN }}
      REPORTER_ROCKETCHAT_API_KEY: ${{ secrets.REPORTER_ROCKETCHAT_API_KEY }}
      REPORTER_ROCKETCHAT_URL: ${{ secrets.REPORTER_ROCKETCHAT_URL }}

  test-api-ee:
    name: 🔨 Test API (EE)
<<<<<<< HEAD
    needs: [build, release-versions]
=======
    needs: [checks, build-gh-docker-coverage, release-versions]
>>>>>>> 05f613f4

    uses: ./.github/workflows/ci-test-e2e.yml
    with:
      type: api
      release: ee
      transporter: 'nats://nats:4222'
      enterprise-license: ${{ needs.release-versions.outputs.enterprise-license }}
      mongodb-version: "['4.4']"
      node-version: ${{ needs.release-versions.outputs.node-version }}
      lowercase-repo: ${{ needs.release-versions.outputs.lowercase-repo }}
      rc-dockerfile: ${{ needs.release-versions.outputs.rc-dockerfile }}
      rc-docker-tag: ${{ needs.release-versions.outputs.rc-docker-tag }}
      rc-dockerfile-alpine: ${{ needs.release-versions.outputs.rc-dockerfile-alpine }}
      rc-docker-tag-alpine: ${{ needs.release-versions.outputs.rc-docker-tag-alpine }}
      gh-docker-tag: ${{ needs.release-versions.outputs.gh-docker-tag }}
    secrets:
      CR_USER: ${{ secrets.CR_USER }}
      CR_PAT: ${{ secrets.CR_PAT }}

  test-ui-ee:
    name: 🔨 Test UI (EE)
<<<<<<< HEAD
    needs: [build, release-versions]
=======
    needs: [checks, build-gh-docker-coverage, release-versions]
>>>>>>> 05f613f4

    uses: ./.github/workflows/ci-test-e2e.yml
    with:
      type: ui
      release: ee
      transporter: 'nats://nats:4222'
      enterprise-license: ${{ needs.release-versions.outputs.enterprise-license }}
      shard: '[1, 2, 3, 4, 5]'
      total-shard: 5
      mongodb-version: "['4.4']"
      node-version: ${{ needs.release-versions.outputs.node-version }}
      lowercase-repo: ${{ needs.release-versions.outputs.lowercase-repo }}
      rc-dockerfile: ${{ needs.release-versions.outputs.rc-dockerfile }}
      rc-docker-tag: ${{ needs.release-versions.outputs.rc-docker-tag }}
      rc-dockerfile-alpine: ${{ needs.release-versions.outputs.rc-dockerfile-alpine }}
      rc-docker-tag-alpine: ${{ needs.release-versions.outputs.rc-docker-tag-alpine }}
      gh-docker-tag: ${{ needs.release-versions.outputs.gh-docker-tag }}
    secrets:
      CR_USER: ${{ secrets.CR_USER }}
      CR_PAT: ${{ secrets.CR_PAT }}
      QASE_API_TOKEN: ${{ secrets.QASE_API_TOKEN }}
      REPORTER_ROCKETCHAT_API_KEY: ${{ secrets.REPORTER_ROCKETCHAT_API_KEY }}
      REPORTER_ROCKETCHAT_URL: ${{ secrets.REPORTER_ROCKETCHAT_URL }}
      CODECOV_TOKEN: ${{ secrets.CODECOV_TOKEN }}

  tests-done:
    name: ✅ Tests Done
    runs-on: ubuntu-20.04
    needs: [test-unit, test-api, test-ui, test-api-ee, test-ui-ee]

    steps:
      - name: Test finish aggregation
        run: |
          echo finished

  deploy:
    name: 🚀 Publish build assets
    runs-on: ubuntu-20.04
    if: github.event_name == 'release' || github.ref == 'refs/heads/develop'
    needs: [build-gh-docker, release-versions]

    steps:
      - uses: Bhacaz/checkout-files@v2
        with:
          files: package.json
          branch: ${{ github.ref }}

      - name: Restore build
        uses: actions/download-artifact@v3
        with:
          name: build
          path: /tmp/build

      - name: Publish assets
        env:
          AWS_ACCESS_KEY_ID: ${{ secrets.AWS_ACCESS_KEY_ID }}
          AWS_SECRET_ACCESS_KEY: ${{ secrets.AWS_SECRET_ACCESS_KEY }}
          AWS_DEFAULT_REGION: 'us-east-1'
          GPG_PASSWORD: ${{ secrets.GPG_PASSWORD }}
        run: |
          REPO_VERSION=$(node -p "require('./package.json').version")

          if [[ '${{ github.event_name }}' = 'release' ]]; then
            GIT_TAG="${GITHUB_REF#*tags/}"
            ARTIFACT_NAME="${REPO_VERSION}"
          else
            GIT_TAG=""
            ARTIFACT_NAME="${REPO_VERSION}.$GITHUB_SHA"
          fi;

          ROCKET_DEPLOY_DIR="/tmp/deploy"
          FILENAME="$ROCKET_DEPLOY_DIR/rocket.chat-$ARTIFACT_NAME.tgz";

          aws s3 cp s3://rocketchat/sign.key.gpg .github/sign.key.gpg

          mkdir -p $ROCKET_DEPLOY_DIR

          cp .github/sign.key.gpg /tmp
          gpg --yes --batch --passphrase=$GPG_PASSWORD /tmp/sign.key.gpg
          gpg --allow-secret-key-import --import /tmp/sign.key
          rm /tmp/sign.key

          ln -s /tmp/build/Rocket.Chat.tar.gz "$FILENAME"
          gpg --armor --detach-sign "$FILENAME"

          aws s3 cp $ROCKET_DEPLOY_DIR/ s3://download.rocket.chat/build/ --recursive

  build-docker-preview:
    name: 🚢 Build Docker Image (preview)
    runs-on: ubuntu-20.04
    needs: [build, checks, release-versions]
    if: github.event_name == 'release' || github.ref == 'refs/heads/develop'
    steps:
      - uses: actions/checkout@v3

      - name: Restore build
        uses: actions/download-artifact@v3
        with:
          name: build
          path: /tmp/build

      - name: Unpack build
        run: |
          cd /tmp/build
          tar xzf Rocket.Chat.tar.gz
          rm Rocket.Chat.tar.gz

      - name: Build Docker image
        id: build-docker-image-preview
        uses: ./.github/actions/build-docker-image
        with:
          root-dir: /tmp/build
          docker-tag: ${{ needs.release-versions.outputs.gh-docker-tag }}
          release: preview
          username: ${{ secrets.CR_USER }}
          password: ${{ secrets.CR_PAT }}

  docker-image-publish:
    name: 🚀 Publish Docker Image (main)
    runs-on: ubuntu-20.04
    needs: [deploy, build-docker-preview, release-versions]

    strategy:
      matrix:
        # this is currently a mix of variants and different images
        release: ['official', 'preview', 'alpine']

    env:
      IMAGE_NAME: 'rocketchat/rocket.chat'

    steps:
      - name: Login to DockerHub
        uses: docker/login-action@v2
        with:
          username: ${{ secrets.DOCKER_USER }}
          password: ${{ secrets.DOCKER_PASS }}

      - name: Login to GitHub Container Registry
        uses: docker/login-action@v2
        with:
          registry: ghcr.io
          username: ${{ secrets.CR_USER }}
          password: ${{ secrets.CR_PAT }}

      - name: Get Docker image name
        id: gh-docker
        run: |
          GH_IMAGE_NAME="ghcr.io/${{ needs.release-versions.outputs.lowercase-repo }}/rocket.chat:${{ needs.release-versions.outputs.gh-docker-tag }}.${{ matrix.release }}"

          echo "GH_IMAGE_NAME: $GH_IMAGE_NAME"

          echo "gh-image-name=${GH_IMAGE_NAME}" >> $GITHUB_OUTPUT

          DOCKER_TAG_SHA="sha-${GITHUB_SHA:0:7}"

          echo "DOCKER_TAG_SHA: ${DOCKER_TAG_SHA}"
          echo "gh-docker-tag-sha=${DOCKER_TAG_SHA}" >> $GITHUB_OUTPUT

      - name: Pull Docker image
        run: docker pull ${{ steps.gh-docker.outputs.gh-image-name }}

      - name: Publish Docker image
        run: |
          if [[ '${{ matrix.release }}' = 'preview' ]]; then
            IMAGE_NAME="${IMAGE_NAME}.preview"
          fi;

          # 'develop' or 'tag'
          DOCKER_TAG=$GITHUB_REF_NAME

          # append the variant name to docker tag
          if [[ '${{ matrix.release }}' = 'alpine' ]]; then
            DOCKER_TAG="${DOCKER_TAG}-${{ matrix.release }}"
          fi;

          PUBLISHED_TAGS=()

          # tag and push the specific tag version
          docker tag ${{ steps.gh-docker.outputs.gh-image-name }} $IMAGE_NAME:$DOCKER_TAG
          docker push $IMAGE_NAME:$DOCKER_TAG

          PUBLISHED_TAGS+=("$IMAGE_NAME:$DOCKER_TAG")

          if [[ $GITHUB_REF == refs/tags/* ]]; then
            RELEASE="${{ needs.release-versions.outputs.release }}"

            if [[ '${{ matrix.release }}' = 'alpine' ]]; then
              RELEASE="${RELEASE}-${{ matrix.release }}"
            fi;

            echo "RELEASE: $RELEASE"

            if [[ $RELEASE == 'latest' ]]; then
              if [[ '${{ needs.release-versions.outputs.latest-release }}' == $GITHUB_REF_NAME ]]; then
                docker tag ${{ steps.gh-docker.outputs.gh-image-name }} $IMAGE_NAME:$RELEASE
                docker push $IMAGE_NAME:$RELEASE

                PUBLISHED_TAGS+=("$IMAGE_NAME:$RELEASE")
              fi
            else
              docker tag ${{ steps.gh-docker.outputs.gh-image-name }} $IMAGE_NAME:$RELEASE
              docker push $IMAGE_NAME:$RELEASE

              PUBLISHED_TAGS+=("$IMAGE_NAME:$RELEASE")
            fi
          fi

          # commit hash
          TAG_SHA="${{ steps.gh-docker.outputs.gh-docker-tag-sha }}"

          # append the variant name to docker tag
          if [[ '${{ matrix.release }}' = 'alpine' ]]; then
            TAG_SHA="${TAG_SHA}-${{ matrix.release }}"
          fi;

          docker tag ${{ steps.gh-docker.outputs.gh-image-name }} $IMAGE_NAME:$TAG_SHA
          docker push $IMAGE_NAME:$TAG_SHA

          PUBLISHED_TAGS+=("$IMAGE_NAME:$TAG_SHA")

          echo "::group::Published tags"

          for TAG in ${PUBLISHED_TAGS[@]}; do
            echo $TAG
          done

          echo "::endgroup::"

  services-docker-image-publish:
    name: 🚀 Publish Docker Image (services)
    runs-on: ubuntu-20.04
    needs: [deploy, release-versions]

    strategy:
      matrix:
        service: ['account', 'authorization', 'ddp-streamer', 'presence', 'stream-hub']

    steps:
      - name: Login to DockerHub
        uses: docker/login-action@v2
        with:
          username: ${{ secrets.DOCKER_USER }}
          password: ${{ secrets.DOCKER_PASS }}

      - name: Login to GitHub Container Registry
        uses: docker/login-action@v2
        with:
          registry: ghcr.io
          username: ${{ secrets.CR_USER }}
          password: ${{ secrets.CR_PAT }}

      - name: Get Docker image name
        id: gh-docker
        run: |
          GH_IMAGE_NAME="ghcr.io/${{ needs.release-versions.outputs.lowercase-repo }}/${{ matrix.service }}-service:${{ needs.release-versions.outputs.gh-docker-tag }}"

          echo "GH_IMAGE_NAME: $GH_IMAGE_NAME"

          echo "gh-image-name=${GH_IMAGE_NAME}" >> $GITHUB_OUTPUT

          DOCKER_TAG_SHA="sha-${GITHUB_SHA:0:7}"

          echo "DOCKER_TAG_SHA: ${DOCKER_TAG_SHA}"
          echo "gh-docker-tag-sha=${DOCKER_TAG_SHA}" >> $GITHUB_OUTPUT

      - name: Pull Docker image
        run: docker pull ${{ steps.gh-docker.outputs.gh-image-name }}

      - name: Publish Docker images
        run: |
          DH_IMAGE_NAME="rocketchat/${{ matrix.service }}-service"

          # 'develop' or 'tag'
          DOCKER_TAG=$GITHUB_REF_NAME

          PUBLISHED_TAGS=()

          # tag and push the specific tag version
          docker tag ${{ steps.gh-docker.outputs.gh-image-name }} $DH_IMAGE_NAME:$DOCKER_TAG
          docker push $DH_IMAGE_NAME:$DOCKER_TAG

          PUBLISHED_TAGS+=("$DH_IMAGE_NAME:$DOCKER_TAG")

          if [[ $GITHUB_REF == refs/tags/* ]]; then
            RELEASE="${{ needs.release-versions.outputs.release }}"

            if [[ $RELEASE == 'latest' ]]; then
              if [[ '${{ needs.release-versions.outputs.latest-release }}' == $GITHUB_REF_NAME ]]; then
                docker tag ${{ steps.gh-docker.outputs.gh-image-name }} $DH_IMAGE_NAME:$RELEASE
                docker push $DH_IMAGE_NAME:$RELEASE

                PUBLISHED_TAGS+=("$DH_IMAGE_NAME:$RELEASE")
              fi
            else
              docker tag ${{ steps.gh-docker.outputs.gh-image-name }} $DH_IMAGE_NAME:$RELEASE
              docker push $DH_IMAGE_NAME:$RELEASE

              PUBLISHED_TAGS+=("$DH_IMAGE_NAME:$RELEASE")
            fi
          fi

          # commit hash
          TAG_SHA="${{ steps.gh-docker.outputs.gh-docker-tag-sha }}"

          docker tag ${{ steps.gh-docker.outputs.gh-image-name }} $DH_IMAGE_NAME:$TAG_SHA
          docker push $DH_IMAGE_NAME:$TAG_SHA

          PUBLISHED_TAGS+=("$DH_IMAGE_NAME:$TAG_SHA")

          echo "::group::Published tags"

          for TAG in ${PUBLISHED_TAGS[@]}; do
            echo $TAG
          done

          echo "::endgroup::"

  notify-services:
    name: 🚀 Notify external services
    runs-on: ubuntu-20.04
    needs:
      - services-docker-image-publish
      - docker-image-publish
      - release-versions
    steps:
      - uses: Bhacaz/checkout-files@v2
        with:
          files: package.json
          branch: ${{ github.ref }}

      - name: Releases service
        env:
          UPDATE_TOKEN: ${{ secrets.UPDATE_TOKEN }}
        run: |
          REPO_VERSION=$(node -p "require('./package.json').version")

          if [[ '${{ github.event_name }}' = 'release' ]]; then
            GIT_TAG="${GITHUB_REF#*tags/}"
            GIT_BRANCH=""
            ARTIFACT_NAME="${REPO_VERSION}"
            RC_VERSION=$GIT_TAG

            if [[ '${{ needs.release-versions.outputs.release }}' = 'release-candidate' ]]; then
              RC_RELEASE=candidate
            elif [[ '${{ needs.release-versions.outputs.release }}' = 'latest' ]]; then
              RC_RELEASE=stable
            fi
          else
            GIT_TAG=""
            GIT_BRANCH="${GITHUB_REF#*heads/}"
            ARTIFACT_NAME="${REPO_VERSION}.$GITHUB_SHA"
            RC_VERSION="${REPO_VERSION}"
            RC_RELEASE=develop
          fi;

          curl -H "Content-Type: application/json" -H "X-Update-Token: $UPDATE_TOKEN" -d \
              "{\"nodeVersion\": \"${{ needs.release-versions.outputs.node-version }}\", \"compatibleMongoVersions\": [\"4.4\", \"5.0\", \"6.0\"], \"commit\": \"$GITHUB_SHA\", \"tag\": \"$RC_VERSION\", \"branch\": \"$GIT_BRANCH\", \"artifactName\": \"$ARTIFACT_NAME\", \"releaseType\": \"$RC_RELEASE\"}" \
              https://releases.rocket.chat/update

          # Makes build fail if the release isn't there
          curl --fail https://releases.rocket.chat/$RC_VERSION/info

      - name: RedHat Registry
        if: github.event_name == 'release'
        env:
          REDHAT_REGISTRY_PID: ${{ secrets.REDHAT_REGISTRY_PID }}
          REDHAT_REGISTRY_KEY: ${{ secrets.REDHAT_REGISTRY_KEY }}
        run: |
          GIT_TAG="${GITHUB_REF#*tags/}"

          curl -X POST \
            https://connect.redhat.com/api/v2/projects/$REDHAT_REGISTRY_PID/build \
            -H "Authorization: Bearer $REDHAT_REGISTRY_KEY" \
            -H 'Cache-Control: no-cache' \
            -H 'Content-Type: application/json' \
            -d '{"tag":"'$GIT_TAG'"}'

  trigger-dependent-workflows:
    runs-on: ubuntu-latest
    if: github.event_name == 'release'
    needs:
      - services-docker-image-publish
      - docker-image-publish
    steps:
      - name: Send context to seperate pipeline
        uses: peter-evans/repository-dispatch@v2
        with:
          token: ${{ secrets.DISTRIBUTION_TOKEN }}
          event-type: new_release
          repository: RocketChat/Release.Distributions
          client-payload: '{"tag": "${{ github.ref_name }}"}'

      - name: Update docs
        uses: peter-evans/repository-dispatch@v2
        with:
          token: ${{ secrets.DOCS_PAT }}
          event-type: new_release
          repository: RocketChat/docs
          client-payload: '{"tag": "${{ github.ref_name }}"}'<|MERGE_RESOLUTION|>--- conflicted
+++ resolved
@@ -138,15 +138,7 @@
           echo "github.event_name: ${{ github.event_name }}"
           cat $GITHUB_EVENT_PATH
 
-<<<<<<< HEAD
-          # only install meteor if bin isn't found
-          command -v meteor >/dev/null 2>&1 || curl https://install.meteor.com | sed s/--progress-bar/-sL/g | /bin/sh
-          # git clone --recursive -b release-3.0 https://github.com/meteor/meteor.git /tmp/meteor
-          # ln -s /tmp/meteor/meteor /usr/local/bin/meteor
-          # meteor --help
-=======
       - uses: actions/checkout@v3
->>>>>>> 05f613f4
 
       - uses: ./.github/actions/meteor-build
         with:
@@ -183,25 +175,6 @@
     if: (github.event.pull_request.head.repo.full_name == github.repository || github.event_name == 'release' || github.ref == 'refs/heads/develop')
     runs-on: ubuntu-20.04
 
-<<<<<<< HEAD
-      - name: Build Rocket.Chat From Pull Request
-        if: startsWith(github.ref, 'refs/pull/') == true
-        env:
-          METEOR_PROFILE: 1000
-        run: yarn build:ci -- --directory /tmp/dist
-        # run: |
-        #   cd apps/meteor/
-        #   METEOR_DISABLE_OPTIMISTIC_CACHING=1 /tmp/meteor/meteor build --server-only --directory /tmp/dist
-        #   cd -
-
-      - name: Build Rocket.Chat
-        if: startsWith(github.ref, 'refs/pull/') != true
-        run: yarn build:ci -- --directory /tmp/dist
-        # run: |
-        #   cd apps/meteor/
-        #   METEOR_DISABLE_OPTIMISTIC_CACHING=1 /tmp/meteor/meteor build --server-only --directory /tmp/dist
-        #   cd -
-=======
     env:
       RC_DOCKERFILE: ${{ matrix.platform == 'alpine' && needs.release-versions.outputs.rc-dockerfile-alpine || needs.release-versions.outputs.rc-dockerfile }}
       RC_DOCKER_TAG: ${{ matrix.platform == 'alpine' && needs.release-versions.outputs.rc-docker-tag-alpine || needs.release-versions.outputs.rc-docker-tag }}
@@ -213,7 +186,6 @@
       fail-fast: false
       matrix:
         platform: ['official', 'alpine']
->>>>>>> 05f613f4
 
     steps:
       - uses: actions/checkout@v3
@@ -270,11 +242,7 @@
 
   test-unit:
     name: 🔨 Test Unit
-<<<<<<< HEAD
-    needs: [build, release-versions]
-=======
     needs: [packages-build, release-versions]
->>>>>>> 05f613f4
 
     uses: ./.github/workflows/ci-test-unit.yml
     with:
@@ -284,11 +252,7 @@
 
   test-api:
     name: 🔨 Test API (CE)
-<<<<<<< HEAD
-    needs: [build, release-versions]
-=======
     needs: [checks, build-gh-docker-coverage, release-versions]
->>>>>>> 05f613f4
 
     uses: ./.github/workflows/ci-test-e2e.yml
     with:
@@ -307,11 +271,7 @@
 
   test-ui:
     name: 🔨 Test UI (CE)
-<<<<<<< HEAD
-    needs: [build, release-versions]
-=======
     needs: [checks, build-gh-docker-coverage, release-versions]
->>>>>>> 05f613f4
 
     uses: ./.github/workflows/ci-test-e2e.yml
     with:
@@ -337,11 +297,7 @@
 
   test-api-ee:
     name: 🔨 Test API (EE)
-<<<<<<< HEAD
-    needs: [build, release-versions]
-=======
     needs: [checks, build-gh-docker-coverage, release-versions]
->>>>>>> 05f613f4
 
     uses: ./.github/workflows/ci-test-e2e.yml
     with:
@@ -363,11 +319,7 @@
 
   test-ui-ee:
     name: 🔨 Test UI (EE)
-<<<<<<< HEAD
-    needs: [build, release-versions]
-=======
     needs: [checks, build-gh-docker-coverage, release-versions]
->>>>>>> 05f613f4
 
     uses: ./.github/workflows/ci-test-e2e.yml
     with:
