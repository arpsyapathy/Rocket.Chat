name: Start new release

on:
  workflow_dispatch:
    inputs:
      name:
        type: choice
        description: Release type
        default: next
        required: true
        options:
        - next
        - patch
        - publish
      base-ref:
        description: Base version
        default: master
        required: false

env:
  HUSKY: 0

jobs:
  new-release:
    runs-on: ubuntu-latest

    steps:
    - uses: actions/checkout@v3
      with:
        fetch-depth: 0
        token: ${{ secrets.CI_PAT }}

    - name: Setup NodeJS
      uses: ./.github/actions/setup-node
      with:
        node-version: 14.21.3
        cache-modules: true
        install: true

    - uses: dtinth/setup-github-actions-caching-for-turbo@v1

<<<<<<< HEAD
    - name: Build
      run: yarn build --filter=@rocket.chat/release-action
=======
    - name: Build packages
      run: yarn build
>>>>>>> 5f116d1a

    - name: Start next release
      if: ${{ github.event.inputs.name == 'next' }}
      uses: ./packages/release-action
      with:
        action: bump
      env:
        NPM_TOKEN: ${{ secrets.NPM_TOKEN }}
        GITHUB_TOKEN: ${{ secrets.CI_PAT }}

    - name: Start patch release
      if: ${{ github.event.inputs.name == 'patch' }}
      uses: ./packages/release-action
      with:
        action: patch
        base-ref: ${{ github.event.inputs.base-ref }}
      env:
        NPM_TOKEN: ${{ secrets.NPM_TOKEN }}
        GITHUB_TOKEN: ${{ secrets.CI_PAT }}

    - name: Publish release
      if: ${{ github.event.inputs.name == 'publish' }}
      uses: ./packages/release-action
      with:
        action: publish
        base-ref: ${{ github.event.inputs.base-ref }}
      env:
        NPM_TOKEN: ${{ secrets.NPM_TOKEN }}
        GITHUB_TOKEN: ${{ secrets.CI_PAT }}<|MERGE_RESOLUTION|>--- conflicted
+++ resolved
@@ -9,9 +9,9 @@
         default: next
         required: true
         options:
-        - next
-        - patch
-        - publish
+          - next
+          - patch
+          - publish
       base-ref:
         description: Base version
         default: master
@@ -25,53 +25,48 @@
     runs-on: ubuntu-latest
 
     steps:
-    - uses: actions/checkout@v3
-      with:
-        fetch-depth: 0
-        token: ${{ secrets.CI_PAT }}
+      - uses: actions/checkout@v3
+        with:
+          fetch-depth: 0
+          token: ${{ secrets.CI_PAT }}
 
-    - name: Setup NodeJS
-      uses: ./.github/actions/setup-node
-      with:
-        node-version: 14.21.3
-        cache-modules: true
-        install: true
+      - name: Setup NodeJS
+        uses: ./.github/actions/setup-node
+        with:
+          node-version: 14.21.3
+          cache-modules: true
+          install: true
 
-    - uses: dtinth/setup-github-actions-caching-for-turbo@v1
+      - uses: dtinth/setup-github-actions-caching-for-turbo@v1
 
-<<<<<<< HEAD
-    - name: Build
-      run: yarn build --filter=@rocket.chat/release-action
-=======
-    - name: Build packages
-      run: yarn build
->>>>>>> 5f116d1a
+      - name: Build packages
+        run: yarn build
 
-    - name: Start next release
-      if: ${{ github.event.inputs.name == 'next' }}
-      uses: ./packages/release-action
-      with:
-        action: bump
-      env:
-        NPM_TOKEN: ${{ secrets.NPM_TOKEN }}
-        GITHUB_TOKEN: ${{ secrets.CI_PAT }}
+      - name: Start next release
+        if: ${{ github.event.inputs.name == 'next' }}
+        uses: ./packages/release-action
+        with:
+          action: bump
+        env:
+          NPM_TOKEN: ${{ secrets.NPM_TOKEN }}
+          GITHUB_TOKEN: ${{ secrets.CI_PAT }}
 
-    - name: Start patch release
-      if: ${{ github.event.inputs.name == 'patch' }}
-      uses: ./packages/release-action
-      with:
-        action: patch
-        base-ref: ${{ github.event.inputs.base-ref }}
-      env:
-        NPM_TOKEN: ${{ secrets.NPM_TOKEN }}
-        GITHUB_TOKEN: ${{ secrets.CI_PAT }}
+      - name: Start patch release
+        if: ${{ github.event.inputs.name == 'patch' }}
+        uses: ./packages/release-action
+        with:
+          action: patch
+          base-ref: ${{ github.event.inputs.base-ref }}
+        env:
+          NPM_TOKEN: ${{ secrets.NPM_TOKEN }}
+          GITHUB_TOKEN: ${{ secrets.CI_PAT }}
 
-    - name: Publish release
-      if: ${{ github.event.inputs.name == 'publish' }}
-      uses: ./packages/release-action
-      with:
-        action: publish
-        base-ref: ${{ github.event.inputs.base-ref }}
-      env:
-        NPM_TOKEN: ${{ secrets.NPM_TOKEN }}
-        GITHUB_TOKEN: ${{ secrets.CI_PAT }}+      - name: Publish release
+        if: ${{ github.event.inputs.name == 'publish' }}
+        uses: ./packages/release-action
+        with:
+          action: publish
+          base-ref: ${{ github.event.inputs.base-ref }}
+        env:
+          NPM_TOKEN: ${{ secrets.NPM_TOKEN }}
+          GITHUB_TOKEN: ${{ secrets.CI_PAT }}