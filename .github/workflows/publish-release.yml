--- conflicted
+++ resolved
@@ -30,13 +30,8 @@
 
       - uses: dtinth/setup-github-actions-caching-for-turbo@v1
 
-<<<<<<< HEAD
-      - name: Build
-        run: yarn build --filter=@rocket.chat/release-action
-=======
       - name: Build packages
         run: yarn build
->>>>>>> 5f116d1a
 
       - name: Publish final release
         uses: ./packages/release-action
