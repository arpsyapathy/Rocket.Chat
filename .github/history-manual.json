--- conflicted
+++ resolved
@@ -189,8 +189,6 @@
 		"contributors": [
 			"ggazzo"
 		]
-<<<<<<< HEAD
-=======
 	}],
 	"4.8.2": [{
 		"title": "[FIX] Security Hotfix (https://docs.rocket.chat/guides/security/security-updates)",
@@ -198,6 +196,5 @@
 		"contributors": [
 			"sampaiodiego"
 		]
->>>>>>> abec1f94
 	}]
 }