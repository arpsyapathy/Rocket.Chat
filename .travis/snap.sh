#!/bin/bash
set -euvo pipefail
IFS=$'\n\t'

# Add launchpad to known hosts
ssh-keyscan -t rsa -H git.launchpad.net > ~/.ssh/known_hosts

git config user.name "CI Bot"
git config user.email "rocketchat.buildmaster@git.launchpad.net"

# Determine the channel to push snap to.
if [[ $TRAVIS_TAG =~ ^[0-9]+\.[0-9]+\.[0-9]+-rc\.[0-9]+ ]]; then
    CHANNEL=candidate
    RC_VERSION=$TRAVIS_TAG
elif [[ $TRAVIS_TAG ]]; then
    CHANNEL=stable
    RC_VERSION=$TRAVIS_TAG
else
    CHANNEL=edge
<<<<<<< HEAD
    RC_VERSION=0.70.4
=======
    RC_VERSION=0.71.0-rc.2
>>>>>>> 84a14627
fi

echo "Preparing to trigger a snap release for $CHANNEL channel"

cd $PWD/.snapcraft

# Decrypt key
openssl aes-256-cbc -K $encrypted_f5c8ae370556_key -iv $encrypted_f5c8ae370556_iv -in launchpadkey.enc -out launchpadkey -d

# Change permissions
chmod 0600 launchpadkey

# We need some meta data so it'll actually commit.  This could be useful to have for debugging later.
echo "Tag: $TRAVIS_TAG \r\nBranch: $TRAVIS_BRANCH\r\nBuild: $TRAVIS_BUILD_NUMBER\r\nCommit: $TRAVIS_COMMIT" > buildinfo

# Clone launchpad repo for the channel down.
GIT_SSH_COMMAND="ssh -i launchpadkey" git clone -b $CHANNEL git+ssh://rocket.chat.buildmaster@git.launchpad.net/rocket.chat launchpad

# Rarely will change, but just incase we copy it all
cp -r resources buildinfo launchpad/
sed s/#{RC_VERSION}/$RC_VERSION/ snapcraft.yaml > launchpad/snapcraft.yaml

cd launchpad
git add resources snapcraft.yaml buildinfo

# Another place where basic meta data will live for at a glance info
git commit -m "Travis Build: $TRAVIS_BUILD_NUMBER Travis Commit: $TRAVIS_COMMIT"

# Push up up to the branch of choice.
GIT_SSH_COMMAND="ssh -i ../launchpadkey" git push origin $CHANNEL

# Clean up
cd ..
rm -rf launchpadkey launchpad<|MERGE_RESOLUTION|>--- conflicted
+++ resolved
@@ -17,11 +17,7 @@
     RC_VERSION=$TRAVIS_TAG
 else
     CHANNEL=edge
-<<<<<<< HEAD
-    RC_VERSION=0.70.4
-=======
     RC_VERSION=0.71.0-rc.2
->>>>>>> 84a14627
 fi
 
 echo "Preparing to trigger a snap release for $CHANNEL channel"
